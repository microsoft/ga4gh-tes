--- conflicted
+++ resolved
@@ -11,13 +11,6 @@
     <PackageReference Include="Azure.Containers.ContainerRegistry" Version="1.1.1" />
     <PackageReference Include="Azure.Storage.Blobs" Version="12.22.2" />
     <PackageReference Include="Docker.DotNet" Version="3.125.15" />
-<<<<<<< HEAD
-    <PackageReference Include="Microsoft.Extensions.Caching.Memory" Version="8.0.1" />
-    <PackageReference Include="Microsoft.Extensions.Logging" Version="8.0.1" />
-    <PackageReference Include="Microsoft.Extensions.Logging.Abstractions" Version="8.0.2" />
-    <PackageReference Include="Microsoft.Extensions.Logging.Console" Version="8.0.1" />
-=======
->>>>>>> a10d91b2
     <PackageReference Include="Polly.Extensions.Http" Version="3.0.0" />
     <PackageReference Include="System.Threading.Channels" Version="8.0.0" />
   </ItemGroup>
