--- conflicted
+++ resolved
@@ -8,13 +8,10 @@
   </PropertyGroup>
 
   <ItemGroup>
-    <PackageReference Include="Azure.Containers.ContainerRegistry" Version="1.1.1" />
+    <PackageReference Include="Azure.Containers.ContainerRegistry" Version="1.2.0" />
     <PackageReference Include="Azure.Storage.Blobs" Version="12.23.0" />
     <PackageReference Include="Docker.DotNet" Version="3.125.15" />
-<<<<<<< HEAD
-=======
     <PackageReference Include="Polly.Extensions.Http" Version="3.0.0" />
->>>>>>> ef06f547
     <PackageReference Include="System.Threading.Channels" Version="8.0.0" />
   </ItemGroup>
 
