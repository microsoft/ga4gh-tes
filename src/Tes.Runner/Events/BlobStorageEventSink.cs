﻿// Copyright (c) Microsoft Corporation.
// Licensed under the MIT License.

using System.Text.Json;
using Azure.Storage.Blobs;
using Microsoft.Extensions.Logging;
using Tes.Runner.Transfer;
using static System.DateTime;

namespace Tes.Runner.Events
{
    public class BlobStorageEventSink : EventSink
    {
        const string EventTimeStampFormat = "HH-mm-ss.fff";
        // https://learn.microsoft.com/en-us/rest/api/storageservices/version-2023-05-03
        private const string ApiVersion = "2023-05-03";
        private readonly Uri storageUrl;
        private readonly ILogger logger = PipelineLoggerFactory.Create<BlobStorageEventSink>();
        private readonly BlobApiHttpUtils blobApiHttpUtils = new();


        public BlobStorageEventSink(Uri storageUrl)
        {
            ArgumentNullException.ThrowIfNull(storageUrl);

            this.storageUrl = storageUrl;
        }

        public override async Task HandleEventAsync(EventMessage eventMessage)
        {
            try
            {
                var content = JsonSerializer.Serialize(eventMessage, EventMessageContext.Default.EventMessage);

                await blobApiHttpUtils.ExecuteHttpRequestAsync(() =>
                    BlobApiHttpUtils.CreatePutBlobRequestAsync(ToEventUrl(storageUrl, eventMessage), content, ApiVersion, ToEventTag(eventMessage)));
            }
            catch (Exception e)
            {
                //failure to publish event to blob storage should not fail the execution of the node task
                logger.LogError(e, "Failed to publish event {EventMessageId} to blob storage", eventMessage.Id);
            }
        }

        private static Uri ToEventUrl(Uri uri, EventMessage message)
        {
            var blobBuilder = new BlobUriBuilder(uri);

            var blobName = ToBlobName(message);

            if (!string.IsNullOrWhiteSpace(blobBuilder.BlobName))
            {
                blobName = $"{blobBuilder.BlobName.TrimEnd('/')}/{blobName}";
            }

            blobBuilder.BlobName = blobName;

            return blobBuilder.ToUri();
        }

<<<<<<< HEAD
=======
        private static Dictionary<string, string> ToTags(EventMessage eventMessage)
        {
            return new Dictionary<string, string>
            {
                { "task-id", eventMessage.EntityId },
                { "workflow-id", eventMessage.CorrelationId },
                { "event-name", eventMessage.Name },
                { "created", eventMessage.Created.ToString(Iso8601DateFormat) }
            };
        }

>>>>>>> 342ccbff
        private static string ToBlobName(EventMessage eventMessage)
        {
            var blobName =
                $"events/{eventMessage.Name}/{eventMessage.Created.Year}/{eventMessage.Created.Month}/{eventMessage.Created.Day}/{UtcNow.ToString(EventTimeStampFormat)}{eventMessage.Id}.json";
            return blobName;
        }
    }
}<|MERGE_RESOLUTION|>--- conflicted
+++ resolved
@@ -58,20 +58,6 @@
             return blobBuilder.ToUri();
         }
 
-<<<<<<< HEAD
-=======
-        private static Dictionary<string, string> ToTags(EventMessage eventMessage)
-        {
-            return new Dictionary<string, string>
-            {
-                { "task-id", eventMessage.EntityId },
-                { "workflow-id", eventMessage.CorrelationId },
-                { "event-name", eventMessage.Name },
-                { "created", eventMessage.Created.ToString(Iso8601DateFormat) }
-            };
-        }
-
->>>>>>> 342ccbff
         private static string ToBlobName(EventMessage eventMessage)
         {
             var blobName =
