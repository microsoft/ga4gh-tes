﻿// Copyright (c) Microsoft Corporation.
// Licensed under the MIT License.

using CommonUtilities;
using CommonUtilities.Options;
using Docker.DotNet;
using Docker.DotNet.Models;
using Microsoft.Extensions.Logging;
<<<<<<< HEAD
using Microsoft.Extensions.Options;
=======
using Polly;
using Tes.ApiClients.Options;
>>>>>>> 477c2fe5
using Tes.Runner.Authentication;
using Tes.Runner.Logs;
using Tes.Runner.Models;
using Tes.Runner.Transfer;
using static CommonUtilities.RetryHandler;

namespace Tes.Runner.Docker
{
    public class DockerExecutor
    {
        private readonly IDockerClient dockerClient = null!;
        private readonly ILogger logger = PipelineLoggerFactory.Create<DockerExecutor>();
        private readonly NetworkUtility networkUtility = new();
<<<<<<< HEAD
        private readonly AsyncRetryHandlerPolicy retryHandler = null!;
=======
        private readonly Polly.Retry.AsyncRetryPolicy asyncRetryPolicy = null!;
>>>>>>> 477c2fe5
        private readonly IStreamLogReader streamLogReader = null!;
        private readonly ContainerRegistryAuthorizationManager containerRegistryAuthorizationManager = null!;
        private readonly Predicate<DockerApiException> IsAuthFailure = e => !IsNotAuthFailure(e);
        // Exception filter to exclude non-retriable errors from the docker daemon when attempting to pull images.
        private static readonly Func<DockerApiException, bool> IsNotAuthFailure = e =>
            // Immediately fail calls with either 'Unauthorized' or 'Forbidden' status codes
            !(e.StatusCode == System.Net.HttpStatusCode.Unauthorized || e.StatusCode == System.Net.HttpStatusCode.Forbidden ||
                (e.StatusCode == System.Net.HttpStatusCode.InternalServerError && // Immediately fail calls with a status code of 'InternalServerError' and
                    // an HTTP body consisting of a JSON object with a single string property named "message" where the content is a colon-delimited string of three parts:
                    // a user-readable description of the failure, the status code from the remote registry server, and the textual description of that status code.
                    // Note that complete validation of the structure of the error report object is not performed. If a one word part after the first colon (and before any
                    // second colon) isn't found, this isn't the failure we are looking for and we'll assume it's retriable.
                    new[] { "unauthorized", "forbidden" }.Contains(e.ResponseBody?.Split(':').Skip(1).FirstOrDefault()?.Trim().ToLowerInvariant() ?? string.Empty)));

        const int LogStreamingMaxWaitTimeInSeconds = 30;

        public DockerExecutor(Uri dockerHost) : this(new DockerClientConfiguration(dockerHost)
            .CreateClient(), new ConsoleStreamLogPublisher(), new ContainerRegistryAuthorizationManager(new CredentialsManager()))
        { }

        public DockerExecutor(IDockerClient dockerClient, IStreamLogReader streamLogReader, ContainerRegistryAuthorizationManager containerRegistryAuthorizationManager)
            : this() // Add logging to retries
        {
            ArgumentNullException.ThrowIfNull(dockerClient);
            ArgumentNullException.ThrowIfNull(streamLogReader);
            ArgumentNullException.ThrowIfNull(containerRegistryAuthorizationManager);

            this.dockerClient = dockerClient;
            this.streamLogReader = streamLogReader;
            this.containerRegistryAuthorizationManager = containerRegistryAuthorizationManager;

            var retryPolicyOption = new RetryPolicyOptions();
            asyncRetryPolicy = Policy
                .Handle(IsNotAuthFailure)
                .WaitAndRetryAsync(retryPolicyOption.MaxRetryCount,
                    (attempt) => TimeSpan.FromSeconds(Math.Pow(retryPolicyOption.ExponentialBackOffExponent,
                        attempt)));
        }

        /// <summary>
        /// Parameter-less constructor for mocking
        /// </summary>
        protected DockerExecutor()
<<<<<<< HEAD
        {
            this.retryHandler =
                new RetryPolicyBuilder(Options.Create(new RetryPolicyOptions()))
                    .DefaultRetryPolicyBuilder().SetOnRetryBehavior(logger).AsyncBuild();
        }
=======
        { }
>>>>>>> 477c2fe5

        public virtual async Task<ContainerExecutionResult> RunOnContainerAsync(ExecutionOptions executionOptions)
        {
            ArgumentNullException.ThrowIfNull(executionOptions);
            ArgumentException.ThrowIfNullOrEmpty(executionOptions.ImageName);
            ArgumentNullException.ThrowIfNull(executionOptions.CommandsToExecute);

            try
            {
                await PullImageWithRetriesAsync(executionOptions.ImageName, executionOptions.Tag);
            }
            catch (DockerApiException e) when (IsAuthFailure(e))
            {
                var authConfig = await containerRegistryAuthorizationManager.TryGetAuthConfigForAzureContainerRegistryAsync(executionOptions.ImageName, executionOptions.Tag, executionOptions.RuntimeOptions);

                if (authConfig is not null)
                {
                    await PullImageWithRetriesAsync(executionOptions.ImageName, executionOptions.Tag, authConfig);
                }
                else
                {
                    throw;
                }
            }

            await ConfigureNetworkAsync();

            var createResponse = await CreateContainerAsync(executionOptions.ImageName, executionOptions.Tag, executionOptions.CommandsToExecute, executionOptions.VolumeBindings, executionOptions.WorkingDir);

            var logs = await StartContainerWithStreamingOutput(createResponse);

            streamLogReader.StartReadingFromLogStreams(logs);

            var runResponse = await dockerClient.Containers.WaitContainerAsync(createResponse.ID);

            await streamLogReader.WaitUntilAsync(TimeSpan.FromSeconds(LogStreamingMaxWaitTimeInSeconds));

            await DeleteAllImagesAsync();

            return new ContainerExecutionResult(createResponse.ID, runResponse.Error?.Message, runResponse.StatusCode);
        }

        private async Task<MultiplexedStream> StartContainerWithStreamingOutput(CreateContainerResponse createResponse)
        {
            var logs = await StreamStdOutAndErrorAsync(createResponse.ID);

            await dockerClient.Containers.StartContainerAsync(createResponse.ID,
                new ContainerStartParameters());
            return logs;
        }

        private async Task<MultiplexedStream> StreamStdOutAndErrorAsync(string containerId)
        {
            return await dockerClient.Containers.AttachContainerAsync(
                containerId,
                false,
                new ContainerAttachParameters
                {
                    Stream = true,
                    Stdout = true,
                    Stderr = true
                });
        }

        private async Task<CreateContainerResponse> CreateContainerAsync(string imageName, string? imageTag,
            List<string> commandsToExecute, List<string>? volumeBindings, string? workingDir)
        {
            var imageWithTag = ToImageNameWithTag(imageName, imageTag);
            logger.LogInformation(@"Creating container with image name: {ImageWithTag}", imageWithTag);

            var createResponse = await dockerClient.Containers.CreateContainerAsync(
                new CreateContainerParameters
                {
                    Image = imageWithTag,
                    Cmd = commandsToExecute,
                    AttachStdout = true,
                    AttachStderr = true,
                    WorkingDir = workingDir,
                    HostConfig = new HostConfig
                    {
                        AutoRemove = true,
                        Binds = volumeBindings
                    }
                });
            return createResponse;
        }

        private static string ToImageNameWithTag(string imageName, string? imageTag)
        {
            if (string.IsNullOrWhiteSpace(imageTag))
            {
                return imageName;
            }

            // https://docs.docker.com/engine/reference/commandline/tag/#description
            var separator = imageTag.Contains(':') ? "@" : ":";
            return $"{imageName}{separator}{imageTag}";
        }

        private async Task PullImageWithRetriesAsync(string imageName, string? tag, AuthConfig? authConfig = null)
        {
            logger.LogInformation(@"Pulling image name: {ImageName} image tag: {ImageTag}", imageName, tag);

<<<<<<< HEAD
            await retryHandler.ExecuteWithRetryAsync(async () =>
=======
            await asyncRetryPolicy.ExecuteAsync(async () =>
>>>>>>> 477c2fe5
            {
                await dockerClient.Images.CreateImageAsync(
                    new ImagesCreateParameters() { FromImage = imageName, Tag = tag },
                    authConfig,
                    new Progress<JSONMessage>(message => logger.LogDebug(message.Status)));
            });
        }

        private async Task DeleteAllImagesAsync()
        {
            try
            {
                var images = await dockerClient.Images.ListImagesAsync(new ImagesListParameters { All = true });

                if (images is null)
                {
                    return;
                }

                foreach (var image in images)
                {
                    try
                    {
                        await dockerClient.Images.DeleteImageAsync(image.ID, new ImageDeleteParameters { Force = true });
                        logger.LogInformation(@"Deleted Docker image with ID: {ImageID}", image.ID);
                    }
                    catch (Exception e)
                    {
                        logger.LogInformation(@"Failed to delete image with ID: {ImageID}. Error: {ErrorMessage}", image.ID, e.Message);
                        throw;
                    }
                }
            }
            catch (Exception e)
            {
                logger.LogError(e, "Exception in DeleteAllImagesAsync");
                throw;
            }
        }

        /// <summary>
        /// Configures the host machine's network security prior to running user code
        /// </summary>
        private async Task ConfigureNetworkAsync()
        {
            await BlockDockerContainerAccessToAzureInstanceMetadataService();
        }

        /// <summary>
        /// Blocks access to IMDS via the iptables command
        /// </summary>
        private async Task BlockDockerContainerAccessToAzureInstanceMetadataService()
        {
            const string imdsIpAddress = "169.254.169.254"; // https://learn.microsoft.com/en-us/azure/virtual-machines/instance-metadata-service

            await networkUtility.BlockIpAddressAsync(imdsIpAddress);
        }
    }

    public record ExecutionOptions(string? ImageName, string? Tag, List<string>? CommandsToExecute,
        List<string>? VolumeBindings, string? WorkingDir, RuntimeOptions RuntimeOptions);
}<|MERGE_RESOLUTION|>--- conflicted
+++ resolved
@@ -6,12 +6,8 @@
 using Docker.DotNet;
 using Docker.DotNet.Models;
 using Microsoft.Extensions.Logging;
-<<<<<<< HEAD
 using Microsoft.Extensions.Options;
-=======
 using Polly;
-using Tes.ApiClients.Options;
->>>>>>> 477c2fe5
 using Tes.Runner.Authentication;
 using Tes.Runner.Logs;
 using Tes.Runner.Models;
@@ -25,11 +21,7 @@
         private readonly IDockerClient dockerClient = null!;
         private readonly ILogger logger = PipelineLoggerFactory.Create<DockerExecutor>();
         private readonly NetworkUtility networkUtility = new();
-<<<<<<< HEAD
         private readonly AsyncRetryHandlerPolicy retryHandler = null!;
-=======
-        private readonly Polly.Retry.AsyncRetryPolicy asyncRetryPolicy = null!;
->>>>>>> 477c2fe5
         private readonly IStreamLogReader streamLogReader = null!;
         private readonly ContainerRegistryAuthorizationManager containerRegistryAuthorizationManager = null!;
         private readonly Predicate<DockerApiException> IsAuthFailure = e => !IsNotAuthFailure(e);
@@ -60,28 +52,19 @@
             this.dockerClient = dockerClient;
             this.streamLogReader = streamLogReader;
             this.containerRegistryAuthorizationManager = containerRegistryAuthorizationManager;
-
-            var retryPolicyOption = new RetryPolicyOptions();
-            asyncRetryPolicy = Policy
-                .Handle(IsNotAuthFailure)
-                .WaitAndRetryAsync(retryPolicyOption.MaxRetryCount,
-                    (attempt) => TimeSpan.FromSeconds(Math.Pow(retryPolicyOption.ExponentialBackOffExponent,
-                        attempt)));
         }
 
         /// <summary>
         /// Parameter-less constructor for mocking
         /// </summary>
         protected DockerExecutor()
-<<<<<<< HEAD
-        {
+        {
+            var retryPolicyOption = new RetryPolicyOptions();
             this.retryHandler =
                 new RetryPolicyBuilder(Options.Create(new RetryPolicyOptions()))
-                    .DefaultRetryPolicyBuilder().SetOnRetryBehavior(logger).AsyncBuild();
-        }
-=======
-        { }
->>>>>>> 477c2fe5
+                    .PolicyBuilder.OpinionatedRetryPolicy(Policy.Handle(IsNotAuthFailure))
+                    .WithRetryPolicyOptionsWait().SetOnRetryBehavior(logger).AsyncBuild();
+        }
 
         public virtual async Task<ContainerExecutionResult> RunOnContainerAsync(ExecutionOptions executionOptions)
         {
@@ -185,11 +168,7 @@
         {
             logger.LogInformation(@"Pulling image name: {ImageName} image tag: {ImageTag}", imageName, tag);
 
-<<<<<<< HEAD
             await retryHandler.ExecuteWithRetryAsync(async () =>
-=======
-            await asyncRetryPolicy.ExecuteAsync(async () =>
->>>>>>> 477c2fe5
             {
                 await dockerClient.Images.CreateImageAsync(
                     new ImagesCreateParameters() { FromImage = imageName, Tag = tag },
