﻿// Copyright (c) Microsoft Corporation.
// Licensed under the MIT License.

using System.Net;
using System.Text;
using CommonUtilities;
using CommonUtilities.Options;
using Docker.DotNet;
using Docker.DotNet.Models;
using Microsoft.Extensions.Logging;
using Microsoft.Extensions.Options;
using Tes.Runner.Logs;
using Tes.Runner.Models;
using static CommonUtilities.RetryHandler;

namespace Tes.Runner.Docker
{
    public class DockerExecutor
    {
        internal const string LastImageFile = "last-docker-image";
        private readonly IDockerClient dockerClient = null!;
        private readonly Host.IRunnerHost runnerHost = null!;
        private readonly ILogger logger;
        private readonly NetworkUtility networkUtility;
        private readonly AsyncRetryHandlerPolicy dockerPullRetryPolicy = null!;
        private readonly AsyncRetryHandlerPolicy gcrDockerPullRetryPolicy = null!;
        private readonly IStreamLogReader streamLogReader = null!;
        private readonly ContainerRegistryAuthorizationManager containerRegistryAuthorizationManager = null!;

        // Exception filter to exclude non-retriable errors from the docker daemon when attempting to pull images.
        private static readonly Func<DockerApiException, bool> IsNotAuthFailure = e =>
            // Immediately fail calls with either 'Unauthorized' or 'Forbidden' status codes
            !(e.StatusCode == HttpStatusCode.Unauthorized || e.StatusCode == HttpStatusCode.Forbidden ||
                // Immediately fail calls with a status code of 'InternalServerError' and
                // an HTTP body consisting of a JSON object with a single string property named "message" where the content is a colon-delimited string of three parts:
                // a user-readable rendition/description of the failure, the status code from the remote registry server, and the textual description of that status code
                // (often with a web link). Note that complete validation of the structure of the error report object is not performed.
                (e.StatusCode == HttpStatusCode.InternalServerError && (
                    (e.ResponseBody?.Contains(": unauthorized:", StringComparison.OrdinalIgnoreCase) ?? false) ||
                    (e.ResponseBody?.Contains(": forbidden:", StringComparison.OrdinalIgnoreCase) ?? false)
        )));

        private static readonly Predicate<DockerApiException> IsAuthFailure = e => !IsNotAuthFailure(e);

        // Workaround for GCR issue where NotFound is returned as a form of traffic control
        private static readonly Predicate<DockerApiException> IsGcrNotFound = e => e.StatusCode == HttpStatusCode.NotFound;

        const int LogStreamingMaxWaitTimeInSeconds = 30;

        public DockerExecutor(Uri dockerHost, Lazy<ConsoleStreamLogPublisher> streamLogReader, ContainerRegistryAuthorizationManager containerRegistryAuthorizationManager, NetworkUtility networkUtility, ILogger<DockerExecutor> logger)
            : this(new DockerClientConfiguration(dockerHost).CreateClient(), (streamLogReader ?? throw new ArgumentNullException(nameof(streamLogReader))).Value, containerRegistryAuthorizationManager, Executor.RunnerHost, networkUtility, logger)
        { }

        // Retry for ~91s for ACR 1-minute throttle window
        internal static RetryPolicyOptions dockerPullRetryPolicyOptions = new()
        {
            MaxRetryCount = 6,
            ExponentialBackOffExponent = 2
        };

        internal DockerExecutor(IDockerClient dockerClient, IStreamLogReader streamLogReader, ContainerRegistryAuthorizationManager containerRegistryAuthorizationManager, Host.IRunnerHost runnerHost, NetworkUtility networkUtility, ILogger logger)
        {
            ArgumentNullException.ThrowIfNull(dockerClient);
            ArgumentNullException.ThrowIfNull(streamLogReader);
            ArgumentNullException.ThrowIfNull(containerRegistryAuthorizationManager);
            ArgumentNullException.ThrowIfNull(runnerHost);
            ArgumentNullException.ThrowIfNull(networkUtility);
            ArgumentNullException.ThrowIfNull(logger);

            this.dockerClient = dockerClient;
            this.streamLogReader = streamLogReader;
            this.containerRegistryAuthorizationManager = containerRegistryAuthorizationManager;
            this.runnerHost = runnerHost;
            this.networkUtility = networkUtility;
            this.logger = logger;

            dockerPullRetryPolicy = new RetryPolicyBuilder(Options.Create(dockerPullRetryPolicyOptions))
                .PolicyBuilder.OpinionatedRetryPolicy(Polly.Policy
                    .Handle(IsNotAuthFailure)
                    .Or<IOException>()
                    .Or<HttpRequestException>(e => e.InnerException is IOException || e.StatusCode >= HttpStatusCode.InternalServerError || e.StatusCode == HttpStatusCode.RequestTimeout))
                .WithRetryPolicyOptionsWait()
                .SetOnRetryBehavior(logger)
                .AsyncBuild();

            gcrDockerPullRetryPolicy = new RetryPolicyBuilder(Options.Create(dockerPullRetryPolicyOptions))
                .PolicyBuilder.OpinionatedRetryPolicy(Polly.Policy
                    .Handle<DockerApiException>(e => IsNotAuthFailure(e) || IsGcrNotFound(e))
                    .Or<IOException>()
                    .Or<HttpRequestException>(e => e.InnerException is IOException || e.StatusCode >= HttpStatusCode.InternalServerError || e.StatusCode == HttpStatusCode.RequestTimeout))
                .WithRetryPolicyOptionsWait()
                .SetOnRetryBehavior(logger)
                .AsyncBuild();
        }

        /// <summary>
        /// Parameter-less constructor for mocking
        /// </summary>
        protected DockerExecutor()
        {
            logger = Microsoft.Extensions.Logging.Abstractions.NullLogger.Instance;
            networkUtility = new(Microsoft.Extensions.Logging.Abstractions.NullLogger<NetworkUtility>.Instance);
        }


        private void SetLastImage(string imagePath)
        {
            ArgumentException.ThrowIfNullOrWhiteSpace(imagePath);
            runnerHost.WriteSharedFile(LastImageFile, Encoding.UTF8.GetBytes(imagePath));
        }

        private bool IsLastImageSame(string imagePath, out string? previousImage)
        {
            ArgumentException.ThrowIfNullOrWhiteSpace(imagePath);
            using var buffer = runnerHost.ReadSharedFile(LastImageFile);

            if (buffer is not null)
            {
                previousImage = Encoding.UTF8.GetString(buffer.Memory.Span);
                return imagePath.Equals(previousImage, StringComparison.Ordinal);
            }
            else
            {
                previousImage = null;
                return false;
            }
        }

        public async Task NodeCleanupAsync(ExecutionOptions executionOptions)
        {
            _ = await dockerClient.Volumes.PruneAsync();

            if (!string.IsNullOrEmpty(executionOptions.ImageName))
            {
                if (!IsLastImageSame(ToImageNameWithTag(executionOptions.ImageName, executionOptions.Tag), out var previousImage) && previousImage is not null)
                {
                    await DeleteImageAsync(previousImage);
                }
            }
        }

        public virtual async Task<ContainerExecutionResult> RunOnContainerAsync(ExecutionOptions executionOptions)
        {
            ArgumentNullException.ThrowIfNull(executionOptions);
            ArgumentException.ThrowIfNullOrEmpty(executionOptions.ImageName);
            ArgumentNullException.ThrowIfNull(executionOptions.CommandsToExecute);

            try
            {
                try
                {
                    await PullImageWithRetriesAsync(executionOptions.ImageName, executionOptions.Tag);
                }
                catch (DockerApiException e) when (IsAuthFailure(e))
                {
                    var authConfig = await containerRegistryAuthorizationManager.TryGetAuthConfigForAzureContainerRegistryAsync(executionOptions.ImageName, executionOptions.Tag, executionOptions.RuntimeOptions);

                    if (authConfig is not null)
                    {
                        await PullImageWithRetriesAsync(executionOptions.ImageName, executionOptions.Tag, authConfig);
                    }
                    else
                    {
                        throw;
                    }
                }
            }
            catch
            {
                _ = await dockerClient.Images.PruneImagesAsync();
                throw;
            }

            var imageWithTag = ToImageNameWithTag(executionOptions.ImageName, executionOptions.Tag);
            SetLastImage(imageWithTag);

            await ConfigureNetworkAsync();

            var createResponse = await CreateContainerAsync(imageWithTag, executionOptions.CommandsToExecute, executionOptions.VolumeBindings, executionOptions.WorkingDir);
            _ = await dockerClient.Containers.InspectContainerAsync(createResponse.ID);

            var logs = await StartContainerWithStreamingOutput(createResponse);

            streamLogReader.StartReadingFromLogStreams(logs);

            var runResponse = await dockerClient.Containers.WaitContainerAsync(createResponse.ID);

            await streamLogReader.WaitUntilAsync(TimeSpan.FromSeconds(LogStreamingMaxWaitTimeInSeconds));

            return new ContainerExecutionResult(createResponse.ID, runResponse.Error?.Message, runResponse.StatusCode);
        }

        private async Task<MultiplexedStream> StartContainerWithStreamingOutput(CreateContainerResponse createResponse)
        {
            var logs = await StreamStdOutAndErrorAsync(createResponse.ID);

            await dockerClient.Containers.StartContainerAsync(createResponse.ID,
                new ContainerStartParameters());
            return logs;
        }

        private async Task<MultiplexedStream> StreamStdOutAndErrorAsync(string containerId)
        {
            return await dockerClient.Containers.AttachContainerAsync(
                containerId,
                tty: false,
                parameters: new()
                {
                    Stream = true,
                    Stdout = true,
                    Stderr = true
                });
        }

        private async Task<CreateContainerResponse> CreateContainerAsync(string imageWithTag,
            List<string> commandsToExecute, List<string>? volumeBindings, string? workingDir)
        {
            logger.LogInformation(@"Creating container with image name: {ImageWithTag}", imageWithTag);

            var createResponse = await dockerClient.Containers.CreateContainerAsync(
                new CreateContainerParameters
                {
                    Image = imageWithTag,
                    Cmd = commandsToExecute,
                    AttachStdout = true,
                    AttachStderr = true,
                    WorkingDir = workingDir,
                    HostConfig = new HostConfig
                    {
                        AutoRemove = true,
                        Binds = volumeBindings
                    }
                });

            return createResponse;
        }

        private static string ToImageNameWithTag(string imageName, string? imageTag)
        {
            if (string.IsNullOrWhiteSpace(imageTag))
            {
                return imageName;
            }

            // https://docs.docker.com/engine/reference/commandline/tag/#description
            var separator = imageTag.Contains(':') ? "@" : ":";
            return $"{imageName}{separator}{imageTag}";
        }

        private async Task PullImageWithRetriesAsync(string imageName, string? tag, AuthConfig? authConfig = null)
        {
            logger.LogInformation(@"Pulling image name: {ImageName} image tag: {ImageTag}", imageName, tag);

            await GetPolicy(imageName).ExecuteWithRetryAsync(
                () => dockerClient.Images.CreateImageAsync(
                    new ImagesCreateParameters() { FromImage = imageName, Tag = tag },
                    authConfig,
<<<<<<< HEAD
                    new Progress<JSONMessage>(message => logger.LogDebug("{Progress_MessageStatus}", message.Status))));
=======
                    new Progress<JSONMessage>(message => logger.LogDebug("{ProgressStatus}", message.Status))));

            AsyncRetryHandlerPolicy GetPolicy(string imageName)
            {
                var imageNameParts = imageName.Split('/', 2);
                return imageNameParts.Length > 1 && imageNameParts[0].EndsWith(".gcr.io", StringComparison.OrdinalIgnoreCase)
                    ? gcrDockerPullRetryPolicy
                    : dockerPullRetryPolicy;
            }
>>>>>>> 0636c663
        }

        private async Task DeleteImageAsync(string imageName)
        {
            try
            {
                await dockerClient.Images.DeleteImageAsync(imageName, new ImageDeleteParameters { Force = true });
                logger.LogInformation(@"Deleted Docker image {ImageName}", imageName);
            }
            catch (Exception e)
            {
                logger.LogError(@"Failed to delete image {ImageName}. Error: {ErrorMessage}", imageName, e.Message);
                throw;
            }
        }

        /// <summary>
        /// Configures the host machine's network security prior to running user code
        /// </summary>
        private async Task ConfigureNetworkAsync()
        {
            await BlockDockerContainerAccessToAzureInstanceMetadataService();
        }

        /// <summary>
        /// Blocks access to IMDS via the iptables command
        /// </summary>
        private async Task BlockDockerContainerAccessToAzureInstanceMetadataService()
        {
            const string imdsIpAddress = "169.254.169.254"; // https://learn.microsoft.com/en-us/azure/virtual-machines/instance-metadata-service

            await networkUtility.BlockIpAddressAsync(imdsIpAddress);
        }
    }

    public record ExecutionOptions(string? ImageName, string? Tag, List<string>? CommandsToExecute,
        List<string>? VolumeBindings, string? WorkingDir, RuntimeOptions RuntimeOptions);
}<|MERGE_RESOLUTION|>--- conflicted
+++ resolved
@@ -255,10 +255,7 @@
                 () => dockerClient.Images.CreateImageAsync(
                     new ImagesCreateParameters() { FromImage = imageName, Tag = tag },
                     authConfig,
-<<<<<<< HEAD
                     new Progress<JSONMessage>(message => logger.LogDebug("{Progress_MessageStatus}", message.Status))));
-=======
-                    new Progress<JSONMessage>(message => logger.LogDebug("{ProgressStatus}", message.Status))));
 
             AsyncRetryHandlerPolicy GetPolicy(string imageName)
             {
@@ -267,7 +264,6 @@
                     ? gcrDockerPullRetryPolicy
                     : dockerPullRetryPolicy;
             }
->>>>>>> 0636c663
         }
 
         private async Task DeleteImageAsync(string imageName)
