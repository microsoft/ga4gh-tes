--- conflicted
+++ resolved
@@ -180,7 +180,6 @@
                     _ = await dockerClient.Images.PruneImagesAsync();
                     throw;
                 }
-<<<<<<< HEAD
 
                 var imageWithTag = ToImageNameWithTag(executionOptions.ImageName, executionOptions.Tag);
                 SetLastImage(imageWithTag);
@@ -190,19 +189,8 @@
                 var createResponse = await CreateContainerAsync(imageWithTag, executionOptions.CommandsToExecute, executionOptions.VolumeBindings, executionOptions.WorkingDir,
                     stdIn is not null, executionOptions.ContainerEnv, executionOptions.ContainerDeviceRequests);
                 _ = await dockerClient.Containers.InspectContainerAsync(createResponse.ID);
-=======
-
-                var imageWithTag = ToImageNameWithTag(executionOptions.ImageName, executionOptions.Tag);
-                SetLastImage(imageWithTag);
-
-                await ConfigureNetworkAsync();
-
-                var createResponse = await CreateContainerAsync(imageWithTag, executionOptions.CommandsToExecute, executionOptions.VolumeBindings, executionOptions.WorkingDir,
-                    stdIn is not null, executionOptions.ContainerEnv, executionOptions.ContainerDeviceRequests);
-                _ = await dockerClient.Containers.InspectContainerAsync(createResponse.ID);
 
                 var streamLogReader = await logPublisherFactory("task-executor-1");
->>>>>>> da7ebb30
 
                 var logs = await StartContainerWithStreamingOutput(createResponse, stdIn is not null);
 
@@ -220,50 +208,18 @@
                 stdErr?.Dispose();
                 stdIn?.Dispose();
             }
-<<<<<<< HEAD
-        }
-
-        private static FileStream? GetFileStream(string? path, bool forWrite)
-        {
-            if (string.IsNullOrWhiteSpace(path))
-            {
-                return default;
-            }
-
-            var file = Executor.RunnerHost.GetTaskWorkingHostFile(path);
-
-            if (file.Exists || forWrite)
-            {
-                return forWrite
-                    ? file.Open(FileMode.Append)
-                    : file.OpenRead();
-            }
-            else
-            {
-                throw new FileNotFoundException(null, path);
-            }
-=======
->>>>>>> da7ebb30
         }
 
         private async Task<MultiplexedStream> StartContainerWithStreamingOutput(CreateContainerResponse createResponse, bool streamStdIn)
         {
-<<<<<<< HEAD
-            var logs = await StreamStdInOutAndErrorAsync(createResponse.ID, streamStdIn);
-=======
             var logs = await StreamStdOutAndErrorAsync(createResponse.ID, streamStdIn);
->>>>>>> da7ebb30
 
             await dockerClient.Containers.StartContainerAsync(createResponse.ID,
                 new ContainerStartParameters());
             return logs;
         }
 
-<<<<<<< HEAD
-        private async Task<MultiplexedStream> StreamStdInOutAndErrorAsync(string containerId, bool streamStdIn)
-=======
         private async Task<MultiplexedStream> StreamStdOutAndErrorAsync(string containerId, bool streamStdIn)
->>>>>>> da7ebb30
         {
             return await dockerClient.Containers.AttachContainerAsync(
                 containerId,
@@ -278,13 +234,8 @@
         }
 
         private async Task<CreateContainerResponse> CreateContainerAsync(string imageWithTag,
-<<<<<<< HEAD
-            List<string> commandsToExecute, List<string>? volumeBindings, string? workingDir,
-            bool streamStdIn, IDictionary<string, string>? env = default, List<ContainerDeviceRequest>? deviceRequests = default)
-=======
             List<string> commandsToExecute, List<string>? volumeBindings, string? workingDir, bool streamStdIn,
             IDictionary<string, string>? env = default, List<ContainerDeviceRequest>? deviceRequests = default)
->>>>>>> da7ebb30
         {
             logger.LogInformation(@"Creating container with image name: {ImageWithTag}", imageWithTag);
 
@@ -295,13 +246,8 @@
                     Cmd = commandsToExecute,
                     Env = env?.Select(pair => $"{pair.Key}={pair.Value}").ToList(),
                     AttachStdin = false,
-<<<<<<< HEAD
-                    AttachStdout = true, // false
-                    AttachStderr = true, // false
-=======
                     AttachStdout = false,
                     AttachStderr = false,
->>>>>>> da7ebb30
                     OpenStdin = streamStdIn,
                     StdinOnce = streamStdIn,
                     WorkingDir = workingDir,
