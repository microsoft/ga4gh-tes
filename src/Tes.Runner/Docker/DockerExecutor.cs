--- conflicted
+++ resolved
@@ -7,10 +7,6 @@
 using Docker.DotNet.Models;
 using Microsoft.Extensions.Logging;
 using Microsoft.Extensions.Options;
-<<<<<<< HEAD
-using Polly;
-=======
->>>>>>> c2a649c7
 using Tes.Runner.Authentication;
 using Tes.Runner.Logs;
 using Tes.Runner.Models;
@@ -24,11 +20,7 @@
         private readonly IDockerClient dockerClient = null!;
         private readonly ILogger logger = PipelineLoggerFactory.Create<DockerExecutor>();
         private readonly NetworkUtility networkUtility = new();
-<<<<<<< HEAD
-        private readonly AsyncRetryHandlerPolicy retryHandler = null!;
-=======
         private readonly AsyncRetryHandlerPolicy dockerPullRetryPolicy = null!;
->>>>>>> c2a649c7
         private readonly IStreamLogReader streamLogReader = null!;
         private readonly ContainerRegistryAuthorizationManager containerRegistryAuthorizationManager = null!;
         private readonly Predicate<DockerApiException> IsAuthFailure = e => !IsNotAuthFailure(e);
@@ -51,7 +43,6 @@
         { }
 
         public DockerExecutor(IDockerClient dockerClient, IStreamLogReader streamLogReader, ContainerRegistryAuthorizationManager containerRegistryAuthorizationManager)
-            : this() // Add logging to retries
         {
             ArgumentNullException.ThrowIfNull(dockerClient);
             ArgumentNullException.ThrowIfNull(streamLogReader);
@@ -60,8 +51,6 @@
             this.dockerClient = dockerClient;
             this.streamLogReader = streamLogReader;
             this.containerRegistryAuthorizationManager = containerRegistryAuthorizationManager;
-<<<<<<< HEAD
-=======
 
             // Retry for ~91s for ACR 1-minute throttle window
             var dockerPullRetryPolicyOptions = new RetryPolicyOptions
@@ -77,20 +66,13 @@
                 .WithRetryPolicyOptionsWait()
                 .SetOnRetryBehavior(logger)
                 .AsyncBuild();
->>>>>>> c2a649c7
         }
 
         /// <summary>
         /// Parameter-less constructor for mocking
         /// </summary>
         protected DockerExecutor()
-        {
-            var retryPolicyOption = new RetryPolicyOptions();
-            this.retryHandler =
-                new RetryPolicyBuilder(Options.Create(new RetryPolicyOptions()))
-                    .PolicyBuilder.OpinionatedRetryPolicy(Policy.Handle(IsNotAuthFailure))
-                    .WithRetryPolicyOptionsWait().SetOnRetryBehavior(logger).AsyncBuild();
-        }
+        { }
 
         public virtual async Task<ContainerExecutionResult> RunOnContainerAsync(ExecutionOptions executionOptions)
         {
@@ -194,11 +176,7 @@
         {
             logger.LogInformation(@"Pulling image name: {ImageName} image tag: {ImageTag}", imageName, tag);
 
-<<<<<<< HEAD
-            await retryHandler.ExecuteWithRetryAsync(async () =>
-=======
             await dockerPullRetryPolicy.ExecuteWithRetryAsync(async () =>
->>>>>>> c2a649c7
             {
                 await dockerClient.Images.CreateImageAsync(
                     new ImagesCreateParameters() { FromImage = imageName, Tag = tag },
