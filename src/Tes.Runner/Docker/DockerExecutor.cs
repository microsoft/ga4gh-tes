--- conflicted
+++ resolved
@@ -31,12 +31,8 @@
         {
         }
 
-<<<<<<< HEAD
-        public DockerExecutor(IDockerClient dockerClient, IStreamLogReader streamLogReader)
+        public DockerExecutor(IDockerClient dockerClient, IStreamLogReader streamLogReader, ContainerRegistryAuthorizationManager containerRegistryAuthorizationManager)
             : this() // Add logging to retries
-=======
-        public DockerExecutor(IDockerClient dockerClient, IStreamLogReader streamLogReader, ContainerRegistryAuthorizationManager containerRegistryAuthorizationManager)
->>>>>>> 0395034e
         {
             ArgumentNullException.ThrowIfNull(dockerClient);
             ArgumentNullException.ThrowIfNull(streamLogReader);
