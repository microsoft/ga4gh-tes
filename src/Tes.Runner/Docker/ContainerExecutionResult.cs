--- conflicted
+++ resolved
@@ -1,13 +1,7 @@
 ﻿// Copyright (c) Microsoft Corporation.
 // Licensed under the MIT License.
 
-using Docker.DotNet;
-
 namespace Tes.Runner.Docker
 {
-<<<<<<< HEAD
     public record ContainerExecutionResult(string Id, string? Error, long ExitCode);
-=======
-    public record ContainerExecutionResult(string Id, string? Error, long StatusCode);
->>>>>>> cf39c629
 }