--- conflicted
+++ resolved
@@ -10,10 +10,7 @@
         private const string NodeTaskDir = "AZ_BATCH_TASK_DIR";
         private const string NodeTaskWorkDir = "AZ_BATCH_TASK_WORKING_DIR";
 
-<<<<<<< HEAD
-=======
         /// <inheritdoc/>
->>>>>>> da7ebb30
         public override string GetTaskWorkingContainerPath(FileInfo file)
         {
             var path = Path.GetRelativePath(Environment.GetEnvironmentVariable(NodeTaskWorkDir) ?? throw new InvalidOperationException("Task working directory not found"), file.FullName);
@@ -26,10 +23,7 @@
             return $"/{path.TrimStart('/')}";
         }
 
-<<<<<<< HEAD
-=======
         /// <inheritdoc/>
->>>>>>> da7ebb30
         public override string GetTaskWorkingContainerPath(DirectoryInfo directory)
         {
             var path = Path.GetRelativePath(Environment.GetEnvironmentVariable(NodeTaskWorkDir) ?? throw new InvalidOperationException("Task working directory not found"), directory.FullName);
@@ -42,19 +36,13 @@
             return $"/{path.TrimStart('/')}";
         }
 
-<<<<<<< HEAD
-=======
         /// <inheritdoc/>
->>>>>>> da7ebb30
         public override DirectoryInfo GetTaskWorkingHostDirectory(string path)
         {
             return new(Path.Combine(Environment.GetEnvironmentVariable(NodeTaskWorkDir) ?? throw new InvalidOperationException("Task working directory not found"), path.TrimStart('/')));
         }
 
-<<<<<<< HEAD
-=======
         /// <inheritdoc/>
->>>>>>> da7ebb30
         public override FileInfo GetTaskWorkingHostFile(string path)
         {
             return new(Path.Combine(Environment.GetEnvironmentVariable(NodeTaskWorkDir) ?? throw new InvalidOperationException("Task working directory not found"), path.TrimStart('/')));
