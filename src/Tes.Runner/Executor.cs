--- conflicted
+++ resolved
@@ -2,12 +2,6 @@
 // Licensed under the MIT License.
 
 using System.Diagnostics;
-using Microsoft.Extensions.Logging;
-using Tes.Runner.Docker;
-using Tes.Runner.Events;
-using Tes.Runner.Models;
-using Tes.Runner.Storage;
-using Tes.Runner.Transfer;
 
 namespace Tes.Runner
 {
@@ -63,7 +57,6 @@
 
                 await eventsPublisher.PublishExecutorEventEndAsync(tesNodeTask, DefaultErrorExitCode, EventsPublisher.FailedStatus, e.Message);
 
-<<<<<<< HEAD
                 throw;
             }
         }
@@ -74,9 +67,6 @@
             {
                 return EventsPublisher.FailedStatus;
             }
-=======
-            var result = await dockerExecutor.RunOnContainerAsync(tesNodeTask.ImageName, tesNodeTask.ImageTag, tesNodeTask.CommandsToExecute, bindings, tesNodeTask.ContainerWorkDir);
->>>>>>> cf39c629
 
             return EventsPublisher.SuccessStatus;
         }
