﻿// Copyright (c) Microsoft Corporation.
// Licensed under the MIT License.

using System.Diagnostics;
using Microsoft.Extensions.Logging;
using Tes.Runner.Docker;
using Tes.Runner.Events;
using Tes.Runner.Logs;
using Tes.Runner.Models;
using Tes.Runner.Storage;
using Tes.Runner.Transfer;

namespace Tes.Runner
{
    public sealed class Executor : IAsyncDisposable
    {
        public const long ZeroBytesTransferred = 0;
        public const long DefaultErrorExitCode = 1;
        private readonly ILogger logger = PipelineLoggerFactory.Create<Executor>();
        private readonly NodeTask tesNodeTask;
        private readonly FileOperationResolver operationResolver;
        private readonly EventsPublisher eventsPublisher;
        private readonly ITransferOperationFactory transferOperationFactory;
        private readonly string apiVersion;

        public Executor(NodeTask tesNodeTask, EventsPublisher eventsPublisher, string apiVersion)
            : this(tesNodeTask, new(tesNodeTask, apiVersion), eventsPublisher, new TransferOperationFactory(), apiVersion)
        { }

        public static Host.IRunnerHost RunnerHost { get; internal set; } = new Host.AzureBatchRunnerHost();

        public static async Task<Executor> CreateExecutorAsync(NodeTask nodeTask, string apiVersion)
        {
            var publisher = await EventsPublisher.CreateEventsPublisherAsync(nodeTask, apiVersion);

            return new Executor(nodeTask, publisher, apiVersion);
        }

        public Executor(NodeTask tesNodeTask, FileOperationResolver operationResolver, EventsPublisher eventsPublisher, ITransferOperationFactory transferOperationFactory, string apiVersion)
        {
            ArgumentNullException.ThrowIfNull(transferOperationFactory);
            ArgumentNullException.ThrowIfNull(tesNodeTask);
            ArgumentNullException.ThrowIfNull(operationResolver);
            ArgumentNullException.ThrowIfNull(eventsPublisher);

            this.tesNodeTask = tesNodeTask;
            this.operationResolver = operationResolver;
            this.eventsPublisher = eventsPublisher;
            this.transferOperationFactory = transferOperationFactory;
            this.apiVersion = apiVersion;
        }

        public async Task<NodeTaskResult> ExecuteNodeContainerTaskAsync(DockerExecutor dockerExecutor, int selector)
        {
            try
            {
                await eventsPublisher.PublishExecutorStartEventAsync(tesNodeTask, selector);

<<<<<<< HEAD
                var bindings = new VolumeBindingsGenerator(tesNodeTask.MountParentDirectoryPath!).GenerateVolumeBindings(tesNodeTask.Inputs, tesNodeTask.Outputs, tesNodeTask.ContainerVolumes);
=======
                var bindings = new VolumeBindingsGenerator(tesNodeTask.RuntimeOptions.MountParentDirectoryPath!).GenerateVolumeBindings(tesNodeTask.Inputs, tesNodeTask.Outputs);
>>>>>>> a7301280

                var executionOptions = CreateExecutionOptions(tesNodeTask.Executors![selector], bindings);

                var result = await dockerExecutor.RunOnContainerAsync(executionOptions, prefix => LogPublisher.CreateStreamReaderLogPublisherAsync(executionOptions.RuntimeOptions, prefix, apiVersion));

                await eventsPublisher.PublishExecutorEndEventAsync(tesNodeTask, selector, result.ExitCode, ToStatusMessage(result), result.Error);

                return new NodeTaskResult(result);
            }
            catch (Exception e)
            {
                logger.LogError(e, "Failed to execute container");

                await eventsPublisher.PublishExecutorEndEventAsync(tesNodeTask, selector, DefaultErrorExitCode, EventsPublisher.FailedStatus, e.Message);

                throw;
            }
        }

        private ExecutionOptions CreateExecutionOptions(Models.Executor executor, List<string> bindings)
        {
            return new(executor.ImageName, executor.ImageTag, executor.CommandsToExecute, bindings,
                executor.ContainerWorkDir, tesNodeTask.RuntimeOptions, tesNodeTask.ContainerDeviceRequests,
                executor.ContainerEnv, executor.ContainerStdInPath, executor.ContainerStdOutPath, executor.ContainerStdErrPath);
        }

        private static string ToStatusMessage(ContainerExecutionResult result)
        {
            if (result.ExitCode == 0 && string.IsNullOrWhiteSpace(result.Error))
            {
                return EventsPublisher.SuccessStatus;
            }

            return EventsPublisher.FailedStatus;
        }


        private async ValueTask AppendMetrics(string? metricsFormat, long bytesTransferred)
        {
            if (!string.IsNullOrWhiteSpace(tesNodeTask.MetricsFilename) && !string.IsNullOrWhiteSpace(metricsFormat))
            {
                await new MetricsFormatter(tesNodeTask.MetricsFilename, metricsFormat).WriteSize(bytesTransferred);
            }
        }

        public async ValueTask AppendMetrics()
        {
            foreach (var bashMetric in tesNodeTask.BashScriptMetricsFormats ?? [])
            {
                if (!string.IsNullOrWhiteSpace(tesNodeTask.MetricsFilename) && !string.IsNullOrWhiteSpace(bashMetric))
                {
                    await new MetricsFormatter(tesNodeTask.MetricsFilename, bashMetric).WriteWithBash();
                }
            }
        }

        public async Task<long> UploadOutputsAsync(BlobPipelineOptions blobPipelineOptions)
        {
            var statusMessage = EventsPublisher.SuccessStatus;
            var bytesTransferred = ZeroBytesTransferred;
            var numberOfOutputs = 0;
            var errorMessage = string.Empty;
            IEnumerable<CompletedUploadFile>? completedFiles = default;

            try
            {
                await eventsPublisher.PublishUploadStartEventAsync(tesNodeTask);

                ArgumentNullException.ThrowIfNull(blobPipelineOptions, nameof(blobPipelineOptions));

                var outputs = await CreateUploadOutputsAsync();

                if (outputs is null)
                {
                    return bytesTransferred;
                }

                if (outputs.Count == 0)
                {
                    logger.LogWarning("No output files were found.");
                    return bytesTransferred;
                }

                numberOfOutputs = outputs.Count;

                var optimizedOptions = OptimizeBlobPipelineOptionsForUpload(blobPipelineOptions, outputs);

                (bytesTransferred, completedFiles) = await UploadOutputsAsync(optimizedOptions, outputs);

                await AppendMetrics(tesNodeTask.OutputsMetricsFormat, bytesTransferred);

                return bytesTransferred;
            }
            catch (Exception e)
            {
                logger.LogError(e, "Upload operation failed");
                statusMessage = EventsPublisher.FailedStatus;
                errorMessage = e.Message;
                completedFiles = default;
                throw;
            }
            finally
            {
                await eventsPublisher.PublishUploadEndEventAsync(tesNodeTask, numberOfOutputs, bytesTransferred, statusMessage, errorMessage, completedFiles);
            }
        }

        public async Task UploadTaskOutputsAsync(BlobPipelineOptions blobPipelineOptions)
        {
            try
            {
                ArgumentNullException.ThrowIfNull(blobPipelineOptions, nameof(blobPipelineOptions));

                var outputs = await CreateUploadTaskOutputsAsync();

                if (outputs is null)
                {
                    return;
                }

                if (outputs.Count == 0)
                {
                    logger.LogWarning("No output files were found.");
                    return;
                }

                var optimizedOptions = OptimizeBlobPipelineOptionsForUpload(blobPipelineOptions, outputs);

                _ = await UploadOutputsAsync(optimizedOptions, outputs);
            }
            catch (Exception e)
            {
                logger.LogError(e, "Upload operation failed");
                throw;
            }
        }

        private async Task<UploadResults> UploadOutputsAsync(BlobPipelineOptions blobPipelineOptions, List<UploadInfo> outputs)
        {
            var uploader = await transferOperationFactory.CreateBlobUploaderAsync(blobPipelineOptions);

            var executionResult = await TimedExecutionAsync(async () => await uploader.UploadAsync(outputs));

            logger.LogDebug("Executed Upload. Time elapsed: {ElapsedTime} Bandwidth: {BandwidthMiBpS} MiB/s", executionResult.Elapsed, BlobSizeUtils.ToBandwidth(executionResult.Result, executionResult.Elapsed.TotalSeconds));

            return new(executionResult.Result, uploader.CompletedFiles);
        }

        private async Task<List<UploadInfo>?> CreateUploadOutputsAsync()
        {
            if ((tesNodeTask.Outputs ?? []).Count == 0)
            {
                logger.LogDebug("No outputs provided");
                {
                    return default;
                }
            }

            return await operationResolver.ResolveOutputsAsync();
        }

        private async Task<List<UploadInfo>?> CreateUploadTaskOutputsAsync()
        {
            if ((tesNodeTask.Outputs ?? []).Count == 0)
            {
                logger.LogDebug("No outputs provided");
                {
                    return default;
                }
            }

            return await operationResolver.ResolveTaskOutputsAsync();
        }

        private BlobPipelineOptions OptimizeBlobPipelineOptionsForUpload(BlobPipelineOptions blobPipelineOptions, List<UploadInfo> outputs)
        {
            var optimizedOptions =
                PipelineOptionsOptimizer.OptimizeOptionsIfApplicable(blobPipelineOptions, outputs);

            ValidateBlockSize(optimizedOptions.BlockSizeBytes);

            LogStartConfig(optimizedOptions);

            logger.LogInformation("{CountOfUploads} outputs to upload.", outputs.Count);
            return optimizedOptions;
        }

        private BlobPipelineOptions OptimizeBlobPipelineOptionsForDownload(BlobPipelineOptions blobPipelineOptions)
        {
            var optimizedOptions =
                PipelineOptionsOptimizer.OptimizeOptionsIfApplicable(blobPipelineOptions, default);

            LogStartConfig(optimizedOptions);

            logger.LogInformation("{CountOfDownloads} inputs to download.", tesNodeTask.Inputs?.Count);
            return optimizedOptions;
        }

        public async Task<long> DownloadInputsAsync(BlobPipelineOptions blobPipelineOptions)
        {
            var statusMessage = EventsPublisher.SuccessStatus;
            var bytesTransferred = ZeroBytesTransferred;
            var numberOfInputs = 0;
            var errorMessage = string.Empty;

            try
            {
                await eventsPublisher.PublishDownloadStartEventAsync(tesNodeTask);

                ArgumentNullException.ThrowIfNull(blobPipelineOptions, nameof(blobPipelineOptions));

                var inputs = await CreateDownloadInputsAsync();

                if (inputs is null)
                {
                    return numberOfInputs;
                }

                numberOfInputs = inputs.Count;

                var optimizedOptions = OptimizeBlobPipelineOptionsForDownload(blobPipelineOptions);

                bytesTransferred = await DownloadInputsAsync(optimizedOptions, inputs);

                await AppendMetrics(tesNodeTask.InputsMetricsFormat, bytesTransferred);

                return bytesTransferred;
            }
            catch (Exception e)
            {
                logger.LogError(e, "Download operation failed");
                statusMessage = EventsPublisher.FailedStatus;
                errorMessage = e.Message;
                throw;
            }
            finally
            {
                await eventsPublisher.PublishDownloadEndEventAsync(tesNodeTask, numberOfInputs, bytesTransferred, statusMessage, errorMessage);
            }
        }

        private async Task<long> DownloadInputsAsync(BlobPipelineOptions blobPipelineOptions, List<DownloadInfo> inputs)
        {
            var downloader = await transferOperationFactory.CreateBlobDownloaderAsync(blobPipelineOptions);

            var executionResult = await TimedExecutionAsync(async () => await downloader.DownloadAsync(inputs));

            logger.LogInformation("Executed Download. Time elapsed: {ElapsedTime} Bandwidth: {BandwidthMiBpS} MiB/s", executionResult.Elapsed, BlobSizeUtils.ToBandwidth(executionResult.Result, executionResult.Elapsed.TotalSeconds));

            return executionResult.Result;
        }

        private async Task<List<DownloadInfo>?> CreateDownloadInputsAsync()
        {
            if (tesNodeTask.Inputs is null || tesNodeTask.Inputs.Count == 0)
            {
                logger.LogDebug("No inputs provided");
                {
                    return default;
                }
            }

            return await operationResolver.ResolveInputsAsync();
        }

        private static void ValidateBlockSize(int blockSizeBytes)
        {
            if (blockSizeBytes % BlobSizeUtils.BlockSizeIncrementUnitInBytes > 0)
            {
                throw new InvalidOperationException($"The provided block size: {blockSizeBytes:n0} is not valid for the upload operation. The block size must be a multiple of {BlobSizeUtils.BlockSizeIncrementUnitInBytes / BlobSizeUtils.MiB} MiB ({BlobSizeUtils.BlockSizeIncrementUnitInBytes:n0} bytes)");
            }
        }

        private void LogStartConfig(BlobPipelineOptions blobPipelineOptions)
        {
            logger.LogDebug("Writers: {NumberOfWriters}", blobPipelineOptions.NumberOfWriters);
            logger.LogDebug("Readers: {NumberOfReaders}", blobPipelineOptions.NumberOfReaders);
            logger.LogDebug("Capacity: {ReadWriteBuffersCapacity}", blobPipelineOptions.ReadWriteBuffersCapacity);
            logger.LogDebug("BlockSize: {BlockSizeBytes}", blobPipelineOptions.BlockSizeBytes);
        }

        private static async Task<TimedExecutionResult<T>> TimedExecutionAsync<T>(Func<Task<T>> execution)
        {
            var sw = Stopwatch.StartNew();
            var result = await execution();
            sw.Stop();

            return new(sw.Elapsed, result);
        }

        private record struct UploadResults(long BytesTransferred, IEnumerable<CompletedUploadFile> CompletedFiles);
        private record struct TimedExecutionResult<T>(TimeSpan Elapsed, T Result);

        async ValueTask IAsyncDisposable.DisposeAsync()
        {
            await eventsPublisher.FlushPublishersAsync();
            GC.SuppressFinalize(this);
        }
    }
}<|MERGE_RESOLUTION|>--- conflicted
+++ resolved
@@ -56,11 +56,7 @@
             {
                 await eventsPublisher.PublishExecutorStartEventAsync(tesNodeTask, selector);
 
-<<<<<<< HEAD
-                var bindings = new VolumeBindingsGenerator(tesNodeTask.MountParentDirectoryPath!).GenerateVolumeBindings(tesNodeTask.Inputs, tesNodeTask.Outputs, tesNodeTask.ContainerVolumes);
-=======
-                var bindings = new VolumeBindingsGenerator(tesNodeTask.RuntimeOptions.MountParentDirectoryPath!).GenerateVolumeBindings(tesNodeTask.Inputs, tesNodeTask.Outputs);
->>>>>>> a7301280
+                var bindings = new VolumeBindingsGenerator(tesNodeTask.RuntimeOptions.MountParentDirectoryPath!).GenerateVolumeBindings(tesNodeTask.Inputs, tesNodeTask.Outputs, tesNodeTask.ContainerVolumes);
 
                 var executionOptions = CreateExecutionOptions(tesNodeTask.Executors![selector], bindings);
 
