--- conflicted
+++ resolved
@@ -47,10 +47,7 @@
             this.operationResolver = operationResolver;
             this.eventsPublisher = eventsPublisher;
             this.transferOperationFactory = transferOperationFactory;
-<<<<<<< HEAD
-=======
             this.apiVersion = apiVersion;
->>>>>>> da7ebb30
         }
 
         public async Task<NodeTaskResult> ExecuteNodeContainerTaskAsync(DockerExecutor dockerExecutor, int selector)
@@ -59,11 +56,7 @@
             {
                 await eventsPublisher.PublishExecutorStartEventAsync(tesNodeTask, selector);
 
-<<<<<<< HEAD
-                var bindings = new VolumeBindingsGenerator(tesNodeTask.MountParentDirectory!).GenerateVolumeBindings(tesNodeTask.Inputs, tesNodeTask.Outputs, tesNodeTask.ContainerVolumes);
-=======
-                var bindings = new VolumeBindingsGenerator(tesNodeTask.MountParentDirectoryPath!).GenerateVolumeBindings(tesNodeTask.Inputs, tesNodeTask.Outputs);
->>>>>>> da7ebb30
+                var bindings = new VolumeBindingsGenerator(tesNodeTask.MountParentDirectoryPath!).GenerateVolumeBindings(tesNodeTask.Inputs, tesNodeTask.Outputs, tesNodeTask.ContainerVolumes);
 
                 var executionOptions = CreateExecutionOptions(tesNodeTask.Executors![selector], bindings);
 
@@ -85,15 +78,9 @@
 
         private ExecutionOptions CreateExecutionOptions(Models.Executor executor, List<string> bindings)
         {
-<<<<<<< HEAD
             return new(executor.ImageName, executor.ImageTag, executor.CommandsToExecute, bindings,
                 executor.ContainerWorkDir, tesNodeTask.RuntimeOptions, tesNodeTask.ContainerDeviceRequests,
                 executor.ContainerEnv, executor.ContainerStdIn, executor.ContainerStdOut, executor.ContainerStdErr);
-=======
-            return new(tesNodeTask.ImageName, tesNodeTask.ImageTag, tesNodeTask.CommandsToExecute, bindings,
-                tesNodeTask.ContainerWorkDir, tesNodeTask.RuntimeOptions, tesNodeTask.ContainerDeviceRequests,
-                tesNodeTask.ContainerEnv, tesNodeTask.ContainerStdInPath, tesNodeTask.ContainerStdOutPath, tesNodeTask.ContainerStdErrPath);
->>>>>>> da7ebb30
         }
 
         private static string ToStatusMessage(ContainerExecutionResult result)
