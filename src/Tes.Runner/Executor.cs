--- conflicted
+++ resolved
@@ -154,11 +154,7 @@
 
             var executionResult = await TimedExecutionAsync(async () => await uploader.UploadAsync(outputs));
 
-<<<<<<< HEAD
-            logger.LogInformation(@"Executed Upload. Time elapsed: {ElapsedTime} Bandwidth: {BandwidthMiBpS} MiB/s", executionResult.Elapsed, BlobSizeUtils.ToBandwidth(executionResult.Result, executionResult.Elapsed.TotalSeconds));
-=======
-            logger.LogInformation("Executed Upload. Time elapsed: {ElapsedTime} Bandwidth: {Bandwidth} MiB/s", executionResult.Elapsed, BlobSizeUtils.ToBandwidth(executionResult.Result, executionResult.Elapsed.TotalSeconds));
->>>>>>> 342ccbff
+            logger.LogInformation("Executed Upload. Time elapsed: {ElapsedTime} Bandwidth: {BandwidthMiBpS} MiB/s", executionResult.Elapsed, BlobSizeUtils.ToBandwidth(executionResult.Result, executionResult.Elapsed.TotalSeconds));
 
             return new(executionResult.Result, uploader.CompletedFiles);
         }
@@ -185,11 +181,7 @@
 
             LogStartConfig(optimizedOptions);
 
-<<<<<<< HEAD
-            logger.LogInformation("{OutputsCount} outputs to upload.", outputs.Count);
-=======
             logger.LogInformation("{CountOfUploads} outputs to upload.", outputs.Count);
->>>>>>> 342ccbff
             return optimizedOptions;
         }
 
@@ -200,11 +192,7 @@
 
             LogStartConfig(optimizedOptions);
 
-<<<<<<< HEAD
-            logger.LogInformation("{InputsCount} inputs to download.", tesNodeTask.Inputs?.Count);
-=======
             logger.LogInformation("{CountOfDownloads} inputs to download.", tesNodeTask.Inputs?.Count);
->>>>>>> 342ccbff
             return optimizedOptions;
         }
 
@@ -257,11 +245,7 @@
 
             var executionResult = await TimedExecutionAsync(async () => await downloader.DownloadAsync(inputs));
 
-<<<<<<< HEAD
             logger.LogInformation("Executed Download. Time elapsed: {ElapsedTime} Bandwidth: {BandwidthMiBpS} MiB/s", executionResult.Elapsed, BlobSizeUtils.ToBandwidth(executionResult.Result, executionResult.Elapsed.TotalSeconds));
-=======
-            logger.LogInformation("Executed Download. Time elapsed: {ElapsedTime} Bandwidth: {Bandwidth} MiB/s", executionResult.Elapsed, BlobSizeUtils.ToBandwidth(executionResult.Result, executionResult.Elapsed.TotalSeconds));
->>>>>>> 342ccbff
 
             return executionResult.Result;
         }
