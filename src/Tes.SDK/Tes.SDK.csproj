﻿<Project Sdk="Microsoft.NET.Sdk">

  <PropertyGroup>
    <TargetFramework>net8.0</TargetFramework>
    <ImplicitUsings>enable</ImplicitUsings>
    <Nullable>enable</Nullable>
    <AssemblyTitle>TES API client</AssemblyTitle>
  </PropertyGroup>

  <ItemGroup>
<<<<<<< HEAD
      <PackageReference Include="Polly" Version="8.4.2" />
  </ItemGroup>

  <ItemGroup>
      <ProjectReference Include="..\Tes\Tes.csproj" />
=======
    <PackageReference Include="Azure.Identity" Version="1.13.1" />
    <PackageReference Include="Azure.Storage.Blobs" Version="12.22.2" />
  </ItemGroup>

  <ItemGroup>
    <ProjectReference Include="..\Tes\Tes.csproj" />
>>>>>>> e2ccf364
  </ItemGroup>

</Project><|MERGE_RESOLUTION|>--- conflicted
+++ resolved
@@ -8,20 +8,13 @@
   </PropertyGroup>
 
   <ItemGroup>
-<<<<<<< HEAD
-      <PackageReference Include="Polly" Version="8.4.2" />
-  </ItemGroup>
-
-  <ItemGroup>
-      <ProjectReference Include="..\Tes\Tes.csproj" />
-=======
     <PackageReference Include="Azure.Identity" Version="1.13.1" />
     <PackageReference Include="Azure.Storage.Blobs" Version="12.22.2" />
+    <PackageReference Include="Polly" Version="8.4.2" />
   </ItemGroup>
 
   <ItemGroup>
     <ProjectReference Include="..\Tes\Tes.csproj" />
->>>>>>> e2ccf364
   </ItemGroup>
 
 </Project>