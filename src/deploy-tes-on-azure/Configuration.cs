--- conflicted
+++ resolved
@@ -84,16 +84,13 @@
         public string TesUsername { get; set; } = "tes";
         public string TesPassword { get; set; }
         public string AadGroupIds { get; set; }
-<<<<<<< HEAD
         public bool? AdvancedVmPerformanceMonitoringEnabled { get; set; }
-=======
         public string DeploymentOrganizationName { get; set; }
         public string DeploymentOrganizationUrl { get; set; }
         public string DeploymentContactUri { get; set; }
         public string DeploymentEnvironment { get; set; }
         public string PrivateTestUbuntuImage { get; set; } = "mcr.microsoft.com/mirror/docker/library/ubuntu:24.04"; // mcr's docker mirror does not host "latest"
         public string PrivatePSQLUbuntuImage { get; set; } = "mcr.microsoft.com/mirror/docker/library/ubuntu:24.04"; // mcr's docker mirror does not host "latest"
->>>>>>> 2e4f4f9f
 
         public static Configuration BuildConfiguration(string[] args)
         {
