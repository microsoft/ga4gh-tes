--- conflicted
+++ resolved
@@ -18,7 +18,6 @@
     usePreemptibleVmsOnly: RUNTIME_PARAMETER
     poolRotationForcedDays: "7"
     prefix: RUNTIME_PARAMETER
-<<<<<<< HEAD
   deployment:
     organizationName: RUNTIME_PARAMETER
     organizationUrl: RUNTIME_PARAMETER
@@ -28,8 +27,6 @@
     updated: RUNTIME_PARAMETER
   nodeImages:
     docker: RUNTIME_PARAMETER
-=======
->>>>>>> f338d358
   batchImageGen2:
     offer: RUNTIME_PARAMETER
     publisher: RUNTIME_PARAMETER
