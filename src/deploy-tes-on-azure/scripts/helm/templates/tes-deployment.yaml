apiVersion: apps/v1
kind: Deployment
metadata:
  labels:
    io.kompose.service: tes
    aadpodidbinding: {{ .Values.identity.name }}
  name: tes
spec:
  replicas: 1
  selector:
    matchLabels:
      io.kompose.service: tes
  strategy:
    type: Recreate
  template:
    metadata:
      labels:
        io.kompose.service: tes
        aadpodidbinding: {{ .Values.identity.name }}
      annotations:
        container.apparmor.security.beta.kubernetes.io/tes: runtime/default
    spec:
      securityContext:
        runAsUser: 1000
        runAsGroup: 1000
        fsGroup: 1000
        supplementalGroups: [1000]
      terminationGracePeriodSeconds: 90
      containers:
        - env:
            - name: TesPostgreSql__PostgreSqlServerName
              value: {{ .Values.tesDatabase.postgreSqlServerName }}
            - name: TesPostgreSql__PostgreSqlServerNameSuffix
              value: {{ .Values.tesDatabase.postgreSqlServerNameSuffix }}
            - name: TesPostgreSql__PostgreSqlServerSslMode
              value: {{ .Values.tesDatabase.postgreSqlServerSslMode }}
            - name: TesPostgreSql__PostgreSqlServerPort
              value: {{ .Values.tesDatabase.postgreSqlServerPort | quote }}
            - name: TesPostgreSql__PostgreSqlDatabaseName
              value: {{ .Values.tesDatabase.postgreSqlDatabaseName }}
            - name: TesPostgreSql__PostgreSqlDatabaseUserLogin
              value: {{ .Values.tesDatabase.postgreSqlDatabaseUserLogin }}
            - name: TesPostgreSql__PostgreSqlDatabaseUserPassword
              value: {{ .Values.tesDatabase.postgreSqlDatabaseUserPassword }}
            - name: ASPNETCORE_URLS
              value: http://0.0.0.0:{{ .Values.service.tesPort }}/
            - name: Storage__DefaultAccountName
              value: {{ .Values.persistence.storageAccount }}
            - name: AzureServicesAuthConnectionString
              value: {{ .Values.config.azureServicesAuthConnectionString }}
            - name: ApplicationInsightsAccountName
              value: {{ .Values.config.applicationInsightsAccountName }}
            - name: AzureOfferDurableId
              value: {{ .Values.config.azureOfferDurableId }}
            - name: BatchAccount__AccountName
              value: {{ .Values.config.batchAccountName }}
            - name: BatchNodes__SubnetId
              value: {{ .Values.config.batchNodesSubnetId }}
            - name: NodeImages__Blobxfer
              value: {{ .Values.config.blobxferImageName }}
            - name: BatchNodes__DisablePublicIpAddress
              value: {{ .Values.config.disableBatchNodesPublicIpAddress | quote }}
            - name: BatchScheduling__Disable
              value: {{ .Values.config.disableBatchScheduling | quote }}
            - name: NodeImages__Docker
              value: {{ .Values.config.dockerInDockerImageName }}
            - name: BatchScheduling__UseLegacyAutopools
              value: {{ .Values.config.useLegacyBatchImplementationWithAutopools | quote }}
            - name: BatchImageGen1__Offer
              value: {{ .Values.config.gen2BatchImageOffer }}
            - name: BatchImageGen1__Publisher
              value: {{ .Values.config.gen2BatchImagePublisher }}
            - name: BatchImageGen1__Sku
              value: {{ .Values.config.gen2BatchImageSku | quote }}
            - name: BatchImageGen2__Version
              value: {{ .Values.config.gen2BatchImageVersion }}
            - name: BatchImageGen1__Offer
              value: {{ .Values.config.gen1BatchImageOffer }}
            - name: BatchImageGen1__Publisher
              value: {{ .Values.config.gen1BatchImagePublisher }}
            - name: BatchImageGen1__Sku
              value: {{ .Values.config.gen1BatchImageSku | quote }}
            - name: BatchImageGen1__Version
              value: {{ .Values.config.gen1BatchImageVersion }}
            - name: BatchNodeAgentSkuId
              value: {{ .Values.config.batchNodeAgentSkuId }}
            - name: BatchScheduling__PoolRotationForcedDays
              value: {{ .Values.config.batchPoolRotationForcedDays | quote }}
<<<<<<< HEAD
            - name: BatchScheduling__Prefix
              value: {{ .Values.config.name | quote }}
            - name: Martha__Url
=======
            - name: BatchPrefix
              value: {{ .Values.config.batchPrefix | quote }}
            - name: MarthaUrl
>>>>>>> 52e6270c
              value: {{ .Values.config.marthaUrl }}
            - name: Martha__KeyVaultName
              value: {{ .Values.config.marthaKeyVaultName }}
            - name: Martha__SecretName
              value: {{ .Values.config.marthaSecretName }}
            - name: BatchScheduling__UsePreemptibleVmsOnly
              value: {{ .Values.config.usePreemptibleVmsOnly | quote}}
            - name: BatchNodes__GlobalStartTask
              value: {{ .Values.config.globalStartTaskPath }}
            - name: BatchNodes__GlobalManagedIdentity
              value: {{ .Values.config.batchManagedIdentity }}
            - name: Storage__ExternalStorageContainers
{{- $containers  := list -}}
{{- range .Values.externalSasContainers }}
{{- $containers = append $containers (printf "https://%s.blob.core.windows.net/%s?%s" .accountName .containerName .sasToken) -}}
{{- end }}
              value: {{ join ";" $containers}}
          image: {{ .Values.images.tes }}
          name: tes
          ports:
            - containerPort: {{ .Values.service.tesPort }}
          resources:
            requests:
              cpu: "1.5"
              memory: "3072Mi"
            limits:
              cpu: "8.0"
              memory: "8192Mi"
          securityContext:
            allowPrivilegeEscalation: false
            capabilities:
              add:
                - NET_BIND_SERVICE
status: {}<|MERGE_RESOLUTION|>--- conflicted
+++ resolved
@@ -86,15 +86,9 @@
               value: {{ .Values.config.batchNodeAgentSkuId }}
             - name: BatchScheduling__PoolRotationForcedDays
               value: {{ .Values.config.batchPoolRotationForcedDays | quote }}
-<<<<<<< HEAD
             - name: BatchScheduling__Prefix
-              value: {{ .Values.config.name | quote }}
+              value: {{ .Values.config.batchPrefix | quote }}
             - name: Martha__Url
-=======
-            - name: BatchPrefix
-              value: {{ .Values.config.batchPrefix | quote }}
-            - name: MarthaUrl
->>>>>>> 52e6270c
               value: {{ .Values.config.marthaUrl }}
             - name: Martha__KeyVaultName
               value: {{ .Values.config.marthaKeyVaultName }}
