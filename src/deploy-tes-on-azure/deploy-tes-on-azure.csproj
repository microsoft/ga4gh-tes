﻿<Project Sdk="Microsoft.NET.Sdk">

  <PropertyGroup>
    <OutputType>Exe</OutputType>
    <TargetFramework>net8.0</TargetFramework>
    <!-- Avoids "Couldn't find a valid ICU package installed on the system." error. -->
    <InvariantGlobalization Condition="'$(Configuration)' == 'linux'">true</InvariantGlobalization>
    <PublishSingleFile>true</PublishSingleFile>
    <SelfContained>true</SelfContained>
    <IncludeNativeLibrariesForSelfExtract>true</IncludeNativeLibrariesForSelfExtract>
    <Title>$(Product) deployment utility</Title>
  </PropertyGroup>

  <PropertyGroup>
    <AssemblyName Condition="'$(Configuration)' == 'win'">deploy-tes-on-azure-win</AssemblyName>
    <AssemblyName Condition="'$(Configuration)' == 'linux'">deploy-tes-on-azure-linux</AssemblyName>
    <AssemblyName Condition="'$(Configuration)' == 'osx'">deploy-tes-on-azure-osx.app</AssemblyName>
  </PropertyGroup>

  <ItemGroup>
<<<<<<< HEAD
    <PackageReference Include="Azure.Identity" Version="1.11.1" />
=======
    <PackageReference Include="Azure.Identity" Version="1.11.2" />
>>>>>>> 393a7821
    <PackageReference Include="Azure.ResourceManager.ContainerService" Version="1.2.0" />
    <PackageReference Include="Azure.ResourceManager.ManagedServiceIdentities" Version="1.2.1" />
    <PackageReference Include="Azure.ResourceManager.Network" Version="1.7.0" />
    <PackageReference Include="Azure.Security.KeyVault.Secrets" Version="4.6.0" />
    <PackageReference Include="KubernetesClient" Version="13.0.37" />
    <PackageReference Include="Microsoft.ApplicationInsights.AspNetCore" Version="2.22.0" />
    <PackageReference Include="Microsoft.Azure.Management.KeyVault" Version="4.0.0-preview.1" />
    <PackageReference Include="Azure.Storage.Blobs" Version="12.19.1" />
    <PackageReference Include="Microsoft.Azure.Management.Batch" Version="15.0.0" />
    <PackageReference Include="Microsoft.Azure.Management.Fluent" Version="1.38.1" />
    <PackageReference Include="Microsoft.Azure.Management.PostgreSQL" Version="2.0.0" />
    <PackageReference Include="Microsoft.Azure.Management.ContainerService" Version="1.2.0" />
    <PackageReference Include="Microsoft.Azure.Management.ResourceGraph" Version="2.1.0" />
    <PackageReference Include="Microsoft.Extensions.CommandLineUtils" Version="1.1.1" />
    <PackageReference Include="Microsoft.Extensions.Configuration" Version="8.0.0" />
    <PackageReference Include="Microsoft.Extensions.Configuration.Binder" Version="8.0.1" />
    <PackageReference Include="Microsoft.Extensions.Configuration.CommandLine" Version="8.0.0" />
    <PackageReference Include="Microsoft.Extensions.Configuration.FileExtensions" Version="8.0.0" />
    <PackageReference Include="Microsoft.Extensions.Configuration.Json" Version="8.0.0" />
    <PackageReference Include="Microsoft.Extensions.DependencyInjection" Version="8.0.0" />
    <PackageReference Include="Microsoft.Extensions.Logging" Version="8.0.0" />
    <PackageReference Include="Microsoft.Extensions.Logging.ApplicationInsights" Version="2.22.0" />
    <PackageReference Include="Microsoft.IdentityModel.Clients.ActiveDirectory" Version="5.3.0" />
    <!--Mitigate reported security issues-->
    <PackageReference Include="System.IdentityModel.Tokens.Jwt" Version="7.5.1" />
    <PackageReference Include="Newtonsoft.Json" Version="13.0.3" />
    <PackageReference Include="Polly" Version="7.2.4" />
  </ItemGroup>
  
  <ItemGroup>
    <EmbeddedResource Include="scripts\allowed-vm-sizes" />
    <EmbeddedResource Include="scripts\env-00-tes-version.txt" />
    <EmbeddedResource Include="scripts\env-01-account-names.txt" />
    <EmbeddedResource Include="scripts\env-02-internal-images.txt" />
    <EmbeddedResource Include="scripts\env-04-settings.txt" />
    <Content Update="samples\config.json">
        <CopyToOutputDirectory>PreserveNewest</CopyToOutputDirectory>
    </Content>
    <EmbeddedResource Include="scripts\helm\Chart.yaml" />
    <EmbeddedResource Include="scripts\helm\values-template.yaml" />
    <EmbeddedResource Include="scripts\helm\README.md" />
    <EmbeddedResource Include="scripts\helm\templates\identity.yaml" />
    <EmbeddedResource Include="scripts\helm\templates\service.yaml" />
    <EmbeddedResource Include="scripts\helm\templates\tes-deployment.yaml" />
  </ItemGroup>

  <ItemGroup>
    <ProjectReference Include="..\CommonUtilities\CommonUtilities.csproj" />
    <ProjectReference Include="..\Tes.SDK\Tes.SDK.csproj" />
    <ProjectReference Include="..\Tes\Tes.csproj" />
  </ItemGroup>

</Project><|MERGE_RESOLUTION|>--- conflicted
+++ resolved
@@ -18,11 +18,7 @@
   </PropertyGroup>
 
   <ItemGroup>
-<<<<<<< HEAD
-    <PackageReference Include="Azure.Identity" Version="1.11.1" />
-=======
     <PackageReference Include="Azure.Identity" Version="1.11.2" />
->>>>>>> 393a7821
     <PackageReference Include="Azure.ResourceManager.ContainerService" Version="1.2.0" />
     <PackageReference Include="Azure.ResourceManager.ManagedServiceIdentities" Version="1.2.1" />
     <PackageReference Include="Azure.ResourceManager.Network" Version="1.7.0" />
