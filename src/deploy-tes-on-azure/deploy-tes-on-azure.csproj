--- conflicted
+++ resolved
@@ -25,12 +25,7 @@
     <PackageReference Include="KubernetesClient" Version="13.0.37" />
     <PackageReference Include="Microsoft.ApplicationInsights.AspNetCore" Version="2.22.0" />
     <PackageReference Include="Microsoft.Azure.Management.KeyVault" Version="4.0.0-preview.1" />
-<<<<<<< HEAD
-    <PackageReference Include="Microsoft.Azure.Management.Network" Version="25.0.0" />
-    <PackageReference Include="Azure.Storage.Blobs" Version="12.16.0" />
-=======
     <PackageReference Include="Azure.Storage.Blobs" Version="12.19.1" />
->>>>>>> 2aa81871
     <PackageReference Include="Microsoft.Azure.Management.Batch" Version="15.0.0" />
     <PackageReference Include="Microsoft.Azure.Management.Fluent" Version="1.38.1" />
     <PackageReference Include="Microsoft.Azure.Management.PostgreSQL" Version="2.0.0" />
@@ -47,16 +42,9 @@
     <PackageReference Include="Microsoft.Extensions.Logging.ApplicationInsights" Version="2.22.0" />
     <PackageReference Include="Microsoft.IdentityModel.Clients.ActiveDirectory" Version="5.3.0" />
     <!--Mitigate reported security issues-->
-<<<<<<< HEAD
-    <PackageReference Include="Newtonsoft.Json" Version="13.0.2" />
-    <PackageReference Include="Polly" Version="7.2.3" />
-    <PackageReference Include="System.Drawing.Common" Version="7.0.0" />
-    <PackageReference Include="System.IdentityModel.Tokens.Jwt" Version="6.27.0" />
-=======
-    <PackageReference Include="System.IdentityModel.Tokens.Jwt" Version="7.5.1" />
     <PackageReference Include="Newtonsoft.Json" Version="13.0.3" />
     <PackageReference Include="Polly" Version="7.2.4" />
->>>>>>> 2aa81871
+    <PackageReference Include="System.IdentityModel.Tokens.Jwt" Version="7.5.1" />
   </ItemGroup>
   
   <ItemGroup>
