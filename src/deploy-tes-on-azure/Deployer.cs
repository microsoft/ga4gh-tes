﻿// Copyright (c) Microsoft Corporation.
// Licensed under the MIT License.

using System;
using System.Collections.Generic;
using System.Diagnostics;
using System.IdentityModel.Tokens.Jwt;
using System.IO;
using System.Linq;
using System.Net.Http;
using System.Net.WebSockets;
using System.Security.Cryptography;
using System.Text;
using System.Text.RegularExpressions;
using System.Threading;
using System.Threading.Tasks;
using Azure.Core;
using Azure.Identity;
using Azure.ResourceManager;
using Azure.ResourceManager.Network;
using Azure.ResourceManager.Network.Models;
using Azure.ResourceManager.Resources;
using Azure.Security.KeyVault.Secrets;
using Azure.Storage;
using Azure.Storage.Blobs;
using CommonUtilities;
using k8s;
using Microsoft.Azure.Management.Batch;
using Microsoft.Azure.Management.Batch.Models;
using Microsoft.Azure.Management.Compute.Fluent;
using Microsoft.Azure.Management.ContainerRegistry.Fluent;
using Microsoft.Azure.Management.ContainerService;
using Microsoft.Azure.Management.ContainerService.Fluent;
using Microsoft.Azure.Management.ContainerService.Models;
using Microsoft.Azure.Management.Fluent;
using Microsoft.Azure.Management.Graph.RBAC.Fluent;
using Microsoft.Azure.Management.KeyVault;
using Microsoft.Azure.Management.KeyVault.Fluent;
using Microsoft.Azure.Management.KeyVault.Models;
using Microsoft.Azure.Management.Msi.Fluent;
using Microsoft.Azure.Management.Network.Fluent;
using Microsoft.Azure.Management.PostgreSQL;
using Microsoft.Azure.Management.PrivateDns.Fluent;
using Microsoft.Azure.Management.ResourceGraph;
using Microsoft.Azure.Management.ResourceManager.Fluent;
using Microsoft.Azure.Management.ResourceManager.Fluent.Authentication;
using Microsoft.Azure.Management.ResourceManager.Fluent.Core;
using Microsoft.Azure.Management.Storage.Fluent;
using Microsoft.Azure.Services.AppAuthentication;
using Microsoft.Rest;
using Newtonsoft.Json;
using Polly;
using Polly.Retry;
using Tes.Models;
using static Microsoft.Azure.Management.PostgreSQL.FlexibleServers.DatabasesOperationsExtensions;
using static Microsoft.Azure.Management.PostgreSQL.FlexibleServers.ServersOperationsExtensions;
using static Microsoft.Azure.Management.PostgreSQL.ServersOperationsExtensions;
using static Microsoft.Azure.Management.ResourceManager.Fluent.Core.RestClient;
using FlexibleServer = Microsoft.Azure.Management.PostgreSQL.FlexibleServers;
using FlexibleServerModel = Microsoft.Azure.Management.PostgreSQL.FlexibleServers.Models;
using IResource = Microsoft.Azure.Management.ResourceManager.Fluent.Core.IResource;
using KeyVaultManagementClient = Microsoft.Azure.Management.KeyVault.KeyVaultManagementClient;

namespace TesDeployer
{
    public class Deployer
    {
        private static readonly AsyncRetryPolicy roleAssignmentHashConflictRetryPolicy = Policy
            .Handle<Microsoft.Rest.Azure.CloudException>(cloudException => cloudException.Body.Code.Equals("HashConflictOnDifferentRoleAssignmentIds"))
            .RetryAsync();

        private static readonly AsyncRetryPolicy generalRetryPolicy = Policy
            .Handle<Exception>()
            .WaitAndRetryAsync(3, retryAttempt => System.TimeSpan.FromSeconds(1));

        private static readonly System.TimeSpan longRetryWaitTime = System.TimeSpan.FromSeconds(15);

        private static readonly AsyncRetryPolicy longRetryPolicy = Policy
            .Handle<Exception>()
            .WaitAndRetryAsync(60, retryAttempt => longRetryWaitTime,
            (exception, timespan) => ConsoleEx.WriteLine($"Retrying task creation in {timespan} due to {exception.GetType().FullName}: {exception.Message}"));

        public const string ConfigurationContainerName = "configuration";
        public const string TesInternalContainerName = "tes-internal";
        public const string AllowedVmSizesFileName = "allowed-vm-sizes";
        public const string TesCredentialsFileName = "TesCredentials.json";
        public const string InputsContainerName = "inputs";
        public const string StorageAccountKeySecretName = "CoAStorageKey";
        public const string PostgresqlSslMode = "VerifyFull";

        private record TesCredentials(string TesHostname, string TesUsername, string TesPassword);

        private readonly CancellationTokenSource cts = new();

        private readonly List<string> requiredResourceProviders = new()
        {
            "Microsoft.Authorization",
            "Microsoft.Batch",
            "Microsoft.Compute",
            "Microsoft.ContainerService",
            "Microsoft.DocumentDB",
            "Microsoft.OperationalInsights",
            "Microsoft.OperationsManagement",
            "Microsoft.insights",
            "Microsoft.Network",
            "Microsoft.Storage",
            "Microsoft.DBforPostgreSQL"
        };

        private readonly Dictionary<string, List<string>> requiredResourceProviderFeatures = new()
        {
            { "Microsoft.Compute", new() { "EncryptionAtHost" } }
        };

        private Configuration configuration { get; set; }
        private ITokenProvider tokenProvider;
        private TokenCredentials tokenCredentials;
        private IAzure azureSubscriptionClient { get; set; }
        private Microsoft.Azure.Management.Fluent.Azure.IAuthenticated azureClient { get; set; }
        private IResourceManager resourceManagerClient { get; set; }
        private ArmClient armClient { get; set; }
        private AzureCredentials azureCredentials { get; set; }
        private FlexibleServer.IPostgreSQLManagementClient postgreSqlFlexManagementClient { get; set; }
        private IEnumerable<string> subscriptionIds { get; set; }
        private bool isResourceGroupCreated { get; set; }
        private KubernetesManager kubernetesManager { get; set; }

        public Deployer(Configuration configuration)
            => this.configuration = configuration;

        public async Task<int> DeployAsync()
        {
            var mainTimer = Stopwatch.StartNew();

            try
            {
                ValidateInitialCommandLineArgs();

                ConsoleEx.WriteLine("Running...");

                await ValidateTokenProviderAsync();

                await Execute("Connecting to Azure Services...", async () =>
                {
                    tokenProvider = new RefreshableAzureServiceTokenProvider("https://management.azure.com/");
                    tokenCredentials = new(tokenProvider);
                    azureCredentials = new(tokenCredentials, null, null, AzureEnvironment.AzureGlobalCloud);
                    armClient = new ArmClient(new DefaultAzureCredential());
                    azureClient = GetAzureClient(azureCredentials);
                    armClient = new ArmClient(new AzureCliCredential());
                    azureSubscriptionClient = azureClient.WithSubscription(configuration.SubscriptionId);
                    subscriptionIds = await (await azureClient.Subscriptions.ListAsync(cancellationToken: cts.Token)).ToAsyncEnumerable().Select(s => s.SubscriptionId).ToListAsync(cts.Token);
                    resourceManagerClient = GetResourceManagerClient(azureCredentials);
                    postgreSqlFlexManagementClient = new FlexibleServer.PostgreSQLManagementClient(azureCredentials) { SubscriptionId = configuration.SubscriptionId, LongRunningOperationRetryTimeout = 1200 };
                });

                await ValidateSubscriptionAndResourceGroupAsync(configuration);
                kubernetesManager = new(configuration, azureCredentials, cts.Token);
                IResourceGroup resourceGroup = null;
                ManagedCluster aksCluster = null;
                BatchAccount batchAccount = null;
                IGenericResource logAnalyticsWorkspace = null;
                IGenericResource appInsights = null;
                FlexibleServerModel.Server postgreSqlFlexServer = null;
                IStorageAccount storageAccount = null;
                var keyVaultUri = string.Empty;
                IIdentity managedIdentity = null;
                IPrivateDnsZone postgreSqlDnsZone = null;

                var targetVersion = Utility.DelimitedTextToDictionary(Utility.GetFileContent("scripts", "env-00-tes-version.txt")).GetValueOrDefault("TesOnAzureVersion");

                if (configuration.Update)
                {
                    resourceGroup = await azureSubscriptionClient.ResourceGroups.GetByNameAsync(configuration.ResourceGroupName, cts.Token);
                    configuration.RegionName = resourceGroup.RegionName;

                    ConsoleEx.WriteLine($"Upgrading TES on Azure instance in resource group '{resourceGroup.Name}' to version {targetVersion}...");

                    if (string.IsNullOrEmpty(configuration.StorageAccountName))
                    {
                        var storageAccounts = await (await azureSubscriptionClient.StorageAccounts.ListByResourceGroupAsync(configuration.ResourceGroupName, cancellationToken: cts.Token))
                            .ToAsyncEnumerable().ToListAsync(cts.Token);

                        storageAccount = storageAccounts.Count switch
                        {
                            0 => throw new ValidationException($"Update was requested but resource group {configuration.ResourceGroupName} does not contain any storage accounts.", displayExample: false),
                            1 => storageAccounts.Single(),
                            _ => throw new ValidationException($"Resource group {configuration.ResourceGroupName} contains multiple storage accounts. {nameof(configuration.StorageAccountName)} must be provided.", displayExample: false),
                        };
                    }
                    else
                    {
                        storageAccount = await GetExistingStorageAccountAsync(configuration.StorageAccountName)
                            ?? throw new ValidationException($"Storage account {configuration.StorageAccountName} does not exist in region {configuration.RegionName} or is not accessible to the current user.", displayExample: false);
                    }

                    ManagedCluster existingAksCluster = default;

                    if (string.IsNullOrWhiteSpace(configuration.AksClusterName))
                    {
                        using var client = new ContainerServiceClient(azureCredentials) { SubscriptionId = configuration.SubscriptionId };
                        var aksClusters = await (await client.ManagedClusters.ListByResourceGroupAsync(configuration.ResourceGroupName, cts.Token))
                            .ToAsyncEnumerable(client.ManagedClusters.ListByResourceGroupNextAsync).ToListAsync(cts.Token);

                        existingAksCluster = aksClusters.Count switch
                        {
                            0 => throw new ValidationException($"Update was requested but resource group {configuration.ResourceGroupName} does not contain any AKS clusters.", displayExample: false),
                            1 => aksClusters.Single(),
                            _ => throw new ValidationException($"Resource group {configuration.ResourceGroupName} contains multiple AKS clusters. {nameof(configuration.AksClusterName)} must be provided.", displayExample: false),
                        };

                        configuration.AksClusterName = existingAksCluster.Name;
                    }
                    else
                    {
                        existingAksCluster = (await GetExistingAKSClusterAsync(configuration.AksClusterName))
                            ?? throw new ValidationException($"AKS cluster {configuration.AksClusterName} does not exist in region {configuration.RegionName} or is not accessible to the current user.", displayExample: false);
                    }

                    var aksValues = await kubernetesManager.GetAKSSettingsAsync(storageAccount);

                    if (!aksValues.Any())
                    {
                        throw new ValidationException($"Could not retrieve account names from stored configuration in {storageAccount.Name}.", displayExample: false);
                    }

                    if (aksValues.TryGetValue("EnableIngress", out var enableIngress) && aksValues.TryGetValue("TesHostname", out var tesHostname))
                    {
                        kubernetesManager.TesHostname = tesHostname;
                        configuration.EnableIngress = bool.TryParse(enableIngress, out var parsed) ? parsed : null;

                        var tesCredentials = new FileInfo(Path.Combine(Directory.GetCurrentDirectory(), TesCredentialsFileName));
                        tesCredentials.Refresh();

                        if (configuration.EnableIngress.GetValueOrDefault() && tesCredentials.Exists)
                        {
                            try
                            {
                                using var stream = tesCredentials.OpenRead();
                                var (hostname, tesUsername, tesPassword) = System.Text.Json.JsonSerializer.Deserialize<TesCredentials>(stream,
                                    new System.Text.Json.JsonSerializerOptions() { IncludeFields = true, PropertyNameCaseInsensitive = true });

                                if (kubernetesManager.TesHostname.Equals(hostname, StringComparison.InvariantCultureIgnoreCase) && string.IsNullOrEmpty(configuration.TesPassword))
                                {
                                    configuration.TesPassword = tesPassword;
                                    configuration.TesUsername = tesUsername;
                                }
                            }
                            catch (NotSupportedException)
                            { }
                            catch (ArgumentException)
                            { }
                            catch (IOException)
                            { }
                            catch (UnauthorizedAccessException)
                            { }
                            catch (System.Text.Json.JsonException)
                            { }
                        }
                    }

                    if (!configuration.SkipTestWorkflow && configuration.EnableIngress.GetValueOrDefault() && string.IsNullOrEmpty(configuration.TesPassword))
                    {
                        throw new ValidationException($"{nameof(configuration.TesPassword)} is required for update.", false);
                    }

                    if (!aksValues.TryGetValue("BatchAccountName", out var batchAccountName))
                    {
                        throw new ValidationException($"Could not retrieve the Batch account name from stored configuration in {storageAccount.Name}.", displayExample: false);
                    }

                    batchAccount = await GetExistingBatchAccountAsync(batchAccountName)
                        ?? throw new ValidationException($"Batch account {batchAccountName}, referenced by the stored configuration, does not exist in region {configuration.RegionName} or is not accessible to the current user.", displayExample: false);

                    configuration.BatchAccountName = batchAccountName;

                    if (!aksValues.TryGetValue("PostgreSqlServerName", out var postgreSqlServerName))
                    {
                        throw new ValidationException($"Could not retrieve the PostgreSqlServer account name from stored configuration in {storageAccount.Name}.", displayExample: false);
                    }

                    configuration.PostgreSqlServerName = postgreSqlServerName;

                    if (aksValues.TryGetValue("CrossSubscriptionAKSDeployment", out var crossSubscriptionAKSDeployment))
                    {
                        configuration.CrossSubscriptionAKSDeployment = bool.TryParse(crossSubscriptionAKSDeployment, out var parsed) ? parsed : null;
                    }

                    if (aksValues.TryGetValue("KeyVaultName", out var keyVaultName))
                    {
                        var keyVault = await GetKeyVaultAsync(keyVaultName);
                        keyVaultUri = keyVault.Properties.VaultUri;
                    }

                    if (!aksValues.TryGetValue("ManagedIdentityClientId", out var managedIdentityClientId))
                    {
                        throw new ValidationException($"Could not retrieve ManagedIdentityClientId.", displayExample: false);
                    }

                    managedIdentity = await (await azureSubscriptionClient.Identities.ListByResourceGroupAsync(configuration.ResourceGroupName, cancellationToken: cts.Token))
                            .ToAsyncEnumerable().FirstOrDefaultAsync(id => id.ClientId == managedIdentityClientId, cts.Token)
                        ?? throw new ValidationException($"Managed Identity {managedIdentityClientId} does not exist in region {configuration.RegionName} or is not accessible to the current user.", displayExample: false);

                    // Override any configuration that is used by the update.
                    var versionString = aksValues["TesOnAzureVersion"];
                    var installedVersion = !string.IsNullOrEmpty(versionString) && Version.TryParse(versionString, out var version) ? version : null;

                    if (installedVersion is null || installedVersion < new Version(4, 1)) // Assume 4.0.0. The work needed to upgrade from this version shouldn't apply to other releases of TES.
                    {
                        var tesImageString = aksValues["TesImageName"];
                        if (!string.IsNullOrEmpty(tesImageString) && tesImageString.EndsWith("/tes:4"))
                        {
                            aksValues["TesImageName"] = tesImageString + ".0";
                            installedVersion = new("4.0");
                        }
                    }

                    var settings = ConfigureSettings(managedIdentity.ClientId, aksValues, installedVersion);
                    var waitForRoleAssignmentPropagation = false;

                    if (installedVersion is null || installedVersion < new Version(4, 4))
                    {
                        // Ensure all storage containers are created.
                        await CreateDefaultStorageContainersAsync(storageAccount);

                        if (string.IsNullOrWhiteSpace(settings["BatchNodesSubnetId"]))
                        {
                            settings["BatchNodesSubnetId"] = await UpdateVnetWithBatchSubnet(resourceGroup.Inner.Id);
                        }
                    }

                    if (installedVersion is null || installedVersion < new Version(4, 8))
                    {
                        var hasAssignedNetworkContributor = await TryAssignMIAsNetworkContributorToResourceAsync(managedIdentity, resourceGroup);
                        var hasAssignedDataOwner = await TryAssignVmAsDataOwnerToStorageAccountAsync(managedIdentity, storageAccount);

                        waitForRoleAssignmentPropagation |= hasAssignedNetworkContributor || hasAssignedDataOwner;
                    }

                    if (installedVersion is null || installedVersion < new Version(5, 0, 1))
                    {
                        if (string.IsNullOrWhiteSpace(settings["ExecutionsContainerName"]))
                        {
                            settings["ExecutionsContainerName"] = TesInternalContainerName;
                        }
                    }

                    //if (installedVersion is null || installedVersion < new Version(5, 0, 2))
                    //{
                    //}

                    if (waitForRoleAssignmentPropagation)
                    {
                        await Execute("Waiting 5 minutes for role assignment propagation...",
                            () => Task.Delay(System.TimeSpan.FromMinutes(5), cts.Token));
                    }

                    await kubernetesManager.UpgradeValuesYamlAsync(storageAccount, settings);
                    await PerformHelmDeploymentAsync(resourceGroup);
                }

                if (!configuration.Update)
                {
                    if (string.IsNullOrWhiteSpace(configuration.BatchPrefix))
                    {
<<<<<<< HEAD
                        if (string.IsNullOrWhiteSpace(configuration.BatchPrefix))
                        {
                            var blob = new byte[5];
                            RandomNumberGenerator.Fill(blob);
                            configuration.BatchPrefix = blob.ConvertToBase32().TrimEnd('=');
                        }
=======
                        var blob = new byte[5];
                        RandomNumberGenerator.Fill(blob);
                        configuration.BatchPrefix = Base32.ConvertToBase32(blob).TrimEnd('=');
                    }
>>>>>>> f4c820ee

                    ValidateRegionName(configuration.RegionName);
                    ValidateMainIdentifierPrefix(configuration.MainIdentifierPrefix);
                    storageAccount = await ValidateAndGetExistingStorageAccountAsync();
                    batchAccount = await ValidateAndGetExistingBatchAccountAsync();
                    aksCluster = await ValidateAndGetExistingAKSClusterAsync();
                    postgreSqlFlexServer = await ValidateAndGetExistingPostgresqlServerAsync();
                    var keyVault = await ValidateAndGetExistingKeyVaultAsync();

                    if (aksCluster is null && !configuration.ManualHelmDeployment)
                    {
                        await ValidateVmAsync();
                    }

                    ConsoleEx.WriteLine($"Deploying TES on Azure version {targetVersion}...");

                    // Configuration preferences not currently settable by user.
                    if (string.IsNullOrWhiteSpace(configuration.PostgreSqlServerName))
                    {
                        configuration.PostgreSqlServerName = SdkContext.RandomResourceName($"{configuration.MainIdentifierPrefix}-", 15);
                    }

                    configuration.PostgreSqlAdministratorPassword = PasswordGenerator.GeneratePassword();
                    configuration.PostgreSqlTesUserPassword = PasswordGenerator.GeneratePassword();

                    if (string.IsNullOrWhiteSpace(configuration.BatchAccountName))
                    {
                        configuration.BatchAccountName = SdkContext.RandomResourceName($"{configuration.MainIdentifierPrefix}", 15);
                    }

                    if (string.IsNullOrWhiteSpace(configuration.StorageAccountName))
                    {
                        configuration.StorageAccountName = SdkContext.RandomResourceName($"{configuration.MainIdentifierPrefix}", 24);
                    }

                    //if (string.IsNullOrWhiteSpace(configuration.NetworkSecurityGroupName))
                    //{
                    //    configuration.NetworkSecurityGroupName = SdkContext.RandomResourceName($"{configuration.MainIdentifierPrefix}", 15);
                    //}

                    if (string.IsNullOrWhiteSpace(configuration.ApplicationInsightsAccountName))
                    {
                        configuration.ApplicationInsightsAccountName = SdkContext.RandomResourceName($"{configuration.MainIdentifierPrefix}-", 15);
                    }

                    if (string.IsNullOrWhiteSpace(configuration.TesPassword))
                    {
                        configuration.TesPassword = PasswordGenerator.GeneratePassword();
                    }

                    if (string.IsNullOrWhiteSpace(configuration.AksClusterName))
                    {
                        configuration.AksClusterName = SdkContext.RandomResourceName($"{configuration.MainIdentifierPrefix}-", 25);
                    }

                    if (string.IsNullOrWhiteSpace(configuration.KeyVaultName))
                    {
                        configuration.KeyVaultName = SdkContext.RandomResourceName($"{configuration.MainIdentifierPrefix}-", 15);
                    }

                    await RegisterResourceProvidersAsync();
                    await RegisterResourceProviderFeaturesAsync();

                    if (batchAccount is null)
                    {
                        await ValidateBatchAccountQuotaAsync();
                    }

                    var vnetAndSubnet = await ValidateAndGetExistingVirtualNetworkAsync();

                    if (string.IsNullOrWhiteSpace(configuration.ResourceGroupName))
                    {
                        configuration.ResourceGroupName = SdkContext.RandomResourceName($"{configuration.MainIdentifierPrefix}-", 15);
                        resourceGroup = await CreateResourceGroupAsync();
                        isResourceGroupCreated = true;
                    }
                    else
                    {
                        resourceGroup = await azureSubscriptionClient.ResourceGroups.GetByNameAsync(configuration.ResourceGroupName, cts.Token);
                    }

                    // Derive TES ingress URL from resource group name
                    kubernetesManager.SetTesIngressNetworkingConfiguration(configuration.ResourceGroupName);

                    managedIdentity = await CreateUserManagedIdentityAsync(resourceGroup);

                    if (vnetAndSubnet is not null)
                    {
                        ConsoleEx.WriteLine($"Creating VM in existing virtual network {vnetAndSubnet.Value.virtualNetwork.Name} and subnet {vnetAndSubnet.Value.vmSubnet.Name}");
                    }

                    if (storageAccount is not null)
                    {
                        ConsoleEx.WriteLine($"Using existing Storage Account {storageAccount.Name}");
                    }

                    if (batchAccount is not null)
                    {
                        ConsoleEx.WriteLine($"Using existing Batch Account {batchAccount.Name}");
                    }

                    await Task.WhenAll(new Task[]
                    {
                            Task.Run(async () =>
                            {
                                if (vnetAndSubnet is null)
                                {
                                    configuration.VnetName = SdkContext.RandomResourceName($"{configuration.MainIdentifierPrefix}-", 15);
                                    configuration.PostgreSqlSubnetName = string.IsNullOrEmpty(configuration.PostgreSqlSubnetName) ? configuration.DefaultPostgreSqlSubnetName : configuration.PostgreSqlSubnetName;
                                    configuration.BatchSubnetName = string.IsNullOrEmpty(configuration.BatchSubnetName) ? configuration.DefaultBatchSubnetName : configuration.BatchSubnetName;
                                    configuration.VmSubnetName = string.IsNullOrEmpty(configuration.VmSubnetName) ? configuration.DefaultVmSubnetName : configuration.VmSubnetName;
                                    vnetAndSubnet = await CreateVnetAndSubnetsAsync(resourceGroup);

                                    if (string.IsNullOrEmpty(this.configuration.BatchNodesSubnetId))
                                    {
                                        this.configuration.BatchNodesSubnetId = vnetAndSubnet.Value.batchSubnet.Inner.Id;
                                    }
                                }
                            }),
                            Task.Run(async () =>
                            {
                                if (string.IsNullOrWhiteSpace(configuration.LogAnalyticsArmId))
                                {
                                    var workspaceName = SdkContext.RandomResourceName(configuration.MainIdentifierPrefix, 15);
                                    logAnalyticsWorkspace = await CreateLogAnalyticsWorkspaceResourceAsync(workspaceName);
                                    configuration.LogAnalyticsArmId = logAnalyticsWorkspace.Id;
                                }
                            }),
                            Task.Run(async () =>
                            {
                                storageAccount ??= await CreateStorageAccountAsync();
                                await CreateDefaultStorageContainersAsync(storageAccount);
                                await WritePersonalizedFilesToStorageAccountAsync(storageAccount);
                                await AssignVmAsContributorToStorageAccountAsync(managedIdentity, storageAccount);
                                await AssignVmAsDataOwnerToStorageAccountAsync(managedIdentity, storageAccount);
                                await AssignManagedIdOperatorToResourceAsync(managedIdentity, resourceGroup);
                                await AssignMIAsNetworkContributorToResourceAsync(managedIdentity, resourceGroup);
                            }),
                    });

                    if (configuration.CrossSubscriptionAKSDeployment.GetValueOrDefault())
                    {
                        await Task.Run(async () =>
                        {
                            keyVault ??= await CreateKeyVaultAsync(configuration.KeyVaultName, managedIdentity, vnetAndSubnet.Value.vmSubnet);
                            keyVaultUri = keyVault.Properties.VaultUri;
                            var keys = await storageAccount.GetKeysAsync();
                            await SetStorageKeySecret(keyVaultUri, StorageAccountKeySecretName, keys[0].Value);
                        });
                    }

                    if (postgreSqlFlexServer is null)
                    {
                        postgreSqlDnsZone = await CreatePrivateDnsZoneAsync(vnetAndSubnet.Value.virtualNetwork, $"privatelink.postgres.database.azure.com", "PostgreSQL Server");
                    }

                    await Task.WhenAll(new[]
                    {
                            Task.Run(async () =>
                            {
                                if (aksCluster is null && !configuration.ManualHelmDeployment)
                                {
                                    await ProvisionManagedClusterAsync(resourceGroup, managedIdentity, logAnalyticsWorkspace, vnetAndSubnet?.virtualNetwork, vnetAndSubnet?.vmSubnet.Name, configuration.PrivateNetworking.GetValueOrDefault());
                                }
                            }),
                            Task.Run(async () =>
                            {
                                batchAccount ??= await CreateBatchAccountAsync(storageAccount.Id);
                                await AssignVmAsContributorToBatchAccountAsync(managedIdentity, batchAccount);
                            }),
                            Task.Run(async () =>
                            {
                                appInsights = await CreateAppInsightsResourceAsync(configuration.LogAnalyticsArmId);
                                await AssignVmAsContributorToAppInsightsAsync(managedIdentity, appInsights);
                            }),
                            Task.Run(async () => {
                                postgreSqlFlexServer ??= await CreatePostgreSqlServerAndDatabaseAsync(postgreSqlFlexManagementClient, vnetAndSubnet.Value.postgreSqlSubnet, postgreSqlDnsZone);
                            })
                        });

                    var clientId = managedIdentity.ClientId;
                    var settings = ConfigureSettings(clientId);

                    await kubernetesManager.UpdateHelmValuesAsync(storageAccount, keyVaultUri, resourceGroup.Name, settings, managedIdentity);
                    await PerformHelmDeploymentAsync(resourceGroup,
                        new[]
                        {
                                "Run the following postgresql command to setup the database.",
                                $"\tPostgreSQL command: psql postgresql://{configuration.PostgreSqlAdministratorLogin}:{configuration.PostgreSqlAdministratorPassword}@{configuration.PostgreSqlServerName}.postgres.database.azure.com/{configuration.PostgreSqlTesDatabaseName} -c \"{GetCreateTesUserString()}\""
                        },
                        async kubernetesClient =>
                        {
                            await kubernetesManager.DeployCoADependenciesAsync();

                            // Deploy an ubuntu pod to run PSQL commands, then delete it
                            const string deploymentNamespace = "default";
                            var (deploymentName, ubuntuDeployment) = KubernetesManager.GetUbuntuDeploymentTemplate();
                            await kubernetesClient.AppsV1.CreateNamespacedDeploymentAsync(ubuntuDeployment, deploymentNamespace, cancellationToken: cts.Token);
                            await ExecuteQueriesOnAzurePostgreSQLDbFromK8(kubernetesClient, deploymentName, deploymentNamespace);
                            await kubernetesClient.AppsV1.DeleteNamespacedDeploymentAsync(deploymentName, deploymentNamespace, cancellationToken: cts.Token);


                            if (configuration.EnableIngress.GetValueOrDefault())
                            {
                                await Execute(
                                    $"Enabling Ingress {kubernetesManager.TesHostname}",
                                    async () =>
                                    {
                                        _ = await kubernetesManager.EnableIngress(configuration.TesUsername, configuration.TesPassword, kubernetesClient);
                                    });
                            }
                        });
                }

                if (configuration.OutputTesCredentialsJson.GetValueOrDefault())
                {
                    // Write credentials to JSON file in working directory
                    var credentialsJson = System.Text.Json.JsonSerializer.Serialize<TesCredentials>(
                        new(kubernetesManager.TesHostname, configuration.TesUsername, configuration.TesPassword));

                    var credentialsPath = Path.Combine(Directory.GetCurrentDirectory(), TesCredentialsFileName);
                    await File.WriteAllTextAsync(credentialsPath, credentialsJson, cts.Token);
                    ConsoleEx.WriteLine($"TES credentials file written to: {credentialsPath}");
                }

                var maxPerFamilyQuota = batchAccount.DedicatedCoreQuotaPerVMFamilyEnforced ? batchAccount.DedicatedCoreQuotaPerVMFamily.Select(q => q.CoreQuota).Where(q => 0 != q) : Enumerable.Repeat(batchAccount.DedicatedCoreQuota ?? 0, 1);
                var isBatchQuotaAvailable = batchAccount.LowPriorityCoreQuota > 0 || (batchAccount.DedicatedCoreQuota > 0 && maxPerFamilyQuota.Append(0).Max() > 0);
                var isBatchPoolQuotaAvailable = batchAccount.PoolQuota > 0;
                var isBatchJobQuotaAvailable = batchAccount.ActiveJobAndJobScheduleQuota > 0;
                var insufficientQuotas = new List<string>();
                int exitCode;

                if (!isBatchQuotaAvailable) insufficientQuotas.Add("core");
                if (!isBatchPoolQuotaAvailable) insufficientQuotas.Add("pool");
                if (!isBatchJobQuotaAvailable) insufficientQuotas.Add("job");

                if (insufficientQuotas.Any())
                {
                    if (!configuration.SkipTestWorkflow)
                    {
                        ConsoleEx.WriteLine("Could not run the test task.", ConsoleColor.Yellow);
                    }

                    var quotaMessage = string.Join(" and ", insufficientQuotas);
                    var batchAccountName = configuration.BatchAccountName;
                    ConsoleEx.WriteLine($"Deployment was successful, but Batch account {batchAccountName} does not have sufficient {quotaMessage} quota to run workflows.", ConsoleColor.Yellow);
                    ConsoleEx.WriteLine($"Request Batch {quotaMessage} quota: https://docs.microsoft.com/en-us/azure/batch/batch-quota-limit", ConsoleColor.Yellow);
                    ConsoleEx.WriteLine("After receiving the quota, read the docs to run a test workflow and confirm successful deployment.", ConsoleColor.Yellow);

                    exitCode = 2;
                }
                else
                {
                    if (configuration.SkipTestWorkflow)
                    {
                        exitCode = 0;
                    }
                    else
                    {
                        using var tokenSource = new CancellationTokenSource();
                        var release = cts.Token.Register(tokenSource.Cancel);
                        var deleteResourceGroupTask = Task.CompletedTask;

                        try
                        {
                            var startPortForward = new Func<CancellationToken, Task>(token =>
                                kubernetesManager.ExecKubectlProcessAsync($"port-forward -n {configuration.AksCoANamespace} svc/tes 8088:80", token, appendKubeconfig: true));

                            var portForwardTask = startPortForward(tokenSource.Token);
                            await Task.Delay(longRetryWaitTime * 2, tokenSource.Token); // Give enough time for kubectl to standup the port forwarding.
                            var runTestTask = RunTestTask("localhost:8088", batchAccount.LowPriorityCoreQuota > 0, configuration.TesUsername, configuration.TesPassword);

                            for (var task = await Task.WhenAny(portForwardTask, runTestTask);
                                runTestTask != task;
                                task = await Task.WhenAny(portForwardTask, runTestTask))
                            {
                                try
                                {
                                    await portForwardTask;
                                }
                                catch (Exception ex)
                                {
                                    ConsoleEx.WriteLine($"kubectl stopped unexpectedly ({ex.Message}).", ConsoleColor.Red);
                                }

                                ConsoleEx.WriteLine($"Restarting kubectl...");
                                portForwardTask = startPortForward(tokenSource.Token);
                            }

                            var isTestWorkflowSuccessful = await runTestTask;
                            exitCode = isTestWorkflowSuccessful ? 0 : 1;

                            if (!isTestWorkflowSuccessful)
                            {
                                deleteResourceGroupTask = DeleteResourceGroupIfUserConsentsAsync();
                            }
                        }
                        catch (Exception e)
                        {
                            ConsoleEx.WriteLine("Exception occurred running test task.", ConsoleColor.Red);
                            ConsoleEx.Write(e.Message, ConsoleColor.Red);
                            exitCode = 1;
                        }
                        finally
                        {
                            _ = release.Unregister();
                            tokenSource.Cancel();
                            await deleteResourceGroupTask;
                        }
                    }
                }

                ConsoleEx.WriteLine($"Completed in {mainTimer.Elapsed.TotalMinutes:n1} minutes.");
                return exitCode;
            }
            catch (ValidationException validationException)
            {
                DisplayValidationExceptionAndExit(validationException);
                return 1;
            }
            catch (Exception exc)
            {
                if (!(exc is OperationCanceledException && cts.Token.IsCancellationRequested))
                {
                    ConsoleEx.WriteLine();
                    ConsoleEx.WriteLine($"{exc.GetType().Name}: {exc.Message}", ConsoleColor.Red);

                    if (configuration.DebugLogging)
                    {
                        ConsoleEx.WriteLine(exc.StackTrace, ConsoleColor.Red);

                        if (exc is KubernetesException kExc)
                        {
                            ConsoleEx.WriteLine($"Kubenetes Status: {kExc.Status}");
                        }

                        if (exc is WebSocketException wExc)
                        {
                            ConsoleEx.WriteLine($"WebSocket ErrorCode: {wExc.WebSocketErrorCode}");
                        }

                        if (exc is HttpOperationException hExc)
                        {
                            ConsoleEx.WriteLine($"HTTP Response: {hExc.Response.Content}");
                        }

                        if (exc is HttpRequestException rExc)
                        {
                            ConsoleEx.WriteLine($"HTTP Request StatusCode: {rExc.StatusCode}");
                            if (rExc.InnerException is not null)
                            {
                                ConsoleEx.WriteLine($"InnerException: {rExc.InnerException.GetType().FullName}: {rExc.InnerException.Message}");
                            }
                        }

                        if (exc is JsonReaderException jExc)
                        {
                            if (!string.IsNullOrEmpty(jExc.Path))
                            {
                                ConsoleEx.WriteLine($"JSON Path: {jExc.Path}");
                            }

                            if (jExc.Data.Contains("Body"))
                            {
                                ConsoleEx.WriteLine($"HTTP Response: {jExc.Data["Body"]}");
                            }
                        }
                    }
                }

                ConsoleEx.WriteLine();
                Debugger.Break();
                WriteGeneralRetryMessageToConsole();
                await DeleteResourceGroupIfUserConsentsAsync();
                return 1;
            }
            finally
            {
                if (!configuration.ManualHelmDeployment)
                {
                    kubernetesManager?.DeleteTempFiles();
                }
            }
        }

        private async Task PerformHelmDeploymentAsync(IResourceGroup resourceGroup, IEnumerable<string> manualPrecommands = default, Func<IKubernetes, Task> asyncTask = default)
        {
            if (configuration.ManualHelmDeployment)
            {
                ConsoleEx.WriteLine($"Helm chart written to disk at: {kubernetesManager.helmScriptsRootDirectory}");
                ConsoleEx.WriteLine($"Please update values file if needed here: {kubernetesManager.TempHelmValuesYamlPath}");

                foreach (var line in manualPrecommands ?? Enumerable.Empty<string>())
                {
                    ConsoleEx.WriteLine(line);
                }

                ConsoleEx.WriteLine($"Then, deploy the helm chart, and press Enter to continue.");
                ConsoleEx.ReadLine();
            }
            else
            {
                var kubernetesClient = await kubernetesManager.GetKubernetesClientAsync(resourceGroup);
                await (asyncTask?.Invoke(kubernetesClient) ?? Task.CompletedTask);
                await kubernetesManager.DeployHelmChartToClusterAsync(kubernetesClient);
            }
        }

        private async Task<int> TestTaskAsync(string tesEndpoint, bool preemptible, string tesUsername, string tesPassword)
        {
            using var client = new HttpClient();

            var task = new TesTask()
            {
                Inputs = new(),
                Outputs = new(),
                Executors = new()
                {
                    new()
                    {
                        Image = "ubuntu:22.04",
                        Command = new() { "echo", "hello world" },
                    }
                },
                Resources = new()
                {
                    Preemptible = preemptible
                }
            };

            var content = new StringContent(JsonConvert.SerializeObject(task), Encoding.UTF8, "application/json");
            var requestUri = $"http://{tesEndpoint}/v1/tasks";

            Dictionary<string, string> response = null;
            await longRetryPolicy.ExecuteAsync(
                async ct =>
                {
                    var responseBody = await client.PostAsync(requestUri, content, ct);
                    var body = await responseBody.Content.ReadAsStringAsync(ct);
                    try
                    {
                        response = JsonConvert.DeserializeObject<Dictionary<string, string>>(body);
                    }
                    catch (JsonReaderException exception)
                    {
                        exception.Data.Add("Body", body);
                        throw;
                    }
                },
                cts.Token);

            return await IsTaskSuccessfulAfterLongPollingAsync(client, $"{requestUri}/{response["id"]}?view=full") ? 0 : 1;
        }

        private async Task<bool> RunTestTask(string tesEndpoint, bool preemptible, string tesUsername, string tesPassword)
        {
            var startTime = DateTime.UtcNow;
            var line = ConsoleEx.WriteLine("Running a test task...");
            var isTestWorkflowSuccessful = (await TestTaskAsync(tesEndpoint, preemptible, tesUsername, tesPassword)) < 1;
            WriteExecutionTime(line, startTime);

            if (isTestWorkflowSuccessful)
            {
                ConsoleEx.WriteLine();
                ConsoleEx.WriteLine($"Test task succeeded.", ConsoleColor.Green);
                ConsoleEx.WriteLine();
                ConsoleEx.WriteLine("Learn more about how to use Tes on Azure: https://github.com/microsoft/ga4gh-tes");
                ConsoleEx.WriteLine();
            }
            else
            {
                ConsoleEx.WriteLine();
                ConsoleEx.WriteLine($"Test task failed.", ConsoleColor.Red);
                ConsoleEx.WriteLine();
                WriteGeneralRetryMessageToConsole();
                ConsoleEx.WriteLine();
            }

            return isTestWorkflowSuccessful;
        }

        private async Task<bool> IsTaskSuccessfulAfterLongPollingAsync(HttpClient client, string taskEndpoint)
        {
            while (true)
            {
                try
                {
                    var responseBody = await client.GetAsync(taskEndpoint, cts.Token);
                    var content = await responseBody.Content.ReadAsStringAsync(cts.Token);
                    var response = JsonConvert.DeserializeObject<TesTask>(content);

                    if (response.State == TesState.COMPLETEEnum)
                    {
                        if (string.IsNullOrWhiteSpace(response.FailureReason))
                        {
                            ConsoleEx.WriteLine($"TES Task State: {response.State}");
                            return true;
                        }

                        ConsoleEx.WriteLine($"Failure reason: {response.FailureReason}");
                        return false;
                    }
                    else if (response.State == TesState.EXECUTORERROREnum || response.State == TesState.SYSTEMERROREnum || response.State == TesState.CANCELEDEnum)
                    {
                        ConsoleEx.WriteLine($"TES Task State: {response.State}");
                        ConsoleEx.WriteLine(content);

                        if (!string.IsNullOrWhiteSpace(response.FailureReason))
                        {
                            ConsoleEx.WriteLine($"Failure reason: {response.FailureReason}");
                        }

                        return false;
                    }
                }
                catch (Exception exc)
                {
                    // "Server is busy" occasionally can be ignored
                    ConsoleEx.WriteLine($"Transient error: '{exc.Message}' Will retry again in 10s.");
                }

                await Task.Delay(System.TimeSpan.FromSeconds(10), cts.Token);
            }
        }

        private async Task<Vault> ValidateAndGetExistingKeyVaultAsync()
        {
            if (string.IsNullOrWhiteSpace(configuration.KeyVaultName))
            {
                return null;
            }

            return (await GetKeyVaultAsync(configuration.KeyVaultName))
                ?? throw new ValidationException($"If key vault name is provided, it must already exist in region {configuration.RegionName}, and be accessible to the current user.", displayExample: false);
        }

        private async Task<FlexibleServerModel.Server> ValidateAndGetExistingPostgresqlServerAsync()
        {
            if (string.IsNullOrWhiteSpace(configuration.PostgreSqlServerName))
            {
                return null;
            }

            return (await GetExistingPostgresqlServiceAsync(configuration.PostgreSqlServerName))
                ?? throw new ValidationException($"If Postgresql server name is provided, the server must already exist in region {configuration.RegionName}, and be accessible to the current user.", displayExample: false);
        }

        private async Task<ManagedCluster> ValidateAndGetExistingAKSClusterAsync()
        {
            if (string.IsNullOrWhiteSpace(configuration.AksClusterName))
            {
                return null;
            }

            return (await GetExistingAKSClusterAsync(configuration.AksClusterName))
                ?? throw new ValidationException($"If AKS cluster name is provided, the cluster must already exist in region {configuration.RegionName}, and be accessible to the current user.", displayExample: false);
        }

        private async Task<FlexibleServerModel.Server> GetExistingPostgresqlServiceAsync(string serverName)
        {
            var regex = new Regex(@"\s+");
            return await subscriptionIds.ToAsyncEnumerable().SelectAwait(async s =>
            {
                try
                {
                    var client = new FlexibleServer.PostgreSQLManagementClient(tokenCredentials) { SubscriptionId = s };
                    return (await client.Servers.ListAsync(cts.Token)).ToAsyncEnumerable(client.Servers.ListNextAsync);
                }
                catch (Exception e)
                {
                    ConsoleEx.WriteLine(e.Message);
                    return null;
                }
            })
            .Where(a => a is not null)
            .SelectMany(a => a)
            .SingleOrDefaultAsync(a =>
                    a.Name.Equals(serverName, StringComparison.OrdinalIgnoreCase) &&
                    regex.Replace(a.Location, string.Empty).Equals(configuration.RegionName, StringComparison.OrdinalIgnoreCase),
                cts.Token);
        }

        private async Task<ManagedCluster> GetExistingAKSClusterAsync(string aksClusterName)
        {
            return await subscriptionIds.ToAsyncEnumerable().SelectAwait(async s =>
            {
                try
                {
                    var client = new ContainerServiceClient(tokenCredentials) { SubscriptionId = s };
                    return (await client.ManagedClusters.ListAsync(cts.Token)).ToAsyncEnumerable(client.ManagedClusters.ListNextAsync);
                }
                catch (Exception e)
                {
                    ConsoleEx.WriteLine(e.Message);
                    return null;
                }
            })
            .Where(a => a is not null)
            .SelectMany(a => a)
            .SingleOrDefaultAsync(a =>
                    a.Name.Equals(aksClusterName, StringComparison.OrdinalIgnoreCase) &&
                    a.Location.Equals(configuration.RegionName, StringComparison.OrdinalIgnoreCase),
                cts.Token);
        }

        private async Task<ManagedCluster> ProvisionManagedClusterAsync(IResource resourceGroupObject, IIdentity managedIdentity, IGenericResource logAnalyticsWorkspace, INetwork virtualNetwork, string subnetName, bool privateNetworking)
        {
            var resourceGroup = resourceGroupObject.Name;
            var nodePoolName = "nodepool1";
            var containerServiceClient = new ContainerServiceClient(azureCredentials) { SubscriptionId = configuration.SubscriptionId };
            var cluster = new ManagedCluster
            {
                AddonProfiles = new Dictionary<string, ManagedClusterAddonProfile>
                {
                    { "omsagent", new(true, new Dictionary<string, string>() { { "logAnalyticsWorkspaceResourceID", logAnalyticsWorkspace.Id } }) }
                },
                Location = configuration.RegionName,
                DnsPrefix = configuration.AksClusterName,
                NetworkProfile = new()
                {
                    NetworkPlugin = NetworkPlugin.Azure,
                    ServiceCidr = configuration.KubernetesServiceCidr,
                    DnsServiceIP = configuration.KubernetesDnsServiceIP,
                    DockerBridgeCidr = configuration.KubernetesDockerBridgeCidr,
                    NetworkPolicy = NetworkPolicy.Azure
                },
                Identity = new(managedIdentity.PrincipalId, managedIdentity.TenantId, Microsoft.Azure.Management.ContainerService.Models.ResourceIdentityType.UserAssigned)
                {
                    UserAssignedIdentities = new Dictionary<string, ManagedClusterIdentityUserAssignedIdentitiesValue>()
                }
            };

            if (!string.IsNullOrWhiteSpace(configuration.AadGroupIds))
            {
                cluster.EnableRBAC = true;
                cluster.AadProfile = new()
                {
                    AdminGroupObjectIDs = configuration.AadGroupIds.Split(",", StringSplitOptions.RemoveEmptyEntries),
                    EnableAzureRBAC = false,
                    Managed = true
                };
            }

            cluster.Identity.UserAssignedIdentities.Add(managedIdentity.Id, new(managedIdentity.PrincipalId, managedIdentity.ClientId));
            cluster.IdentityProfile = new Dictionary<string, ManagedClusterPropertiesIdentityProfileValue>
            {
                { "kubeletidentity", new(managedIdentity.Id, managedIdentity.ClientId, managedIdentity.PrincipalId) }
            };

            cluster.AgentPoolProfiles = new List<ManagedClusterAgentPoolProfile>
            {
                new()
                {
                    Name = nodePoolName,
                    Count = configuration.AksPoolSize,
                    VmSize = configuration.VmSize,
                    OsDiskSizeGB = 128,
                    OsDiskType = OSDiskType.Managed,
                    EnableEncryptionAtHost = true,
                    Type = "VirtualMachineScaleSets",
                    EnableAutoScaling = false,
                    EnableNodePublicIP = false,
                    OsType = "Linux",
                    Mode = "System",
                    VnetSubnetID = virtualNetwork.Subnets[subnetName].Inner.Id,
                }
            };

            if (privateNetworking)
            {
                cluster.ApiServerAccessProfile = new()
                {
                    EnablePrivateCluster = true,
                    EnablePrivateClusterPublicFQDN = true
                };
            }

            return await Execute(
                $"Creating AKS Cluster: {configuration.AksClusterName}...",
                () => containerServiceClient.ManagedClusters.CreateOrUpdateAsync(resourceGroup, configuration.AksClusterName, cluster, cts.Token));
        }

        private static Dictionary<string, string> GetDefaultValues(string[] files)
        {
            var settings = new Dictionary<string, string>();

            foreach (var file in files)
            {
                settings = settings.Union(Utility.DelimitedTextToDictionary(Utility.GetFileContent("scripts", file))).ToDictionary(kv => kv.Key, kv => kv.Value);
            }

            return settings;
        }

        private Dictionary<string, string> ConfigureSettings(string managedIdentityClientId, Dictionary<string, string> settings = null, Version installedVersion = null)
        {
            settings ??= new();
            var defaults = GetDefaultValues(new[] { "env-00-tes-version.txt", "env-01-account-names.txt", "env-02-internal-images.txt", "env-04-settings.txt" });

            // We always overwrite the CoA version
            UpdateSetting(settings, defaults, "TesOnAzureVersion", default(string), ignoreDefaults: false);
            UpdateSetting(settings, defaults, "ResourceGroupName", configuration.ResourceGroupName, ignoreDefaults: false);
            UpdateSetting(settings, defaults, "RegionName", configuration.RegionName, ignoreDefaults: false);

            // Process images
            UpdateSetting(settings, defaults, "TesImageName", configuration.TesImageName,
                ignoreDefaults: ImageNameIgnoreDefaults(settings, defaults, "TesImageName", configuration.TesImageName is null, installedVersion));

            // Additional non-personalized settings
            UpdateSetting(settings, defaults, "BatchNodesSubnetId", configuration.BatchNodesSubnetId);
            UpdateSetting(settings, defaults, "DisableBatchNodesPublicIpAddress", configuration.DisableBatchNodesPublicIpAddress, b => b.GetValueOrDefault().ToString(), configuration.DisableBatchNodesPublicIpAddress.GetValueOrDefault().ToString());

            if (installedVersion is null)
            {
                UpdateSetting(settings, defaults, "BatchPrefix", configuration.BatchPrefix, ignoreDefaults: true);
                UpdateSetting(settings, defaults, "DefaultStorageAccountName", configuration.StorageAccountName, ignoreDefaults: true);
                UpdateSetting(settings, defaults, "ExecutionsContainerName", TesInternalContainerName, ignoreDefaults: true);
                UpdateSetting(settings, defaults, "BatchAccountName", configuration.BatchAccountName, ignoreDefaults: true);
                UpdateSetting(settings, defaults, "ApplicationInsightsAccountName", configuration.ApplicationInsightsAccountName, ignoreDefaults: true);
                UpdateSetting(settings, defaults, "ManagedIdentityClientId", managedIdentityClientId, ignoreDefaults: true);
                UpdateSetting(settings, defaults, "AzureServicesAuthConnectionString", $"RunAs=App;AppId={managedIdentityClientId}", ignoreDefaults: true);
                UpdateSetting(settings, defaults, "KeyVaultName", configuration.KeyVaultName, ignoreDefaults: true);
                UpdateSetting(settings, defaults, "AksCoANamespace", configuration.AksCoANamespace, ignoreDefaults: true);
                UpdateSetting(settings, defaults, "CrossSubscriptionAKSDeployment", configuration.CrossSubscriptionAKSDeployment);
                UpdateSetting(settings, defaults, "PostgreSqlServerName", configuration.PostgreSqlServerName, ignoreDefaults: true);
                UpdateSetting(settings, defaults, "PostgreSqlServerNameSuffix", configuration.PostgreSqlServerNameSuffix, ignoreDefaults: true);
                UpdateSetting(settings, defaults, "PostgreSqlServerPort", configuration.PostgreSqlServerPort.ToString(), ignoreDefaults: true);
                UpdateSetting(settings, defaults, "PostgreSqlServerSslMode", configuration.PostgreSqlServerSslMode, ignoreDefaults: true);
                UpdateSetting(settings, defaults, "PostgreSqlTesDatabaseName", configuration.PostgreSqlTesDatabaseName, ignoreDefaults: true);
                UpdateSetting(settings, defaults, "PostgreSqlTesDatabaseUserLogin", configuration.PostgreSqlTesUserLogin, ignoreDefaults: true);
                UpdateSetting(settings, defaults, "PostgreSqlTesDatabaseUserPassword", configuration.PostgreSqlTesUserPassword, ignoreDefaults: true);
                UpdateSetting(settings, defaults, "EnableIngress", configuration.EnableIngress);
                UpdateSetting(settings, defaults, "LetsEncryptEmail", configuration.LetsEncryptEmail);
                UpdateSetting(settings, defaults, "TesHostname", kubernetesManager.TesHostname, ignoreDefaults: true);
            }

            BackFillSettings(settings, defaults);
            return settings;
        }

        /// <summary>
        /// Determines if current setting should be ignored (used for product image names)
        /// </summary>
        /// <param name="settings">Property bag being updated.</param>
        /// <param name="defaults">Property bag containing default values.</param>
        /// <param name="key">Key of value in both <paramref name="settings"/> and <paramref name="defaults"/>.</param>
        /// <param name="valueIsNull">True if configuration value to set is null, otherwise False.</param>
        /// <param name="installedVersion"><see cref="Version"/> of currently installed deployment, or null if not an update.</param>
        /// <returns>False if current setting should be ignored, null otherwise.</returns>
        /// <remarks>This method provides a value for the "ignoreDefaults" parameter to <see cref="UpdateSetting{T}(Dictionary{string, string}, Dictionary{string, string}, string, T, Func{T, string}, string, bool?)"/> for use with container image names.</remarks>
        private static bool? ImageNameIgnoreDefaults(Dictionary<string, string> settings, Dictionary<string, string> defaults, string key, bool valueIsNull, Version installedVersion)
        {
            if (installedVersion is null || !valueIsNull)
            {
                return null;
            }

            var sameVersionUpgrade = installedVersion.Equals(new(defaults["TesOnAzureVersion"]));
            _ = settings.TryGetValue(key, out var installed);
            _ = defaults.TryGetValue(key, out var @default);
            var defaultPath = @default?[..@default.LastIndexOf(':')];
            var installedTag = installed?[(installed.LastIndexOf(':') + 1)..];
            bool? result;

            try
            {
                // Is this our official prepository/image?
                result = installed.StartsWith(defaultPath + ":")
                        // Is the tag a version (without decorations)?
                        && Version.TryParse(installedTag, out var version)
                        // Is the image version the same as the installed version?
                        && version.Equals(installedVersion)
                    // Upgrade image
                    ? false
                    // Preserve configured image
                    : null;
            }
            catch (ArgumentException)
            {
                result = null;
            }

            if (result is null && !sameVersionUpgrade)
            {
                ConsoleEx.WriteLine($"Warning: TES on Azure is being upgraded, but {key} was customized, and is not being upgraded, which might not be what you want. (To remove the customization of {key}, set it to the empty string.)", ConsoleColor.Yellow);
            }

            return result;
        }

        /// <summary>
        /// Pupulates <paramref name="settings"/> with missing values.
        /// </summary>
        /// <param name="settings">Property bag being updated.</param>
        /// <param name="defaults">Property bag containing default values.</param>
        /// <remarks>Copy to settings any missing values found in defaults.</remarks>
        private static void BackFillSettings(Dictionary<string, string> settings, Dictionary<string, string> defaults)
        {
            foreach (var key in defaults.Keys.Except(settings.Keys))
            {
                settings[key] = defaults[key];
            }
        }

        /// <summary>
        /// Updates <paramref name="settings"/>.
        /// </summary>
        /// <typeparam name="T">Type of <paramref name="value"/>.</typeparam>
        /// <param name="settings">Property bag being updated.</param>
        /// <param name="defaults">Property bag containing default values.</param>
        /// <param name="key">Key of value in both <paramref name="settings"/> and <paramref name="defaults"/>.</param>
        /// <param name="value">Configuration value to set. Nullable. See remarks.</param>
        /// <param name="ConvertValue">Function that converts <paramref name="value"/> to a string. Can be used for formatting. Defaults to returning the value's string.</param>
        /// <param name="defaultValue">Value to use if <paramref name="defaults"/> does not contain a record for <paramref name="key"/> when <paramref name="value"/> is null.</param>
        /// <param name="ignoreDefaults">True to never use value from <paramref name="defaults"/>, False to never keep the value from <paramref name="settings"/>, null to follow remarks.</param>
        /// <remarks>
        /// If value is null, keep the value already in <paramref name="settings"/>. If the key is not in <paramref name="settings"/>, set the corresponding value from <paramref name="defaults"/>. If key is not found in <paramref name="defaults"/>, use <paramref name="defaultValue"/>.
        /// Otherwise, convert value to a string using <paramref name="ConvertValue"/>.
        /// </remarks>
        private static void UpdateSetting<T>(Dictionary<string, string> settings, Dictionary<string, string> defaults, string key, T value, Func<T, string> ConvertValue = default, string defaultValue = "", bool? ignoreDefaults = null)
        {
            ConvertValue ??= new(v => v switch
            {
                string s => s,
                _ => v?.ToString(),
            });

            var valueIsNull = value is null;
            var valueIsNullOrEmpty = valueIsNull || value switch
            {
                string s => string.IsNullOrWhiteSpace(s),
                _ => string.IsNullOrWhiteSpace(value?.ToString()),
            };

            if (valueIsNull && settings.ContainsKey(key) && ignoreDefaults != false)
            {
                return; // No changes to this setting, no need to rewrite it.
            }

            var GetDefault = new Func<string>(() => ignoreDefaults switch
            {
                true => defaultValue,
                _ => defaults.TryGetValue(key, out var @default) ? @default : defaultValue,
            });

            settings[key] = valueIsNullOrEmpty ? GetDefault() : ConvertValue(value);
        }

        private static Microsoft.Azure.Management.Fluent.Azure.IAuthenticated GetAzureClient(AzureCredentials azureCredentials)
            => Microsoft.Azure.Management.Fluent.Azure
                .Configure()
                .WithLogLevel(HttpLoggingDelegatingHandler.Level.Basic)
                .Authenticate(azureCredentials);

        private IResourceManager GetResourceManagerClient(AzureCredentials azureCredentials)
            => ResourceManager
                .Configure()
                .WithLogLevel(HttpLoggingDelegatingHandler.Level.Basic)
                .Authenticate(azureCredentials)
                .WithSubscription(configuration.SubscriptionId);

        private async Task RegisterResourceProvidersAsync()
        {
            var unregisteredResourceProviders = await GetRequiredResourceProvidersNotRegisteredAsync();

            if (unregisteredResourceProviders.Count == 0)
            {
                return;
            }

            try
            {
                await Execute(
                    $"Registering resource providers...",
                    async () =>
                    {
                        await Task.WhenAll(
                            unregisteredResourceProviders.Select(rp =>
                                resourceManagerClient.Providers.RegisterAsync(rp, cts.Token))
                        );

                        // RP registration takes a few minutes; poll until done registering

                        while (!cts.IsCancellationRequested)
                        {
                            unregisteredResourceProviders = await GetRequiredResourceProvidersNotRegisteredAsync();

                            if (unregisteredResourceProviders.Count == 0)
                            {
                                break;
                            }

                            await Task.Delay(System.TimeSpan.FromSeconds(15), cts.Token);
                        }
                    });
            }
            catch (Microsoft.Rest.Azure.CloudException ex) when (ex.ToCloudErrorType() == CloudErrorType.AuthorizationFailed)
            {
                ConsoleEx.WriteLine();
                ConsoleEx.WriteLine("Unable to programatically register the required resource providers.", ConsoleColor.Red);
                ConsoleEx.WriteLine("This can happen if you don't have the Owner or Contributor role assignment for the subscription.", ConsoleColor.Red);
                ConsoleEx.WriteLine();
                ConsoleEx.WriteLine("Please contact the Owner or Contributor of your Azure subscription, and have them:", ConsoleColor.Yellow);
                ConsoleEx.WriteLine();
                ConsoleEx.WriteLine("1. Navigate to https://portal.azure.com", ConsoleColor.Yellow);
                ConsoleEx.WriteLine("2. Select Subscription -> Resource Providers", ConsoleColor.Yellow);
                ConsoleEx.WriteLine("3. Select each of the following and click Register:", ConsoleColor.Yellow);
                ConsoleEx.WriteLine();
                unregisteredResourceProviders.ForEach(rp => ConsoleEx.WriteLine($"- {rp}", ConsoleColor.Yellow));
                ConsoleEx.WriteLine();
                ConsoleEx.WriteLine("After completion, please re-attempt deployment.");

                Environment.Exit(1);
            }
        }

        private async Task<List<string>> GetRequiredResourceProvidersNotRegisteredAsync()
        {
            var cloudResourceProviders = (await resourceManagerClient.Providers.ListAsync(cancellationToken: cts.Token)).ToAsyncEnumerable();

            var notRegisteredResourceProviders = await requiredResourceProviders.ToAsyncEnumerable()
                .Intersect(cloudResourceProviders
                    .Where(rp => !rp.RegistrationState.Equals("Registered", StringComparison.OrdinalIgnoreCase))
                    .Select(rp => rp.Namespace), StringComparer.OrdinalIgnoreCase)
                .ToListAsync(cts.Token);

            return notRegisteredResourceProviders;
        }

        private async Task RegisterResourceProviderFeaturesAsync()
        {
            var unregisteredFeatures = new List<FeatureResource>();
            try
            {
                await Execute(
                    $"Registering resource provider features...",
                async () =>
                {
                    var subscription = armClient.GetSubscriptionResource(new($"/subscriptions/{configuration.SubscriptionId}"));

                    foreach (var rpName in requiredResourceProviderFeatures.Keys)
                    {
                        var rp = await subscription.GetResourceProviderAsync(rpName, cancellationToken: cts.Token);

                        foreach (var featureName in requiredResourceProviderFeatures[rpName])
                        {
                            var feature = await rp.Value.GetFeatureAsync(featureName, cts.Token);

                            if (!string.Equals(feature.Value.Data.FeatureState, "Registered", StringComparison.OrdinalIgnoreCase))
                            {
                                unregisteredFeatures.Add(feature);
                                _ = await feature.Value.RegisterAsync(cts.Token);
                            }
                        }
                    }

                    while (!cts.IsCancellationRequested)
                    {
                        if (unregisteredFeatures.Count == 0)
                        {
                            break;
                        }

                        await Task.Delay(System.TimeSpan.FromSeconds(30), cts.Token);
                        var finished = new List<FeatureResource>();

                        foreach (var feature in unregisteredFeatures)
                        {
                            var update = await feature.GetAsync(cts.Token);

                            if (string.Equals(update.Value.Data.FeatureState, "Registered", StringComparison.OrdinalIgnoreCase))
                            {
                                finished.Add(feature);
                            }
                        }
                        unregisteredFeatures.RemoveAll(x => finished.Contains(x));
                    }
                });
            }
            catch (Microsoft.Rest.Azure.CloudException ex) when (ex.ToCloudErrorType() == CloudErrorType.AuthorizationFailed)
            {
                ConsoleEx.WriteLine();
                ConsoleEx.WriteLine("Unable to programatically register the required features.", ConsoleColor.Red);
                ConsoleEx.WriteLine("This can happen if you don't have the Owner or Contributor role assignment for the subscription.", ConsoleColor.Red);
                ConsoleEx.WriteLine();
                ConsoleEx.WriteLine("Please contact the Owner or Contributor of your Azure subscription, and have them:", ConsoleColor.Yellow);
                ConsoleEx.WriteLine();
                ConsoleEx.WriteLine("1. For each of the following, execute 'az feature register --namespace {RESOURCE_PROVIDER_NAME} --name {FEATURE_NAME}'", ConsoleColor.Yellow);
                ConsoleEx.WriteLine();
                unregisteredFeatures.ForEach(f => ConsoleEx.WriteLine($"- {f.Data.Name}", ConsoleColor.Yellow));
                ConsoleEx.WriteLine();
                ConsoleEx.WriteLine("After completion, please re-attempt deployment.");

                Environment.Exit(1);
            }
        }

        private async Task<bool> TryAssignMIAsNetworkContributorToResourceAsync(IIdentity managedIdentity, IResource resource)
        {
            try
            {
                await AssignMIAsNetworkContributorToResourceAsync(managedIdentity, resource, cancelOnException: false);
                return true;
            }
            catch (Exception)
            {
                // Already exists
                ConsoleEx.WriteLine("Network Contributor role for the managed id likely already exists.  Skipping", ConsoleColor.Yellow);
                return false;
            }
        }

        private Task AssignMIAsNetworkContributorToResourceAsync(IIdentity managedIdentity, IResource resource, bool cancelOnException = true)
        {
            // https://learn.microsoft.com/en-us/azure/role-based-access-control/built-in-roles#network-contributor
            var roleDefinitionId = $"/subscriptions/{configuration.SubscriptionId}/providers/Microsoft.Authorization/roleDefinitions/4d97b98b-1d4f-4787-a291-c67834d212e7";
            return Execute(
                $"Assigning Network Contributor role for the managed id to resource group scope...",
                () => roleAssignmentHashConflictRetryPolicy.ExecuteAsync(
                    ct => azureSubscriptionClient.AccessManagement.RoleAssignments
                        .Define(Guid.NewGuid().ToString())
                        .ForObjectId(managedIdentity.PrincipalId)
                        .WithRoleDefinition(roleDefinitionId)
                        .WithResourceScope(resource)
                        .CreateAsync(ct),
                    cts.Token),
                cancelOnException: cancelOnException);
        }

        private Task AssignManagedIdOperatorToResourceAsync(IIdentity managedIdentity, IResource resource)
        {
            // https://docs.microsoft.com/en-us/azure/role-based-access-control/built-in-roles#managed-identity-operator
            var roleDefinitionId = $"/subscriptions/{configuration.SubscriptionId}/providers/Microsoft.Authorization/roleDefinitions/f1a07417-d97a-45cb-824c-7a7467783830";
            return Execute(
                $"Assigning Managed ID Operator role for the managed id to resource group scope...",
                () => roleAssignmentHashConflictRetryPolicy.ExecuteAsync(
                    ct => azureSubscriptionClient.AccessManagement.RoleAssignments
                        .Define(Guid.NewGuid().ToString())
                        .ForObjectId(managedIdentity.PrincipalId)
                        .WithRoleDefinition(roleDefinitionId)
                        .WithResourceScope(resource)
                        .CreateAsync(ct),
                    cts.Token));
        }

        private async Task<bool> TryAssignVmAsDataOwnerToStorageAccountAsync(IIdentity managedIdentity, IStorageAccount storageAccount)
        {
            try
            {
                await AssignVmAsDataOwnerToStorageAccountAsync(managedIdentity, storageAccount, cancelOnException: false);
                return true;
            }
            catch (Exception)
            {
                // Already exists
                ConsoleEx.WriteLine("Storage Blob Data Owner role for the managed id likely already exists.  Skipping", ConsoleColor.Yellow);
                return false;
            }
        }

        private Task AssignVmAsDataOwnerToStorageAccountAsync(IIdentity managedIdentity, IStorageAccount storageAccount, bool cancelOnException = true)
        {
            //https://learn.microsoft.com/en-us/azure/role-based-access-control/built-in-roles#storage-blob-data-owner
            var roleDefinitionId = $"/subscriptions/{configuration.SubscriptionId}/providers/Microsoft.Authorization/roleDefinitions/b7e6dc6d-f1e8-4753-8033-0f276bb0955b";

            return Execute(
                $"Assigning Storage Blob Data Owner role for user-managed identity to Storage Account resource scope...",
                () => roleAssignmentHashConflictRetryPolicy.ExecuteAsync(
                    ct => azureSubscriptionClient.AccessManagement.RoleAssignments
                        .Define(Guid.NewGuid().ToString())
                        .ForObjectId(managedIdentity.PrincipalId)
                        .WithRoleDefinition(roleDefinitionId)
                        .WithResourceScope(storageAccount)
                        .CreateAsync(ct),
                    cts.Token),
                cancelOnException: cancelOnException);
        }

        private Task AssignVmAsContributorToStorageAccountAsync(IIdentity managedIdentity, IResource storageAccount)
            => Execute(
                $"Assigning {BuiltInRole.Contributor} role for user-managed identity to Storage Account resource scope...",
                () => roleAssignmentHashConflictRetryPolicy.ExecuteAsync(
                    ct => azureSubscriptionClient.AccessManagement.RoleAssignments
                        .Define(Guid.NewGuid().ToString())
                        .ForObjectId(managedIdentity.PrincipalId)
                        .WithBuiltInRole(BuiltInRole.Contributor)
                        .WithResourceScope(storageAccount)
                        .CreateAsync(ct),
                    cts.Token));

        private Task<IStorageAccount> CreateStorageAccountAsync()
            => Execute(
                $"Creating Storage Account: {configuration.StorageAccountName}...",
                () => azureSubscriptionClient.StorageAccounts
                    .Define(configuration.StorageAccountName)
                    .WithRegion(configuration.RegionName)
                    .WithExistingResourceGroup(configuration.ResourceGroupName)
                    .WithGeneralPurposeAccountKindV2()
                    .WithOnlyHttpsTraffic()
                    .WithSku(StorageAccountSkuType.Standard_LRS)
                    .CreateAsync(cts.Token));

        private async Task<IStorageAccount> GetExistingStorageAccountAsync(string storageAccountName)
            => await subscriptionIds.ToAsyncEnumerable().SelectAwait(async s =>
            {
                try
                {
                    return (await azureClient.WithSubscription(s).StorageAccounts.ListAsync(cancellationToken: cts.Token)).ToAsyncEnumerable();
                }
                catch (Exception)
                {
                    // Ignore exception if a user does not have the required role to list storage accounts in a subscription
                    return null;
                }
            })
            .Where(a => a is not null)
            .SelectMany(a => a)
            .SingleOrDefaultAsync(a =>
                    a.Name.Equals(storageAccountName, StringComparison.OrdinalIgnoreCase) &&
                    a.RegionName.Equals(configuration.RegionName, StringComparison.OrdinalIgnoreCase),
                cts.Token);

        private async Task<BatchAccount> GetExistingBatchAccountAsync(string batchAccountName)
            => await subscriptionIds.ToAsyncEnumerable().SelectAwait(async s =>
            {
                try
                {
                    var client = new BatchManagementClient(tokenCredentials) { SubscriptionId = s };
                    return (await client.BatchAccount.ListAsync(cts.Token))
                        .ToAsyncEnumerable(client.BatchAccount.ListNextAsync);
                }
                catch (Exception e)
                {
                    ConsoleEx.WriteLine(e.Message);
                    return null;
                }
            })
            .Where(a => a is not null)
            .SelectMany(a => a)
            .SingleOrDefaultAsync(a =>
                    a.Name.Equals(batchAccountName, StringComparison.OrdinalIgnoreCase) &&
                    a.Location.Equals(configuration.RegionName, StringComparison.OrdinalIgnoreCase),
                cts.Token);

        private async Task CreateDefaultStorageContainersAsync(IStorageAccount storageAccount)
        {
            var blobClient = await GetBlobClientAsync(storageAccount, cts.Token);

            var defaultContainers = new List<string> { TesInternalContainerName, InputsContainerName, "outputs", ConfigurationContainerName };
            await Task.WhenAll(defaultContainers.Select(c => blobClient.GetBlobContainerClient(c).CreateIfNotExistsAsync(cancellationToken: cts.Token)));
        }

        private Task WritePersonalizedFilesToStorageAccountAsync(IStorageAccount storageAccount)
            => Execute(
                $"Writing {AllowedVmSizesFileName} file to '{TesInternalContainerName}' storage container...",
                async () =>
                {
                    await UploadTextToStorageAccountAsync(storageAccount, TesInternalContainerName, $"{ConfigurationContainerName}/{AllowedVmSizesFileName}", Utility.GetFileContent("scripts", AllowedVmSizesFileName), cts.Token);
                });

        private Task AssignVmAsContributorToBatchAccountAsync(IIdentity managedIdentity, BatchAccount batchAccount)
            => Execute(
                $"Assigning {BuiltInRole.Contributor} role for user-managed identity to Batch Account resource scope...",
                () => roleAssignmentHashConflictRetryPolicy.ExecuteAsync(
                    ct => azureSubscriptionClient.AccessManagement.RoleAssignments
                        .Define(Guid.NewGuid().ToString())
                        .ForObjectId(managedIdentity.PrincipalId)
                        .WithBuiltInRole(BuiltInRole.Contributor)
                        .WithScope(batchAccount.Id)
                        .CreateAsync(ct),
                    cts.Token));

        private async Task<FlexibleServerModel.Server> CreatePostgreSqlServerAndDatabaseAsync(FlexibleServer.IPostgreSQLManagementClient postgresManagementClient, ISubnet subnet, IPrivateDnsZone postgreSqlDnsZone)
        {
            if (!subnet.Inner.Delegations.Any())
            {
                subnet.Parent.Update().UpdateSubnet(subnet.Name).WithDelegation("Microsoft.DBforPostgreSQL/flexibleServers");
                await subnet.Parent.Update().ApplyAsync();
            }

            FlexibleServerModel.Server server = null;

            await Execute(
                $"Creating Azure Flexible Server for PostgreSQL: {configuration.PostgreSqlServerName}...",
                async () =>
                {
                    server = await postgresManagementClient.Servers.CreateAsync(
                        configuration.ResourceGroupName, configuration.PostgreSqlServerName,
                        new(
                           location: configuration.RegionName,
                           version: configuration.PostgreSqlVersion,
                           sku: new(configuration.PostgreSqlSkuName, configuration.PostgreSqlTier),
                           storage: new(configuration.PostgreSqlStorageSize),
                           administratorLogin: configuration.PostgreSqlAdministratorLogin,
                           administratorLoginPassword: configuration.PostgreSqlAdministratorPassword,
                           network: new(publicNetworkAccess: "Disabled", delegatedSubnetResourceId: subnet.Inner.Id, privateDnsZoneArmResourceId: postgreSqlDnsZone.Id),
                           highAvailability: new("Disabled")
                        ));
                });

            await Execute(
                $"Creating PostgreSQL tes database: {configuration.PostgreSqlTesDatabaseName}...",
                () => postgresManagementClient.Databases.CreateAsync(
                    configuration.ResourceGroupName, configuration.PostgreSqlServerName, configuration.PostgreSqlTesDatabaseName,
                    new()));

            return server;
        }

        private string GetCreateTesUserString()
        {
            return $"CREATE USER {configuration.PostgreSqlTesUserLogin} WITH PASSWORD '{configuration.PostgreSqlTesUserPassword}'; GRANT ALL PRIVILEGES ON DATABASE {configuration.PostgreSqlTesDatabaseName} TO {configuration.PostgreSqlTesUserLogin};";
        }

        private Task ExecuteQueriesOnAzurePostgreSQLDbFromK8(IKubernetes kubernetesClient, string podName, string aksNamespace)
            => Execute(
                $"Executing scripts on postgresql...",
                async () =>
                {
                    var tesScript = GetCreateTesUserString();
                    var serverPath = $"{configuration.PostgreSqlServerName}.postgres.database.azure.com";
                    var adminUser = configuration.PostgreSqlAdministratorLogin;

                    var commands = new List<string[]> {
                        new string[] { "apt", "-qq", "update" },
                        new string[] { "apt", "-qq", "install", "-y", "postgresql-client" },
                        new string[] { "bash", "-lic", $"echo {configuration.PostgreSqlServerName}{configuration.PostgreSqlServerNameSuffix}:{configuration.PostgreSqlServerPort}:{configuration.PostgreSqlTesDatabaseName}:{adminUser}:{configuration.PostgreSqlAdministratorPassword} >> ~/.pgpass" },
                        new string[] { "bash", "-lic", "chmod 0600 ~/.pgpass" },
                        new string[] { "/usr/bin/psql", "-h", serverPath, "-U", adminUser, "-d", configuration.PostgreSqlTesDatabaseName, "-c", tesScript }
                    };

                    await kubernetesManager.ExecuteCommandsOnPodAsync(kubernetesClient, podName, commands, aksNamespace);
                });

        private Task AssignVmAsContributorToAppInsightsAsync(IIdentity managedIdentity, IResource appInsights)
            => Execute(
                $"Assigning {BuiltInRole.Contributor} role for user-managed identity to App Insights resource scope...",
                () => roleAssignmentHashConflictRetryPolicy.ExecuteAsync(
                    ct => azureSubscriptionClient.AccessManagement.RoleAssignments
                        .Define(Guid.NewGuid().ToString())
                        .ForObjectId(managedIdentity.PrincipalId)
                        .WithBuiltInRole(BuiltInRole.Contributor)
                        .WithResourceScope(appInsights)
                        .CreateAsync(ct),
                    cts.Token));

        private Task<(INetwork virtualNetwork, ISubnet vmSubnet, ISubnet postgreSqlSubnet, ISubnet batchSubnet)> CreateVnetAndSubnetsAsync(IResourceGroup resourceGroup)
          => Execute(
                $"Creating virtual network and subnets: {configuration.VnetName}...",
                async () =>
                {
                    var tesPorts = new List<int> { };

                    if (configuration.EnableIngress.GetValueOrDefault())
                    {
                        tesPorts = new List<int> { 80, 443 };
                    }

                    var defaultNsg = await CreateNetworkSecurityGroupAsync(resourceGroup, $"{configuration.VnetName}-default-nsg");
                    var aksNsg = await CreateNetworkSecurityGroupAsync(resourceGroup, $"{configuration.VnetName}-aks-nsg", tesPorts);

                    var vnetDefinition = azureSubscriptionClient.Networks
                        .Define(configuration.VnetName)
                        .WithRegion(configuration.RegionName)
                        .WithExistingResourceGroup(resourceGroup)
                        .WithAddressSpace(configuration.VnetAddressSpace)
                        .DefineSubnet(configuration.VmSubnetName)
                        .WithAddressPrefix(configuration.VmSubnetAddressSpace)
                        .WithExistingNetworkSecurityGroup(aksNsg)
                        .Attach();

                    vnetDefinition = vnetDefinition.DefineSubnet(configuration.PostgreSqlSubnetName)
                        .WithAddressPrefix(configuration.PostgreSqlSubnetAddressSpace)
                        .WithExistingNetworkSecurityGroup(defaultNsg)
                        .WithDelegation("Microsoft.DBforPostgreSQL/flexibleServers")
                        .Attach();

                    vnetDefinition = vnetDefinition.DefineSubnet(configuration.BatchSubnetName)
                        .WithAddressPrefix(configuration.BatchNodesSubnetAddressSpace)
                        .WithExistingNetworkSecurityGroup(defaultNsg)
                        .Attach();

                    var vnet = await vnetDefinition.CreateAsync(cts.Token);
                    var batchSubnet = vnet.Subnets.FirstOrDefault(s => s.Key.Equals(configuration.BatchSubnetName, StringComparison.OrdinalIgnoreCase)).Value;

                    // Use the new ResourceManager sdk to add the ACR service endpoint since it is absent from the fluent sdk.
                    var armBatchSubnet = (await armClient.GetSubnetResource(new ResourceIdentifier(batchSubnet.Inner.Id)).GetAsync(cancellationToken: cts.Token)).Value;

                    AddServiceEndpointsToSubnet(armBatchSubnet.Data);

                    await armBatchSubnet.UpdateAsync(Azure.WaitUntil.Completed, armBatchSubnet.Data, cts.Token);

                    return (vnet,
                        vnet.Subnets.FirstOrDefault(s => s.Key.Equals(configuration.VmSubnetName, StringComparison.OrdinalIgnoreCase)).Value,
                        vnet.Subnets.FirstOrDefault(s => s.Key.Equals(configuration.PostgreSqlSubnetName, StringComparison.OrdinalIgnoreCase)).Value,
                        batchSubnet);
                });

        private Task<INetworkSecurityGroup> CreateNetworkSecurityGroupAsync(IResourceGroup resourceGroup, string networkSecurityGroupName, List<int> openPorts = null)
        {
            var icreate = azureSubscriptionClient.NetworkSecurityGroups.Define(networkSecurityGroupName)
                    .WithRegion(configuration.RegionName)
                    .WithExistingResourceGroup(resourceGroup);

            if (openPorts is not null)
            {
                var i = 0;
                foreach (var port in openPorts)
                {
                    icreate = icreate
                        .DefineRule($"ALLOW-{port}")
                        .AllowInbound()
                        .FromAnyAddress()
                        .FromAnyPort()
                        .ToAnyAddress()
                        .ToPort(port)
                        .WithAnyProtocol()
                        .WithPriority(1000 + i)
                        .Attach();
                    i++;
                }
            }

            return icreate.CreateAsync(cts.Token);
        }

        private Task<IPrivateDnsZone> CreatePrivateDnsZoneAsync(INetwork virtualNetwork, string name, string title)
            => Execute(
                $"Creating private DNS Zone for {title}...",
                async () =>
                {
                    // Note: for a potential future implementation of this method without Fluent,
                    // please see commit cbffa28 in #392
                    var dnsZone = await azureSubscriptionClient.PrivateDnsZones
                        .Define(name)
                        .WithExistingResourceGroup(configuration.ResourceGroupName)
                        .DefineVirtualNetworkLink($"{virtualNetwork.Name}-link")
                        .WithReferencedVirtualNetworkId(virtualNetwork.Id)
                        .DisableAutoRegistration()
                        .Attach()
                        .CreateAsync(cts.Token);
                    return dnsZone;
                });

        private async Task SetStorageKeySecret(string vaultUrl, string secretName, string secretValue)
        {
            var client = new SecretClient(new(vaultUrl), new DefaultAzureCredential());
            await client.SetSecretAsync(secretName, secretValue, cts.Token);
        }

        private Task<Vault> GetKeyVaultAsync(string vaultName)
        {
            var keyVaultManagementClient = new KeyVaultManagementClient(azureCredentials) { SubscriptionId = configuration.SubscriptionId };
            return keyVaultManagementClient.Vaults.GetAsync(configuration.ResourceGroupName, vaultName, cts.Token);
        }

        private Task<Vault> CreateKeyVaultAsync(string vaultName, IIdentity managedIdentity, ISubnet subnet)
            => Execute(
                $"Creating Key Vault: {vaultName}...",
                async () =>
                {
                    var tenantId = managedIdentity.TenantId;
                    var secrets = new List<string>
                    {
                        "get",
                        "list",
                        "set",
                        "delete",
                        "backup",
                        "restore",
                        "recover",
                        "purge"
                    };

                    var keyVaultManagementClient = new KeyVaultManagementClient(azureCredentials) { SubscriptionId = configuration.SubscriptionId };
                    var properties = new VaultCreateOrUpdateParameters()
                    {
                        Location = configuration.RegionName,
                        Properties = new()
                        {
                            TenantId = new(tenantId),
                            Sku = new(SkuName.Standard),
                            NetworkAcls = new()
                            {
                                DefaultAction = configuration.PrivateNetworking.GetValueOrDefault() ? "Deny" : "Allow"
                            },
                            AccessPolicies = new List<AccessPolicyEntry>()
                            {
                                new()
                                {
                                    TenantId = new(tenantId),
                                    ObjectId = await GetUserObjectId(),
                                    Permissions = new()
                                    {
                                        Secrets = secrets
                                    }
                                },
                                new()
                                {
                                    TenantId = new(tenantId),
                                    ObjectId = managedIdentity.PrincipalId,
                                    Permissions = new()
                                    {
                                        Secrets = secrets
                                    }
                                }
                            }
                        }
                    };

                    var vault = await keyVaultManagementClient.Vaults.CreateOrUpdateAsync(configuration.ResourceGroupName, vaultName, properties, cts.Token);

                    if (configuration.PrivateNetworking.GetValueOrDefault())
                    {
                        var connection = new NetworkPrivateLinkServiceConnection
                        {
                            Name = "pe-coa-keyvault",
                            PrivateLinkServiceId = new(vault.Id)
                        };
                        connection.GroupIds.Add("vault");

                        var endpointData = new PrivateEndpointData
                        {
                            CustomNetworkInterfaceName = "pe-coa-keyvault",
                            ExtendedLocation = new() { Name = configuration.RegionName },
                            Subnet = new() { Id = new(subnet.Inner.Id), Name = subnet.Name }
                        };
                        endpointData.PrivateLinkServiceConnections.Add(connection);

                        var privateEndpoint = (await armClient
                                .GetResourceGroupResource(new ResourceIdentifier(subnet.Parent.Inner.Id).Parent)
                                .GetPrivateEndpoints()
                                .CreateOrUpdateAsync(Azure.WaitUntil.Completed, "pe-keyvault", endpointData, cts.Token))
                            .Value.Data;

                        var networkInterface = privateEndpoint.NetworkInterfaces[0];

                        var dnsZone = await CreatePrivateDnsZoneAsync(subnet.Parent, "privatelink.vaultcore.azure.net", "KeyVault");
                        await dnsZone
                            .Update()
                            .DefineARecordSet(vault.Name)
                            .WithIPv4Address(networkInterface.IPConfigurations.First().PrivateIPAddress)
                            .Attach()
                            .ApplyAsync(cts.Token);
                    }

                    return vault;

                    async ValueTask<string> GetUserObjectId()
                    {
                        const string graphUri = "https://graph.windows.net";
                        var credentials = new AzureCredentials(default, new TokenCredentials(new RefreshableAzureServiceTokenProvider(graphUri)), tenantId, AzureEnvironment.AzureGlobalCloud);
                        using GraphRbacManagementClient rbacClient = new(Configure().WithEnvironment(AzureEnvironment.AzureGlobalCloud).WithCredentials(credentials).WithBaseUri(graphUri).Build()) { TenantID = tenantId };
                        credentials.InitializeServiceClient(rbacClient);
                        return (await rbacClient.SignedInUser.GetAsync(cts.Token)).ObjectId;
                    }
                });

        private Task<IGenericResource> CreateLogAnalyticsWorkspaceResourceAsync(string workspaceName)
            => Execute(
                $"Creating Log Analytics Workspace: {workspaceName}...",
                () => ResourceManager
                    .Configure()
                    .Authenticate(azureCredentials)
                    .WithSubscription(configuration.SubscriptionId)
                    .GenericResources.Define(workspaceName)
                    .WithRegion(configuration.RegionName)
                    .WithExistingResourceGroup(configuration.ResourceGroupName)
                    .WithResourceType("workspaces")
                    .WithProviderNamespace("Microsoft.OperationalInsights")
                    .WithoutPlan()
                    .WithApiVersion("2020-08-01")
                    .WithParentResource(string.Empty)
                    .CreateAsync(cts.Token));

        private Task<IGenericResource> CreateAppInsightsResourceAsync(string logAnalyticsArmId)
            => Execute(
                $"Creating Application Insights: {configuration.ApplicationInsightsAccountName}...",
                () => ResourceManager
                    .Configure()
                    .Authenticate(azureCredentials)
                    .WithSubscription(configuration.SubscriptionId)
                    .GenericResources.Define(configuration.ApplicationInsightsAccountName)
                    .WithRegion(configuration.RegionName)
                    .WithExistingResourceGroup(configuration.ResourceGroupName)
                    .WithResourceType("components")
                    .WithProviderNamespace("microsoft.insights")
                    .WithoutPlan()
                    .WithApiVersion("2020-02-02")
                    .WithParentResource(string.Empty)
                    .WithProperties(new Dictionary<string, string>() {
                        { "Application_Type", "other" } ,
                        { "WorkspaceResourceId", logAnalyticsArmId }
                    })
                    .CreateAsync(cts.Token));

        private Task<BatchAccount> CreateBatchAccountAsync(string storageAccountId)
            => Execute(
                $"Creating Batch Account: {configuration.BatchAccountName}...",
                () => new BatchManagementClient(tokenCredentials) { SubscriptionId = configuration.SubscriptionId }
                    .BatchAccount
                    .CreateAsync(
                        configuration.ResourceGroupName,
                        configuration.BatchAccountName,
                        new(
                            configuration.RegionName,
                            autoStorage: configuration.PrivateNetworking.GetValueOrDefault() ? new() { StorageAccountId = storageAccountId } : null),
                        cts.Token));

        private Task<IResourceGroup> CreateResourceGroupAsync()
        {
            var tags = !string.IsNullOrWhiteSpace(configuration.Tags) ? Utility.DelimitedTextToDictionary(configuration.Tags, "=", ",") : null;

            var resourceGroupDefinition = azureSubscriptionClient
                .ResourceGroups
                .Define(configuration.ResourceGroupName)
                .WithRegion(configuration.RegionName);

            resourceGroupDefinition = tags is not null ? resourceGroupDefinition.WithTags(tags) : resourceGroupDefinition;

            return Execute(
                $"Creating Resource Group: {configuration.ResourceGroupName}...",
                () => resourceGroupDefinition.CreateAsync(cts.Token));
        }

        private Task<IIdentity> CreateUserManagedIdentityAsync(IResourceGroup resourceGroup)
        {
            // Resource group name supports periods and parenthesis but identity doesn't. Replacing them with hyphens.
            var managedIdentityName = $"{resourceGroup.Name.Replace(".", "-").Replace("(", "-").Replace(")", "-")}-identity";

            return Execute(
                $"Obtaining user-managed identity: {managedIdentityName}...",
                async () => await azureSubscriptionClient.Identities.GetByResourceGroupAsync(configuration.ResourceGroupName, managedIdentityName)
                    ?? await azureSubscriptionClient.Identities.Define(managedIdentityName)
                        .WithRegion(configuration.RegionName)
                        .WithExistingResourceGroup(resourceGroup)
                        .CreateAsync(cts.Token));
        }

        private async Task DeleteResourceGroupAsync()
        {
            var startTime = DateTime.UtcNow;
            var line = ConsoleEx.WriteLine("Deleting resource group...");
            await azureSubscriptionClient.ResourceGroups.DeleteByNameAsync(configuration.ResourceGroupName, CancellationToken.None);
            WriteExecutionTime(line, startTime);
        }

        private static void ValidateMainIdentifierPrefix(string prefix)
        {
            const int maxLength = 12;

            if (prefix.Any(c => !char.IsLetter(c)))
            {
                throw new ValidationException($"MainIdentifierPrefix must only contain letters.");
            }

            if (prefix.Length > maxLength)
            {
                throw new ValidationException($"MainIdentifierPrefix too long - must be {maxLength} characters or less.");
            }
        }

        private void ValidateRegionName(string regionName)
        {
            var validRegionNames = azureSubscriptionClient.GetCurrentSubscription().ListLocations().Select(loc => loc.Region.Name).Distinct();

            if (!validRegionNames.Contains(regionName, StringComparer.OrdinalIgnoreCase))
            {
                throw new ValidationException($"Invalid region name '{regionName}'. Valid names are: {string.Join(", ", validRegionNames)}");
            }
        }

        private async Task ValidateSubscriptionAndResourceGroupAsync(Configuration configuration)
        {
            const string ownerRoleId = "8e3af657-a8ff-443c-a75c-2fe8c4bcb635";
            const string contributorRoleId = "b24988ac-6180-42a0-ab88-20f7382dd24c";

            var azure = Microsoft.Azure.Management.Fluent.Azure
                .Configure()
                .WithLogLevel(HttpLoggingDelegatingHandler.Level.Basic)
                .Authenticate(azureCredentials);

            var subscriptionExists = await (await azure.Subscriptions.ListAsync(cancellationToken: cts.Token)).ToAsyncEnumerable()
                .AnyAsync(sub => sub.SubscriptionId.Equals(configuration.SubscriptionId, StringComparison.OrdinalIgnoreCase), cts.Token);

            if (!subscriptionExists)
            {
                throw new ValidationException($"Invalid or inaccessible subcription id '{configuration.SubscriptionId}'. Make sure that subscription exists and that you are either an Owner or have Contributor and User Access Administrator roles on the subscription.", displayExample: false);
            }

            var rgExists = !string.IsNullOrEmpty(configuration.ResourceGroupName) && await azureSubscriptionClient.ResourceGroups.ContainAsync(configuration.ResourceGroupName, cts.Token);

            if (!string.IsNullOrEmpty(configuration.ResourceGroupName) && !rgExists)
            {
                throw new ValidationException($"If ResourceGroupName is provided, the resource group must already exist.", displayExample: false);
            }

            var token = (await tokenProvider.GetAuthenticationHeaderAsync(cts.Token)).Parameter;
            var currentPrincipalObjectId = new JwtSecurityTokenHandler().ReadJwtToken(token).Claims.FirstOrDefault(c => c.Type == "oid").Value;

            var currentPrincipalSubscriptionRoleIds = (await azureSubscriptionClient.AccessManagement.RoleAssignments.Inner.ListForScopeWithHttpMessagesAsync(
                    $"/subscriptions/{configuration.SubscriptionId}", new($"atScope() and assignedTo('{currentPrincipalObjectId}')"), cancellationToken: cts.Token)).Body
                .ToAsyncEnumerable(async (link, ct) => (await azureSubscriptionClient.AccessManagement.RoleAssignments.Inner.ListForScopeNextWithHttpMessagesAsync(link, cancellationToken: ct)).Body)
                .Select(b => b.RoleDefinitionId.Split(new[] { '/' }).Last());

            if (!await currentPrincipalSubscriptionRoleIds.AnyAsync(role => ownerRoleId.Equals(role, StringComparison.OrdinalIgnoreCase) || contributorRoleId.Equals(role, StringComparison.OrdinalIgnoreCase), cts.Token))
            {
                if (!rgExists)
                {
                    throw new ValidationException($"Insufficient access to deploy. You must be: 1) Owner of the subscription, or 2) Contributor and User Access Administrator of the subscription, or 3) Owner of the resource group", displayExample: false);
                }

                var currentPrincipalRgRoleIds = (await azureSubscriptionClient.AccessManagement.RoleAssignments.Inner.ListForScopeWithHttpMessagesAsync(
                        $"/subscriptions/{configuration.SubscriptionId}/resourceGroups/{configuration.ResourceGroupName}", new($"atScope() and assignedTo('{currentPrincipalObjectId}')"), cancellationToken: cts.Token)).Body
                    .ToAsyncEnumerable(async (link, ct) => (await azureSubscriptionClient.AccessManagement.RoleAssignments.Inner.ListForScopeNextWithHttpMessagesAsync(link, cancellationToken: ct)).Body)
                    .Select(b => b.RoleDefinitionId.Split(new[] { '/' }).Last());

                if (!await currentPrincipalRgRoleIds.AnyAsync(role => ownerRoleId.Equals(role, StringComparison.OrdinalIgnoreCase), cts.Token))
                {
                    throw new ValidationException($"Insufficient access to deploy. You must be: 1) Owner of the subscription, or 2) Contributor and User Access Administrator of the subscription, or 3) Owner of the resource group", displayExample: false);
                }
            }
        }

        private async Task<IStorageAccount> ValidateAndGetExistingStorageAccountAsync()
        {
            if (configuration.StorageAccountName is null)
            {
                return null;
            }

            return (await GetExistingStorageAccountAsync(configuration.StorageAccountName))
                ?? throw new ValidationException($"If StorageAccountName is provided, the storage account must already exist in region {configuration.RegionName}, and be accessible to the current user.", displayExample: false);
        }

        private async Task<BatchAccount> ValidateAndGetExistingBatchAccountAsync()
        {
            if (configuration.BatchAccountName is null)
            {
                return null;
            }

            return (await GetExistingBatchAccountAsync(configuration.BatchAccountName))
                ?? throw new ValidationException($"If BatchAccountName is provided, the batch account must already exist in region {configuration.RegionName}, and be accessible to the current user.", displayExample: false);
        }

        private async Task<(INetwork virtualNetwork, ISubnet vmSubnet, ISubnet postgreSqlSubnet, ISubnet batchSubnet)?> ValidateAndGetExistingVirtualNetworkAsync()
        {
            static bool AllOrNoneSet(params string[] values) => values.All(v => !string.IsNullOrEmpty(v)) || values.All(v => string.IsNullOrEmpty(v));
            static bool NoneSet(params string[] values) => values.All(v => string.IsNullOrEmpty(v));

            if (NoneSet(configuration.VnetResourceGroupName, configuration.VnetName, configuration.VmSubnetName))
            {
                if (configuration.PrivateNetworking.GetValueOrDefault())
                {
                    throw new ValidationException($"{nameof(configuration.VnetResourceGroupName)}, {nameof(configuration.VnetName)} and {nameof(configuration.VmSubnetName)} are required when using private networking.");
                }

                return null;
            }

            if (!AllOrNoneSet(configuration.VnetResourceGroupName, configuration.VnetName, configuration.VmSubnetName, configuration.PostgreSqlSubnetName))
            {
                throw new ValidationException($"{nameof(configuration.VnetResourceGroupName)}, {nameof(configuration.VnetName)}, {nameof(configuration.VmSubnetName)} and {nameof(configuration.PostgreSqlSubnetName)} are required when using an existing virtual network.");
            }

            if (!AllOrNoneSet(configuration.VnetResourceGroupName, configuration.VnetName, configuration.VmSubnetName))
            {
                throw new ValidationException($"{nameof(configuration.VnetResourceGroupName)}, {nameof(configuration.VnetName)} and {nameof(configuration.VmSubnetName)} are required when using an existing virtual network.");
            }

            if (!await (await azureSubscriptionClient.ResourceGroups.ListAsync(true, cts.Token)).ToAsyncEnumerable().AnyAsync(rg => rg.Name.Equals(configuration.VnetResourceGroupName, StringComparison.OrdinalIgnoreCase), cts.Token))
            {
                throw new ValidationException($"Resource group '{configuration.VnetResourceGroupName}' does not exist.");
            }

            var vnet = await azureSubscriptionClient.Networks.GetByResourceGroupAsync(configuration.VnetResourceGroupName, configuration.VnetName, cts.Token) ??
                throw new ValidationException($"Virtual network '{configuration.VnetName}' does not exist in resource group '{configuration.VnetResourceGroupName}'.");

            if (!vnet.RegionName.Equals(configuration.RegionName, StringComparison.OrdinalIgnoreCase))
            {
                throw new ValidationException($"Virtual network '{configuration.VnetName}' must be in the same region that you are deploying to ({configuration.RegionName}).");
            }

            var vmSubnet = vnet.Subnets.FirstOrDefault(s => s.Key.Equals(configuration.VmSubnetName, StringComparison.OrdinalIgnoreCase)).Value ??
                throw new ValidationException($"Virtual network '{configuration.VnetName}' does not contain subnet '{configuration.VmSubnetName}'");

            var resourceGraphClient = new ResourceGraphClient(tokenCredentials);
            var postgreSqlSubnet = vnet.Subnets.FirstOrDefault(s => s.Key.Equals(configuration.PostgreSqlSubnetName, StringComparison.OrdinalIgnoreCase)).Value;

            if (postgreSqlSubnet is null)
            {
                throw new ValidationException($"Virtual network '{configuration.VnetName}' does not contain subnet '{configuration.PostgreSqlSubnetName}'");
            }

            var delegatedServices = postgreSqlSubnet.Inner.Delegations.Select(d => d.ServiceName);
            var hasOtherDelegations = delegatedServices.Any(s => s != "Microsoft.DBforPostgreSQL/flexibleServers");
            var hasNoDelegations = !delegatedServices.Any();

            if (hasOtherDelegations)
            {
                throw new ValidationException($"Subnet '{configuration.PostgreSqlSubnetName}' can have 'Microsoft.DBforPostgreSQL/flexibleServers' delegation only.");
            }

            var resourcesInPostgreSqlSubnetQuery = $"where type =~ 'Microsoft.Network/networkInterfaces' | where properties.ipConfigurations[0].properties.subnet.id == '{postgreSqlSubnet.Inner.Id}'";
            var resourcesExist = (await resourceGraphClient.ResourcesAsync(new(new[] { configuration.SubscriptionId }, resourcesInPostgreSqlSubnetQuery), cts.Token)).TotalRecords > 0;

            if (hasNoDelegations && resourcesExist)
            {
                throw new ValidationException($"Subnet '{configuration.PostgreSqlSubnetName}' must be either empty or have 'Microsoft.DBforPostgreSQL/flexibleServers' delegation.");
            }

            var batchSubnet = vnet.Subnets.FirstOrDefault(s => s.Key.Equals(configuration.BatchSubnetName, StringComparison.OrdinalIgnoreCase)).Value;

            return (vnet, vmSubnet, postgreSqlSubnet, batchSubnet);
        }

        private async Task ValidateBatchAccountQuotaAsync()
        {
            var batchManagementClient = new BatchManagementClient(tokenCredentials) { SubscriptionId = configuration.SubscriptionId };
            var accountQuota = (await batchManagementClient.Location.GetQuotasAsync(configuration.RegionName, cts.Token)).AccountQuota;
            var existingBatchAccountCount = await (await batchManagementClient.BatchAccount.ListAsync(cts.Token)).ToAsyncEnumerable(batchManagementClient.BatchAccount.ListNextAsync)
                .CountAsync(b => b.Location.Equals(configuration.RegionName), cts.Token);

            if (existingBatchAccountCount >= accountQuota)
            {
                throw new ValidationException($"The regional Batch account quota ({accountQuota} account(s) per region) for the specified subscription has been reached. Submit a support request to increase the quota or choose another region.", displayExample: false);
            }
        }

        private Task<string> UpdateVnetWithBatchSubnet(string resourceGroupId)
            => Execute(
                $"Creating batch subnet...",
                async () =>
                {
                    var coaRg = armClient.GetResourceGroupResource(new(resourceGroupId));

                    var vnetCollection = coaRg.GetVirtualNetworks();
                    var vnet = vnetCollection.FirstOrDefault();

                    if (vnetCollection.Count() != 1)
                    {
                        ConsoleEx.WriteLine("There are multiple vnets found in the resource group so the deployer cannot automatically create the subnet.", ConsoleColor.Red);
                        ConsoleEx.WriteLine("In order to avoid unnecessary load balancer charges we suggest manually configuring your deployment to use a subnet for batch pools with service endpoints.", ConsoleColor.Red);
                        ConsoleEx.WriteLine("See: https://github.com/microsoft/CromwellOnAzure/wiki/Using-a-batch-pool-subnet-with-service-endpoints-to-avoid-load-balancer-charges.", ConsoleColor.Red);

                        return null;
                    }

                    var vnetData = vnet.Data;
                    var ipRange = vnetData.AddressPrefixes.Single();
                    var defaultSubnetNames = new List<string> { configuration.DefaultVmSubnetName, configuration.DefaultPostgreSqlSubnetName, configuration.DefaultBatchSubnetName };

                    if (!string.Equals(ipRange, configuration.VnetAddressSpace, StringComparison.OrdinalIgnoreCase) ||
                        vnetData.Subnets.Select(x => x.Name).Except(defaultSubnetNames).Any())
                    {
                        ConsoleEx.WriteLine("We detected a customized networking setup so the deployer will not automatically create the subnet.", ConsoleColor.Red);
                        ConsoleEx.WriteLine("In order to avoid unnecessary load balancer charges we suggest manually configuring your deployment to use a subnet for batch pools with service endpoints.", ConsoleColor.Red);
                        ConsoleEx.WriteLine("See: https://github.com/microsoft/CromwellOnAzure/wiki/Using-a-batch-pool-subnet-with-service-endpoints-to-avoid-load-balancer-charges.", ConsoleColor.Red);

                        return null;
                    }

                    var batchSubnet = new SubnetData
                    {
                        Name = configuration.DefaultBatchSubnetName,
                        AddressPrefix = configuration.BatchNodesSubnetAddressSpace,
                    };

                    AddServiceEndpointsToSubnet(batchSubnet);

                    vnetData.Subnets.Add(batchSubnet);
                    var updatedVnet = (await vnetCollection.CreateOrUpdateAsync(Azure.WaitUntil.Completed, vnetData.Name, vnetData, cts.Token)).Value;

                    return (await updatedVnet.GetSubnetAsync(configuration.DefaultBatchSubnetName, cancellationToken: cts.Token)).Value.Id.ToString();
                });

        private static void AddServiceEndpointsToSubnet(SubnetData subnet)
        {
            subnet.ServiceEndpoints.Add(new ServiceEndpointProperties()
            {
                Service = "Microsoft.Storage.Global",
            });

            subnet.ServiceEndpoints.Add(new ServiceEndpointProperties()
            {
                Service = "Microsoft.Sql",
            });

            subnet.ServiceEndpoints.Add(new ServiceEndpointProperties()
            {
                Service = "Microsoft.ContainerRegistry",
            });

            subnet.ServiceEndpoints.Add(new ServiceEndpointProperties()
            {
                Service = "Microsoft.KeyVault",
            });
        }

        private async Task ValidateVmAsync()
        {
            var computeSkus = await generalRetryPolicy.ExecuteAsync(async ct =>
                    await (await azureSubscriptionClient.ComputeSkus.ListbyRegionAndResourceTypeAsync(
                        Region.Create(configuration.RegionName),
                        ComputeResourceType.VirtualMachines,
                        ct))
                        .ToAsyncEnumerable()
                        .Where(s => !s.Restrictions.Any())
                        .Select(s => s.Name.Value)
                        .ToListAsync(ct),
                    cts.Token);

            if (!computeSkus.Any())
            {
                throw new ValidationException($"Your subscription doesn't support virtual machine creation in {configuration.RegionName}.  Please create an Azure Support case: https://docs.microsoft.com/en-us/azure/azure-portal/supportability/how-to-create-azure-support-request", displayExample: false);
            }
            else if (!computeSkus.Any(s => s.Equals(configuration.VmSize, StringComparison.OrdinalIgnoreCase)))
            {
                throw new ValidationException($"The VmSize {configuration.VmSize} is not available or does not exist in {configuration.RegionName}.  You can use 'az vm list-skus --location {configuration.RegionName} --output table' to find an available VM.", displayExample: false);
            }
        }

        private static async Task<BlobServiceClient> GetBlobClientAsync(IStorageAccount storageAccount, CancellationToken cancellationToken)
            => new(
                new($"https://{storageAccount.Name}.blob.core.windows.net"),
                new StorageSharedKeyCredential(
                    storageAccount.Name,
                    (await storageAccount.GetKeysAsync(cancellationToken))[0].Value));

        private async Task ValidateTokenProviderAsync()
        {
            try
            {
                _ = await Execute("Retrieving Azure management token...", () => new AzureServiceTokenProvider("RunAs=Developer; DeveloperTool=AzureCli").GetAccessTokenAsync("https://management.azure.com/", cancellationToken: cts.Token));
            }
            catch (AzureServiceTokenProviderException ex)
            {
                ConsoleEx.WriteLine("No access token found.  Please install the Azure CLI and login with 'az login'", ConsoleColor.Red);
                ConsoleEx.WriteLine("Link: https://docs.microsoft.com/en-us/cli/azure/install-azure-cli");
                ConsoleEx.WriteLine($"Error details: {ex.Message}");
                Environment.Exit(1);
            }
        }

        private void ValidateInitialCommandLineArgs()
        {
            void ThrowIfProvidedForUpdate(object attributeValue, string attributeName)
            {
                if (configuration.Update && attributeValue is not null)
                {
                    throw new ValidationException($"{attributeName} must not be provided when updating", false);
                }
            }

            void ThrowIfNotProvidedForUpdate(string attributeValue, string attributeName)
            {
                if (configuration.Update && string.IsNullOrWhiteSpace(attributeValue))
                {
                    throw new ValidationException($"{attributeName} is required for update.", false);
                }
            }

            //void ThrowIfEitherNotProvidedForUpdate(string attributeValue1, string attributeName1, string attributeValue2, string attributeName2)
            //{
            //    if (configuration.Update && string.IsNullOrWhiteSpace(attributeValue1) && string.IsNullOrWhiteSpace(attributeValue2))
            //    {
            //        throw new ValidationException($"Either {attributeName1} or {attributeName2} is required for update.", false);
            //    }
            //}

            void ThrowIfNotProvided(string attributeValue, string attributeName)
            {
                if (string.IsNullOrWhiteSpace(attributeValue))
                {
                    throw new ValidationException($"{attributeName} is required.", false);
                }
            }

            void ThrowIfNotProvidedForInstall(string attributeValue, string attributeName)
            {
                if (!configuration.Update && string.IsNullOrWhiteSpace(attributeValue))
                {
                    throw new ValidationException($"{attributeName} is required.", false);
                }
            }

            void ThrowIfTagsFormatIsUnacceptable(string attributeValue, string attributeName)
            {
                if (string.IsNullOrWhiteSpace(attributeValue))
                {
                    return;
                }

                try
                {
                    Utility.DelimitedTextToDictionary(attributeValue, "=", ",");
                }
                catch
                {
                    throw new ValidationException($"{attributeName} is specified in incorrect format. Try as TagName=TagValue,TagName=TagValue in double quotes", false);
                }
            }

            void ValidateDependantFeature(bool feature1Enabled, string feature1Name, bool feature2Enabled, string feature2Name)
            {
                if (feature1Enabled && !feature2Enabled)
                {
                    throw new ValidationException($"{feature2Name} must be enabled to use flag {feature1Name}");
                }
            }

            //void ThrowIfBothProvided(bool feature1Enabled, string feature1Name, bool feature2Enabled, string feature2Name)
            //{
            //    if (feature1Enabled && feature2Enabled)
            //    {
            //        throw new ValidationException($"{feature2Name} is incompatible with {feature1Name}");
            //    }
            //}

            void ValidateHelmInstall(string helmPath, string featureName)
            {
                if (!File.Exists(helmPath))
                {
                    throw new ValidationException($"Helm must be installed and set with the {featureName} flag. You can find instructions for install Helm here: https://helm.sh/docs/intro/install/");
                }
            }

            void ValidateKubectlInstall(string kubectlPath, string featureName)
            {
                if (!File.Exists(kubectlPath))
                {
                    throw new ValidationException($"Kubectl must be installed and set with the {featureName} flag. You can find instructions for install Kubectl here: https://kubernetes.io/docs/tasks/tools/#kubectl");
                }
            }

            ThrowIfNotProvided(configuration.SubscriptionId, nameof(configuration.SubscriptionId));

            ThrowIfNotProvidedForInstall(configuration.RegionName, nameof(configuration.RegionName));

            ThrowIfNotProvidedForUpdate(configuration.ResourceGroupName, nameof(configuration.ResourceGroupName));

            ThrowIfProvidedForUpdate(configuration.BatchPrefix, nameof(configuration.BatchPrefix));
            ThrowIfProvidedForUpdate(configuration.RegionName, nameof(configuration.RegionName));
            ThrowIfProvidedForUpdate(configuration.BatchAccountName, nameof(configuration.BatchAccountName));
            ThrowIfProvidedForUpdate(configuration.CrossSubscriptionAKSDeployment, nameof(configuration.CrossSubscriptionAKSDeployment));
            ThrowIfProvidedForUpdate(configuration.ApplicationInsightsAccountName, nameof(configuration.ApplicationInsightsAccountName));
            ThrowIfProvidedForUpdate(configuration.PrivateNetworking, nameof(configuration.PrivateNetworking));
            ThrowIfProvidedForUpdate(configuration.EnableIngress, nameof(configuration.EnableIngress));
            ThrowIfProvidedForUpdate(configuration.VnetName, nameof(configuration.VnetName));
            ThrowIfProvidedForUpdate(configuration.VnetResourceGroupName, nameof(configuration.VnetResourceGroupName));
            ThrowIfProvidedForUpdate(configuration.SubnetName, nameof(configuration.SubnetName));
            ThrowIfProvidedForUpdate(configuration.Tags, nameof(configuration.Tags));

            ThrowIfTagsFormatIsUnacceptable(configuration.Tags, nameof(configuration.Tags));

            if (!configuration.ManualHelmDeployment)
            {
                ValidateHelmInstall(configuration.HelmBinaryPath, nameof(configuration.HelmBinaryPath));
            }

            if (!configuration.SkipTestWorkflow)
            {
                ValidateKubectlInstall(configuration.KubectlBinaryPath, nameof(configuration.KubectlBinaryPath));
            }

            ValidateDependantFeature(configuration.EnableIngress.GetValueOrDefault(), nameof(configuration.EnableIngress), !string.IsNullOrEmpty(configuration.LetsEncryptEmail), nameof(configuration.LetsEncryptEmail));

            if (!configuration.Update)
            {
                if (configuration.BatchPrefix?.Length > 11 || (configuration.BatchPrefix?.Any(c => !char.IsAsciiLetterOrDigit(c)) ?? false))
                {
                    throw new ValidationException("BatchPrefix must not be longer than 11 chars and may contain only ASCII letters or digits", false);
                }
            }

            if (!string.IsNullOrWhiteSpace(configuration.BatchNodesSubnetId) && !string.IsNullOrWhiteSpace(configuration.BatchSubnetName))
            {
                throw new Exception("Invalid configuration options BatchNodesSubnetId and BatchSubnetName are mutually exclusive.");
            }
        }

        private static void DisplayValidationExceptionAndExit(ValidationException validationException)
        {
            ConsoleEx.WriteLine(validationException.Reason, ConsoleColor.Red);

            if (validationException.DisplayExample)
            {
                ConsoleEx.WriteLine();
                ConsoleEx.WriteLine($"Example: ", ConsoleColor.Green).Write($"deploy-tes-on-azure --subscriptionid {Guid.NewGuid()} --regionname westus2 --mainidentifierprefix coa", ConsoleColor.White);
            }

            Environment.Exit(1);
        }

        private async Task DeleteResourceGroupIfUserConsentsAsync()
        {
            if (!isResourceGroupCreated)
            {
                return;
            }

            var userResponse = string.Empty;

            if (!configuration.Silent)
            {
                ConsoleEx.WriteLine();
                ConsoleEx.Write("Delete the resource group?  Type 'yes' and press enter, or, press any key to exit: ");
                userResponse = ConsoleEx.ReadLine();
            }

            if (userResponse.Equals("yes", StringComparison.OrdinalIgnoreCase) || (configuration.Silent && configuration.DeleteResourceGroupOnFailure))
            {
                await DeleteResourceGroupAsync();
            }
        }

        private static void WriteGeneralRetryMessageToConsole()
            => ConsoleEx.WriteLine("Please try deployment again, and create an issue if this continues to fail: https://github.com/microsoft/ga4gh-tes/issues");

        public Task Execute(string message, Func<Task> func, bool cancelOnException = true)
            => Execute(message, async () => { await func(); return false; }, cancelOnException);

        private async Task<T> Execute<T>(string message, Func<Task<T>> func, bool cancelOnException = true)
        {
            const int retryCount = 3;

            var startTime = DateTime.UtcNow;
            var line = ConsoleEx.WriteLine(message);

            for (var i = 0; i < retryCount; i++)
            {
                try
                {
                    cts.Token.ThrowIfCancellationRequested();
                    var result = await func();
                    WriteExecutionTime(line, startTime);
                    return result;
                }
                catch (Microsoft.Rest.Azure.CloudException cloudException) when (cloudException.ToCloudErrorType() == CloudErrorType.ExpiredAuthenticationToken)
                {
                }
                catch (OperationCanceledException) when (cts.Token.IsCancellationRequested)
                {
                    line.Write(" Cancelled", ConsoleColor.Red);
                    return await Task.FromCanceled<T>(cts.Token);
                }
                catch (Exception ex)
                {
                    line.Write($" Failed. {ex.GetType().Name}: {ex.Message}", ConsoleColor.Red);

                    if (cancelOnException)
                    {
                        cts.Cancel();
                    }

                    throw;
                }
            }

            line.Write($" Failed", ConsoleColor.Red);
            cts.Cancel();
            throw new Exception($"Failed after {retryCount} attempts");
        }

        private static void WriteExecutionTime(ConsoleEx.Line line, DateTime startTime)
            => line.Write($" Completed in {DateTime.UtcNow.Subtract(startTime).TotalSeconds:n0}s", ConsoleColor.Green);

        public static async Task<string> DownloadTextFromStorageAccountAsync(IStorageAccount storageAccount, string containerName, string blobName, CancellationToken cancellationToken)
        {
            var blobClient = await GetBlobClientAsync(storageAccount, cancellationToken);
            var container = blobClient.GetBlobContainerClient(containerName);

            return (await container.GetBlobClient(blobName).DownloadContentAsync(cancellationToken)).Value.Content.ToString();
        }

        public static async Task UploadTextToStorageAccountAsync(IStorageAccount storageAccount, string containerName, string blobName, string content, CancellationToken token)
        {
            var blobClient = await GetBlobClientAsync(storageAccount, token);
            var container = blobClient.GetBlobContainerClient(containerName);

            await container.CreateIfNotExistsAsync(cancellationToken: token);
            await container.GetBlobClient(blobName).UploadAsync(BinaryData.FromString(content), true, token);
        }

        private class ValidationException : Exception
        {
            public string Reason { get; set; }
            public bool DisplayExample { get; set; }

            public ValidationException(string reason, bool displayExample = true)
            {
                Reason = reason;
                DisplayExample = displayExample;
            }
        }
    }
}<|MERGE_RESOLUTION|>--- conflicted
+++ resolved
@@ -363,19 +363,10 @@
                 {
                     if (string.IsNullOrWhiteSpace(configuration.BatchPrefix))
                     {
-<<<<<<< HEAD
-                        if (string.IsNullOrWhiteSpace(configuration.BatchPrefix))
-                        {
-                            var blob = new byte[5];
-                            RandomNumberGenerator.Fill(blob);
-                            configuration.BatchPrefix = blob.ConvertToBase32().TrimEnd('=');
-                        }
-=======
                         var blob = new byte[5];
                         RandomNumberGenerator.Fill(blob);
-                        configuration.BatchPrefix = Base32.ConvertToBase32(blob).TrimEnd('=');
-                    }
->>>>>>> f4c820ee
+                        configuration.BatchPrefix = blob.ConvertToBase32().TrimEnd('=');
+                    }
 
                     ValidateRegionName(configuration.RegionName);
                     ValidateMainIdentifierPrefix(configuration.MainIdentifierPrefix);
