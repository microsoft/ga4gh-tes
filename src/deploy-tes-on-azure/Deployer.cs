﻿// Copyright (c) Microsoft Corporation.
// Licensed under the MIT License.

using System;
using System.Collections.Generic;
using System.Data;
using System.Diagnostics;
using System.IdentityModel.Tokens.Jwt;
using System.IO;
using System.Linq;
using System.Net;
using System.Net.Http;
using System.Net.WebSockets;
using System.Security.Cryptography;
using System.Text;
using System.Threading;
using System.Threading.Tasks;
using Azure;
using Azure.Core;
using Azure.Identity;
using Azure.ResourceManager;
using Azure.ResourceManager.ApplicationInsights;
using Azure.ResourceManager.ApplicationInsights.Models;
using Azure.ResourceManager.Authorization;
using Azure.ResourceManager.Batch;
using Azure.ResourceManager.Compute;
using Azure.ResourceManager.ContainerRegistry;
using Azure.ResourceManager.ContainerService;
using Azure.ResourceManager.ContainerService.Models;
using Azure.ResourceManager.KeyVault;
using Azure.ResourceManager.KeyVault.Models;
using Azure.ResourceManager.ManagedServiceIdentities;
using Azure.ResourceManager.Network;
using Azure.ResourceManager.Network.Models;
using Azure.ResourceManager.OperationalInsights;
using Azure.ResourceManager.PostgreSql.FlexibleServers;
using Azure.ResourceManager.PostgreSql.FlexibleServers.Models;
using Azure.ResourceManager.PrivateDns;
using Azure.ResourceManager.ResourceGraph;
using Azure.ResourceManager.Resources;
using Azure.ResourceManager.Resources.Models;
using Azure.ResourceManager.Storage;
using Azure.Security.KeyVault.Secrets;
using Azure.Storage.Blobs;
using Azure.Storage.Blobs.Specialized;
using BuildPushAcr;
using CommonUtilities;
using CommonUtilities.AzureCloud;
using k8s;
using Microsoft.EntityFrameworkCore;
using Microsoft.Graph;
using Newtonsoft.Json;
using Polly;
using Polly.Retry;
using Polly.Utilities;
using Tes.Extensions;
using Tes.Models;
using Tes.SDK;
using Batch = Azure.ResourceManager.Batch.Models;
using Storage = Azure.ResourceManager.Storage.Models;

namespace TesDeployer
{
    public class Deployer(Configuration configuration)
    {
        private static readonly AsyncRetryPolicy roleAssignmentHashConflictRetryPolicy = Policy
            .Handle<RequestFailedException>(requestFailedException =>
                "HashConflictOnDifferentRoleAssignmentIds".Equals(requestFailedException.ErrorCode, StringComparison.OrdinalIgnoreCase))
            .RetryAsync();

        private static readonly AsyncRetryPolicy operationNotAllowedConflictRetryPolicy = Policy
            .Handle<RequestFailedException>(azureException =>
                (int)HttpStatusCode.Conflict == azureException.Status &&
                "OperationNotAllowed".Equals(azureException.ErrorCode, StringComparison.OrdinalIgnoreCase))
            .WaitAndRetryAsync(30, retryAttempt => TimeSpan.FromSeconds(10));

        private static readonly AsyncRetryPolicy generalRetryPolicy = Policy
            .Handle<Exception>()
            .WaitAndRetryAsync(3, retryAttempt => TimeSpan.FromSeconds(1));

        private static readonly AsyncRetryPolicy internalServerErrorRetryPolicy = Policy
            .Handle<RequestFailedException>(azureException =>
                (int)HttpStatusCode.OK == azureException.Status &&
                "InternalServerError".Equals(azureException.ErrorCode, StringComparison.OrdinalIgnoreCase))
            .WaitAndRetryAsync(3, retryAttempt => longRetryWaitTime);

        private static readonly TimeSpan longRetryWaitTime = TimeSpan.FromSeconds(15);

        public const string ConfigurationContainerName = "configuration";
        public const string TesInternalContainerName = "tes-internal";
        public const string AllowedVmSizesFileName = "allowed-vm-sizes";
        public const string TesCredentialsFileName = "TesCredentials.json";
        public const string InputsContainerName = "inputs";
        public const string StorageAccountKeySecretName = "CoAStorageKey";
        public const string PostgresqlSslMode = "VerifyFull";

        private readonly CancellationTokenSource cts = new();

        private readonly List<string> requiredResourceProviders =
        [
            "Microsoft.Authorization",
            "Microsoft.Batch",
            "Microsoft.Compute",
            "Microsoft.ContainerService",
            "Microsoft.DocumentDB",
            "Microsoft.OperationalInsights",
            "Microsoft.OperationsManagement",
            "Microsoft.insights",
            "Microsoft.Network",
            "Microsoft.Storage",
            "Microsoft.DBforPostgreSQL"
        ];

        private readonly Dictionary<string, List<string>> requiredResourceProviderFeatures = new()
        {
            { "Microsoft.Compute", new() { "EncryptionAtHost" } },
        };

        [System.Diagnostics.CodeAnalysis.SuppressMessage("Performance", "CA1859:Use concrete types when possible for improved performance", Justification = "We are using the base type everywhere.")]
        private TokenCredential tokenCredential { get; set; }
        private SubscriptionResource armSubscription { get; set; }
        private ArmClient armClient { get; set; }
        private ResourceGroupResource resourceGroup { get; set; }
        private CloudEnvironment cloudEnvironment { get; set; }
        private IEnumerable<SubscriptionResource> subscriptionIds { get; set; }
        private bool isResourceGroupCreated { get; set; }
        private KubernetesManager kubernetesManager { get; set; }
        internal static AzureCloudConfig azureCloudConfig { get; private set; }
        private static readonly System.Collections.Concurrent.ConcurrentDictionary<ResourceIdentifier, Azure.Storage.StorageSharedKeyCredential> storageKeys = [];

        private static async Task<T> EnsureResourceDataAsync<T>(T resource, Predicate<T> HasData, Func<T, Func<CancellationToken, Task<Response<T>>>> GetAsync, CancellationToken cancellationToken, Action<T> OnAcquisition = null) where T : ArmResource
        {
            return HasData(resource)
                ? resource
                : await FetchResourceDataAsync(GetAsync(resource), cancellationToken, OnAcquisition);
        }

        private static async Task<T> FetchResourceDataAsync<T>(Func<CancellationToken, Task<Response<T>>> GetAsync, CancellationToken cancellationToken, Action<T> OnAcquisition = null) where T : ArmResource
        {
            ArgumentNullException.ThrowIfNull(GetAsync);

            var result = await GetAsync(cancellationToken);
            OnAcquisition?.Invoke(result);
            return result;
        }

        private BlobClient GetBlobClient(StorageAccountData storageAccount, string containerName, string blobName)
        {
            return new(new BlobUriBuilder(storageAccount.PrimaryEndpoints.BlobUri) { BlobContainerName = containerName, BlobName = blobName }.ToUri(),
                tokenCredential,
                new() { Audience = storageAccount.PrimaryEndpoints.BlobUri.AbsoluteUri });
        }

        public async Task<int> DeployAsync()
        {
            var mainTimer = Stopwatch.StartNew();

            try
            {
                ConsoleEx.WriteLine("Running...");

                await Execute($"Getting cloud configuration for {configuration.AzureCloudName}...", async () =>
                {
                    azureCloudConfig = await AzureCloudConfig.FromKnownCloudNameAsync(cloudName: configuration.AzureCloudName, retryPolicyOptions: Microsoft.Extensions.Options.Options.Create<CommonUtilities.Options.RetryPolicyOptions>(new()));
                    cloudEnvironment = new(azureCloudConfig.ArmEnvironment.Value, azureCloudConfig.AuthorityHost);
                });

                await Execute("Validating command line arguments...", () =>
                {
                    ValidateInitialCommandLineArgs();
                    return Task.CompletedTask;
                });

                await ValidateTokenProviderAsync();

                await Execute("Connecting to Azure Services...", async () =>
                {
                    tokenCredential = new AzureCliCredential(new() { AuthorityHost = cloudEnvironment.AzureAuthorityHost });
                    armClient = new ArmClient(tokenCredential, configuration.SubscriptionId, new() { Environment = cloudEnvironment.ArmEnvironment });
                    armSubscription = armClient.GetSubscriptionResource(SubscriptionResource.CreateResourceIdentifier(configuration.SubscriptionId));
                    subscriptionIds = await armClient.GetSubscriptions().GetAllAsync(cts.Token).ToListAsync(cts.Token);
                });

                await ValidateSubscriptionAndResourceGroupAsync(configuration);
                kubernetesManager = new(configuration, azureCloudConfig, GetBlobClient, cts.Token);

                ContainerServiceManagedClusterResource aksCluster = null;
                BatchAccountResource batchAccount = null;
                OperationalInsightsWorkspaceResource logAnalyticsWorkspace = null;
                ApplicationInsightsComponentResource appInsights = null;
                PostgreSqlFlexibleServerResource postgreSqlFlexServer = null;
                StorageAccountResource storageAccount = null;
                StorageAccountData storageAccountData = null;
                Uri keyVaultUri = null;
                UserAssignedIdentityResource managedIdentity = null;
                PrivateDnsZoneResource postgreSqlDnsZone = null;

                var targetVersion = Utility.DelimitedTextToDictionary(Utility.GetFileContent("scripts", "env-00-tes-version.txt")).GetValueOrDefault("TesOnAzureVersion");

                if (configuration.Update)
                {
                    resourceGroup = (await armSubscription.GetResourceGroupAsync(configuration.ResourceGroupName, cts.Token)).Value;
                    configuration.RegionName = resourceGroup.Id.Location ??
                        ((await EnsureResourceDataAsync(resourceGroup, g => g.HasData, g => g.GetAsync, cts.Token, g => resourceGroup = g)).Data.Location.Name);

                    ConsoleEx.WriteLine($"Upgrading TES on Azure instance in resource group '{resourceGroup.Id.Name}' to version {targetVersion}...");

                    if (string.IsNullOrEmpty(configuration.StorageAccountName))
                    {
                        var storageAccounts = await resourceGroup.GetStorageAccounts().ToListAsync(cts.Token);

                        storageAccount = storageAccounts.Count switch
                        {
                            0 => throw new ValidationException($"Update was requested but resource group {configuration.ResourceGroupName} does not contain any storage accounts.", displayExample: false),
                            1 => storageAccounts.Single(),
                            _ => throw new ValidationException($"Resource group {configuration.ResourceGroupName} contains multiple storage accounts. {nameof(configuration.StorageAccountName)} must be provided.", displayExample: false),
                        };
                    }
                    else
                    {
                        storageAccount = await GetExistingStorageAccountAsync(configuration.StorageAccountName)
                            ?? throw new ValidationException($"Storage account {configuration.StorageAccountName} does not exist in region {configuration.RegionName} or is not accessible to the current user.", displayExample: false);
                    }

                    storageAccountData = (await FetchResourceDataAsync(ct => storageAccount.GetAsync(cancellationToken: ct), cts.Token, account => storageAccount = account)).Data;

                    if (!await AssignRoleForDeployerToStorageAccountAsync(storageAccount))
                    {
                        ConsoleEx.WriteLine("Unable to assign 'Storage Blob Data Contributor' for deployment identity to the storage account. If the deployment fails as a result, assign the deploying user the 'Storage Blob Data Contributor' role for the storage account.", ConsoleColor.Yellow);
                    }

                    if (string.IsNullOrWhiteSpace(configuration.AksClusterName))
                    {
                        var aksClusters = await resourceGroup.GetContainerServiceManagedClusters().GetAllAsync(cts.Token).ToListAsync(cts.Token);

                        aksCluster = aksClusters.Count switch
                        {
                            0 => throw new ValidationException($"Update was requested but resource group {configuration.ResourceGroupName} does not contain any AKS clusters.", displayExample: false),
                            1 => (await aksClusters.Single().GetAsync(cts.Token)).Value,
                            _ => throw new ValidationException($"Resource group {configuration.ResourceGroupName} contains multiple AKS clusters. {nameof(configuration.AksClusterName)} must be provided.", displayExample: false),
                        };

                        configuration.AksClusterName = aksCluster.Data.Name;
                    }
                    else
                    {
                        aksCluster = (await GetExistingAKSClusterAsync(configuration.AksClusterName))
                            ?? throw new ValidationException($"AKS cluster {configuration.AksClusterName} does not exist in region {configuration.RegionName} or is not accessible to the current user.", displayExample: false);
                    }

                    var aksValues = await kubernetesManager.GetAKSSettingsAsync(storageAccountData);

                    if (0 == aksValues.Count)
                    {
                        throw new ValidationException($"Could not retrieve account names from stored configuration in {storageAccountData.Name}.", displayExample: false);
                    }

                    if (aksValues.TryGetValue("EnableIngress", out var enableIngress) && aksValues.TryGetValue("TesHostname", out var tesHostname))
                    {
                        kubernetesManager.TesHostname = tesHostname;
                        configuration.EnableIngress = bool.TryParse(enableIngress, out var parsed) ? parsed : null;

                        var tesCredentialsFile = new FileInfo(Path.Combine(Directory.GetCurrentDirectory(), TesCredentialsFileName));
                        tesCredentialsFile.Refresh();

                        if (configuration.EnableIngress.GetValueOrDefault() && tesCredentialsFile.Exists)
                        {
                            try
                            {
                                using var stream = tesCredentialsFile.OpenRead();
                                var (hostname, tesUsername, tesPassword) = TesCredentials.Deserialize(stream);

                                if (kubernetesManager.TesHostname.Equals(hostname, StringComparison.InvariantCultureIgnoreCase) && string.IsNullOrEmpty(configuration.TesPassword))
                                {
                                    configuration.TesPassword = tesPassword;
                                    configuration.TesUsername = tesUsername;
                                }
                            }
                            catch (NotSupportedException)
                            { }
                            catch (ArgumentException)
                            { }
                            catch (IOException)
                            { }
                            catch (UnauthorizedAccessException)
                            { }
                            catch (System.Text.Json.JsonException)
                            { }
                        }
                    }

                    if (!configuration.SkipTestWorkflow && configuration.EnableIngress.GetValueOrDefault() && string.IsNullOrEmpty(configuration.TesPassword))
                    {
                        throw new ValidationException($"{nameof(configuration.TesPassword)} is required for update.", false);
                    }

                    if (!aksValues.TryGetValue("BatchAccountName", out var batchAccountName))
                    {
                        throw new ValidationException($"Could not retrieve the Batch account name from stored configuration in {storageAccount.Id.Name}.", displayExample: false);
                    }

                    batchAccount = await GetExistingBatchAccountAsync(batchAccountName)
                        ?? throw new ValidationException($"Batch account {batchAccountName}, referenced by the stored configuration, does not exist in region {configuration.RegionName} or is not accessible to the current user.", displayExample: false);

                    configuration.BatchAccountName = batchAccountName;

                    if (!aksValues.TryGetValue("PostgreSqlServerName", out var postgreSqlServerName))
                    {
                        throw new ValidationException($"Could not retrieve the PostgreSqlServer account name from stored configuration in {storageAccount.Id.Name}.", displayExample: false);
                    }

                    configuration.PostgreSqlServerName = postgreSqlServerName;

                    if (aksValues.TryGetValue("CrossSubscriptionAKSDeployment", out var crossSubscriptionAKSDeployment))
                    {
                        configuration.CrossSubscriptionAKSDeployment = bool.TryParse(crossSubscriptionAKSDeployment, out var parsed) ? parsed : null;
                    }

                    if (aksValues.TryGetValue("KeyVaultName", out var keyVaultName))
                    {
                        keyVaultUri = (await EnsureResourceDataAsync(await GetKeyVaultAsync(keyVaultName), vault => vault.HasData, vault => vault.GetAsync, cts.Token)).Data.Properties.VaultUri;
                    }

                    if (!aksValues.TryGetValue("ManagedIdentityClientId", out var managedIdentityClientId))
                    {
                        throw new ValidationException($"Could not retrieve ManagedIdentityClientId.", displayExample: false);
                    }

                    var clientId = Guid.Parse(managedIdentityClientId);
                    managedIdentity = await resourceGroup.GetUserAssignedIdentities()
                        .SelectAwaitWithCancellation(async (id, ct) => await FetchResourceDataAsync(id.GetAsync, ct))
                        .FirstOrDefaultAsync(id => id.Data.ClientId == clientId, cts.Token)
                        ?? throw new ValidationException($"Managed Identity {managedIdentityClientId} does not exist in region {configuration.RegionName} or is not accessible to the current user.", displayExample: false);

                    // Override any configuration that is used by the update.
                    var versionString = aksValues["TesOnAzureVersion"];
                    var installedVersion = !string.IsNullOrEmpty(versionString) && Version.TryParse(versionString, out var version) ? version : null;

                    if (installedVersion is null || installedVersion < new Version(4, 1)) // Assume 4.0.0. The work needed to upgrade from this version shouldn't apply to other releases of TES.
                    {
                        var tesImageString = aksValues["TesImageName"];
                        if (!string.IsNullOrEmpty(tesImageString) && tesImageString.EndsWith("/tes:4"))
                        {
                            aksValues["TesImageName"] = tesImageString + ".0";
                            installedVersion = new("4.0");
                        }
                    }

                    var settings = ConfigureSettings(managedIdentity.Data.ClientId?.ToString("D"), aksValues, installedVersion);
                    var waitForRoleAssignmentPropagation = false;
                    IEnumerable<string> manualPrecommands = null;
                    Func<IKubernetes, Task> asyncTask = null;

                    if (!string.IsNullOrWhiteSpace(configuration.AcrId) && settings.ContainsKey("AcrId"))
                    {
                        throw new ValidationException("AcrId must not be set if previously configured.", displayExample: false);
                    }

                    if (installedVersion is null || installedVersion < new Version(4, 4))
                    {
                        // Ensure all storage containers are created.
                        await CreateDefaultStorageContainersAsync(storageAccount);

                        if (string.IsNullOrWhiteSpace(settings["BatchNodesSubnetId"]))
                        {
                            settings["BatchNodesSubnetId"] = await UpdateVnetWithBatchSubnet();
                        }
                    }

                    if (installedVersion is null || installedVersion < new Version(4, 8))
                    {
                        var hasAssignedNetworkContributor = !await AssignMIAsNetworkContributorToResourceAsync(managedIdentity, resourceGroup);
                        var hasAssignedDataOwner = !await AssignVmAsDataOwnerToStorageAccountAsync(managedIdentity, storageAccount);
                        waitForRoleAssignmentPropagation |= hasAssignedNetworkContributor || hasAssignedDataOwner;
                    }

                    if (installedVersion is null || installedVersion < new Version(5, 0, 1))
                    {
                        if (string.IsNullOrWhiteSpace(settings["ExecutionsContainerName"]))
                        {
                            settings["ExecutionsContainerName"] = TesInternalContainerName;
                        }
                    }

                    if (installedVersion is null || installedVersion < new Version(5, 4, 7)) // Previous attempt 5.2.2
                    {
                        var connectionString = settings["AzureServicesAuthConnectionString"];
                        if (connectionString.Contains("RunAs=App"))
                        {
                            settings["AzureServicesAuthConnectionString"] = connectionString.Replace("RunAs=App", "RunAs=Workload");
                        }

                        var pool = aksCluster.Data.AgentPoolProfiles.FirstOrDefault(pool => "nodepool1".Equals(pool.Name, StringComparison.OrdinalIgnoreCase));

                        if (!(aksCluster.Data.SecurityProfile.IsWorkloadIdentityEnabled ?? false) ||
                            !(aksCluster.Data.OidcIssuerProfile.IsEnabled ?? false) ||
                            pool?.OSSku == ContainerServiceOSSku.Ubuntu ||
                            !(pool?.EnableEncryptionAtHost ?? false) ||
                            "Standard_D3_v2".Equals(pool?.VmSize, StringComparison.OrdinalIgnoreCase) ||
                            !(aksCluster.Data.AadProfile?.IsAzureRbacEnabled ?? false) ||
                            (await managedIdentity.GetFederatedIdentityCredentials()
                                .SingleOrDefaultAsync(r => "toaFederatedIdentity".Equals(r.Id.Name, StringComparison.OrdinalIgnoreCase), cts.Token)) is null)
                        {
                            await AssignMeAsRbacClusterAdminToManagedClusterAsync(aksCluster);
                            waitForRoleAssignmentPropagation = true;
                            ManagedClusterEnableManagedAad(aksCluster.Data);

                            if (pool?.OSSku == ContainerServiceOSSku.Ubuntu || !(pool?.EnableEncryptionAtHost ?? false))
                            {
                                pool.EnableEncryptionAtHost = true;
                                pool.OSSku = ContainerServiceOSSku.AzureLinux;
                                pool.VmSize = "Standard_D4s_v3";
                            }

                            aksCluster = await EnableWorkloadIdentity(aksCluster, managedIdentity, resourceGroup);
                            await Task.Delay(TimeSpan.FromMinutes(2), cts.Token);

                            if (installedVersion is null || installedVersion < new Version(5, 2, 3))
                            {
                                manualPrecommands = (manualPrecommands ?? []).Append("Include the following HELM command: uninstall aad-pod-identity --namespace kube-system");
                                asyncTask = _ => kubernetesManager.RemovePodAadChart();
                            }
                        }
                    }

                    if (installedVersion is null || installedVersion < new Version(5, 3, 1))
                    {
                        if (string.IsNullOrWhiteSpace(settings["DeploymentCreated"]))
                        {
                            settings["DeploymentCreated"] = settings["DeploymentUpdated"];
                        }
                    }

                    if (installedVersion is null || installedVersion < new Version(5, 3, 3))
                    {
                        if (string.IsNullOrWhiteSpace(settings["AzureCloudName"]))
                        {
                            settings["AzureCloudName"] = configuration.AzureCloudName;
                        }
                    }

                    //if (installedVersion is null || installedVersion < new Version(x, y, z))
                    //{
                    //}

                    await Task.WhenAll(
                    [
                        BuildPushAcrAsync(settings, targetVersion, managedIdentity),
                        Task.Run(async () =>
                        {
                            if (waitForRoleAssignmentPropagation)
                            {
                                // 10 minutes for propagation https://learn.microsoft.com/azure/role-based-access-control/troubleshooting
                                await Execute("Waiting 10 minutes for role assignment propagation...",
                                    () => Task.Delay(TimeSpan.FromMinutes(10), cts.Token));
                            }
                        })
                    ]);

                    await kubernetesManager.UpgradeValuesYamlAsync(storageAccountData, settings, installedVersion);
                    await PerformHelmDeploymentAsync(aksCluster, manualPrecommands, asyncTask);
                }

                if (!configuration.Update)
                {
                    if (string.IsNullOrWhiteSpace(configuration.BatchPrefix))
                    {
                        var blob = new byte[5];
                        RandomNumberGenerator.Fill(blob);
                        configuration.BatchPrefix = blob.ConvertToBase32().TrimEnd('=');
                    }

                    KeyVaultResource keyVault = default;
                    await Execute("Validating existing Azure resources...", async () =>
                    {
                        await ValidateRegionNameAsync(configuration.RegionName);
                        ValidateMainIdentifierPrefix(configuration.MainIdentifierPrefix);
                        storageAccount = await ValidateAndGetExistingStorageAccountAsync();
                        batchAccount = await ValidateAndGetExistingBatchAccountAsync();
                        aksCluster = await ValidateAndGetExistingAKSClusterAsync();
                        postgreSqlFlexServer = await ValidateAndGetExistingPostgresqlServerAsync();
                        var keyVault = await ValidateAndGetExistingKeyVaultAsync();

                        if (aksCluster is null && !configuration.ManualHelmDeployment)
                        {
                            //await ValidateVmAsync();
                        }

                        if (string.IsNullOrWhiteSpace(configuration.PostgreSqlServerNameSuffix))
                        {
                            configuration.PostgreSqlServerNameSuffix = $".{azureCloudConfig.Suffixes.PostgresqlServerEndpointSuffix}";
                        }

                        // Configuration preferences not currently settable by user.
                        if (string.IsNullOrWhiteSpace(configuration.PostgreSqlServerName))
                        {
                            configuration.PostgreSqlServerName = Utility.RandomResourceName($"{configuration.MainIdentifierPrefix}-", 15);
                        }

                        configuration.PostgreSqlAdministratorPassword = PasswordGenerator.GeneratePassword();
                        configuration.PostgreSqlTesUserPassword = PasswordGenerator.GeneratePassword();

                        if (string.IsNullOrWhiteSpace(configuration.BatchAccountName))
                        {
                            configuration.BatchAccountName = Utility.RandomResourceName($"{configuration.MainIdentifierPrefix}", 15);
                        }

                        if (string.IsNullOrWhiteSpace(configuration.StorageAccountName))
                        {
                            configuration.StorageAccountName = Utility.RandomResourceName($"{configuration.MainIdentifierPrefix}", 24);
                        }

                        //if (string.IsNullOrWhiteSpace(configuration.NetworkSecurityGroupName))
                        //{
                        //    configuration.NetworkSecurityGroupName = Utility.RandomResourceName($"{configuration.MainIdentifierPrefix}", 15);
                        //}

                        if (string.IsNullOrWhiteSpace(configuration.ApplicationInsightsAccountName))
                        {
                            configuration.ApplicationInsightsAccountName = Utility.RandomResourceName($"{configuration.MainIdentifierPrefix}-", 15);
                        }

                        if (string.IsNullOrWhiteSpace(configuration.TesPassword))
                        {
                            configuration.TesPassword = PasswordGenerator.GeneratePassword();
                        }

                        if (string.IsNullOrWhiteSpace(configuration.AksClusterName))
                        {
                            configuration.AksClusterName = Utility.RandomResourceName($"{configuration.MainIdentifierPrefix}-", 25);
                        }

                        if (string.IsNullOrWhiteSpace(configuration.KeyVaultName))
                        {
                            configuration.KeyVaultName = Utility.RandomResourceName($"{configuration.MainIdentifierPrefix}-", 15);
                        }

                        await RegisterResourceProvidersAsync();
                        await RegisterResourceProviderFeaturesAsync();

                        if (batchAccount is null)
                        {
                            await ValidateBatchAccountQuotaAsync();
                        }
                    });

                    ConsoleEx.WriteLine($"Deploying TES on Azure version {targetVersion}...");

                    if (!string.IsNullOrEmpty(configuration.BatchNodesSubnetId))
                    {
                        configuration.BatchSubnetName = new ResourceIdentifier(configuration.BatchNodesSubnetId).Name;
                    }

                    var vnetAndSubnet = await ValidateAndGetExistingVirtualNetworkAsync();

                    if (string.IsNullOrWhiteSpace(configuration.ResourceGroupName))
                    {
                        configuration.ResourceGroupName = Utility.RandomResourceName($"{configuration.MainIdentifierPrefix}-", 15);
                        resourceGroup = await CreateResourceGroupAsync();
                        isResourceGroupCreated = true;
                    }
                    else
                    {
                        resourceGroup = (await armSubscription.GetResourceGroupAsync(configuration.ResourceGroupName, cts.Token)).Value;
                    }

                    // Derive TES ingress URL from resource group name
                    kubernetesManager.SetTesIngressNetworkingConfiguration(configuration.ResourceGroupName);

                    managedIdentity = await EnsureResourceDataAsync(await CreateUserManagedIdentityAsync(), id => id.HasData, id => id.GetAsync, cts.Token);

                    if (vnetAndSubnet is not null)
                    {
                        ConsoleEx.WriteLine($"Creating VM in existing virtual network {vnetAndSubnet.Value.virtualNetwork.Id.Name} and subnet {vnetAndSubnet.Value.vmSubnet.Id.Name}");
                    }

                    if (storageAccount is not null)
                    {
                        ConsoleEx.WriteLine($"Using existing Storage Account {storageAccount.Id.Name}");
                    }

                    if (batchAccount is not null)
                    {
                        ConsoleEx.WriteLine($"Using existing Batch Account {batchAccount.Id.Name}");
                    }

                    await Task.WhenAll(
                    [
                        Task.Run(async () =>
                        {
                            if (vnetAndSubnet is null)
                            {
                                configuration.VnetName = Utility.RandomResourceName($"{configuration.MainIdentifierPrefix}-", 15);
                                configuration.PostgreSqlSubnetName = string.IsNullOrEmpty(configuration.PostgreSqlSubnetName) ? configuration.DefaultPostgreSqlSubnetName : configuration.PostgreSqlSubnetName;
                                configuration.BatchSubnetName = string.IsNullOrEmpty(configuration.BatchSubnetName) ? configuration.DefaultBatchSubnetName : configuration.BatchSubnetName;
                                configuration.VmSubnetName = string.IsNullOrEmpty(configuration.VmSubnetName) ? configuration.DefaultVmSubnetName : configuration.VmSubnetName;
                                vnetAndSubnet = await CreateVnetAndSubnetsAsync();
                            }
                        }),
                        Task.Run(async () =>
                        {
                            if (string.IsNullOrWhiteSpace(configuration.LogAnalyticsArmId))
                            {
                                var workspaceName = Utility.RandomResourceName(configuration.MainIdentifierPrefix, 15);
                                logAnalyticsWorkspace = await CreateLogAnalyticsWorkspaceResourceAsync(workspaceName);
                                configuration.LogAnalyticsArmId = logAnalyticsWorkspace.Id;
                            }
                        }),
                        Task.Run(async () =>
                        {
                            storageAccount = await EnsureResourceDataAsync(storageAccount ?? await CreateStorageAccountAsync(), r => r.HasData, r => ct => r.GetAsync(cancellationToken: ct), cts.Token);
                            await CreateDefaultStorageContainersAsync(storageAccount);
                            storageAccountData = storageAccount.Data;

                            if (!await AssignRoleForDeployerToStorageAccountAsync(storageAccount))
                            {
                                ConsoleEx.WriteLine("Unable to assign 'Storage Blob Data Contributor' for deployment identity to the storage account. If the deployment fails as a result, the storage account must be precreated and the deploying user must have the 'Storage Blob Data Contributor' role for the storage account.", ConsoleColor.Yellow);
                            }

                            await WritePersonalizedFilesToStorageAccountAsync(storageAccountData);
                            await AssignVmAsContributorToStorageAccountAsync(managedIdentity, storageAccount);
                            await AssignVmAsDataOwnerToStorageAccountAsync(managedIdentity, storageAccount);
                            await AssignManagedIdOperatorToResourceAsync(managedIdentity, resourceGroup);
                            await AssignMIAsNetworkContributorToResourceAsync(managedIdentity, resourceGroup);
                        }),
                    ]);

                    if (configuration.CrossSubscriptionAKSDeployment.GetValueOrDefault())
                    {
                        await Task.Run(async () =>
                        {
                            keyVault ??= await CreateKeyVaultAsync(configuration.KeyVaultName, managedIdentity, vnetAndSubnet.Value.virtualNetwork, vnetAndSubnet.Value.vmSubnet);
                            keyVaultUri = (await EnsureResourceDataAsync(keyVault, r => r.HasData, r => r.GetAsync, cts.Token)).Data.Properties.VaultUri;
                            var key = await storageAccount.GetKeysAsync(cancellationToken: cts.Token).FirstAsync(cts.Token);
                            await SetStorageKeySecret(keyVaultUri, StorageAccountKeySecretName, key.Value);
                        });
                    }

                    if (postgreSqlFlexServer is null)
                    {
                        postgreSqlDnsZone = await CreatePrivateDnsZoneAsync(vnetAndSubnet.Value.virtualNetwork, $"privatelink.{azureCloudConfig.Suffixes.PostgresqlServerEndpointSuffix}", "PostgreSQL Server");
                    }

                    await Task.WhenAll(
                    [
                        Task.Run(async () =>
                        {
                            if (aksCluster is null && !configuration.ManualHelmDeployment)
                            {
                                aksCluster = await ProvisionManagedClusterAsync(managedIdentity, logAnalyticsWorkspace, vnetAndSubnet?.vmSubnet.Id, configuration.PrivateNetworking.GetValueOrDefault());
                                await AssignMeAsRbacClusterAdminToManagedClusterAsync(aksCluster);
                                aksCluster = await EnableWorkloadIdentity(aksCluster, managedIdentity, resourceGroup);
                            }
                        }),
                        Task.Run(async () =>
                        {
                            batchAccount ??= await CreateBatchAccountAsync(storageAccount.Id);
                            await AssignVmAsContributorToBatchAccountAsync(managedIdentity, batchAccount);
                        }),
                        Task.Run(async () =>
                        {
                            appInsights = await CreateAppInsightsResourceAsync(new(configuration.LogAnalyticsArmId));
                            await AssignVmAsContributorToAppInsightsAsync(managedIdentity, appInsights);
                        }),
                        Task.Run(async () =>
                        {
                            postgreSqlFlexServer ??= await CreatePostgreSqlServerAndDatabaseAsync(vnetAndSubnet.Value.postgreSqlSubnet, postgreSqlDnsZone);
                        })
                    ]);

                    if (string.IsNullOrEmpty(configuration.BatchNodesSubnetId))
                    {
                        configuration.BatchNodesSubnetId = vnetAndSubnet.Value.batchSubnet.Id;
                    }

                    var clientId = managedIdentity.Data.ClientId;
                    var settings = ConfigureSettings(clientId?.ToString("D"));
                    await BuildPushAcrAsync(settings, targetVersion, managedIdentity);

                    await kubernetesManager.UpdateHelmValuesAsync(storageAccountData, keyVaultUri, resourceGroup.Id.Name, settings, managedIdentity.Data);
                    await PerformHelmDeploymentAsync(aksCluster,
                        [
                            "Run the following postgresql command to setup the database.",
                            $"\tPostgreSQL command: psql postgresql://{configuration.PostgreSqlAdministratorLogin}:{configuration.PostgreSqlAdministratorPassword}@{configuration.PostgreSqlServerName}.{azureCloudConfig.Suffixes.PostgresqlServerEndpointSuffix}/{configuration.PostgreSqlTesDatabaseName} -c \"{GetCreateTesUserString()}\""
                        ],
                        async kubernetesClient =>
                        {
                            // Deploy an ubuntu pod to run PSQL commands, then delete it
                            const string deploymentNamespace = "default";
                            var (deploymentName, ubuntuDeployment) = KubernetesManager.GetUbuntuDeploymentTemplate(configuration.PrivatePSQLUbuntuImage);
                            await kubernetesClient.AppsV1.CreateNamespacedDeploymentAsync(ubuntuDeployment, deploymentNamespace, cancellationToken: cts.Token);
                            await ExecuteQueriesOnAzurePostgreSQLDbFromK8(kubernetesClient, deploymentName, deploymentNamespace);
                            await kubernetesClient.AppsV1.DeleteNamespacedDeploymentAsync(deploymentName, deploymentNamespace, cancellationToken: cts.Token);

                            if (configuration.EnableIngress.GetValueOrDefault())
                            {
                                var tmpValues = await kubernetesManager.ConfigureAltLocalValuesYamlAsync("no-ingress.yml", values => values.Service["enableIngress"] = $"{false}");
                                var backupValues = kubernetesManager.SwapLocalValuesYaml(tmpValues);
                                await kubernetesManager.DeployHelmChartToClusterAsync(kubernetesClient);
                                kubernetesManager.RestoreLocalValuesYaml(backupValues);

                                await Execute(
                                    $"Enabling Ingress {kubernetesManager.TesHostname}",
                                    async () =>
                                    {
                                        _ = await kubernetesManager.EnableIngress(configuration.TesUsername, configuration.TesPassword, kubernetesClient);
                                    });
                            }
                        });
                }

                TesCredentials tesCredentials = default;

                if (configuration.OutputTesCredentialsJson.GetValueOrDefault())
                {
                    // Write credentials to JSON file in working directory
                    tesCredentials = new TesCredentials(kubernetesManager.TesHostname, configuration.TesUsername, configuration.TesPassword);
                    var credentialsJson = tesCredentials.Serialize();

                    var credentialsPath = Path.Combine(Directory.GetCurrentDirectory(), TesCredentialsFileName);
                    await File.WriteAllTextAsync(credentialsPath, credentialsJson, cts.Token);
                    ConsoleEx.WriteLine($"TES credentials file written to: {credentialsPath}");
                }

                var batchAccountData = (await EnsureResourceDataAsync(batchAccount, r => r.HasData, r => r.GetAsync, cts.Token)).Data;
                var maxPerFamilyQuota = batchAccountData.IsDedicatedCoreQuotaPerVmFamilyEnforced ?? false ? batchAccountData.DedicatedCoreQuotaPerVmFamily.Select(q => q.CoreQuota ?? 0).Where(q => 0 != q) : Enumerable.Repeat(batchAccountData.DedicatedCoreQuota ?? 0, 1);
                var isBatchQuotaAvailable = batchAccountData.LowPriorityCoreQuota > 0 || (batchAccountData.DedicatedCoreQuota > 0 && maxPerFamilyQuota.Append(0).Max() > 0);
                var isBatchPoolQuotaAvailable = batchAccountData.PoolQuota > 0;
                var isBatchJobQuotaAvailable = batchAccountData.ActiveJobAndJobScheduleQuota > 0;
                var insufficientQuotas = new List<string>();
                int exitCode;

                if (!isBatchQuotaAvailable) insufficientQuotas.Add("core");
                if (!isBatchPoolQuotaAvailable) insufficientQuotas.Add("pool");
                if (!isBatchJobQuotaAvailable) insufficientQuotas.Add("job");

                if (0 != insufficientQuotas.Count)
                {
                    if (!configuration.SkipTestWorkflow)
                    {
                        ConsoleEx.WriteLine("Could not run the test task.", ConsoleColor.Yellow);
                    }

                    var quotaMessage = string.Join(" and ", insufficientQuotas);
                    var batchAccountName = configuration.BatchAccountName;
                    ConsoleEx.WriteLine($"Deployment was successful, but Batch account {batchAccountName} does not have sufficient {quotaMessage} quota to run workflows.", ConsoleColor.Yellow);
                    ConsoleEx.WriteLine($"Request Batch {quotaMessage} quota: https://docs.microsoft.com/en-us/azure/batch/batch-quota-limit", ConsoleColor.Yellow);
                    ConsoleEx.WriteLine("After receiving the quota, read the docs to run a test workflow and confirm successful deployment.", ConsoleColor.Yellow);

                    exitCode = 2;
                }
                else
                {
                    if (configuration.SkipTestWorkflow)
                    {
                        exitCode = 0;
                    }
                    else
                    {
                        using var tokenSource = new CancellationTokenSource();
                        var release = cts.Token.Register(tokenSource.Cancel);
                        var deleteResourceGroupTask = Task.CompletedTask;

                        try
                        {
                            var startPortForward = new Func<CancellationToken, Task>(token =>
                                kubernetesManager.ExecKubectlProcessAsync($"port-forward -n {configuration.AksCoANamespace} svc/tes 8088:80", token, appendKubeconfig: true));

                            var portForwardTask = startPortForward(tokenSource.Token);
                            await Task.Delay(longRetryWaitTime * 2, tokenSource.Token); // Give enough time for kubectl to standup the port forwarding.
                            var testsToRun = Enumerable.Empty<Func<Task<bool>>>()
                                .Append(() => RunTestTaskAsync(
                                    "localhost:8088",
                                    isPreemptible: batchAccountData.LowPriorityCoreQuota > 0));

                            if (configuration.RunIntTests)
                            {
                                testsToRun = testsToRun.Append(() => RunIntegrationTestsAsync(
                                        "localhost:8088",
                                        tesCredentials,
                                        isPreemptible: !(batchAccountData.DedicatedCoreQuota >= 2 && maxPerFamilyQuota.Append(0).Max() >= 2),
                                        storageAccount,
                                        managedIdentity.Data.ClientId?.ToString("D")));
                            }

                            var isTestWorkflowSuccessful = true;

                            foreach (var testFactory in testsToRun)
                            {
                                var runTestTask = testFactory();

                                for (var task = await Task.WhenAny(portForwardTask, runTestTask);
                                    isTestWorkflowSuccessful && runTestTask != task;
                                    task = await Task.WhenAny(portForwardTask, runTestTask))
                                {
                                    try
                                    {
                                        await portForwardTask;
                                    }
                                    catch (Exception ex)
                                    {
                                        ConsoleEx.WriteLine($"kubectl stopped unexpectedly ({ex.Message}).", ConsoleColor.Red);
                                    }

                                    ConsoleEx.WriteLine($"Restarting kubectl...");
                                    portForwardTask = startPortForward(tokenSource.Token);
                                }

                                isTestWorkflowSuccessful &= await runTestTask;
                            }

                            exitCode = isTestWorkflowSuccessful ? 0 : 1;

                            if (!isTestWorkflowSuccessful)
                            {
                                deleteResourceGroupTask = DeleteResourceGroupIfUserConsentsAsync();
                            }
                        }
                        catch (Exception e)
                        {
                            ConsoleEx.WriteLine("Exception occurred running test task.", ConsoleColor.Red);
                            ConsoleEx.Write(e.Message, ConsoleColor.Red);
                            exitCode = 1;
                        }
                        finally
                        {
                            _ = release.Unregister();
                            tokenSource.Cancel();
                            await deleteResourceGroupTask;
                        }
                    }
                }

                ConsoleEx.WriteLine($"Completed in {mainTimer.Elapsed.TotalMinutes:n1} minutes.");
                return exitCode;
            }
            catch (ValidationException validationException)
            {
                DisplayValidationExceptionAndExit(validationException);
                return 1;
            }
            catch (Exception exc)
            {
                if (!(exc is OperationCanceledException && cts.Token.IsCancellationRequested))
                {
                    ConsoleEx.WriteLine();
                    ConsoleEx.WriteLine($"{exc.GetType().FullName}: {exc.Message}", ConsoleColor.Red);

                    if (configuration.DebugLogging)
                    {
                        ConsoleEx.WriteLine(exc.StackTrace, ConsoleColor.Red);

                        if (exc is KubernetesException kExc)
                        {
                            ConsoleEx.WriteLine($"Kubenetes Status: {kExc.Status}");
                        }

                        if (exc is WebSocketException wExc)
                        {
                            ConsoleEx.WriteLine($"WebSocket ErrorCode: {wExc.WebSocketErrorCode}");
                        }

                        if (exc is RequestFailedException fExc)
                        {
                            ConsoleEx.WriteLine($"HTTP Response: {fExc.GetRawResponse().Content}");
                        }

                        if (exc is HttpRequestException rExc)
                        {
                            ConsoleEx.WriteLine($"HTTP Request StatusCode: {rExc.StatusCode}");
                            if (rExc.InnerException is not null)
                            {
                                ConsoleEx.WriteLine($"InnerException: {rExc.InnerException.GetType().FullName}: {rExc.InnerException.Message}");
                            }
                        }

                        if (exc is JsonReaderException jExc)
                        {
                            if (!string.IsNullOrEmpty(jExc.Path))
                            {
                                ConsoleEx.WriteLine($"JSON Path: {jExc.Path}");
                            }

                            if (jExc.Data.Contains("Body"))
                            {
                                ConsoleEx.WriteLine($"HTTP Response: {jExc.Data["Body"]}");
                            }
                        }
                    }
                }

                ConsoleEx.WriteLine();
                Debugger.Break();
                WriteGeneralRetryMessageToConsole();
                await DeleteResourceGroupIfUserConsentsAsync();
                return 1;
            }
            finally
            {
                if (!configuration.ManualHelmDeployment)
                {
                    kubernetesManager?.DeleteTempFiles();
                }
            }
        }

        private async Task PerformHelmDeploymentAsync(ContainerServiceManagedClusterResource cluster, IEnumerable<string> manualPrecommands = default, Func<IKubernetes, Task> asyncTask = default)
        {
            if (configuration.ManualHelmDeployment)
            {
                ConsoleEx.WriteLine($"Helm chart written to disk at: {kubernetesManager.helmScriptsRootDirectory}");
                ConsoleEx.WriteLine($"Please update values file if needed here: {kubernetesManager.TempHelmValuesYamlPath}");

                foreach (var line in manualPrecommands ?? [])
                {
                    ConsoleEx.WriteLine(line);
                }

                ConsoleEx.WriteLine($"Then, deploy the helm chart, and press Enter to continue.");
                ConsoleEx.ReadLine();
            }
            else
            {
                var kubernetesClient = await kubernetesManager.GetKubernetesClientAsync(cluster);
                await (asyncTask?.Invoke(kubernetesClient) ?? Task.CompletedTask);
                await kubernetesManager.DeployHelmChartToClusterAsync(kubernetesClient);
            }
        }

        private async ValueTask<BlobClient> CreateNextflowConfig(TesCredentials tesCredentials, StorageAccountResource storageAccount, string userAssignedManagedIdentityClientId)
        {
            StringBuilder sb = new();
            sb.AppendLine(@"plugins {");
            sb.AppendLine(@"  id 'nf-ga4gh'");
            sb.AppendLine(@"}");
            sb.AppendLine(@"process {");
            sb.AppendLine(@"  executor = 'tes'");
            sb.AppendLine(@"}");
            sb.AppendLine(@"azure {");
            sb.AppendLine(@"  managedIdentity {");
            sb.AppendLine($"    clientId='{userAssignedManagedIdentityClientId}'");
            sb.AppendLine(@"  }");
            sb.AppendLine(@"  storage {");
            sb.AppendLine($"    accountName='{storageAccount.Id.Name}'");
            sb.AppendLine(@"  }");
            sb.AppendLine(@"}");
            sb.AppendLine($"tes.endpoint='https://{tesCredentials.TesHostname}'");
            sb.AppendLine($"tes.basicUsername='{tesCredentials.TesUsername}'");
            sb.AppendLine($"tes.basicPassword='{tesCredentials.TesPassword}'");
            sb.AppendLine(@"process {");
            sb.AppendLine(@"  container='docker.io/library/ubuntu:latest'");
            sb.AppendLine(@"}");
            var configText = sb.ToString();
            var tesConfig = GetBlobClient(storageAccount.Data, InputsContainerName, "test/nextflow/tes.config");
            await UploadTextToStorageAccountAsync(tesConfig, configText, cts.Token);
            return tesConfig;
        }

        [System.Diagnostics.CodeAnalysis.SuppressMessage("Performance", "CA1859:Use concrete types when possible for improved performance", Justification = "We are explicitly using the contract specified in the ITesClient interface.")]
        private async Task<bool> RunNextflowTaskAsync(string tesHostname, bool isPreemptible, StorageAccountResource storageAccount, BlobClient tesConfig)
        {
            TesTask testTesTask = new();
            testTesTask.Resources.Preemptible = isPreemptible;
            testTesTask.Resources.CpuCores = 2;
            testTesTask.Resources.RamGb = 32;
            testTesTask.Resources.DiskGb = 100;

            testTesTask.Executors.Add(new()
            {
                //Image = "nextflow/nextflow:24.04.4",
                Image = "nextflow/nextflow:24.08.0-edge",
                Command = ["/bin/sh", "-c", "nextflow run seqeralabs/nf-canary -r main -c /tmp/tes.config -w 'az://outputs' || cat .nextflow.log"],
            });

            testTesTask.Inputs.Add(new()
            {
                Path = "/tmp/tes.config",
                Url = tesConfig.Uri.ToString()
            });

            using ITesClient tesClient = new TesClient(new($"http://{tesHostname}"));
            var completedTask = await tesClient.CreateAndWaitTilDoneAsync(testTesTask, cts.Token);
            ConsoleEx.WriteLine($"TES Task State: {completedTask.State}");

            if (completedTask.State != TesState.COMPLETE)
            {
                ConsoleEx.WriteLine($"Failure reason: {completedTask.FailureReason}");
            }

            return completedTask.State == TesState.COMPLETE;
        }

        [System.Diagnostics.CodeAnalysis.SuppressMessage("Performance", "CA1859:Use concrete types when possible for improved performance", Justification = "We are explicitly using the contract specified in the ITesClient interface.")]
        private async Task<bool> RunTesTaskImplAsync(string tesHostname, bool isPreemptible)
        {
            TesTask testTesTask = new();
            testTesTask.Resources.Preemptible = isPreemptible;
            testTesTask.Executors.Add(new()
            {
                Image = configuration.PrivateTestUbuntuImage,
                Command = ["/bin/sh", "-c", "cat /proc/sys/kernel/random/uuid"],
            });

            using ITesClient tesClient = new TesClient(new($"http://{tesHostname}"));
            var completedTask = await tesClient.CreateAndWaitTilDoneAsync(testTesTask, cts.Token);
            ConsoleEx.WriteLine($"TES Task State: {completedTask.State}");

            if (completedTask.State != TesState.COMPLETE)
            {
                ConsoleEx.WriteLine($"Failure reason: {completedTask.FailureReason}");
            }

            return completedTask.State == TesState.COMPLETE;
        }

        private async Task<bool> RunTestTaskAsync(string tesEndpoint, bool isPreemptible)
        {
            var startTime = DateTime.UtcNow;
            var line = ConsoleEx.WriteLine("Running a test task...");
            var isTestWorkflowSuccessful = await RunTesTaskImplAsync(tesEndpoint, isPreemptible);
            WriteExecutionTime(line, startTime);

            if (isTestWorkflowSuccessful)
            {
                ConsoleEx.WriteLine();
                ConsoleEx.WriteLine($"Test task succeeded.", ConsoleColor.Green);
                ConsoleEx.WriteLine();
                ConsoleEx.WriteLine("Learn more about how to use Tes on Azure: https://github.com/microsoft/ga4gh-tes");
                ConsoleEx.WriteLine();
            }
            else
            {
                ConsoleEx.WriteLine();
                ConsoleEx.WriteLine($"Test task failed.", ConsoleColor.Red);
                ConsoleEx.WriteLine();
                WriteGeneralRetryMessageToConsole();
                ConsoleEx.WriteLine();
            }

            return isTestWorkflowSuccessful;
        }

        private async Task<bool> RunNextflowIntegrationTestAsync(string tesEndpoint, TesCredentials tesCredentials, bool isPreemptible, StorageAccountResource storageAccount, string userAssignedManagedIdentityClientId)
        {
            var tesConfig = await CreateNextflowConfig(tesCredentials, storageAccount, userAssignedManagedIdentityClientId);

            try
            {
                return await RunNextflowTaskAsync(tesEndpoint, isPreemptible, storageAccount, tesConfig);
            }
            finally
            {
                await tesConfig.DeleteIfExistsAsync(cancellationToken: CancellationToken.None);
            }
        }

        private async Task<bool> RunIntegrationTestsAsync(string tesEndpoint, TesCredentials tesCredentials, bool isPreemptible, StorageAccountResource storageAccount, string userAssignedManagedIdentityClientId)
        {
            var startTime = DateTime.UtcNow;
            var line = ConsoleEx.WriteLine("Running integration tests...");
            // TODO: Add more integration tests here
            var isTestWorkflowSuccessful = await RunNextflowIntegrationTestAsync(tesEndpoint, tesCredentials, isPreemptible, storageAccount, userAssignedManagedIdentityClientId);
            WriteExecutionTime(line, startTime);

            if (isTestWorkflowSuccessful)
            {
                ConsoleEx.WriteLine();
                ConsoleEx.WriteLine($"Integration test tasks succeeded.", ConsoleColor.Green);
                ConsoleEx.WriteLine();
            }
            else
            {
                ConsoleEx.WriteLine();
                ConsoleEx.WriteLine($"Integration test tasks failed.", ConsoleColor.Red);
                ConsoleEx.WriteLine();
                WriteGeneralRetryMessageToConsole();
                ConsoleEx.WriteLine();
            }

            return isTestWorkflowSuccessful;
        }

        private async Task<KeyVaultResource> ValidateAndGetExistingKeyVaultAsync()
        {
            if (string.IsNullOrWhiteSpace(configuration.KeyVaultName))
            {
                return null;
            }

            return (await GetKeyVaultAsync(configuration.KeyVaultName))
                ?? throw new ValidationException($"If key vault name is provided, it must already exist in region {configuration.RegionName}, and be accessible to the current user.", displayExample: false);
        }

        private async Task<PostgreSqlFlexibleServerResource> ValidateAndGetExistingPostgresqlServerAsync()
        {
            if (string.IsNullOrWhiteSpace(configuration.PostgreSqlServerName))
            {
                return null;
            }

            return (await GetExistingPostgresqlServiceAsync(configuration.PostgreSqlServerName))
                ?? throw new ValidationException($"If Postgresql server name is provided, the server must already exist in region {configuration.RegionName}, and be accessible to the current user.", displayExample: false);
        }

        private async Task<ContainerServiceManagedClusterResource> ValidateAndGetExistingAKSClusterAsync()
        {
            if (string.IsNullOrWhiteSpace(configuration.AksClusterName))
            {
                return null;
            }

            return (await GetExistingAKSClusterAsync(configuration.AksClusterName))
                ?? throw new ValidationException($"If AKS cluster name is provided, the cluster must already exist in region {configuration.RegionName}, and be accessible to the current user.", displayExample: false);
        }

        private async Task<PostgreSqlFlexibleServerResource> GetExistingPostgresqlServiceAsync(string serverName)
        {
            return await subscriptionIds.ToAsyncEnumerable().Select(s =>
            {
                try
                {
                    return s.GetPostgreSqlFlexibleServersAsync(cts.Token);
                }
                catch (Exception e)
                {
                    ConsoleEx.WriteLine(e.Message);
                    return null;
                }
            })
            .Where(a => a is not null)
            .SelectMany(a => a)
            .SelectAwaitWithCancellation(async (a, ct) => await FetchResourceDataAsync(a.GetAsync, ct))
            .SingleOrDefaultAsync(a =>
                    a.Id.Name.Equals(serverName, StringComparison.OrdinalIgnoreCase) &&
                    a.Data.Location.Name.Equals(configuration.RegionName, StringComparison.OrdinalIgnoreCase),
                cts.Token);
        }

        private async Task<ContainerServiceManagedClusterResource> GetExistingAKSClusterAsync(string aksClusterName)
        {
            return await subscriptionIds.ToAsyncEnumerable()
                .SelectAwaitWithCancellation((sub, token) => ValueTask.FromResult<IAsyncEnumerable<ContainerServiceManagedClusterResource>>(
                    sub.GetContainerServiceManagedClustersAsync(token)))
                .Where(a => a is not null)
                .SelectMany(a => a)
                .SelectAwaitWithCancellation((resource, token) =>
                    SafeSelectAsync(async () => (await resource.GetAsync(token)).Value))
                .Where(a => a is not null)
                .SingleOrDefaultAsync(a =>
                        a.Data.Name.Equals(aksClusterName, StringComparison.OrdinalIgnoreCase) &&
                        a.Data.Location.Name.Equals(configuration.RegionName, StringComparison.OrdinalIgnoreCase),
                    cts.Token);

            static async ValueTask<TOut> SafeSelectAsync<TOut>(Func<ValueTask<TOut>> selector) where TOut : class
            {
                try
                {
                    return await selector();
                }
                catch (Exception e)
                {
                    ConsoleEx.WriteLine(e.Message);
                    return null;
                }
            }
        }

        private static void ManagedClusterEnableManagedAad(ContainerServiceManagedClusterData managedCluster)
        {
            managedCluster.EnableRbac = true;
            managedCluster.AadProfile ??= new();
            managedCluster.AadProfile.IsAzureRbacEnabled = true;
            managedCluster.AadProfile.IsManagedAadEnabled = true;
            managedCluster.AadProfile.AdminGroupObjectIds.ToList().ForEach(item => _ = managedCluster.AadProfile.AdminGroupObjectIds.Remove(item));
        }

        private async Task<ContainerServiceManagedClusterResource> ProvisionManagedClusterAsync(UserAssignedIdentityResource managedIdentity, OperationalInsightsWorkspaceResource logAnalyticsWorkspace, ResourceIdentifier subnetId, bool privateNetworking)
        {
            var uami = await EnsureResourceDataAsync(managedIdentity, r => r.HasData, r => r.GetAsync, cts.Token);
            var nodePoolName = "nodepool1";
            ContainerServiceManagedClusterData cluster = new(new(configuration.RegionName))
            {
                DnsPrefix = configuration.AksClusterName,
                NetworkProfile = new()
                {
                    NetworkPlugin = ContainerServiceNetworkPlugin.Azure,
                    ServiceCidr = configuration.KubernetesServiceCidr,
                    DnsServiceIP = configuration.KubernetesDnsServiceIP,
                    DockerBridgeCidr = configuration.KubernetesDockerBridgeCidr,
                    NetworkPolicy = ContainerServiceNetworkPolicy.Azure
                }
            };

            ManagedClusterAddonProfile clusterAddonProfile = new(isEnabled: true);
            clusterAddonProfile.Config.Add("logAnalyticsWorkspaceResourceID", logAnalyticsWorkspace.Id);
            cluster.AddonProfiles.Add("omsagent", clusterAddonProfile);
            ManagedClusterEnableManagedAad(cluster);
            Azure.ResourceManager.Models.ManagedServiceIdentity identity = new(Azure.ResourceManager.Models.ManagedServiceIdentityType.UserAssigned);
            identity.UserAssignedIdentities.Add(uami.Id, new());
            cluster.Identity = identity;
            cluster.IdentityProfile.Add("kubeletidentity", new() { ResourceId = uami.Id, ClientId = uami.Data.ClientId, ObjectId = uami.Data.PrincipalId });

            cluster.AgentPoolProfiles.Add(new(nodePoolName)
            {
                Count = configuration.AksPoolSize,
                VmSize = configuration.VmSize,
                OSDiskSizeInGB = 128,
                OSDiskType = ContainerServiceOSDiskType.Managed,
                EnableEncryptionAtHost = true,
                AgentPoolType = AgentPoolType.VirtualMachineScaleSets,
                EnableAutoScaling = false,
                EnableNodePublicIP = false,
                OSType = ContainerServiceOSType.Linux,
                OSSku = ContainerServiceOSSku.AzureLinux,
                Mode = AgentPoolMode.System,
                VnetSubnetId = subnetId,
            });

            if (privateNetworking)
            {
                cluster.ApiServerAccessProfile = new()
                {
                    EnablePrivateCluster = true,
                    EnablePrivateClusterPublicFqdn = false
                };

                cluster.PublicNetworkAccess = ContainerServicePublicNetworkAccess.Disabled;
            }

            return await Execute(
                $"Creating AKS Cluster: {configuration.AksClusterName}...",
                async () => (await resourceGroup.GetContainerServiceManagedClusters().CreateOrUpdateAsync(Azure.WaitUntil.Completed, configuration.AksClusterName, cluster, cts.Token)).Value);
        }

        private async Task<ContainerServiceManagedClusterResource> EnableWorkloadIdentity(ContainerServiceManagedClusterResource aksCluster, UserAssignedIdentityResource managedIdentity, ResourceGroupResource resourceGroup)
        {
            aksCluster.Data.SecurityProfile.IsWorkloadIdentityEnabled = true;
            aksCluster.Data.OidcIssuerProfile.IsEnabled = true;
            var aksClusterCollection = resourceGroup.GetContainerServiceManagedClusters();

            var cluster = await Execute("Updating AKS cluster...",
                async () => await operationNotAllowedConflictRetryPolicy.ExecuteAsync(token => aksClusterCollection.CreateOrUpdateAsync(WaitUntil.Completed, aksCluster.Data.Name, aksCluster.Data, token), cts.Token));

            var aksOidcIssuer = cluster.Value.Data.OidcIssuerProfile.IssuerUriInfo;

            var federatedCredentialsCollection = managedIdentity.GetFederatedIdentityCredentials();

            if ((await federatedCredentialsCollection.SingleOrDefaultAsync(r => "toaFederatedIdentity".Equals(r.Id.Name, StringComparison.OrdinalIgnoreCase), cts.Token)) is null)
            {
                var data = new FederatedIdentityCredentialData()
                {
                    IssuerUri = new Uri(aksOidcIssuer),
                    Subject = $"system:serviceaccount:{configuration.AksCoANamespace}:{managedIdentity.Id.Name}-sa"
                };
                data.Audiences.Add("api://AzureADTokenExchange");

                await Execute("Enabling workload identity...",
                    async () => _ = await operationNotAllowedConflictRetryPolicy.ExecuteAsync(token => federatedCredentialsCollection.CreateOrUpdateAsync(WaitUntil.Completed, "toaFederatedIdentity", data, token), cts.Token));
            }

            return cluster.Value;
        }

        private async Task BuildPushAcrAsync(Dictionary<string, string> settings, string targetVersion, UserAssignedIdentityResource managedIdentity)
        {
            ContainerRegistryResource acr = default;

            if (settings.TryGetValue("AcrId", out var acrId))
            {
                acr = await EnsureResourceDataAsync(armClient.GetContainerRegistryResource(new(acrId)), r => r.HasData, r => r.GetAsync, cts.Token);
            }

            List<string> defaultRegistries = ["mcr.microsoft.com"]; // Upgrade tag changes reset to MCR even though it is no longer used.

            if (acr is not null)
            {
                defaultRegistries.Add(acr.Data.LoginServer);
            }

            // No build needed if the image is not in the registries this deployer manages or if the same version is being upgraded with no explicit source code provided.
            if ((((string[])[configuration.AcrId, configuration.GitHubCommit, configuration.SolutionDir]).All(string.IsNullOrWhiteSpace) && bool.Parse(settings["SameVersionUpgrade"]))
                || !defaultRegistries.Select(s => s + "/").Any(settings["TesImageName"].StartsWith))
            {
                if (defaultRegistries.Count > 1 && settings["TesImageName"].StartsWith(defaultRegistries[0]))
                {
                    var path = settings["TesImageName"][defaultRegistries[0].Length..];

                    if (path[path.IndexOf(':')..].Count(c => c == '.') == 3)
                    {
                        path = path[..path.LastIndexOf('.')];
                    }

                    settings["TesImageName"] = defaultRegistries[1] + path;
                }

                return; // No ACR build needed
            }

            if (acr is null)
            {
                if (!string.IsNullOrWhiteSpace(configuration.AcrId))
                {
                    acr = await EnsureResourceDataAsync(armClient.GetContainerRegistryResource(new(configuration.AcrId)), r => r.HasData, r => r.GetAsync, cts.Token);
                    ConsoleEx.WriteLine($"Using existing Container Registry {acr.Id.Name}");
                    await AssignManagedIdAcrPullToResourceAsync(managedIdentity, acr);
                    settings["AcrId"] = acr.Id;
                }
                else
                {
                    var name = Utility.RandomResourceName(configuration.MainIdentifierPrefix, 25);
                    acr = await Execute($"Creating Container Registry: {name}...",
                        async () => (await resourceGroup.GetContainerRegistries().CreateOrUpdateAsync(WaitUntil.Completed, name, new(new(configuration.RegionName), new(Azure.ResourceManager.ContainerRegistry.Models.ContainerRegistrySkuName.Standard)), cts.Token)).Value);
                    await AssignManagedIdAcrPullToResourceAsync(managedIdentity, acr);
                    settings["AcrId"] = acr.Id;
                }
            }

            var build = await Execute($"Building TES image on {acr.Id.Name}...",
                async () =>
                {
                    AcrBuild build;
                    {
                        IAsyncDisposable tarDisposable = default;

                        try
                        {
                            IArchive tar;

                            if (string.IsNullOrWhiteSpace(configuration.SolutionDir))
                            {
                                tar = AcrBuild.GetGitHubArchive(BuildType.Tes, string.IsNullOrWhiteSpace(configuration.GitHubCommit) ? new Version(targetVersion).ToString(3) : configuration.GitHubCommit);
                                tarDisposable = tar as IAsyncDisposable;
                            }
                            else
                            {
                                tar = AcrBuild.GetLocalGitArchiveAsync(new(configuration.SolutionDir));
                            }

                            build = new(BuildType.Tes, await tar.GetTagAsync(cts.Token), acr.Id, tokenCredential, new Azure.Containers.ContainerRegistry.ContainerRegistryAudience(azureCloudConfig.ArmEnvironment.Value.Endpoint.AbsoluteUri));
                            await build.LoadAsync(tar, azureCloudConfig.ArmEnvironment.Value, cts.Token);
                        }
                        finally
                        {
                            await (tarDisposable?.DisposeAsync() ?? ValueTask.CompletedTask);
                        }
                    }

                    var buildSuccess = false;

                    for (var i = 3; i > 0 && !buildSuccess; --i, await Task.Delay(TimeSpan.FromSeconds(1), cts.Token))
                    {
                        (buildSuccess, var buildLog) = await build.BuildAsync(configuration.DebugLogging ? LogType.Interactive : LogType.CapturedOnError, cts.Token);

                        if (!buildSuccess && !string.IsNullOrWhiteSpace(buildLog))
                        {
                            ConsoleEx.WriteLine(buildLog);
                        }
                    }

                    if (!buildSuccess)
                    {
                        throw new InvalidOperationException("Build failed.");
                    }

                    return build;
                });

            settings["TesImageName"] = $"{acr.Data.LoginServer}/ga4gh/tes:{build.Tag}";
        }

        private static Dictionary<string, string> GetDefaultValues(string[] files)
        {
            var settings = new Dictionary<string, string>();

            foreach (var file in files)
            {
                settings = settings.Union(Utility.DelimitedTextToDictionary(Utility.GetFileContent("scripts", file))).ToDictionary(kv => kv.Key, kv => kv.Value);
            }

            return settings;
        }

        private Dictionary<string, string> ConfigureSettings(string managedIdentityClientId, Dictionary<string, string> settings = null, Version installedVersion = null)
        {
            settings ??= [];
            var defaults = GetDefaultValues(["env-00-tes-version.txt", "env-01-account-names.txt", "env-02-internal-images.txt", "env-04-settings.txt"]);
            var currentTime = DateTime.UtcNow;

            // We always overwrite the CoA version
            UpdateSetting(settings, defaults, "TesOnAzureVersion", default(string), ignoreDefaults: false);
            settings["SameVersionUpgrade"] = (installedVersion?.ToString() ?? string.Empty).Equals(new(defaults["TesOnAzureVersion"])).ToString();
            UpdateSetting(settings, defaults, "ResourceGroupName", configuration.ResourceGroupName, ignoreDefaults: false);
            UpdateSetting(settings, defaults, "RegionName", configuration.RegionName, ignoreDefaults: false);
            UpdateSetting(settings, defaults, "DeploymentUpdated", currentTime.ToString("O"), ignoreDefaults: false);

            // Process images
            UpdateSetting(settings, defaults, "TesImageName", configuration.TesImageName,
                ignoreDefaults: ImageNameIgnoreDefaults(settings, defaults, "TesImageName", configuration.TesImageName is null, installedVersion));

            // Additional non-personalized settings
            UpdateSetting(settings, defaults, "BatchNodesSubnetId", configuration.BatchNodesSubnetId);
            UpdateSetting(settings, defaults, "DisableBatchNodesPublicIpAddress", configuration.DisableBatchNodesPublicIpAddress, b => b.GetValueOrDefault().ToString(), configuration.DisableBatchNodesPublicIpAddress.GetValueOrDefault().ToString());
            UpdateSetting(settings, defaults, "DeploymentOrganizationName", configuration.DeploymentOrganizationName);
            UpdateSetting(settings, defaults, "DeploymentOrganizationUrl", configuration.DeploymentOrganizationUrl);
            UpdateSetting(settings, defaults, "DeploymentContactUri", configuration.DeploymentContactUri);
            UpdateSetting(settings, defaults, "DeploymentEnvironment", configuration.DeploymentEnvironment);

            if (installedVersion is null)
            {
                UpdateSetting(settings, defaults, "AzureCloudName", configuration.AzureCloudName, ignoreDefaults: true);
                UpdateSetting(settings, defaults, "BatchPrefix", configuration.BatchPrefix, ignoreDefaults: true);
                UpdateSetting(settings, defaults, "DefaultStorageAccountName", configuration.StorageAccountName, ignoreDefaults: true);
                UpdateSetting(settings, defaults, "ExecutionsContainerName", TesInternalContainerName, ignoreDefaults: true);
                UpdateSetting(settings, defaults, "BatchAccountName", configuration.BatchAccountName, ignoreDefaults: true);
                UpdateSetting(settings, defaults, "ApplicationInsightsAccountName", configuration.ApplicationInsightsAccountName, ignoreDefaults: true);
                UpdateSetting(settings, defaults, "ManagedIdentityClientId", managedIdentityClientId, ignoreDefaults: true);
                UpdateSetting(settings, defaults, "AzureServicesAuthConnectionString", $"RunAs=Workload;AppId={managedIdentityClientId}", ignoreDefaults: true);
                UpdateSetting(settings, defaults, "KeyVaultName", configuration.KeyVaultName, ignoreDefaults: true);
                UpdateSetting(settings, defaults, "AksCoANamespace", configuration.AksCoANamespace, ignoreDefaults: true);
                UpdateSetting(settings, defaults, "CrossSubscriptionAKSDeployment", configuration.CrossSubscriptionAKSDeployment);
                UpdateSetting(settings, defaults, "PostgreSqlServerName", configuration.PostgreSqlServerName, ignoreDefaults: true);
                UpdateSetting(settings, defaults, "PostgreSqlServerNameSuffix", configuration.PostgreSqlServerNameSuffix, ignoreDefaults: true);
                UpdateSetting(settings, defaults, "PostgreSqlServerPort", configuration.PostgreSqlServerPort.ToString(), ignoreDefaults: true);
                UpdateSetting(settings, defaults, "PostgreSqlServerSslMode", configuration.PostgreSqlServerSslMode, ignoreDefaults: true);
                UpdateSetting(settings, defaults, "PostgreSqlTesDatabaseName", configuration.PostgreSqlTesDatabaseName, ignoreDefaults: true);
                UpdateSetting(settings, defaults, "PostgreSqlTesDatabaseUserLogin", configuration.PostgreSqlTesUserLogin, ignoreDefaults: true);
                UpdateSetting(settings, defaults, "PostgreSqlTesDatabaseUserPassword", configuration.PostgreSqlTesUserPassword, ignoreDefaults: true);
                UpdateSetting(settings, defaults, "EnableIngress", configuration.EnableIngress);
                UpdateSetting(settings, defaults, "LetsEncryptEmail", configuration.LetsEncryptEmail);
                UpdateSetting(settings, defaults, "TesHostname", kubernetesManager.TesHostname, ignoreDefaults: true);
                UpdateSetting(settings, defaults, "DeploymentCreated", currentTime.ToString("O"), ignoreDefaults: true);
            }

            BackFillSettings(settings, defaults);
            return settings;
        }

        /// <summary>
        /// Determines if current setting should be ignored (used for product image names)
        /// </summary>
        /// <param name="settings">Property bag being updated.</param>
        /// <param name="defaults">Property bag containing default values.</param>
        /// <param name="key">Key of value in both <paramref name="settings"/> and <paramref name="defaults"/>.</param>
        /// <param name="valueIsNull">True if configuration value to set is null, otherwise False.</param>
        /// <param name="installedVersion"><see cref="Version"/> of currently installed deployment, or null if not an update.</param>
        /// <returns>False if current setting should be ignored, null otherwise.</returns>
        /// <remarks>This method provides a value for the "ignoreDefaults" parameter to <see cref="UpdateSetting{T}(Dictionary{string, string}, Dictionary{string, string}, string, T, Func{T, string}, string, bool?)"/> for use with container image names.</remarks>
        private static bool? ImageNameIgnoreDefaults(Dictionary<string, string> settings, Dictionary<string, string> defaults, string key, bool valueIsNull, Version installedVersion)
        {
            if (installedVersion is null || !valueIsNull)
            {
                return null;
            }

            var sameVersionUpgrade = bool.Parse(settings["SameVersionUpgrade"]);
            _ = settings.TryGetValue(key, out var installed);
            _ = defaults.TryGetValue(key, out var @default);

            if (settings.TryGetValue("AcrId", out var acrId))
            {
                var id = ResourceIdentifier.Parse(acrId);

                if (installed.StartsWith($"{id.Name}."))
                {
                    @default = $"{installed.Split('/', 2)[0]}/{@default.Split('/', 2)[1]}";
                }
            }

            var fieldCount = installedVersion switch
            {
                var v when v.Revision != -1 => 4,
                var v when v.Build != -1 => 3,
                _ => 2,
            };

            if (acrId is not null)
            {
                fieldCount = Math.Min(fieldCount, 3);
            }

            var defaultPath = @default?[..@default.LastIndexOf(':')];
            var installedTag = installed?[(installed.LastIndexOf(':') + 1)..];
            bool? result;

            try
            {
                // Determine if the installed image is from our official repository
                result = installed.StartsWith(defaultPath + ":")
                        // Attempt to parse the tag as a version (ignoring any decorations)
                        && Version.TryParse(installedTag, out var version)
                        // Check if the parsed version matches the installed version
                        && version.ToString(fieldCount).Equals(installedVersion.ToString(fieldCount))
                    // If not customized, consider it as not requiring an upgrade
                    ? false
                    // If customized, preserve the configured image without upgrading
                    : null;
            }
            catch (ArgumentException)
            {
                result = null;
            }

            if (result is null && !sameVersionUpgrade)
            {
                ConsoleEx.WriteLine($"Warning: TES on Azure is being upgraded, but {key} was customized, and is not being upgraded, which might not be what you want. (To remove the customization of {key}, set it to the empty string.)", ConsoleColor.Yellow);
            }

            return result;
        }

        /// <summary>
        /// Populates <paramref name="settings"/> with missing values.
        /// </summary>
        /// <param name="settings">Property bag being updated.</param>
        /// <param name="defaults">Property bag containing default values.</param>
        /// <remarks>Copy to settings any missing values found in defaults.</remarks>
        private static void BackFillSettings(Dictionary<string, string> settings, Dictionary<string, string> defaults)
        {
            foreach (var key in defaults.Keys.Except(settings.Keys))
            {
                settings[key] = defaults[key];
            }
        }

        /// <summary>
        /// Updates <paramref name="settings"/>.
        /// </summary>
        /// <typeparam name="T">Type of <paramref name="value"/>.</typeparam>
        /// <param name="settings">Property bag being updated.</param>
        /// <param name="defaults">Property bag containing default values.</param>
        /// <param name="key">Key of value in both <paramref name="settings"/> and <paramref name="defaults"/>.</param>
        /// <param name="value">Configuration value to set. Nullable. See remarks.</param>
        /// <param name="ConvertValue">Function that converts <paramref name="value"/> to a string. Can be used for formatting. Defaults to returning the value's string.</param>
        /// <param name="defaultValue">Value to use if <paramref name="defaults"/> does not contain a record for <paramref name="key"/> when <paramref name="value"/> is null.</param>
        /// <param name="ignoreDefaults">True to never use value from <paramref name="defaults"/>, False to never keep the value from <paramref name="settings"/>, null to follow remarks.</param>
        /// <remarks>
        /// If value is null, keep the value already in <paramref name="settings"/>. If the key is not in <paramref name="settings"/>, set the corresponding value from <paramref name="defaults"/>. If key is not found in <paramref name="defaults"/>, use <paramref name="defaultValue"/>.
        /// Otherwise, convert value to a string using <paramref name="ConvertValue"/>.
        /// </remarks>
        private static void UpdateSetting<T>(Dictionary<string, string> settings, Dictionary<string, string> defaults, string key, T value, Func<T, string> ConvertValue = default, string defaultValue = "", bool? ignoreDefaults = null)
        {
            ConvertValue ??= new(v => v switch
            {
                string s => s,
                _ => v?.ToString(),
            });

            var valueIsNull = value is null;
            var valueIsNullOrEmpty = valueIsNull || value switch
            {
                string s => string.IsNullOrWhiteSpace(s),
                _ => string.IsNullOrWhiteSpace(value?.ToString()),
            };

            if (valueIsNull && settings.ContainsKey(key) && ignoreDefaults != false)
            {
                return; // No changes to this setting, no need to rewrite it.
            }

            var GetDefault = new Func<string>(() => ignoreDefaults switch
            {
                true => defaultValue,
                _ => defaults.TryGetValue(key, out var @default) ? @default : defaultValue,
            });

            settings[key] = valueIsNullOrEmpty ? GetDefault() : ConvertValue(value);
        }

        private async Task RegisterResourceProvidersAsync()
        {
            var unregisteredResourceProviders = await GetRequiredResourceProvidersNotRegisteredAsync();

            if (unregisteredResourceProviders.Count == 0)
            {
                return;
            }

            try
            {
                await Execute(
                    $"Registering resource providers...",
                    async () =>
                    {
                        await Task.WhenAll(
                            unregisteredResourceProviders.Select(rp =>
                                rp.RegisterAsync(cancellationToken: cts.Token))
                        );

                        // RP registration takes a few minutes; poll until done registering

                        while (!cts.IsCancellationRequested)
                        {
                            unregisteredResourceProviders = await GetRequiredResourceProvidersNotRegisteredAsync();

                            if (unregisteredResourceProviders.Count == 0)
                            {
                                break;
                            }

                            await Task.Delay(TimeSpan.FromSeconds(15), cts.Token);
                        }
                    });
            }
            catch (RequestFailedException ex) when (ex.ErrorCode.Equals("AuthorizationFailed", StringComparison.OrdinalIgnoreCase))
            {
                ConsoleEx.WriteLine();
                ConsoleEx.WriteLine("Unable to programmatically register the required resource providers.", ConsoleColor.Red);
                ConsoleEx.WriteLine("This can happen if you don't have the Owner or Contributor role assignment for the subscription.", ConsoleColor.Red);
                ConsoleEx.WriteLine();
                ConsoleEx.WriteLine("Please contact the Owner or Contributor of your Azure subscription, and have them:", ConsoleColor.Yellow);
                ConsoleEx.WriteLine();
                ConsoleEx.WriteLine($"1. Navigate to {azureCloudConfig.PortalUrl}", ConsoleColor.Yellow);
                ConsoleEx.WriteLine("2. Select Subscription -> Resource Providers", ConsoleColor.Yellow);
                ConsoleEx.WriteLine("3. Select each of the following and click Register:", ConsoleColor.Yellow);
                ConsoleEx.WriteLine();
                unregisteredResourceProviders.ForEach(rp => ConsoleEx.WriteLine($"- {rp.Data.Namespace}", ConsoleColor.Yellow));
                ConsoleEx.WriteLine();
                ConsoleEx.WriteLine("After completion, please re-attempt deployment.");

                Environment.Exit(1);
            }
        }

        private async ValueTask<List<ResourceProviderResource>> GetRequiredResourceProvidersNotRegisteredAsync()
        {
            var cloudResourceProviders = armSubscription.GetResourceProviders().GetAllAsync(cancellationToken: cts.Token);

            var notRegisteredResourceProviders = await cloudResourceProviders
                .SelectAwaitWithCancellation(async (rp, ct) => await FetchResourceDataAsync(token => rp.GetAsync(cancellationToken: token), ct))
                .Where(rp => requiredResourceProviders.Contains(rp.Data.Namespace, StringComparer.OrdinalIgnoreCase))
                .Where(rp => !rp.Data.RegistrationState.Equals("Registered", StringComparison.OrdinalIgnoreCase))
                .ToListAsync(cts.Token);

            return notRegisteredResourceProviders;
        }

        private async Task RegisterResourceProviderFeaturesAsync()
        {
            var unregisteredFeatures = new List<FeatureResource>();
            try
            {
                await Execute(
                    $"Registering resource provider features...",
                    async () =>
                    {
                        foreach (var rpName in requiredResourceProviderFeatures.Keys)
                        {
                            var rp = await armSubscription.GetResourceProviderAsync(rpName, cancellationToken: cts.Token);

                            foreach (var featureName in requiredResourceProviderFeatures[rpName])
                            {
                                var feature = await rp.Value.GetFeatureAsync(featureName, cts.Token);

                                if (!string.Equals(feature.Value.Data.FeatureState, "Registered", StringComparison.OrdinalIgnoreCase))
                                {
                                    unregisteredFeatures.Add(feature);
                                    _ = await feature.Value.RegisterAsync(cts.Token);
                                }
                            }
                        }

                        while (!cts.IsCancellationRequested)
                        {
                            if (unregisteredFeatures.Count == 0)
                            {
                                break;
                            }

                            await Task.Delay(TimeSpan.FromSeconds(30), cts.Token);
                            var finished = new List<FeatureResource>();

                            foreach (var feature in unregisteredFeatures)
                            {
                                var update = await feature.GetAsync(cts.Token);

                                if (string.Equals(update.Value.Data.FeatureState, "Registered", StringComparison.OrdinalIgnoreCase))
                                {
                                    finished.Add(feature);
                                }
                            }
                            unregisteredFeatures.RemoveAll(x => finished.Contains(x));
                        }
                    });
            }
            catch (RequestFailedException ex) when (ex.ErrorCode.Equals("AuthorizationFailed", StringComparison.OrdinalIgnoreCase))
            {
                ConsoleEx.WriteLine();
                ConsoleEx.WriteLine("Unable to programmatically register the required features.", ConsoleColor.Red);
                ConsoleEx.WriteLine("This can happen if you don't have the Owner or Contributor role assignment for the subscription.", ConsoleColor.Red);
                ConsoleEx.WriteLine();
                ConsoleEx.WriteLine("Please contact the Owner or Contributor of your Azure subscription, and have them:", ConsoleColor.Yellow);
                ConsoleEx.WriteLine();
                ConsoleEx.WriteLine("1. For each of the following, execute 'az feature register --namespace {RESOURCE_PROVIDER_NAME} --name {FEATURE_NAME}'", ConsoleColor.Yellow);
                ConsoleEx.WriteLine();
                unregisteredFeatures.ForEach(f => ConsoleEx.WriteLine($"- {f.Data.ResourceType.Namespace} - {f.Data.Name}", ConsoleColor.Yellow));
                ConsoleEx.WriteLine();
                ConsoleEx.WriteLine("After completion, please re-attempt deployment.");

                Environment.Exit(1);
            }
        }

<<<<<<< HEAD
        private Task AssignManagedIdAcrPullToResourceAsync(UserAssignedIdentityResource managedIdentity, ContainerRegistryResource resource)
            => AssignRoleToResourceAsync(managedIdentity, resource, GetSubscriptionRoleDefinition(RoleDefinitions.Containers.AcrPull),
                $"Assigning '{RoleDefinitions.GetDisplayName(RoleDefinitions.Containers.AcrPull)}' role for user-managed identity to container registry resource scope...");
=======
        private async Task<bool> AssignRoleForDeployerToStorageAccountAsync(StorageAccountResource storageAccount)
        {
            Azure.ResourceManager.Authorization.Models.RoleManagementPrincipalType type;
            string id;

            if (string.IsNullOrWhiteSpace(configuration.ServicePrincipalId))
            {
                var user = await GetUserObjectAsync();

                if (user is null)
                {
                    return false;
                }

                id = user.Id;
                type = Azure.ResourceManager.Authorization.Models.RoleManagementPrincipalType.User;
            }
            else
            {
                id = configuration.ServicePrincipalId;
                type = Azure.ResourceManager.Authorization.Models.RoleManagementPrincipalType.ServicePrincipal;
            }

            await AssignRoleToResourceAsync(
                        [new Guid(id)],
                        type,
                        storageAccount,
                        GetSubscriptionRoleDefinition(RoleDefinitions.Storage.StorageBlobDataContributor),
                        $"Assigning '{RoleDefinitions.GetDisplayName(RoleDefinitions.Storage.StorageBlobDataContributor)}' role for the deployment identity to Storage Account resource scope...");

            return true;
        }
>>>>>>> c3cf2371

        private Task<bool> AssignMIAsNetworkContributorToResourceAsync(UserAssignedIdentityResource managedIdentity, ArmResource resource)
            => AssignRoleToResourceAsync(managedIdentity, resource, GetSubscriptionRoleDefinition(RoleDefinitions.Networking.NetworkContributor),
                $"Assigning '{RoleDefinitions.GetDisplayName(RoleDefinitions.Networking.NetworkContributor)}' role for user-managed identity to resource group scope...");

        private Task AssignManagedIdOperatorToResourceAsync(UserAssignedIdentityResource managedIdentity, ArmResource resource)
            => AssignRoleToResourceAsync(managedIdentity, resource, GetSubscriptionRoleDefinition(RoleDefinitions.Identity.ManagedIdentityOperator),
                $"Assigning '{RoleDefinitions.GetDisplayName(RoleDefinitions.Identity.ManagedIdentityOperator)}' role for user-managed identity to resource group scope...");

        private Task<bool> AssignVmAsDataOwnerToStorageAccountAsync(UserAssignedIdentityResource managedIdentity, StorageAccountResource storageAccount, bool cancelOnException = true)
            => AssignRoleToResourceAsync(managedIdentity, storageAccount, GetSubscriptionRoleDefinition(RoleDefinitions.Storage.StorageBlobDataOwner),
                $"Assigning '{RoleDefinitions.GetDisplayName(RoleDefinitions.Storage.StorageBlobDataOwner)}' role for user-managed identity to Storage Account resource scope...");

        private Task AssignVmAsContributorToStorageAccountAsync(UserAssignedIdentityResource managedIdentity, StorageAccountResource storageAccount)
            => AssignRoleToResourceAsync(managedIdentity, storageAccount, GetSubscriptionRoleDefinition(RoleDefinitions.General.Contributor),
                $"Assigning '{RoleDefinitions.GetDisplayName(RoleDefinitions.General.Contributor)}' role for user-managed identity to Storage Account resource scope...");

        private async Task AssignMeAsRbacClusterAdminToManagedClusterAsync(ContainerServiceManagedClusterResource managedCluster)
        {
            var message = $"Assigning '{RoleDefinitions.GetDisplayName(RoleDefinitions.Containers.RbacClusterAdmin)}' role for {{Admins}} to AKS cluster resource scope...";
            var roleDefinitionId = GetSubscriptionRoleDefinition(RoleDefinitions.Containers.RbacClusterAdmin);

            var adminGroupObjectIds = managedCluster.Data.AadProfile?.AdminGroupObjectIds ?? [];
            adminGroupObjectIds = adminGroupObjectIds.Count != 0 ? adminGroupObjectIds : (string.IsNullOrWhiteSpace(configuration.AadGroupIds) ? [] : configuration.AadGroupIds.Split(',', StringSplitOptions.RemoveEmptyEntries | StringSplitOptions.TrimEntries).Select(Guid.Parse).ToList());

            if (adminGroupObjectIds.Count == 0)
            {
                var user = await GetUserObjectAsync();

                if (user is not null)
                {
                    await AssignRoleToResourceAsync(
                        [new Guid(user.Id)],
                        Azure.ResourceManager.Authorization.Models.RoleManagementPrincipalType.User,
                        managedCluster,
                        roleDefinitionId,
                        message.Replace(@"{Admins}", "deployment identity"),
                        transformException: e =>
                        {
                            if (e is RequestFailedException ex && ex.Status == 403 && "AuthorizationFailed".Equals(ex.ErrorCode, StringComparison.OrdinalIgnoreCase))
                            {
                                return new System.ComponentModel.WarningException("Insufficient authorization for role assignment. Skipping role assignment to AKS cluster resource scope.", e);
                            }

                            return e;
                        });
                }
            }
            else
            {
                await AssignRoleToResourceAsync(
                    adminGroupObjectIds,
                    Azure.ResourceManager.Authorization.Models.RoleManagementPrincipalType.Group,
                    managedCluster,
                    roleDefinitionId,
                    message.Replace(@"{Admins}", "designated group"));
            }
        }

        private Task<StorageAccountResource> CreateStorageAccountAsync()
            => Execute(
                $"Creating Storage Account: {configuration.StorageAccountName}...",
                async () => (await resourceGroup.GetStorageAccounts().CreateOrUpdateAsync(WaitUntil.Completed,
                    configuration.StorageAccountName,
                    new(
                        new(Storage.StorageSkuName.StandardLrs),
                        Storage.StorageKind.StorageV2,
                        new(configuration.RegionName))
                    {
                        AllowSharedKeyAccess = false,
                        EnableHttpsTrafficOnly = true
                    },
                    cts.Token)).Value);

        private async Task<StorageAccountResource> GetExistingStorageAccountAsync(string storageAccountName)
            => await subscriptionIds.ToAsyncEnumerable().Select(s =>
            {
                try
                {
                    return s.GetStorageAccountsAsync(cts.Token);
                }
                catch (Exception)
                {
                    // Ignore exception if a user does not have the required role to list storage accounts in a subscription
                    return null;
                }
            })
            .Where(a => a is not null)
            .SelectMany(a => a)
            .SelectAwaitWithCancellation(async (a, ct) => await FetchResourceDataAsync(token => a.GetAsync(cancellationToken: token), ct))
            .SingleOrDefaultAsync(a =>
                    a.Id.Name.Equals(storageAccountName, StringComparison.OrdinalIgnoreCase) &&
                    a.Data.Location.Name.Equals(configuration.RegionName, StringComparison.OrdinalIgnoreCase),
                cts.Token);

        private async Task<BatchAccountResource> GetExistingBatchAccountAsync(string batchAccountName)
            => await subscriptionIds.ToAsyncEnumerable().Select(s =>
            {
                try
                {
                    return s.GetBatchAccountsAsync(cts.Token);
                }
                catch (Exception e)
                {
                    ConsoleEx.WriteLine(e.Message);
                    return null;
                }
            })
            .Where(a => a is not null)
            .SelectMany(a => a)
            .SelectAwaitWithCancellation(async (a, ct) => await FetchResourceDataAsync(a.GetAsync, ct))
            .SingleOrDefaultAsync(a =>
                    a.Id.Name.Equals(batchAccountName, StringComparison.OrdinalIgnoreCase) &&
                    a.Data.Location.Value.Name.Equals(configuration.RegionName, StringComparison.OrdinalIgnoreCase),
                cts.Token);

        private async Task CreateDefaultStorageContainersAsync(StorageAccountResource storageAccount)
        {
            List<string> defaultContainers = [TesInternalContainerName, InputsContainerName, "outputs", ConfigurationContainerName];

            var containerCollection = storageAccount.GetBlobService().GetBlobContainers();
            await Task.WhenAll(await defaultContainers.ToAsyncEnumerable()
                .Select(name => containerCollection.CreateOrUpdateAsync(WaitUntil.Completed, name, new(), cts.Token))
                .ToArrayAsync(cts.Token));
        }

        private Task WritePersonalizedFilesToStorageAccountAsync(StorageAccountData storageAccount)
            => Execute(
                $"Writing {AllowedVmSizesFileName} file to '{TesInternalContainerName}' storage container...",
                async () =>
                {
                    await UploadTextToStorageAccountAsync(GetBlobClient(storageAccount, TesInternalContainerName, $"{ConfigurationContainerName}/{AllowedVmSizesFileName}"), Utility.GetFileContent("scripts", AllowedVmSizesFileName), cts.Token);
                });

        private Task AssignVmAsContributorToBatchAccountAsync(UserAssignedIdentityResource managedIdentity, BatchAccountResource batchAccount)
            => AssignRoleToResourceAsync(managedIdentity, batchAccount, GetSubscriptionRoleDefinition(RoleDefinitions.General.Contributor),
                $"Assigning '{RoleDefinitions.GetDisplayName(RoleDefinitions.General.Contributor)}' role for user-managed identity to Batch Account resource scope...");

        private async Task<PostgreSqlFlexibleServerResource> CreatePostgreSqlServerAndDatabaseAsync(SubnetResource subnet, PrivateDnsZoneResource postgreSqlDnsZone)
        {
            subnet = await EnsureResourceDataAsync(subnet, r => r.HasData, r => ct => r.GetAsync(cancellationToken: ct), cts.Token);

            if (!subnet.Data.Delegations.Any())
            {
                subnet.Data.Delegations.Add(NewServiceDelegation("Microsoft.DBforPostgreSQL/flexibleServers"));
                await subnet.UpdateAsync(WaitUntil.Completed, subnet.Data, cts.Token);
            }

            PostgreSqlFlexibleServerData data = new(new(configuration.RegionName))
            {
                Version = new(configuration.PostgreSqlVersion),
                Sku = new(configuration.PostgreSqlSkuName, configuration.PostgreSqlTier),
                StorageSizeInGB = configuration.PostgreSqlStorageSize,
                AdministratorLogin = configuration.PostgreSqlAdministratorLogin,
                AdministratorLoginPassword = configuration.PostgreSqlAdministratorPassword,
                Network = new()
                {
                    /*PublicNetworkAccess = PostgreSqlFlexibleServerPublicNetworkAccessState.Disabled,*/
                    DelegatedSubnetResourceId = subnet.Id,
                    PrivateDnsZoneArmResourceId = postgreSqlDnsZone.Id
                },
                HighAvailability = new() { Mode = PostgreSqlFlexibleServerHighAvailabilityMode.Disabled },
            };

            var server = await Execute(
                $"Creating Azure Flexible Server for PostgreSQL: {configuration.PostgreSqlServerName}...",
                async () => (await internalServerErrorRetryPolicy.ExecuteAsync(token => resourceGroup.GetPostgreSqlFlexibleServers().CreateOrUpdateAsync(WaitUntil.Completed, configuration.PostgreSqlServerName, data, token), cts.Token)).Value);

            await Execute(
                $"Creating PostgreSQL tes database: {configuration.PostgreSqlTesDatabaseName}...",
                () => server.GetPostgreSqlFlexibleServerDatabases().CreateOrUpdateAsync(WaitUntil.Completed, configuration.PostgreSqlTesDatabaseName, new(), cts.Token));

            return server;
        }

        private string GetCreateTesUserString()
        {
            return $"CREATE USER {configuration.PostgreSqlTesUserLogin} WITH PASSWORD '{configuration.PostgreSqlTesUserPassword}'; GRANT ALL PRIVILEGES ON DATABASE {configuration.PostgreSqlTesDatabaseName} TO {configuration.PostgreSqlTesUserLogin};";
        }

        private Task ExecuteQueriesOnAzurePostgreSQLDbFromK8(IKubernetes kubernetesClient, string podName, string aksNamespace)
            => Execute(
                "Executing scripts on postgresql...",
                async () =>
                {
                    var tesScript = GetCreateTesUserString();
                    var serverPath = $"{configuration.PostgreSqlServerName}.{azureCloudConfig.Suffixes.PostgresqlServerEndpointSuffix}";
                    var adminUser = configuration.PostgreSqlAdministratorLogin;

                    List<string[]> commands =
                    [
                        ["apt", "-qq", "update"],
                        ["apt", "-qq", "install", "-y", "postgresql-client"],
                        ["bash", "-lic", $"echo '{configuration.PostgreSqlServerName}{configuration.PostgreSqlServerNameSuffix}:{configuration.PostgreSqlServerPort}:{configuration.PostgreSqlTesDatabaseName}:{adminUser}:{configuration.PostgreSqlAdministratorPassword}' >> ~/.pgpass"],
                        ["bash", "-lic", "chmod 0600 ~/.pgpass"],
                        // Set the PGPASSFILE environment variable to point to the .pgpass file
                        ["bash", "-lic", "export PGPASSFILE=~/.pgpass"],
                        ["/usr/bin/psql", "-h", serverPath, "-U", adminUser, "-d", configuration.PostgreSqlTesDatabaseName, "-c", tesScript]
                    ];

                    await kubernetesManager.ExecuteCommandsOnPodAsync(kubernetesClient, podName, commands, aksNamespace);
                });

        private Task AssignVmAsContributorToAppInsightsAsync(UserAssignedIdentityResource managedIdentity, ArmResource appInsights)
            => AssignRoleToResourceAsync(managedIdentity, appInsights, GetSubscriptionRoleDefinition(RoleDefinitions.General.Contributor),
                $"Assigning '{RoleDefinitions.GetDisplayName(RoleDefinitions.General.Contributor)}' role for user-managed identity to App Insights resource scope...");

        private ResourceIdentifier GetSubscriptionRoleDefinition(Guid roleDefinition)
            => AuthorizationRoleDefinitionResource.CreateResourceIdentifier(SubscriptionResource.CreateResourceIdentifier(configuration.SubscriptionId), new(roleDefinition.ToString("D")));

        private Task<bool> AssignRoleToResourceAsync(UserAssignedIdentityResource managedIdentity, ArmResource resource, ResourceIdentifier roleDefinitionId, string message)
            => AssignRoleToResourceAsync([managedIdentity.Data.PrincipalId.Value], Azure.ResourceManager.Authorization.Models.RoleManagementPrincipalType.ServicePrincipal, resource, roleDefinitionId, message);

        private async Task<bool> AssignRoleToResourceAsync(IEnumerable<Guid> principalIds, Azure.ResourceManager.Authorization.Models.RoleManagementPrincipalType principalType, ArmResource resource, ResourceIdentifier roleDefinitionId, string message, Func<Exception, Exception> transformException = default)
        {
            var changed = false;

            foreach (var principal in principalIds)
            {
                if (await resource.GetRoleAssignments().GetAllAsync(filter: "atScope()", cancellationToken: cts.Token)
                    .SelectAwaitWithCancellation(async (a, ct) => await EnsureResourceDataAsync(a, r => r.HasData, CallGetAsync, ct))
                    .Where(a => a?.HasData ?? false)
                    .Where(a => principal.Equals(a.Data.PrincipalId.Value))
                    .Where(a => roleDefinitionId.Equals(a.Data.RoleDefinitionId))
                    .AnyAsync(cts.Token))
                {
                    continue;
                }

                changed = true;
                await Execute(message, async () =>
                {
                    try
                    {
                        await roleAssignmentHashConflictRetryPolicy.ExecuteAsync(token =>
                            (Task)resource.GetRoleAssignments().CreateOrUpdateAsync(WaitUntil.Completed, Guid.NewGuid().ToString(),
                                new(roleDefinitionId, principal)
                                {
                                    PrincipalType = principalType
                                },
                                token),
                            cts.Token);
                    }
                    catch (Exception ex)
                    {
                        Exception e;

                        if (transformException is not null)
                        {
                            e = transformException(ex);

                            if (e is null)
                            {
                                return;
                            }
                        }
                        else
                        {
                            e = ex;
                        }

                        e.RethrowWithOriginalStackTraceIfDiffersFrom(ex);
                        throw;
                    }
                });
            }

            return changed;

            static Func<CancellationToken, Task<Response<RoleAssignmentResource>>> CallGetAsync(RoleAssignmentResource resource)
            {
                return new Func<CancellationToken, Task<Response<RoleAssignmentResource>>>(async cancellationToken =>
                {
                    try
                    {
                        return await resource.GetAsync(cancellationToken: cancellationToken);
                    }
                    catch (RequestFailedException ex) when ("AuthorizationFailed".Equals(ex.ErrorCode, StringComparison.OrdinalIgnoreCase))
                    {
                        return new NullResponse<RoleAssignmentResource>();
                    }
                });
            }
        }

        private class NullResponse<T> : Response<T>
        {
            public override bool HasValue => false;

            public override T Value => default;

            public override Response GetRawResponse()
            {
                throw new NotImplementedException();
            }
        }

        private Task<(VirtualNetworkResource virtualNetwork, SubnetResource vmSubnet, SubnetResource postgreSqlSubnet, SubnetResource batchSubnet)> CreateVnetAndSubnetsAsync()
          => Execute(
                $"Creating virtual network and subnets: {configuration.VnetName}...",
                async () =>
                {
                    List<int> tesPorts = [];

                    if (configuration.EnableIngress.GetValueOrDefault())
                    {
                        tesPorts = [80, 443];
                    }

                    var defaultNsg = (await EnsureResourceDataAsync(await CreateNetworkSecurityGroupAsync($"{configuration.VnetName}-default-nsg"), nsg => nsg.HasData, nsg => ct => nsg.GetAsync(cancellationToken: ct), cts.Token)).Data;
                    var aksNsg = (await EnsureResourceDataAsync(await CreateNetworkSecurityGroupAsync($"{configuration.VnetName}-aks-nsg", tesPorts), nsg => nsg.HasData, nsg => ct => nsg.GetAsync(cancellationToken: ct), cts.Token)).Data;

                    VirtualNetworkData vnetDefinition = new() { Location = new(configuration.RegionName) };
                    vnetDefinition.AddressPrefixes.Add(configuration.VnetAddressSpace);

                    vnetDefinition.Subnets.Add(new()
                    {
                        Name = configuration.VmSubnetName,
                        AddressPrefix = configuration.VmSubnetAddressSpace,
                        NetworkSecurityGroup = aksNsg,
                    });

                    SubnetData postgreSqlSubnet = new()
                    {
                        Name = configuration.PostgreSqlSubnetName,
                        AddressPrefix = configuration.PostgreSqlSubnetAddressSpace,
                        NetworkSecurityGroup = defaultNsg,
                    };
                    postgreSqlSubnet.Delegations.Add(NewServiceDelegation("Microsoft.DBforPostgreSQL/flexibleServers"));
                    vnetDefinition.Subnets.Add(postgreSqlSubnet);

                    SubnetData batchSubnet = new()
                    {
                        Name = configuration.BatchSubnetName,
                        AddressPrefix = configuration.BatchNodesSubnetAddressSpace,
                        NetworkSecurityGroup = defaultNsg,
                    };
                    AddServiceEndpointsToSubnet(batchSubnet);
                    vnetDefinition.Subnets.Add(batchSubnet);

                    var vnet = (await resourceGroup.GetVirtualNetworks().CreateOrUpdateAsync(WaitUntil.Completed, configuration.VnetName, vnetDefinition, cts.Token)).Value;
                    var subnets = await vnet.GetSubnets().ToListAsync(cts.Token);

                    return (vnet,
                        subnets.FirstOrDefault(s => s.Id.Name.Equals(configuration.VmSubnetName, StringComparison.OrdinalIgnoreCase)),
                        subnets.FirstOrDefault(s => s.Id.Name.Equals(configuration.PostgreSqlSubnetName, StringComparison.OrdinalIgnoreCase)),
                        subnets.FirstOrDefault(s => s.Id.Name.Equals(configuration.BatchSubnetName, StringComparison.OrdinalIgnoreCase)));
                });

        private static ServiceDelegation NewServiceDelegation(string serviceDelegation) =>
            new() { Name = serviceDelegation, ServiceName = serviceDelegation };

        private async Task<NetworkSecurityGroupResource> CreateNetworkSecurityGroupAsync(string networkSecurityGroupName, IEnumerable<int> openPorts = null)
        {
            NetworkSecurityGroupData data = new() { Location = new(configuration.RegionName) };

            if (openPorts is not null)
            {
                foreach (var (port, i) in openPorts.Select((p, i) => (p, i)))
                {
                    data.SecurityRules.Add(new()
                    {
                        Name = $"ALLOW-{port}",
                        Access = SecurityRuleAccess.Allow,
                        Direction = SecurityRuleDirection.Inbound,
                        SourceAddressPrefix = "*",
                        SourcePortRange = "*",
                        DestinationAddressPrefix = "*",
                        DestinationPortRange = port.ToString(System.Globalization.CultureInfo.InvariantCulture),
                        Protocol = SecurityRuleProtocol.Asterisk,
                        Priority = 1000 + i,
                    });
                }
            }

            return (await resourceGroup.GetNetworkSecurityGroups().CreateOrUpdateAsync(WaitUntil.Completed, networkSecurityGroupName, data, cts.Token)).Value;
        }

        private Task<PrivateDnsZoneResource> CreatePrivateDnsZoneAsync(VirtualNetworkResource virtualNetwork, string name, string title)
            => Execute(
                $"Creating private DNS Zone for {title}...",
                async () =>
                {
                    var dnsZone = (await resourceGroup.GetPrivateDnsZones()
                        .CreateOrUpdateAsync(WaitUntil.Completed, name, new(new("global")), cancellationToken: cts.Token)).Value;
                    VirtualNetworkLinkData data = new(new("global"))
                    {
                        VirtualNetworkId = virtualNetwork.Id,
                        RegistrationEnabled = false
                    };
                    _ = await dnsZone.GetVirtualNetworkLinks().CreateOrUpdateAsync(WaitUntil.Completed, $"{virtualNetwork.Id.Name}-link", data, cancellationToken: cts.Token);
                    return dnsZone;
                });

        private async Task SetStorageKeySecret(Uri vaultUrl, string secretName, string secretValue)
        {
            var client = new SecretClient(vaultUrl, tokenCredential);
            await client.SetSecretAsync(secretName, secretValue, cts.Token);
        }

        private async Task<KeyVaultResource> GetKeyVaultAsync(string vaultName)
        {
            return resourceGroup is null
                ? (await armSubscription.GetKeyVaultsAsync(cancellationToken: cts.Token).FirstOrDefaultAsync(r => r.Id.ResourceGroupName.Equals(configuration.ResourceGroupName, StringComparison.OrdinalIgnoreCase), cts.Token))
                : (await resourceGroup.GetKeyVaultAsync(vaultName, cts.Token)).Value;
        }

        private Task<KeyVaultResource> CreateKeyVaultAsync(string vaultName, UserAssignedIdentityResource managedIdentity, VirtualNetworkResource virtualNetwork, SubnetResource subnet)
            => Execute(
                $"Creating Key Vault: {vaultName}...",
                async () =>
                {
                    if (!managedIdentity.HasData)
                    {
                        throw new ArgumentException("Resource data has not been fetched.", nameof(managedIdentity));
                    }

                    var tenantId = managedIdentity.Data.TenantId;
                    IdentityAccessPermissions permissions = new();
                    permissions.Secrets.Add(IdentityAccessSecretPermission.Get);
                    permissions.Secrets.Add(IdentityAccessSecretPermission.List);
                    permissions.Secrets.Add(IdentityAccessSecretPermission.Set);
                    permissions.Secrets.Add(IdentityAccessSecretPermission.Delete);
                    permissions.Secrets.Add(IdentityAccessSecretPermission.Backup);
                    permissions.Secrets.Add(IdentityAccessSecretPermission.Restore);
                    permissions.Secrets.Add(IdentityAccessSecretPermission.Recover);
                    permissions.Secrets.Add(IdentityAccessSecretPermission.Purge);

                    KeyVaultProperties properties = new(tenantId.Value, new(KeyVaultSkuFamily.A, KeyVaultSkuName.Standard))
                    {
                        NetworkRuleSet = new()
                        {
                            DefaultAction = configuration.PrivateNetworking.GetValueOrDefault() ? KeyVaultNetworkRuleAction.Deny : KeyVaultNetworkRuleAction.Allow
                        },
                    };

                    properties.AccessPolicies.AddRange(
                    [
                        new(tenantId.Value, string.IsNullOrWhiteSpace(configuration.ServicePrincipalId) ? (await GetUserObjectAsync()).Id : configuration.ServicePrincipalId, permissions),
                        new(tenantId.Value, managedIdentity.Data.PrincipalId.Value.ToString("D"), permissions),
                    ]);

                    var vault = (await resourceGroup.GetKeyVaults().CreateOrUpdateAsync(WaitUntil.Completed, vaultName, new(new(configuration.RegionName), properties), cts.Token)).Value;

                    if (configuration.PrivateNetworking.GetValueOrDefault())
                    {
                        var connection = new NetworkPrivateLinkServiceConnection
                        {
                            Name = "pe-coa-keyvault",
                            PrivateLinkServiceId = vault.Id
                        };
                        connection.GroupIds.Add("vault");

                        var endpointData = new PrivateEndpointData
                        {
                            CustomNetworkInterfaceName = "pe-coa-keyvault",
                            ExtendedLocation = new() { Name = configuration.RegionName },
                            Subnet = new() { Id = subnet.Id, Name = subnet.Id.Name }
                        };
                        endpointData.PrivateLinkServiceConnections.Add(connection);

                        var privateEndpoint = (await resourceGroup
                                .GetPrivateEndpoints()
                                .CreateOrUpdateAsync(WaitUntil.Completed, "pe-keyvault", endpointData, cts.Token))
                            .Value.Data;

                        var networkInterface = privateEndpoint.NetworkInterfaces[0];

                        var dnsZone = await CreatePrivateDnsZoneAsync(virtualNetwork, "privatelink.vaultcore.azure.net", "KeyVault");
                        PrivateDnsARecordData aRecordData = new();
                        aRecordData.PrivateDnsARecords.Add(new()
                        {
                            IPv4Address = IPAddress.Parse(networkInterface.IPConfigurations.First(c => NetworkIPVersion.IPv4.Equals(c.PrivateIPAddressVersion)).PrivateIPAddress)
                        });
                        _ = await dnsZone
                            .GetPrivateDnsARecords()
                            .CreateOrUpdateAsync(WaitUntil.Completed, vault.Id.Name, aRecordData, cancellationToken: cts.Token);
                    }

                    return vault;
                });

        private Microsoft.Graph.Models.User _me = null;

        async Task<Microsoft.Graph.Models.User> GetUserObjectAsync()
        {
            if (_me is null)
            {
                Dictionary<Uri, string> nationalClouds = new(
                [
                    new(ArmEnvironment.AzurePublicCloud.Endpoint, GraphClientFactory.Global_Cloud),
                    new(ArmEnvironment.AzureChina.Endpoint, GraphClientFactory.China_Cloud),
                    // Note that there are two different values for USGovernment.
                    new(ArmEnvironment.AzureGovernment.Endpoint, GraphClientFactory.USGOV_Cloud), // TODO: when should we return GraphClientFactory.USGOV_DOD_Cloud?
                ]);

                string baseUrl;
                {
                    using var client = GraphClientFactory.Create(nationalCloud: nationalClouds.TryGetValue(cloudEnvironment.ArmEnvironment.Endpoint, out var value) ? value : GraphClientFactory.Global_Cloud);
                    baseUrl = client.BaseAddress.AbsoluteUri;
                }
                {
                    using var client = new GraphServiceClient(tokenCredential, baseUrl: baseUrl);

                    try
                    {
                        _me = await client.Me.GetAsync(cancellationToken: cts.Token);
                    }
                    catch (AuthenticationFailedException)
                    {
                        _me = null;
                    }
                    catch (Microsoft.Graph.Models.ODataErrors.ODataError ex) when ("BadRequest".Equals(ex.Error?.Code, StringComparison.OrdinalIgnoreCase) && ex.Message.Contains("/me", StringComparison.OrdinalIgnoreCase))
                    {
                        // "/me request is only valid with delegated authentication flow."
                        _me = null;
                    }
                }
            }

            return _me;
        }

        private Task<OperationalInsightsWorkspaceResource> CreateLogAnalyticsWorkspaceResourceAsync(string workspaceName)
            => Execute(
                $"Creating Log Analytics Workspace: {workspaceName}...",
               async () =>
               {
                   OperationalInsightsWorkspaceData data = new(new(configuration.RegionName));
                   return (await resourceGroup.GetOperationalInsightsWorkspaces()
                       .CreateOrUpdateAsync(WaitUntil.Completed, workspaceName, data, cts.Token)).Value;
               });

        private Task<ApplicationInsightsComponentResource> CreateAppInsightsResourceAsync(ResourceIdentifier logAnalyticsArmId)
            => Execute(
                $"Creating Application Insights: {configuration.ApplicationInsightsAccountName}...",
                async () =>
                {
                    ApplicationInsightsComponentData data = new(new(configuration.RegionName), "other")
                    {
                        FlowType = ComponentFlowType.Bluefield,
                        RequestSource = ComponentRequestSource.Rest,
                        ApplicationType = ApplicationInsightsApplicationType.Other,
                        WorkspaceResourceId = logAnalyticsArmId,
                    };
                    return (await resourceGroup.GetApplicationInsightsComponents()
                        .CreateOrUpdateAsync(WaitUntil.Completed, configuration.ApplicationInsightsAccountName, data, cts.Token)).Value;
                });

        private Task<BatchAccountResource> CreateBatchAccountAsync(ResourceIdentifier storageAccountId)
            => Execute(
                $"Creating Batch Account: {configuration.BatchAccountName}...",
                async () =>
                {
                    Batch.BatchAccountCreateOrUpdateContent data = new(new(configuration.RegionName))
                    {
                        AutoStorage = configuration.PrivateNetworking.GetValueOrDefault() ? new(storageAccountId) : null,
                    };
                    return (await resourceGroup.GetBatchAccounts()
                        .CreateOrUpdateAsync(WaitUntil.Completed, configuration.BatchAccountName, data, cts.Token)).Value;
                });

        private Task<ResourceGroupResource> CreateResourceGroupAsync()
        {
            var tags = !string.IsNullOrWhiteSpace(configuration.Tags) ? Utility.DelimitedTextToDictionary(configuration.Tags, "=", ",") : null;

            ResourceGroupData data = new(new(configuration.RegionName));
            (tags ?? []).ForEach(data.Tags.Add);

            return Execute(
                $"Creating Resource Group: {configuration.ResourceGroupName}...",
                async () => (await armSubscription.GetResourceGroups().CreateOrUpdateAsync(WaitUntil.Completed, configuration.ResourceGroupName, data, cts.Token)).Value);
        }

        private Task<UserAssignedIdentityResource> CreateUserManagedIdentityAsync()
        {
            // Resource group name supports periods and parenthesis but identity doesn't. Replacing them with hyphens.
            var managedIdentityName = $"{resourceGroup.Id.Name.Replace(".", "-").Replace("(", "-").Replace(")", "-")}-identity";

            return Execute(
                $"Obtaining user-managed identity: {managedIdentityName}...",
                async () =>
                {
                    try
                    {
                        return (await resourceGroup.GetUserAssignedIdentityAsync(managedIdentityName, cts.Token)).Value;
                    }
                    catch (RequestFailedException ex) when (ex.Status == (int)HttpStatusCode.NotFound)
                    {
                        return (await resourceGroup.GetUserAssignedIdentities().CreateOrUpdateAsync(
                                WaitUntil.Completed,
                                managedIdentityName,
                                new(new(configuration.RegionName)),
                                cts.Token))
                            .Value;
                    }
                });
        }

        private async Task DeleteResourceGroupAsync(CancellationToken cancellationToken)
        {
            var startTime = DateTime.UtcNow;
            var line = ConsoleEx.WriteLine("Deleting resource group...");
            await resourceGroup.DeleteAsync(WaitUntil.Completed, cancellationToken: cancellationToken);
            WriteExecutionTime(line, startTime);
        }

        private static void ValidateMainIdentifierPrefix(string prefix)
        {
            const int maxLength = 12;

            if (prefix.Any(c => !char.IsLetter(c)))
            {
                throw new ValidationException($"MainIdentifierPrefix must only contain letters.");
            }

            if (prefix.Length > maxLength)
            {
                throw new ValidationException($"MainIdentifierPrefix too long - must be {maxLength} characters or less.");
            }
        }

        private async Task ValidateRegionNameAsync(string regionName)
        {
            // GetAvailableLocations*() does not work https://github.com/Azure/azure-sdk-for-net/issues/28914
            var validRegionNames = await armSubscription.GetLocationsAsync(cancellationToken: cts.Token)
                .Where(x => x.Metadata.RegionType == RegionType.Physical)
                .Select(loc => loc.Name).Distinct().ToListAsync(cts.Token);

            if (!validRegionNames.Contains(regionName, StringComparer.OrdinalIgnoreCase))
            {
                throw new ValidationException($"Invalid region name '{regionName}'. Valid names are: {string.Join(", ", validRegionNames)}");
            }
        }

        private async Task ValidateSubscriptionAndResourceGroupAsync(Configuration configuration)
        {
            var ownerRoleId = RoleDefinitions.General.Owner.ToString("D");
            var contributorRoleId = RoleDefinitions.General.Contributor.ToString("D");

            bool rgExists;

            try
            {
                rgExists = !string.IsNullOrEmpty(configuration.ResourceGroupName) && (await armSubscription.GetResourceGroups().ExistsAsync(configuration.ResourceGroupName, cts.Token)).Value;
            }
            catch (Exception)
            {
                throw new ValidationException($"Invalid or inaccessible subscription id '{configuration.SubscriptionId}'. Make sure that subscription exists and that you are either an Owner or have Contributor and User Access Administrator roles on the subscription.", displayExample: false);
            }

            if (!string.IsNullOrEmpty(configuration.ResourceGroupName) && !rgExists)
            {
                throw new ValidationException($"If ResourceGroupName is provided, the resource group must already exist.", displayExample: false);
            }

            var token = (await tokenCredential.GetTokenAsync(new([cloudEnvironment.ArmEnvironment.DefaultScope]), cts.Token));
            var currentPrincipalObjectId = new JwtSecurityTokenHandler().ReadJwtToken(token.Token).Claims.FirstOrDefault(c => c.Type == "oid").Value;

            var currentPrincipalSubscriptionRoleIds = armSubscription.GetRoleAssignments().GetAllAsync($"atScope() and assignedTo('{currentPrincipalObjectId}')", cancellationToken: cts.Token)
                .SelectAwaitWithCancellation(async (b, c) => await FetchResourceDataAsync(t => b.GetAsync(cancellationToken: t), c)).Select(b => b.Data.RoleDefinitionId.Name);

            if (!await currentPrincipalSubscriptionRoleIds.AnyAsync(role => ownerRoleId.Equals(role, StringComparison.OrdinalIgnoreCase) || contributorRoleId.Equals(role, StringComparison.OrdinalIgnoreCase), cts.Token))
            {
                if (!rgExists)
                {
                    throw new ValidationException($"Insufficient access to deploy. You must be: 1) Owner of the subscription, or 2) Contributor and User Access Administrator of the subscription, or 3) Owner of the resource group", displayExample: false);
                }

                var currentPrincipalRgRoleIds = resourceGroup.GetRoleAssignments().GetAllAsync($"atScope() and assignedTo('{currentPrincipalObjectId}')", cancellationToken: cts.Token)
                    .SelectAwaitWithCancellation(async (b, c) => await FetchResourceDataAsync(t => b.GetAsync(cancellationToken: t), c)).Select(b => b.Data.RoleDefinitionId.Name);

                if (!await currentPrincipalRgRoleIds.AnyAsync(role => ownerRoleId.Equals(role, StringComparison.OrdinalIgnoreCase), cts.Token))
                {
                    throw new ValidationException($"Insufficient access to deploy. You must be: 1) Owner of the subscription, or 2) Contributor and User Access Administrator of the subscription, or 3) Owner of the resource group", displayExample: false);
                }
            }
        }

        private async Task<StorageAccountResource> ValidateAndGetExistingStorageAccountAsync()
        {
            if (configuration.StorageAccountName is null)
            {
                return null;
            }

            return (await GetExistingStorageAccountAsync(configuration.StorageAccountName))
                ?? throw new ValidationException($"If StorageAccountName is provided, the storage account must already exist in region {configuration.RegionName}, and be accessible to the current user.", displayExample: false);
        }

        private async Task<BatchAccountResource> ValidateAndGetExistingBatchAccountAsync()
        {
            if (configuration.BatchAccountName is null)
            {
                return null;
            }

            return (await GetExistingBatchAccountAsync(configuration.BatchAccountName))
                ?? throw new ValidationException($"If BatchAccountName is provided, the batch account must already exist in region {configuration.RegionName}, and be accessible to the current user.", displayExample: false);
        }

        private async Task<(VirtualNetworkResource virtualNetwork, SubnetResource vmSubnet, SubnetResource postgreSqlSubnet, SubnetResource batchSubnet)?> ValidateAndGetExistingVirtualNetworkAsync()
        {
            static bool AllOrNoneSet(params string[] values) => values.All(v => !string.IsNullOrEmpty(v)) || values.All(v => string.IsNullOrEmpty(v));
            static bool NoneSet(params string[] values) => values.All(v => string.IsNullOrEmpty(v));

            if (NoneSet(configuration.VnetResourceGroupName, configuration.VnetName, configuration.VmSubnetName))
            {
                if (configuration.PrivateNetworking.GetValueOrDefault())
                {
                    throw new ValidationException($"{nameof(configuration.VnetResourceGroupName)}, {nameof(configuration.VnetName)} and {nameof(configuration.VmSubnetName)} are required when using private networking.");
                }

                return null;
            }

            if (!AllOrNoneSet(configuration.VnetResourceGroupName, configuration.VnetName, configuration.VmSubnetName, configuration.PostgreSqlSubnetName))
            {
                throw new ValidationException($"{nameof(configuration.VnetResourceGroupName)}, {nameof(configuration.VnetName)}, {nameof(configuration.VmSubnetName)} and {nameof(configuration.PostgreSqlSubnetName)} are required when using an existing virtual network.");
            }

            if (!AllOrNoneSet(configuration.VnetResourceGroupName, configuration.VnetName, configuration.VmSubnetName))
            {
                throw new ValidationException($"{nameof(configuration.VnetResourceGroupName)}, {nameof(configuration.VnetName)} and {nameof(configuration.VmSubnetName)} are required when using an existing virtual network.");
            }

            if (!await armSubscription.GetResourceGroups().GetAllAsync(cancellationToken: cts.Token).AnyAsync(rg => rg.Id.Name.Equals(configuration.VnetResourceGroupName, StringComparison.OrdinalIgnoreCase), cts.Token))
            {
                throw new ValidationException($"Resource group '{configuration.VnetResourceGroupName}' does not exist.");
            }

            var vnet = (await (await armSubscription.GetResourceGroupAsync(configuration.VnetResourceGroupName, cts.Token)).Value.GetVirtualNetworks().GetIfExistsAsync(configuration.VnetName, cancellationToken: cts.Token)).Value ??
                throw new ValidationException($"Virtual network '{configuration.VnetName}' does not exist in resource group '{configuration.VnetResourceGroupName}'.");

            if (!(await FetchResourceDataAsync(ct => vnet.GetAsync(cancellationToken: ct), cts.Token, net => vnet = net)).Data.Location.Value.Name.Equals(configuration.RegionName, StringComparison.OrdinalIgnoreCase))
            {
                throw new ValidationException($"Virtual network '{configuration.VnetName}' must be in the same region that you are deploying to ({configuration.RegionName}).");
            }

            var vmSubnet = await vnet.GetSubnets().GetAllAsync(cts.Token).FirstOrDefaultAsync(s => s.Id.Name.Equals(configuration.VmSubnetName, StringComparison.OrdinalIgnoreCase), cts.Token) ??
                throw new ValidationException($"Virtual network '{configuration.VnetName}' does not contain subnet '{configuration.VmSubnetName}'");

            var postgreSqlSubnet = await vnet.GetSubnets().GetAllAsync(cts.Token).FirstOrDefaultAsync(s => s.Id.Name.Equals(configuration.PostgreSqlSubnetName, StringComparison.OrdinalIgnoreCase), cts.Token) ??
                throw new ValidationException($"Virtual network '{configuration.VnetName}' does not contain subnet '{configuration.PostgreSqlSubnetName}'");

            postgreSqlSubnet = await FetchResourceDataAsync(ct => postgreSqlSubnet.GetAsync(cancellationToken: ct), cts.Token);
            var delegatedServices = postgreSqlSubnet.Data.Delegations.Select(d => d.ServiceName).ToList();
            var hasOtherDelegations = delegatedServices.Any(s => s != "Microsoft.DBforPostgreSQL/flexibleServers");
            var hasNoDelegations = 0 == delegatedServices.Count;

            if (hasOtherDelegations)
            {
                throw new ValidationException($"Subnet '{configuration.PostgreSqlSubnetName}' can have 'Microsoft.DBforPostgreSQL/flexibleServers' delegation only.");
            }

            Azure.ResourceManager.ResourceGraph.Models.ResourceQueryContent resourcesInPostgreSqlSubnetQuery = new($"where type =~ 'Microsoft.Network/networkInterfaces' | where properties.ipConfigurations[0].properties.subnet.id == '{postgreSqlSubnet.Id}'");
            resourcesInPostgreSqlSubnetQuery.Subscriptions.Add(configuration.SubscriptionId);
            var resourcesExist = (await (await armClient.GetTenants().GetAllAsync(cts.Token).FirstAsync(cts.Token)).GetResourcesAsync(resourcesInPostgreSqlSubnetQuery, cts.Token)).Value.TotalRecords > 0;

            if (hasNoDelegations && resourcesExist)
            {
                throw new ValidationException($"Subnet '{configuration.PostgreSqlSubnetName}' must be either empty or have 'Microsoft.DBforPostgreSQL/flexibleServers' delegation.");
            }

            var batchSubnet = await vnet.GetSubnets().GetAllAsync(cts.Token).FirstOrDefaultAsync(s => s.Id.Name.Equals(configuration.BatchSubnetName, StringComparison.OrdinalIgnoreCase), cts.Token) ??
                throw new ValidationException($"Virtual network '{configuration.VnetName}' does not contain subnet '{configuration.BatchSubnetName}'");

            return (vnet, vmSubnet, postgreSqlSubnet, batchSubnet);
        }

        private async Task ValidateBatchAccountQuotaAsync()
        {
            var accountQuota = (await armSubscription.GetBatchQuotasAsync(new(configuration.RegionName), cts.Token)).Value.AccountQuota;
            var existingBatchAccountCount = await armSubscription.GetBatchAccountsAsync(cts.Token)
                .SelectAwaitWithCancellation(async (a, t) => await FetchResourceDataAsync(a.GetAsync, cts.Token))
                .CountAsync(b => b.Data.Location.Value.Name.Equals(configuration.RegionName), cts.Token);

            if (existingBatchAccountCount >= accountQuota)
            {
                throw new ValidationException($"The regional Batch account quota ({accountQuota} account(s) per region) for the specified subscription has been reached. Submit a support request to increase the quota or choose another region.", displayExample: false);
            }
        }

        private Task<string> UpdateVnetWithBatchSubnet()
            => Execute(
                $"Creating batch subnet...",
                async () =>
                {
                    var vnetCollection = resourceGroup.GetVirtualNetworks();
                    var vnet = vnetCollection.FirstOrDefault();

                    if (vnetCollection.Count() != 1)
                    {
                        ConsoleEx.WriteLine("There are multiple vnets found in the resource group so the deployer cannot automatically create the subnet.", ConsoleColor.Red);
                        ConsoleEx.WriteLine("In order to avoid unnecessary load balancer charges we suggest manually configuring your deployment to use a subnet for batch pools with service endpoints.", ConsoleColor.Red);
                        ConsoleEx.WriteLine("See: https://github.com/microsoft/CromwellOnAzure/wiki/Using-a-batch-pool-subnet-with-service-endpoints-to-avoid-load-balancer-charges.", ConsoleColor.Red);

                        return null;
                    }

                    var vnetData = vnet.Data;
                    var ipRange = vnetData.AddressPrefixes.Single();
                    var defaultSubnetNames = new List<string> { configuration.DefaultVmSubnetName, configuration.DefaultPostgreSqlSubnetName, configuration.DefaultBatchSubnetName };

                    if (!string.Equals(ipRange, configuration.VnetAddressSpace, StringComparison.OrdinalIgnoreCase) ||
                        vnetData.Subnets.Select(x => x.Name).Except(defaultSubnetNames).Any())
                    {
                        ConsoleEx.WriteLine("We detected a customized networking setup so the deployer will not automatically create the subnet.", ConsoleColor.Red);
                        ConsoleEx.WriteLine("In order to avoid unnecessary load balancer charges we suggest manually configuring your deployment to use a subnet for batch pools with service endpoints.", ConsoleColor.Red);
                        ConsoleEx.WriteLine("See: https://github.com/microsoft/CromwellOnAzure/wiki/Using-a-batch-pool-subnet-with-service-endpoints-to-avoid-load-balancer-charges.", ConsoleColor.Red);

                        return null;
                    }

                    var batchSubnet = new SubnetData
                    {
                        Name = configuration.DefaultBatchSubnetName,
                        AddressPrefix = configuration.BatchNodesSubnetAddressSpace,
                    };

                    AddServiceEndpointsToSubnet(batchSubnet);

                    vnetData.Subnets.Add(batchSubnet);
                    var updatedVnet = (await vnetCollection.CreateOrUpdateAsync(Azure.WaitUntil.Completed, vnetData.Name, vnetData, cts.Token)).Value;

                    return (await updatedVnet.GetSubnetAsync(configuration.DefaultBatchSubnetName, cancellationToken: cts.Token)).Value.Id.ToString();
                });

        private static void AddServiceEndpointsToSubnet(SubnetData subnet)
        {
            subnet.ServiceEndpoints.Add(new()
            {
                Service = "Microsoft.Storage.Global",
            });

            subnet.ServiceEndpoints.Add(new()
            {
                Service = "Microsoft.Sql",
            });

            subnet.ServiceEndpoints.Add(new()
            {
                Service = "Microsoft.ContainerRegistry",
            });

            subnet.ServiceEndpoints.Add(new()
            {
                Service = "Microsoft.KeyVault",
            });
        }

        private async Task ValidateVmAsync()
        {
            var computeSkus = await generalRetryPolicy.ExecuteAsync(async ct =>
                    await armSubscription.GetComputeResourceSkusAsync(
                        filter: $"location eq '{configuration.RegionName}'",
                        cancellationToken: ct)
                        .Where(s => "virtualMachines".Equals(s.ResourceType, StringComparison.OrdinalIgnoreCase))
                        .Where(s => !s.Restrictions.Any())
                        .Select(s => s.Name)
                        .ToListAsync(ct),
                    cts.Token);

            if (0 == computeSkus.Count)
            {
                throw new ValidationException($"Your subscription doesn't support virtual machine creation in {configuration.RegionName}.  Please create an Azure Support case: https://docs.microsoft.com/en-us/azure/azure-portal/supportability/how-to-create-azure-support-request", displayExample: false);
            }
            else if (!computeSkus.Any(s => s.Equals(configuration.VmSize, StringComparison.OrdinalIgnoreCase)))
            {
                throw new ValidationException($"The VmSize {configuration.VmSize} is not available or does not exist in {configuration.RegionName}.  You can use 'az vm list-skus --location {configuration.RegionName} --output table' to find an available VM.", displayExample: false);
            }
        }

        private async Task ValidateTokenProviderAsync()
        {
            try
            {
                _ = await Execute("Retrieving Azure management token...",
                    async () => await new AzureCliCredential(new()
                    {
                        AuthorityHost = cloudEnvironment.AzureAuthorityHost
                    }).GetTokenAsync(new([cloudEnvironment.ArmEnvironment.DefaultScope]), cancellationToken: cts.Token));
            }
            catch (AuthenticationFailedException ex)
            {
                ConsoleEx.WriteLine("No access token found.  Please install the Azure CLI and login with 'az login'", ConsoleColor.Red);
                ConsoleEx.WriteLine("Link: https://docs.microsoft.com/en-us/cli/azure/install-azure-cli");
                ConsoleEx.WriteLine($"Error details: {ex.Message}");
                Environment.Exit(1);
            }
        }

        [System.Diagnostics.CodeAnalysis.SuppressMessage("Performance", "CA1861:Avoid constant arrays as arguments", Justification = "Called only once")]
        private void ValidateInitialCommandLineArgs()
        {
            void ThrowIfProvidedForUpdate(object attributeValue, string attributeName)
            {
                if (configuration.Update && attributeValue is not null)
                {
                    throw new ValidationException($"{attributeName} must not be provided when updating", false);
                }
            }

            void ThrowIfNotProvidedForUpdate(string attributeValue, string attributeName)
            {
                if (configuration.Update && string.IsNullOrWhiteSpace(attributeValue))
                {
                    throw new ValidationException($"{attributeName} is required for update.", false);
                }
            }

            //void ThrowIfEitherNotProvidedForUpdate(string attributeValue1, string attributeName1, string attributeValue2, string attributeName2)
            //{
            //    if (configuration.Update && string.IsNullOrWhiteSpace(attributeValue1) && string.IsNullOrWhiteSpace(attributeValue2))
            //    {
            //        throw new ValidationException($"Either {attributeName1} or {attributeName2} is required for update.", false);
            //    }
            //}

            void ThrowIfNotProvided(string attributeValue, string attributeName)
            {
                if (string.IsNullOrWhiteSpace(attributeValue))
                {
                    throw new ValidationException($"{attributeName} is required.", false);
                }
            }

            void ThrowIfNotProvidedForInstall(string attributeValue, string attributeName)
            {
                if (!configuration.Update && string.IsNullOrWhiteSpace(attributeValue))
                {
                    throw new ValidationException($"{attributeName} is required.", false);
                }
            }

            void ThrowIfTagsFormatIsUnacceptable(string attributeValue, string attributeName)
            {
                if (string.IsNullOrWhiteSpace(attributeValue))
                {
                    return;
                }

                try
                {
                    Utility.DelimitedTextToDictionary(attributeValue, "=", ",");
                }
                catch
                {
                    throw new ValidationException($"{attributeName} is specified in incorrect format. Try as TagName=TagValue,TagName=TagValue in double quotes", false);
                }
            }

            void ValidateDependantFeature(bool feature1Enabled, string feature1Name, bool feature2Enabled, string feature2Name)
            {
                if (feature1Enabled && !feature2Enabled)
                {
                    throw new ValidationException($"{feature2Name} must be enabled to use flag {feature1Name}");
                }
            }

            void ThrowIfBothProvided(string feature1Value, string feature1Name, string feature2Value, string feature2Name)
            {
                if (!string.IsNullOrWhiteSpace(feature1Value) && !string.IsNullOrWhiteSpace(feature2Value))
                {
                    throw new ValidationException($"{feature2Name} is incompatible with {feature1Name}");
                }
            }

            void ValidateHelmInstall(string helmPath, string featureName)
            {
                if (!File.Exists(helmPath))
                {
                    throw new ValidationException($"Helm must be installed and set with the {featureName} flag. You can find instructions for install Helm here: https://helm.sh/docs/intro/install/");
                }
            }

            void ValidateKubectlInstall(string kubectlPath, string featureName)
            {
                if (!File.Exists(kubectlPath))
                {
                    throw new ValidationException($"Kubectl must be installed and set with the {featureName} flag. You can find instructions for install Kubectl here: https://kubernetes.io/docs/tasks/tools/#kubectl");
                }
            }

            ThrowIfNotProvided(configuration.SubscriptionId, nameof(configuration.SubscriptionId));

            ThrowIfBothProvided(configuration.GitHubCommit, nameof(configuration.GitHubCommit), configuration.SolutionDir, nameof(configuration.SolutionDir));

            ThrowIfNotProvidedForInstall(configuration.RegionName, nameof(configuration.RegionName));

            ThrowIfNotProvidedForUpdate(configuration.ResourceGroupName, nameof(configuration.ResourceGroupName));

            ThrowIfProvidedForUpdate(configuration.BatchPrefix, nameof(configuration.BatchPrefix));
            ThrowIfProvidedForUpdate(configuration.RegionName, nameof(configuration.RegionName));
            ThrowIfProvidedForUpdate(configuration.BatchAccountName, nameof(configuration.BatchAccountName));
            ThrowIfProvidedForUpdate(configuration.CrossSubscriptionAKSDeployment, nameof(configuration.CrossSubscriptionAKSDeployment));
            ThrowIfProvidedForUpdate(configuration.ApplicationInsightsAccountName, nameof(configuration.ApplicationInsightsAccountName));
            ThrowIfProvidedForUpdate(configuration.PrivateNetworking, nameof(configuration.PrivateNetworking));
            ThrowIfProvidedForUpdate(configuration.EnableIngress, nameof(configuration.EnableIngress));
            ThrowIfProvidedForUpdate(configuration.VnetName, nameof(configuration.VnetName));
            ThrowIfProvidedForUpdate(configuration.VnetResourceGroupName, nameof(configuration.VnetResourceGroupName));
            ThrowIfProvidedForUpdate(configuration.SubnetName, nameof(configuration.SubnetName));
            ThrowIfProvidedForUpdate(configuration.Tags, nameof(configuration.Tags));
            ThrowIfProvidedForUpdate(configuration.AadGroupIds, nameof(configuration.AadGroupIds));

            ThrowIfTagsFormatIsUnacceptable(configuration.Tags, nameof(configuration.Tags));

            if (!configuration.ManualHelmDeployment)
            {
                ValidateHelmInstall(configuration.HelmBinaryPath, nameof(configuration.HelmBinaryPath));
            }

            if (!configuration.SkipTestWorkflow)
            {
                ValidateKubectlInstall(configuration.KubectlBinaryPath, nameof(configuration.KubectlBinaryPath));
            }

            ValidateDependantFeature(configuration.EnableIngress.GetValueOrDefault(), nameof(configuration.EnableIngress), !string.IsNullOrEmpty(configuration.LetsEncryptEmail), nameof(configuration.LetsEncryptEmail));

            if (!configuration.Update)
            {
                if (configuration.BatchPrefix?.Length > 11 || (configuration.BatchPrefix?.Any(c => !char.IsAsciiLetterOrDigit(c)) ?? false))
                {
                    throw new ValidationException("BatchPrefix must not be longer than 11 chars and may contain only ASCII letters or digits", false);
                }
            }

            if (!string.IsNullOrWhiteSpace(configuration.BatchNodesSubnetId) && !string.IsNullOrWhiteSpace(configuration.BatchSubnetName))
            {
                throw new ValidationException("Invalid configuration options BatchNodesSubnetId and BatchSubnetName are mutually exclusive.");
            }

            if (!new[] { "AzureCloud", "AzureUSGovernment", "AzureChinaCloud" }.Contains(configuration.AzureCloudName, StringComparer.OrdinalIgnoreCase))
            {
                throw new ValidationException("AzureCloudName must be either 'AzureCloud','AzureUSGovernment', or 'AzureChinaCloud'");
            }

            if (!string.IsNullOrWhiteSpace(configuration.AadGroupIds))
            {
                try
                {
                    if (!configuration.AadGroupIds.Split(',', StringSplitOptions.RemoveEmptyEntries | StringSplitOptions.TrimEntries).Select(Guid.Parse).Any())
                    {
                        throw new FormatException();
                    }
                }
                catch (FormatException)
                {
                    throw new ValidationException("Invalid configuration option AadGroupIds is not formatted correctly.");
                }
            }
        }

        private static void DisplayValidationExceptionAndExit(ValidationException validationException)
        {
            ConsoleEx.WriteLine(validationException.Reason, ConsoleColor.Red);

            if (validationException.DisplayExample)
            {
                ConsoleEx.WriteLine();
                ConsoleEx.WriteLine($"Example: ", ConsoleColor.Green).Write($"deploy-tes-on-azure --subscriptionid {Guid.NewGuid()} --regionname westus2 --mainidentifierprefix coa", ConsoleColor.White);
            }

            Environment.Exit(1);
        }

        private async Task DeleteResourceGroupIfUserConsentsAsync()
        {
            if (!isResourceGroupCreated)
            {
                return;
            }

            var userResponse = string.Empty;

            if (!configuration.Silent)
            {
                ConsoleEx.WriteLine();
                ConsoleEx.Write("Delete the resource group?  Type 'yes' and press enter, or, press any key to exit: ");
                userResponse = ConsoleEx.ReadLine();
            }

            if (userResponse.Equals("yes", StringComparison.OrdinalIgnoreCase) || (configuration.Silent && configuration.DeleteResourceGroupOnFailure))
            {
                using var token = new CancellationTokenSource();
                Console.CancelKeyPress += (o, a) => token.Cancel(true);
                await DeleteResourceGroupAsync(token.Token);
            }
        }

        private static void WriteGeneralRetryMessageToConsole()
            => ConsoleEx.WriteLine("Please try deployment again, and create an issue if this continues to fail: https://github.com/microsoft/ga4gh-tes/issues");

        public Task Execute(string message, Func<Task> func, bool cancelOnException = true)
            => Execute(message, async () => { await func(); return false; }, cancelOnException);

        private async Task<T> Execute<T>(string message, Func<Task<T>> func, bool cancelOnException = true)
        {
            const int retryCount = 3;

            var startTime = DateTime.UtcNow;
            var line = ConsoleEx.WriteLine(message);

            for (var i = 0; i < retryCount; i++)
            {
                try
                {
                    cts.Token.ThrowIfCancellationRequested();
                    var result = await func();
                    WriteExecutionTime(line, startTime);
                    return result;
                }
                catch (System.ComponentModel.WarningException warningException)
                {
                    line.Write($" Warning: {warningException.Message}", ConsoleColor.Yellow);
                    return default;
                }
                catch (RequestFailedException requestFailedException) when (requestFailedException.ErrorCode.Equals("ExpiredAuthenticationToken", StringComparison.OrdinalIgnoreCase))
                {
                }
                catch (RequestFailedException requestFailedException) when (requestFailedException.ErrorCode.Equals("RoleAssignmentExists", StringComparison.OrdinalIgnoreCase))
                {
                    line.Write($" skipped. Role assignment already exists.", ConsoleColor.Yellow);
                    return default;
                }
                catch (OperationCanceledException) when (cts.Token.IsCancellationRequested)
                {
                    line.Write(" Cancelled", ConsoleColor.Red);
                    return await Task.FromCanceled<T>(cts.Token);
                }
                catch (Exception ex)
                {
                    line.Write($" Failed. {ex.GetType().Name}: {ex.Message}", ConsoleColor.Red);

                    if (cancelOnException)
                    {
                        cts.Cancel();
                    }

                    throw;
                }
            }

            line.Write($" Failed", ConsoleColor.Red);
            cts.Cancel();
            throw new Exception($"Failed after {retryCount} attempts");
        }

        private static void WriteExecutionTime(ConsoleEx.Line line, DateTime startTime)
            => line.Write($" Completed in {DateTime.UtcNow.Subtract(startTime).TotalSeconds:n0}s", ConsoleColor.Green);

        public static async Task<string> DownloadTextFromStorageAccountAsync(BlobClient blobClient, CancellationToken cancellationToken)
        {
            return (await blobClient.DownloadContentAsync(cancellationToken)).Value.Content.ToString();
        }

        public static async Task UploadTextToStorageAccountAsync(BlobClient blobClient, string content, CancellationToken cancellationToken)
        {
            await blobClient.GetParentBlobContainerClient().CreateIfNotExistsAsync(cancellationToken: cancellationToken);
            await blobClient.UploadAsync(BinaryData.FromString(content), true, cancellationToken);
        }

        private class ValidationException(string reason, bool displayExample = true) : Exception
        {
            public string Reason { get; } = reason;
            public bool DisplayExample { get; } = displayExample;
        }
    }
}<|MERGE_RESOLUTION|>--- conflicted
+++ resolved
@@ -1700,11 +1700,6 @@
             }
         }
 
-<<<<<<< HEAD
-        private Task AssignManagedIdAcrPullToResourceAsync(UserAssignedIdentityResource managedIdentity, ContainerRegistryResource resource)
-            => AssignRoleToResourceAsync(managedIdentity, resource, GetSubscriptionRoleDefinition(RoleDefinitions.Containers.AcrPull),
-                $"Assigning '{RoleDefinitions.GetDisplayName(RoleDefinitions.Containers.AcrPull)}' role for user-managed identity to container registry resource scope...");
-=======
         private async Task<bool> AssignRoleForDeployerToStorageAccountAsync(StorageAccountResource storageAccount)
         {
             Azure.ResourceManager.Authorization.Models.RoleManagementPrincipalType type;
@@ -1737,7 +1732,10 @@
 
             return true;
         }
->>>>>>> c3cf2371
+
+        private Task AssignManagedIdAcrPullToResourceAsync(UserAssignedIdentityResource managedIdentity, ContainerRegistryResource resource)
+            => AssignRoleToResourceAsync(managedIdentity, resource, GetSubscriptionRoleDefinition(RoleDefinitions.Containers.AcrPull),
+                $"Assigning '{RoleDefinitions.GetDisplayName(RoleDefinitions.Containers.AcrPull)}' role for user-managed identity to container registry resource scope...");
 
         private Task<bool> AssignMIAsNetworkContributorToResourceAsync(UserAssignedIdentityResource managedIdentity, ArmResource resource)
             => AssignRoleToResourceAsync(managedIdentity, resource, GetSubscriptionRoleDefinition(RoleDefinitions.Networking.NetworkContributor),
