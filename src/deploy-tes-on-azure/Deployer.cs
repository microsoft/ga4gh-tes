﻿// Copyright (c) Microsoft Corporation.
// Licensed under the MIT License.

using System;
using System.Collections.Generic;
using System.Data;
using System.Diagnostics;
using System.IdentityModel.Tokens.Jwt;
using System.IO;
using System.Linq;
using System.Net;
using System.Net.Http;
using System.Net.WebSockets;
using System.Security.Cryptography;
using System.Text;
using System.Threading;
using System.Threading.Tasks;
using Azure;
using Azure.Core;
using Azure.Identity;
using Azure.ResourceManager;
using Azure.ResourceManager.ApplicationInsights;
using Azure.ResourceManager.Authorization;
using Azure.ResourceManager.Batch;
using Azure.ResourceManager.Compute;
using Azure.ResourceManager.ContainerRegistry;
using Azure.ResourceManager.ContainerService;
using Azure.ResourceManager.ContainerService.Models;
using Azure.ResourceManager.KeyVault;
using Azure.ResourceManager.KeyVault.Models;
using Azure.ResourceManager.ManagedServiceIdentities;
using Azure.ResourceManager.Network;
using Azure.ResourceManager.Network.Models;
using Azure.ResourceManager.OperationalInsights;
using Azure.ResourceManager.PostgreSql.FlexibleServers;
using Azure.ResourceManager.PostgreSql.FlexibleServers.Models;
using Azure.ResourceManager.PrivateDns;
using Azure.ResourceManager.ResourceGraph;
using Azure.ResourceManager.Resources;
using Azure.ResourceManager.Storage;
using Azure.Security.KeyVault.Secrets;
using Azure.Storage.Blobs;
using CommonUtilities;
using k8s;
<<<<<<< HEAD
using Microsoft.Graph;
=======
using Microsoft.Azure.Management.Batch;
using Microsoft.Azure.Management.Batch.Models;
using Microsoft.Azure.Management.Compute.Fluent;
using Microsoft.Azure.Management.ContainerRegistry.Fluent;
using Microsoft.Azure.Management.ContainerService;
using Microsoft.Azure.Management.ContainerService.Fluent;
using Microsoft.Azure.Management.ContainerService.Models;
using Microsoft.Azure.Management.Fluent;
using Microsoft.Azure.Management.Graph.RBAC.Fluent;
using Microsoft.Azure.Management.KeyVault;
using Microsoft.Azure.Management.KeyVault.Fluent;
using Microsoft.Azure.Management.KeyVault.Models;
using Microsoft.Azure.Management.Msi.Fluent;
using Microsoft.Azure.Management.Network.Fluent;
using Microsoft.Azure.Management.PostgreSQL;
using Microsoft.Azure.Management.PrivateDns.Fluent;
using Microsoft.Azure.Management.ResourceGraph;
using Microsoft.Azure.Management.ResourceManager.Fluent;
using Microsoft.Azure.Management.ResourceManager.Fluent.Authentication;
using Microsoft.Azure.Management.ResourceManager.Fluent.Core;
using Microsoft.Azure.Management.Storage.Fluent;
>>>>>>> 3d2c6914
using Microsoft.Rest;
using Newtonsoft.Json;
using Polly;
using Polly.Retry;
using Tes.Models;
using ApplicationInsights = Azure.ResourceManager.ApplicationInsights.Models;
using Batch = Azure.ResourceManager.Batch.Models;
using Storage = Azure.ResourceManager.Storage.Models;

namespace TesDeployer
{
    public class Deployer
    {
        private static readonly AsyncRetryPolicy roleAssignmentHashConflictRetryPolicy = Policy
            .Handle<Microsoft.Rest.Azure.CloudException>(cloudException => cloudException.Body.Code.Equals("HashConflictOnDifferentRoleAssignmentIds"))
            .RetryAsync();

        private static readonly AsyncRetryPolicy generalRetryPolicy = Policy
            .Handle<Exception>()
            .WaitAndRetryAsync(3, retryAttempt => TimeSpan.FromSeconds(1));

        private static readonly TimeSpan longRetryWaitTime = TimeSpan.FromSeconds(15);

        private static readonly AsyncRetryPolicy longRetryPolicy = Policy
            .Handle<Exception>()
            .WaitAndRetryAsync(60, retryAttempt => longRetryWaitTime,
            (exception, timespan) => ConsoleEx.WriteLine($"Retrying task creation in {timespan} due to {exception.GetType().FullName}: {exception.Message}"));

        /// <summary>
        /// Grants full access to manage all resources, but does not allow you to assign roles in Azure RBAC, manage assignments in Azure Blueprints, or share image galleries.
        /// </summary>
        private static ResourceIdentifier All_Role_Contributor = ResourceIdentifier.Parse("/providers/Microsoft.Authorization/roleDefinitions/b24988ac-6180-42a0-ab88-20f7382dd24c");

        public const string ConfigurationContainerName = "configuration";
        public const string TesInternalContainerName = "tes-internal";
        public const string AllowedVmSizesFileName = "allowed-vm-sizes";
        public const string TesCredentialsFileName = "TesCredentials.json";
        public const string InputsContainerName = "inputs";
        public const string StorageAccountKeySecretName = "CoAStorageKey";
        public const string PostgresqlSslMode = "VerifyFull";

        private record TesCredentials(string TesHostname, string TesUsername, string TesPassword);

        private readonly CancellationTokenSource cts = new();

        private readonly List<string> requiredResourceProviders = new()
        {
            "Microsoft.Authorization",
            "Microsoft.Batch",
            "Microsoft.Compute",
            "Microsoft.ContainerService",
            "Microsoft.DocumentDB",
            "Microsoft.OperationalInsights",
            "Microsoft.OperationsManagement",
            "Microsoft.insights",
            "Microsoft.Network",
            "Microsoft.Storage",
            "Microsoft.DBforPostgreSQL"
        };

        private readonly Dictionary<string, List<string>> requiredResourceProviderFeatures = new()
        {
            { "Microsoft.Compute", new() { "EncryptionAtHost" } }
        };

        private Configuration configuration { get; set; }
        private TokenCredential tokenCredential { get; set; }
        private SubscriptionResource armSubscription { get; set; }
        private ArmClient armClient { get; set; }
        ResourceGroupResource resourceGroup = null;
        CloudEnvironment cloudEnvironment { get; set; }

        private IEnumerable<SubscriptionResource> subscriptionIds { get; set; }
        private bool isResourceGroupCreated { get; set; }
        private KubernetesManager kubernetesManager { get; set; }

        public Deployer(Configuration configuration)
            => this.configuration = configuration;

        private static async Task<T> FetchResourceDataAsync<T>(Func<CancellationToken, Task<Response<T>>> GetAsync, CancellationToken cancellationToken, Action<T> OnAcquisition = null) where T : ArmResource
        {
            ArgumentNullException.ThrowIfNull(GetAsync);

            var result = await GetAsync(cancellationToken);
            OnAcquisition?.Invoke(result);
            return result;
        }

        private BlobServiceClient GetBlobServiceClient(StorageAccountData storageAccount)
        {
            return new(storageAccount.PrimaryEndpoints.BlobUri, tokenCredential, new());
        }

        public async Task<int> DeployAsync()
        {
            cloudEnvironment = CloudEnvironment.GetCloud("AzurePublicCloud");
            var mainTimer = Stopwatch.StartNew();

            try
            {
                ValidateInitialCommandLineArgs();

                ConsoleEx.WriteLine("Running...");

                await ValidateTokenProviderAsync();

                await Execute("Connecting to Azure Services...", async () =>
                {
<<<<<<< HEAD
                    tokenCredential = new AzureCliCredential(new() { AuthorityHost = cloudEnvironment.AzureAuthorityHost });
                    armClient = new ArmClient(tokenCredential, configuration.SubscriptionId, new() { Environment = cloudEnvironment.ArmEnvironment });
                    armSubscription = armClient.GetSubscriptionResource(new($"/subscriptions/{configuration.SubscriptionId}"));
                    subscriptionIds = await armClient.GetSubscriptions().GetAllAsync(cts.Token).ToListAsync(cts.Token);
=======
                    tokenProvider = new RefreshableAzureServiceTokenProvider("https://management.azure.com//.default");
                    tokenCredentials = new(tokenProvider);
                    azureCredentials = new(tokenCredentials, null, null, AzureEnvironment.AzureGlobalCloud);
                    armClient = new ArmClient(new DefaultAzureCredential());
                    azureClient = GetAzureClient(azureCredentials);
                    armClient = new ArmClient(new AzureCliCredential());
                    azureSubscriptionClient = azureClient.WithSubscription(configuration.SubscriptionId);
                    subscriptionIds = await (await azureClient.Subscriptions.ListAsync(cancellationToken: cts.Token)).ToAsyncEnumerable().Select(s => s.SubscriptionId).ToListAsync(cts.Token);
                    resourceManagerClient = GetResourceManagerClient(azureCredentials);
                    postgreSqlFlexManagementClient = new FlexibleServer.PostgreSQLManagementClient(azureCredentials) { SubscriptionId = configuration.SubscriptionId, LongRunningOperationRetryTimeout = 1200 };
>>>>>>> 3d2c6914
                });

                await ValidateSubscriptionAndResourceGroupAsync(configuration);
                kubernetesManager = new(configuration, armClient, cts.Token);
                ContainerServiceManagedClusterResource aksCluster = null;
                BatchAccountResource batchAccount = null;
                OperationalInsightsWorkspaceResource logAnalyticsWorkspace = null;
                ApplicationInsightsComponentResource appInsights = null;
                PostgreSqlFlexibleServerResource postgreSqlFlexServer = null;
                StorageAccountResource storageAccount = null;
                BlobServiceClient blobServiceClient = null;
                Uri keyVaultUri = null;
                UserAssignedIdentityResource managedIdentity = null;
                PrivateDnsZoneResource postgreSqlDnsZone = null;

                var targetVersion = Utility.DelimitedTextToDictionary(Utility.GetFileContent("scripts", "env-00-tes-version.txt")).GetValueOrDefault("TesOnAzureVersion");

                if (configuration.Update)
                {
                    resourceGroup = (await armSubscription.GetResourceGroupAsync(configuration.ResourceGroupName, cts.Token)).Value;
                    configuration.RegionName = resourceGroup.Id.Location ?? (resourceGroup.HasData
                        ? resourceGroup.Data.Location.Name
                        : (await FetchResourceDataAsync(resourceGroup.GetAsync, cts.Token, resource => resourceGroup = resource)).Data.Location.Name);

                    ConsoleEx.WriteLine($"Upgrading TES on Azure instance in resource group '{resourceGroup.Id.Name}' to version {targetVersion}...");

                    if (string.IsNullOrEmpty(configuration.StorageAccountName))
                    {
                        var storageAccounts = await resourceGroup.GetStorageAccounts().ToListAsync(cts.Token);

                        storageAccount = storageAccounts.Count switch
                        {
                            0 => throw new ValidationException($"Update was requested but resource group {configuration.ResourceGroupName} does not contain any storage accounts.", displayExample: false),
                            1 => storageAccounts.Single(),
                            _ => throw new ValidationException($"Resource group {configuration.ResourceGroupName} contains multiple storage accounts. {nameof(configuration.StorageAccountName)} must be provided.", displayExample: false),
                        };
                    }
                    else
                    {
                        storageAccount = await GetExistingStorageAccountAsync(configuration.StorageAccountName)
                            ?? throw new ValidationException($"Storage account {configuration.StorageAccountName} does not exist in region {configuration.RegionName} or is not accessible to the current user.", displayExample: false);
                    }

                    blobServiceClient = GetBlobServiceClient((await FetchResourceDataAsync(ct => storageAccount.GetAsync(cancellationToken: ct), cts.Token, account => storageAccount = account)).Data);

                    ContainerServiceManagedClusterResource existingAksCluster = default;

                    if (string.IsNullOrWhiteSpace(configuration.AksClusterName))
                    {
                        var aksClusters = await resourceGroup.GetContainerServiceManagedClusters().ToListAsync(cts.Token);

                        existingAksCluster = aksClusters.Count switch
                        {
                            0 => throw new ValidationException($"Update was requested but resource group {configuration.ResourceGroupName} does not contain any AKS clusters.", displayExample: false),
                            1 => aksClusters.Single(),
                            _ => throw new ValidationException($"Resource group {configuration.ResourceGroupName} contains multiple AKS clusters. {nameof(configuration.AksClusterName)} must be provided.", displayExample: false),
                        };

                        configuration.AksClusterName = existingAksCluster.Id.Name;
                    }
                    else
                    {
                        existingAksCluster = (await GetExistingAKSClusterAsync(configuration.AksClusterName))
                            ?? throw new ValidationException($"AKS cluster {configuration.AksClusterName} does not exist in region {configuration.RegionName} or is not accessible to the current user.", displayExample: false);
                    }

                    var aksValues = await kubernetesManager.GetAKSSettingsAsync(blobServiceClient);

                    if (!aksValues.Any())
                    {
                        throw new ValidationException($"Could not retrieve account names from stored configuration in {storageAccount.Id.Name}.", displayExample: false);
                    }

                    if (aksValues.TryGetValue("EnableIngress", out var enableIngress) && aksValues.TryGetValue("TesHostname", out var tesHostname))
                    {
                        kubernetesManager.TesHostname = tesHostname;
                        configuration.EnableIngress = bool.TryParse(enableIngress, out var parsed) ? parsed : null;

                        var tesCredentials = new FileInfo(Path.Combine(Directory.GetCurrentDirectory(), TesCredentialsFileName));
                        tesCredentials.Refresh();

                        if (configuration.EnableIngress.GetValueOrDefault() && tesCredentials.Exists)
                        {
                            try
                            {
                                using var stream = tesCredentials.OpenRead();
                                var (hostname, tesUsername, tesPassword) = System.Text.Json.JsonSerializer.Deserialize<TesCredentials>(stream,
                                    new System.Text.Json.JsonSerializerOptions() { IncludeFields = true, PropertyNameCaseInsensitive = true });

                                if (kubernetesManager.TesHostname.Equals(hostname, StringComparison.InvariantCultureIgnoreCase) && string.IsNullOrEmpty(configuration.TesPassword))
                                {
                                    configuration.TesPassword = tesPassword;
                                    configuration.TesUsername = tesUsername;
                                }
                            }
                            catch (NotSupportedException)
                            { }
                            catch (ArgumentException)
                            { }
                            catch (IOException)
                            { }
                            catch (UnauthorizedAccessException)
                            { }
                            catch (System.Text.Json.JsonException)
                            { }
                        }
                    }

                    if (!configuration.SkipTestWorkflow && configuration.EnableIngress.GetValueOrDefault() && string.IsNullOrEmpty(configuration.TesPassword))
                    {
                        throw new ValidationException($"{nameof(configuration.TesPassword)} is required for update.", false);
                    }

                    if (!aksValues.TryGetValue("BatchAccountName", out var batchAccountName))
                    {
                        throw new ValidationException($"Could not retrieve the Batch account name from stored configuration in {storageAccount.Id.Name}.", displayExample: false);
                    }

                    batchAccount = await GetExistingBatchAccountAsync(batchAccountName)
                        ?? throw new ValidationException($"Batch account {batchAccountName}, referenced by the stored configuration, does not exist in region {configuration.RegionName} or is not accessible to the current user.", displayExample: false);

                    configuration.BatchAccountName = batchAccountName;

                    if (!aksValues.TryGetValue("PostgreSqlServerName", out var postgreSqlServerName))
                    {
                        throw new ValidationException($"Could not retrieve the PostgreSqlServer account name from stored configuration in {storageAccount.Id.Name}.", displayExample: false);
                    }

                    configuration.PostgreSqlServerName = postgreSqlServerName;

                    if (aksValues.TryGetValue("CrossSubscriptionAKSDeployment", out var crossSubscriptionAKSDeployment))
                    {
                        configuration.CrossSubscriptionAKSDeployment = bool.TryParse(crossSubscriptionAKSDeployment, out var parsed) ? parsed : null;
                    }

                    if (aksValues.TryGetValue("KeyVaultName", out var keyVaultName))
                    {
                        var keyVault = await GetKeyVaultAsync(keyVaultName);
                        keyVaultUri = (keyVault.HasData ? keyVault : await FetchResourceDataAsync(keyVault.GetAsync, cts.Token)).Data.Properties.VaultUri;
                    }

                    if (!aksValues.TryGetValue("ManagedIdentityClientId", out var managedIdentityClientId))
                    {
                        throw new ValidationException($"Could not retrieve ManagedIdentityClientId.", displayExample: false);
                    }

                    var clientId = Guid.Parse(managedIdentityClientId);
                    managedIdentity = await resourceGroup.GetUserAssignedIdentities()
                        .SelectAwaitWithCancellation(async (id, ct) => await FetchResourceDataAsync(id.GetAsync, ct))
                        .FirstOrDefaultAsync(id => id.Data.ClientId == clientId, cts.Token)
                        ?? throw new ValidationException($"Managed Identity {managedIdentityClientId} does not exist in region {configuration.RegionName} or is not accessible to the current user.", displayExample: false);

                    // Override any configuration that is used by the update.
                    var versionString = aksValues["TesOnAzureVersion"];
                    var installedVersion = !string.IsNullOrEmpty(versionString) && Version.TryParse(versionString, out var version) ? version : null;

                    if (installedVersion is null || installedVersion < new Version(4, 1)) // Assume 4.0.0. The work needed to upgrade from this version shouldn't apply to other releases of TES.
                    {
                        var tesImageString = aksValues["TesImageName"];
                        if (!string.IsNullOrEmpty(tesImageString) && tesImageString.EndsWith("/tes:4"))
                        {
                            aksValues["TesImageName"] = tesImageString + ".0";
                            installedVersion = new("4.0");
                        }
                    }

                    var settings = ConfigureSettings(managedIdentity.Data.ClientId?.ToString("D"), aksValues, installedVersion);
                    var waitForRoleAssignmentPropagation = false;

                    if (installedVersion is null || installedVersion < new Version(4, 4))
                    {
                        // Ensure all storage containers are created.
                        await CreateDefaultStorageContainersAsync(storageAccount);

                        if (string.IsNullOrWhiteSpace(settings["BatchNodesSubnetId"]))
                        {
                            settings["BatchNodesSubnetId"] = await UpdateVnetWithBatchSubnet();
                        }
                    }

                    if (installedVersion is null || installedVersion < new Version(4, 8))
                    {
                        var hasAssignedNetworkContributor = await TryAssignMIAsNetworkContributorToResourceAsync(managedIdentity, resourceGroup);
                        var hasAssignedDataOwner = await TryAssignVmAsDataOwnerToStorageAccountAsync(managedIdentity, storageAccount);

                        waitForRoleAssignmentPropagation |= hasAssignedNetworkContributor || hasAssignedDataOwner;
                    }

                    if (installedVersion is null || installedVersion < new Version(5, 0, 1))
                    {
                        if (string.IsNullOrWhiteSpace(settings["ExecutionsContainerName"]))
                        {
                            settings["ExecutionsContainerName"] = TesInternalContainerName;
                        }
                    }

                    //if (installedVersion is null || installedVersion < new Version(5, 0, 2))
                    //{
                    //}

                    if (waitForRoleAssignmentPropagation)
                    {
                        await Execute("Waiting 5 minutes for role assignment propagation...",
                            () => Task.Delay(TimeSpan.FromMinutes(5), cts.Token));
                    }

                    await kubernetesManager.UpgradeValuesYamlAsync(blobServiceClient, settings);
                    await PerformHelmDeploymentAsync(existingAksCluster);
                }

                if (!configuration.Update)
                {
                    if (string.IsNullOrWhiteSpace(configuration.BatchPrefix))
                    {
                        var blob = new byte[5];
                        RandomNumberGenerator.Fill(blob);
                        configuration.BatchPrefix = blob.ConvertToBase32().TrimEnd('=');
                    }

                    ValidateRegionName(configuration.RegionName);
                    ValidateMainIdentifierPrefix(configuration.MainIdentifierPrefix);
                    storageAccount = await ValidateAndGetExistingStorageAccountAsync();
                    batchAccount = await ValidateAndGetExistingBatchAccountAsync();
                    aksCluster = await ValidateAndGetExistingAKSClusterAsync();
                    postgreSqlFlexServer = await ValidateAndGetExistingPostgresqlServerAsync();
                    var keyVault = await ValidateAndGetExistingKeyVaultAsync();

                    if (aksCluster is null && !configuration.ManualHelmDeployment)
                    {
                        await ValidateVmAsync();
                    }

                    ConsoleEx.WriteLine($"Deploying TES on Azure version {targetVersion}...");

                    // Configuration preferences not currently settable by user.
                    if (string.IsNullOrWhiteSpace(configuration.PostgreSqlServerName))
                    {
                        configuration.PostgreSqlServerName = Utility.RandomResourceName($"{configuration.MainIdentifierPrefix}-", 15);
                    }

                    configuration.PostgreSqlAdministratorPassword = PasswordGenerator.GeneratePassword();
                    configuration.PostgreSqlTesUserPassword = PasswordGenerator.GeneratePassword();

                    if (string.IsNullOrWhiteSpace(configuration.BatchAccountName))
                    {
                        configuration.BatchAccountName = Utility.RandomResourceName($"{configuration.MainIdentifierPrefix}", 15);
                    }

                    if (string.IsNullOrWhiteSpace(configuration.StorageAccountName))
                    {
                        configuration.StorageAccountName = Utility.RandomResourceName($"{configuration.MainIdentifierPrefix}", 24);
                    }

                    if (string.IsNullOrWhiteSpace(configuration.ApplicationInsightsAccountName))
                    {
                        configuration.ApplicationInsightsAccountName = Utility.RandomResourceName($"{configuration.MainIdentifierPrefix}-", 15);
                    }

                    if (string.IsNullOrWhiteSpace(configuration.TesPassword))
                    {
                        configuration.TesPassword = PasswordGenerator.GeneratePassword();
                    }

                    if (string.IsNullOrWhiteSpace(configuration.AksClusterName))
                    {
                        configuration.AksClusterName = Utility.RandomResourceName($"{configuration.MainIdentifierPrefix}-", 25);
                    }

                    if (string.IsNullOrWhiteSpace(configuration.KeyVaultName))
                    {
                        configuration.KeyVaultName = Utility.RandomResourceName($"{configuration.MainIdentifierPrefix}-", 15);
                    }

                    await RegisterResourceProvidersAsync();
                    await RegisterResourceProviderFeaturesAsync();

                    if (batchAccount is null)
                    {
                        await ValidateBatchAccountQuotaAsync();
                    }

                    var vnetAndSubnet = await ValidateAndGetExistingVirtualNetworkAsync();

                    if (string.IsNullOrWhiteSpace(configuration.ResourceGroupName))
                    {
                        configuration.ResourceGroupName = Utility.RandomResourceName($"{configuration.MainIdentifierPrefix}-", 15);
                        resourceGroup = await CreateResourceGroupAsync();
                        isResourceGroupCreated = true;
                    }
                    else
                    {
                        resourceGroup = (await armSubscription.GetResourceGroupAsync(configuration.ResourceGroupName, cts.Token)).Value;
                    }

                    // Derive TES ingress URL from resource group name
                    kubernetesManager.SetTesIngressNetworkingConfiguration(configuration.ResourceGroupName);

                    managedIdentity = await CreateUserManagedIdentityAsync();
                    managedIdentity = managedIdentity.HasData ? managedIdentity : await FetchResourceDataAsync(managedIdentity.GetAsync, cts.Token);

                    if (vnetAndSubnet is not null)
                    {
                        ConsoleEx.WriteLine($"Creating VM in existing virtual network {vnetAndSubnet.Value.virtualNetwork.Id.Name} and subnet {vnetAndSubnet.Value.vmSubnet.Id.Name}");
                    }

                    if (storageAccount is not null)
                    {
                        ConsoleEx.WriteLine($"Using existing Storage Account {storageAccount.Id.Name}");
                    }

                    if (batchAccount is not null)
                    {
                        ConsoleEx.WriteLine($"Using existing Batch Account {batchAccount.Id.Name}");
                    }

                    await Task.WhenAll(new Task[]
                    {
                        Task.Run(async () =>
                        {
                            if (vnetAndSubnet is null)
                            {
                                configuration.VnetName = Utility.RandomResourceName($"{configuration.MainIdentifierPrefix}-", 15);
                                configuration.PostgreSqlSubnetName = string.IsNullOrEmpty(configuration.PostgreSqlSubnetName) ? configuration.DefaultPostgreSqlSubnetName : configuration.PostgreSqlSubnetName;
                                configuration.BatchSubnetName = string.IsNullOrEmpty(configuration.BatchSubnetName) ? configuration.DefaultBatchSubnetName : configuration.BatchSubnetName;
                                configuration.VmSubnetName = string.IsNullOrEmpty(configuration.VmSubnetName) ? configuration.DefaultVmSubnetName : configuration.VmSubnetName;
                                vnetAndSubnet = await CreateVnetAndSubnetsAsync();

                                if (string.IsNullOrEmpty(this.configuration.BatchNodesSubnetId))
                                {
                                    this.configuration.BatchNodesSubnetId = vnetAndSubnet.Value.batchSubnet.Id;
                                }
                            }
                        }),
                        Task.Run(async () =>
                        {
                            if (string.IsNullOrWhiteSpace(configuration.LogAnalyticsArmId))
                            {
                                var workspaceName = Utility.RandomResourceName(configuration.MainIdentifierPrefix, 15);
                                logAnalyticsWorkspace = await CreateLogAnalyticsWorkspaceResourceAsync(workspaceName);
                                configuration.LogAnalyticsArmId = logAnalyticsWorkspace.Id;
                            }
                        }),
                        Task.Run(async () =>
                        {
                            storageAccount ??= await CreateStorageAccountAsync();
                            await CreateDefaultStorageContainersAsync(storageAccount);
                            blobServiceClient = GetBlobServiceClient((await FetchResourceDataAsync(ct => storageAccount.GetAsync(cancellationToken: ct), cts.Token, account => storageAccount = account)).Data);
                            await WritePersonalizedFilesToStorageAccountAsync(blobServiceClient);
                            await AssignVmAsContributorToStorageAccountAsync(managedIdentity, storageAccount);
                            await AssignVmAsDataOwnerToStorageAccountAsync(managedIdentity, storageAccount);
                            await AssignManagedIdOperatorToResourceAsync(managedIdentity, resourceGroup);
                            await AssignMIAsNetworkContributorToResourceAsync(managedIdentity, resourceGroup);
                        }),
                    });

                    if (configuration.CrossSubscriptionAKSDeployment.GetValueOrDefault())
                    {
                        await Task.Run(async () =>
                        {
                            keyVault ??= await CreateKeyVaultAsync(configuration.KeyVaultName, managedIdentity, vnetAndSubnet.Value.virtualNetwork, vnetAndSubnet.Value.vmSubnet);
                            keyVaultUri = (keyVault.HasData ? keyVault : await FetchResourceDataAsync(keyVault.GetAsync, cts.Token)).Data.Properties.VaultUri;
                            var key = await storageAccount.GetKeysAsync().FirstOrDefaultAsync(cts.Token);
                            await SetStorageKeySecret(keyVaultUri, StorageAccountKeySecretName, key.Value);
                        });
                    }

                    if (postgreSqlFlexServer is null)
                    {
                        postgreSqlDnsZone = await CreatePrivateDnsZoneAsync(vnetAndSubnet.Value.virtualNetwork, $"privatelink.postgres.database.azure.com", "PostgreSQL Server");
                    }

                    await Task.WhenAll(new[]
                    {
                        Task.Run(async () =>
                        {
                            if (aksCluster is null && !configuration.ManualHelmDeployment)
                            {
                                aksCluster = await ProvisionManagedClusterAsync(managedIdentity, logAnalyticsWorkspace, vnetAndSubnet?.vmSubnet.Id, configuration.PrivateNetworking.GetValueOrDefault());
                            }
                        }),
                        Task.Run(async () =>
                        {
                            batchAccount ??= await CreateBatchAccountAsync(storageAccount.Id);
                            await AssignVmAsContributorToBatchAccountAsync(managedIdentity, batchAccount);
                        }),
                        Task.Run(async () =>
                        {
                            appInsights = await CreateAppInsightsResourceAsync(configuration.LogAnalyticsArmId);
                            await AssignVmAsContributorToAppInsightsAsync(managedIdentity, appInsights);
                        }),
                        Task.Run(async () => {
                            postgreSqlFlexServer ??= await CreatePostgreSqlServerAndDatabaseAsync(vnetAndSubnet.Value.postgreSqlSubnet, postgreSqlDnsZone);
                        })
                    });

                    var clientId = managedIdentity.Data.ClientId;
                    var settings = ConfigureSettings(clientId?.ToString("D"));

                    await kubernetesManager.UpdateHelmValuesAsync(blobServiceClient, keyVaultUri, resourceGroup.Id.Name, settings, managedIdentity.Data);
                    await PerformHelmDeploymentAsync(aksCluster,
                        [
                            "Run the following postgresql command to setup the database.",
                            $"\tPostgreSQL command: psql postgresql://{configuration.PostgreSqlAdministratorLogin}:{configuration.PostgreSqlAdministratorPassword}@{configuration.PostgreSqlServerName}.postgres.database.azure.com/{configuration.PostgreSqlTesDatabaseName} -c \"{GetCreateTesUserString()}\""
                        ],
                        async kubernetesClient =>
                        {
                            await kubernetesManager.DeployCoADependenciesAsync();

                            // Deploy an ubuntu pod to run PSQL commands, then delete it
                            const string deploymentNamespace = "default";
                            var (deploymentName, ubuntuDeployment) = KubernetesManager.GetUbuntuDeploymentTemplate();
                            await kubernetesClient.AppsV1.CreateNamespacedDeploymentAsync(ubuntuDeployment, deploymentNamespace, cancellationToken: cts.Token);
                            await ExecuteQueriesOnAzurePostgreSQLDbFromK8(kubernetesClient, deploymentName, deploymentNamespace);
                            await kubernetesClient.AppsV1.DeleteNamespacedDeploymentAsync(deploymentName, deploymentNamespace, cancellationToken: cts.Token);


                            if (configuration.EnableIngress.GetValueOrDefault())
                            {
                                await Execute(
                                    $"Enabling Ingress {kubernetesManager.TesHostname}",
                                    async () =>
                                    {
                                        _ = await kubernetesManager.EnableIngress(configuration.TesUsername, configuration.TesPassword, kubernetesClient);
                                    });
                            }
                        });
                }

                if (configuration.OutputTesCredentialsJson.GetValueOrDefault())
                {
                    // Write credentials to JSON file in working directory
                    var credentialsJson = System.Text.Json.JsonSerializer.Serialize<TesCredentials>(
                        new(kubernetesManager.TesHostname, configuration.TesUsername, configuration.TesPassword));

                    var credentialsPath = Path.Combine(Directory.GetCurrentDirectory(), TesCredentialsFileName);
                    await File.WriteAllTextAsync(credentialsPath, credentialsJson, cts.Token);
                    ConsoleEx.WriteLine($"TES credentials file written to: {credentialsPath}");
                }

                var batchAccountData = (batchAccount.HasData ? batchAccount : await FetchResourceDataAsync(batchAccount.GetAsync, cts.Token)).Data;
                var maxPerFamilyQuota = batchAccountData.IsDedicatedCoreQuotaPerVmFamilyEnforced ?? false ? batchAccountData.DedicatedCoreQuotaPerVmFamily.Select(q => q.CoreQuota ?? 0).Where(q => 0 != q) : Enumerable.Repeat(batchAccountData.DedicatedCoreQuota ?? 0, 1);
                var isBatchQuotaAvailable = batchAccountData.LowPriorityCoreQuota > 0 || (batchAccountData.DedicatedCoreQuota > 0 && maxPerFamilyQuota.Append(0).Max() > 0);
                var isBatchPoolQuotaAvailable = batchAccountData.PoolQuota > 0;
                var isBatchJobQuotaAvailable = batchAccountData.ActiveJobAndJobScheduleQuota > 0;
                var insufficientQuotas = new List<string>();
                int exitCode;

                if (!isBatchQuotaAvailable) insufficientQuotas.Add("core");
                if (!isBatchPoolQuotaAvailable) insufficientQuotas.Add("pool");
                if (!isBatchJobQuotaAvailable) insufficientQuotas.Add("job");

                if (insufficientQuotas.Any())
                {
                    if (!configuration.SkipTestWorkflow)
                    {
                        ConsoleEx.WriteLine("Could not run the test task.", ConsoleColor.Yellow);
                    }

                    var quotaMessage = string.Join(" and ", insufficientQuotas);
                    var batchAccountName = configuration.BatchAccountName;
                    ConsoleEx.WriteLine($"Deployment was successful, but Batch account {batchAccountName} does not have sufficient {quotaMessage} quota to run workflows.", ConsoleColor.Yellow);
                    ConsoleEx.WriteLine($"Request Batch {quotaMessage} quota: https://docs.microsoft.com/en-us/azure/batch/batch-quota-limit", ConsoleColor.Yellow);
                    ConsoleEx.WriteLine("After receiving the quota, read the docs to run a test workflow and confirm successful deployment.", ConsoleColor.Yellow);

                    exitCode = 2;
                }
                else
                {
                    if (configuration.SkipTestWorkflow)
                    {
                        exitCode = 0;
                    }
                    else
                    {
                        using var tokenSource = new CancellationTokenSource();
                        var release = cts.Token.Register(tokenSource.Cancel);
                        var deleteResourceGroupTask = Task.CompletedTask;

                        try
                        {
                            var startPortForward = new Func<CancellationToken, Task>(token =>
                                kubernetesManager.ExecKubectlProcessAsync($"port-forward -n {configuration.AksCoANamespace} svc/tes 8088:80", token, appendKubeconfig: true));

                            var portForwardTask = startPortForward(tokenSource.Token);
                            await Task.Delay(longRetryWaitTime * 2, tokenSource.Token); // Give enough time for kubectl to standup the port forwarding.
                            var runTestTask = RunTestTask("localhost:8088", batchAccountData.LowPriorityCoreQuota > 0, configuration.TesUsername, configuration.TesPassword);

                            for (var task = await Task.WhenAny(portForwardTask, runTestTask);
                                runTestTask != task;
                                task = await Task.WhenAny(portForwardTask, runTestTask))
                            {
                                try
                                {
                                    await portForwardTask;
                                }
                                catch (Exception ex)
                                {
                                    ConsoleEx.WriteLine($"kubectl stopped unexpectedly ({ex.Message}).", ConsoleColor.Red);
                                }

                                ConsoleEx.WriteLine($"Restarting kubectl...");
                                portForwardTask = startPortForward(tokenSource.Token);
                            }

                            var isTestWorkflowSuccessful = await runTestTask;
                            exitCode = isTestWorkflowSuccessful ? 0 : 1;

                            if (!isTestWorkflowSuccessful)
                            {
                                deleteResourceGroupTask = DeleteResourceGroupIfUserConsentsAsync();
                            }
                        }
                        catch (Exception e)
                        {
                            ConsoleEx.WriteLine("Exception occurred running test task.", ConsoleColor.Red);
                            ConsoleEx.Write(e.Message, ConsoleColor.Red);
                            exitCode = 1;
                        }
                        finally
                        {
                            _ = release.Unregister();
                            tokenSource.Cancel();
                            await deleteResourceGroupTask;
                        }
                    }
                }

                ConsoleEx.WriteLine($"Completed in {mainTimer.Elapsed.TotalMinutes:n1} minutes.");
                return exitCode;
            }
            catch (ValidationException validationException)
            {
                DisplayValidationExceptionAndExit(validationException);
                return 1;
            }
            catch (Exception exc)
            {
                if (!(exc is OperationCanceledException && cts.Token.IsCancellationRequested))
                {
                    ConsoleEx.WriteLine();
                    ConsoleEx.WriteLine($"{exc.GetType().Name}: {exc.Message}", ConsoleColor.Red);

                    if (configuration.DebugLogging)
                    {
                        ConsoleEx.WriteLine(exc.StackTrace, ConsoleColor.Red);

                        if (exc is KubernetesException kExc)
                        {
                            ConsoleEx.WriteLine($"Kubenetes Status: {kExc.Status}");
                        }

                        if (exc is WebSocketException wExc)
                        {
                            ConsoleEx.WriteLine($"WebSocket ErrorCode: {wExc.WebSocketErrorCode}");
                        }

                        if (exc is HttpOperationException hExc)
                        {
                            ConsoleEx.WriteLine($"HTTP Response: {hExc.Response.Content}");
                        }

                        if (exc is HttpRequestException rExc)
                        {
                            ConsoleEx.WriteLine($"HTTP Request StatusCode: {rExc.StatusCode}");
                            if (rExc.InnerException is not null)
                            {
                                ConsoleEx.WriteLine($"InnerException: {rExc.InnerException.GetType().FullName}: {rExc.InnerException.Message}");
                            }
                        }

                        if (exc is JsonReaderException jExc)
                        {
                            if (!string.IsNullOrEmpty(jExc.Path))
                            {
                                ConsoleEx.WriteLine($"JSON Path: {jExc.Path}");
                            }

                            if (jExc.Data.Contains("Body"))
                            {
                                ConsoleEx.WriteLine($"HTTP Response: {jExc.Data["Body"]}");
                            }
                        }
                    }
                }

                ConsoleEx.WriteLine();
                Debugger.Break();
                WriteGeneralRetryMessageToConsole();
                await DeleteResourceGroupIfUserConsentsAsync();
                return 1;
            }
            finally
            {
                if (!configuration.ManualHelmDeployment)
                {
                    kubernetesManager?.DeleteTempFiles();
                }
            }
        }

        private async Task PerformHelmDeploymentAsync(ContainerServiceManagedClusterResource cluster, IEnumerable<string> manualPrecommands = default, Func<IKubernetes, Task> asyncTask = default)
        {
            if (configuration.ManualHelmDeployment)
            {
                ConsoleEx.WriteLine($"Helm chart written to disk at: {kubernetesManager.helmScriptsRootDirectory}");
                ConsoleEx.WriteLine($"Please update values file if needed here: {kubernetesManager.TempHelmValuesYamlPath}");

                foreach (var line in manualPrecommands ?? [])
                {
                    ConsoleEx.WriteLine(line);
                }

                ConsoleEx.WriteLine($"Then, deploy the helm chart, and press Enter to continue.");
                ConsoleEx.ReadLine();
            }
            else
            {
                var kubernetesClient = await kubernetesManager.GetKubernetesClientAsync(cluster);
                await (asyncTask?.Invoke(kubernetesClient) ?? Task.CompletedTask);
                await kubernetesManager.DeployHelmChartToClusterAsync(kubernetesClient);
            }
        }

        private async Task<int> TestTaskAsync(string tesEndpoint, bool preemptible, string tesUsername, string tesPassword)
        {
            using HttpClient client = new();

            TesTask task = new()
            {
                Inputs = [],
                Outputs = [],
                Executors =
                [
                    new()
                    {
                        Image = "ubuntu:22.04",
                        Command = ["echo", "hello world"],
                    }
                ],
                Resources = new()
                {
                    Preemptible = preemptible
                }
            };

            var content = new StringContent(JsonConvert.SerializeObject(task), Encoding.UTF8, "application/json");
            var requestUri = $"http://{tesEndpoint}/v1/tasks";

            Dictionary<string, string> response = null;
            await longRetryPolicy.ExecuteAsync(
                async ct =>
                {
                    var responseBody = await client.PostAsync(requestUri, content, ct);
                    var body = await responseBody.Content.ReadAsStringAsync(ct);
                    try
                    {
                        response = JsonConvert.DeserializeObject<Dictionary<string, string>>(body);
                    }
                    catch (JsonReaderException exception)
                    {
                        exception.Data.Add("Body", body);
                        throw;
                    }
                },
                cts.Token);

            return await IsTaskSuccessfulAfterLongPollingAsync(client, $"{requestUri}/{response["id"]}?view=full") ? 0 : 1;
        }

        private async Task<bool> RunTestTask(string tesEndpoint, bool preemptible, string tesUsername, string tesPassword)
        {
            var startTime = DateTime.UtcNow;
            var line = ConsoleEx.WriteLine("Running a test task...");
            var isTestWorkflowSuccessful = (await TestTaskAsync(tesEndpoint, preemptible, tesUsername, tesPassword)) < 1;
            WriteExecutionTime(line, startTime);

            if (isTestWorkflowSuccessful)
            {
                ConsoleEx.WriteLine();
                ConsoleEx.WriteLine($"Test task succeeded.", ConsoleColor.Green);
                ConsoleEx.WriteLine();
                ConsoleEx.WriteLine("Learn more about how to use Tes on Azure: https://github.com/microsoft/ga4gh-tes");
                ConsoleEx.WriteLine();
            }
            else
            {
                ConsoleEx.WriteLine();
                ConsoleEx.WriteLine($"Test task failed.", ConsoleColor.Red);
                ConsoleEx.WriteLine();
                WriteGeneralRetryMessageToConsole();
                ConsoleEx.WriteLine();
            }

            return isTestWorkflowSuccessful;
        }

        private async Task<bool> IsTaskSuccessfulAfterLongPollingAsync(HttpClient client, string taskEndpoint)
        {
            while (true)
            {
                try
                {
                    var responseBody = await client.GetAsync(taskEndpoint, cts.Token);
                    var content = await responseBody.Content.ReadAsStringAsync(cts.Token);
                    var response = JsonConvert.DeserializeObject<TesTask>(content);

                    if (response.State == TesState.COMPLETEEnum)
                    {
                        if (string.IsNullOrWhiteSpace(response.FailureReason))
                        {
                            ConsoleEx.WriteLine($"TES Task State: {response.State}");
                            return true;
                        }

                        ConsoleEx.WriteLine($"Failure reason: {response.FailureReason}");
                        return false;
                    }
                    else if (response.State == TesState.EXECUTORERROREnum || response.State == TesState.SYSTEMERROREnum || response.State == TesState.CANCELEDEnum)
                    {
                        ConsoleEx.WriteLine($"TES Task State: {response.State}");
                        ConsoleEx.WriteLine(content);

                        if (!string.IsNullOrWhiteSpace(response.FailureReason))
                        {
                            ConsoleEx.WriteLine($"Failure reason: {response.FailureReason}");
                        }

                        return false;
                    }
                }
                catch (Exception exc)
                {
                    // "Server is busy" occasionally can be ignored
                    ConsoleEx.WriteLine($"Transient error: '{exc.Message}' Will retry again in 10s.");
                }

                await Task.Delay(TimeSpan.FromSeconds(10), cts.Token);
            }
        }

        private async Task<KeyVaultResource> ValidateAndGetExistingKeyVaultAsync()
        {
            if (string.IsNullOrWhiteSpace(configuration.KeyVaultName))
            {
                return null;
            }

            return (await GetKeyVaultAsync(configuration.KeyVaultName))
                ?? throw new ValidationException($"If key vault name is provided, it must already exist in region {configuration.RegionName}, and be accessible to the current user.", displayExample: false);
        }

        private async Task<PostgreSqlFlexibleServerResource> ValidateAndGetExistingPostgresqlServerAsync()
        {
            if (string.IsNullOrWhiteSpace(configuration.PostgreSqlServerName))
            {
                return null;
            }

            return (await GetExistingPostgresqlServiceAsync(configuration.PostgreSqlServerName))
                ?? throw new ValidationException($"If Postgresql server name is provided, the server must already exist in region {configuration.RegionName}, and be accessible to the current user.", displayExample: false);
        }

        private async Task<ContainerServiceManagedClusterResource> ValidateAndGetExistingAKSClusterAsync()
        {
            if (string.IsNullOrWhiteSpace(configuration.AksClusterName))
            {
                return null;
            }

            return (await GetExistingAKSClusterAsync(configuration.AksClusterName))
                ?? throw new ValidationException($"If AKS cluster name is provided, the cluster must already exist in region {configuration.RegionName}, and be accessible to the current user.", displayExample: false);
        }

        private async Task<PostgreSqlFlexibleServerResource> GetExistingPostgresqlServiceAsync(string serverName)
        {

            return await subscriptionIds.ToAsyncEnumerable().Select(s =>
            {
                try
                {
                    return s.GetPostgreSqlFlexibleServersAsync(cts.Token);
                }
                catch (Exception e)
                {
                    ConsoleEx.WriteLine(e.Message);
                    return null;
                }
            })
            .Where(a => a is not null)
            .SelectMany(a => a)
            .SelectAwaitWithCancellation(async (a, ct) => await FetchResourceDataAsync(a.GetAsync, ct))
            .SingleOrDefaultAsync(a =>
                    a.Id.Name.Equals(serverName, StringComparison.OrdinalIgnoreCase) &&
                    a.Data.Location.Name.Equals(configuration.RegionName, StringComparison.OrdinalIgnoreCase),
                cts.Token);
        }

        private async Task<ContainerServiceManagedClusterResource> GetExistingAKSClusterAsync(string aksClusterName)
        {
            return await subscriptionIds.ToAsyncEnumerable().Select(s =>
            {
                try
                {
                    return s.GetContainerServiceManagedClustersAsync(cts.Token);
                }
                catch (Exception e)
                {
                    ConsoleEx.WriteLine(e.Message);
                    return null;
                }
            })
            .Where(a => a is not null)
            .SelectMany(a => a)
            .SelectAwaitWithCancellation(async (a, ct) => await FetchResourceDataAsync(a.GetAsync, ct))
            .SingleOrDefaultAsync(a =>
                    a.Id.Name.Equals(aksClusterName, StringComparison.OrdinalIgnoreCase) &&
                    a.Data.Location.Name.Equals(configuration.RegionName, StringComparison.OrdinalIgnoreCase),
                cts.Token);
        }

        private async Task<ContainerServiceManagedClusterResource> ProvisionManagedClusterAsync(UserAssignedIdentityResource managedIdentity, ArmResource logAnalyticsWorkspace, ResourceIdentifier subnetId, bool privateNetworking)
        {
            if (!managedIdentity.HasData)
            {
                throw new ArgumentException("The resource must have been retrieved from the cloud.", nameof(managedIdentity));
            }

            var nodePoolName = "nodepool1";
            ContainerServiceManagedClusterData cluster = new(new(configuration.RegionName))
            {
                DnsPrefix = configuration.AksClusterName,
                NetworkProfile = new()
                {
                    NetworkPlugin = ContainerServiceNetworkPlugin.Azure,
                    ServiceCidr = configuration.KubernetesServiceCidr,
                    DnsServiceIP = configuration.KubernetesDnsServiceIP,
                    DockerBridgeCidr = configuration.KubernetesDockerBridgeCidr,
                    NetworkPolicy = ContainerServiceNetworkPolicy.Azure
                }
            };

            ManagedClusterAddonProfile clusterAddonProfile = new(true);
            clusterAddonProfile.Config.Add("logAnalyticsWorkspaceResourceID", logAnalyticsWorkspace.Id);
            cluster.AddonProfiles.Add("omsagent", clusterAddonProfile);

            if (!string.IsNullOrWhiteSpace(configuration.AadGroupIds))
            {
                cluster.EnableRbac = true;
                cluster.AadProfile = new()
                {
                    IsAzureRbacEnabled = false,
                    IsManagedAadEnabled = true
                };

                foreach (var id in configuration.AadGroupIds.Split(",", StringSplitOptions.RemoveEmptyEntries).Select(Guid.Parse))
                {
                    cluster.AadProfile.AdminGroupObjectIds.Add(id);
                }
            }

            cluster.Identity.UserAssignedIdentities.Add(managedIdentity.Id, new());
            cluster.IdentityProfile.Add("kubeletidentity", new() { ResourceId = managedIdentity.Id, ClientId = managedIdentity.Data.ClientId, ObjectId = managedIdentity.Data.PrincipalId });

            cluster.AgentPoolProfiles.Add(new(nodePoolName)
            {
                Count = configuration.AksPoolSize,
                VmSize = configuration.VmSize,
                OSDiskSizeInGB = 128,
                OSDiskType = ContainerServiceOSDiskType.Managed,
                EnableEncryptionAtHost = true,
                AgentPoolType = AgentPoolType.VirtualMachineScaleSets,
                EnableAutoScaling = false,
                EnableNodePublicIP = false,
                OSType = ContainerServiceOSType.Linux,
                OSSku = ContainerServiceOSSku.AzureLinux,
                Mode = AgentPoolMode.System,
                VnetSubnetId = subnetId,
            });

            if (privateNetworking)
            {
                cluster.ApiServerAccessProfile = new()
                {
                    EnablePrivateCluster = true,
                    EnablePrivateClusterPublicFqdn = true
                };
            }

            return await Execute(
                $"Creating AKS Cluster: {configuration.AksClusterName}...",
                async () => (await resourceGroup.GetContainerServiceManagedClusters().CreateOrUpdateAsync(WaitUntil.Completed, configuration.AksClusterName, cluster, cts.Token)).Value);
        }

        private static Dictionary<string, string> GetDefaultValues(string[] files)
        {
            var settings = new Dictionary<string, string>();

            foreach (var file in files)
            {
                settings = settings.Union(Utility.DelimitedTextToDictionary(Utility.GetFileContent("scripts", file))).ToDictionary(kv => kv.Key, kv => kv.Value);
            }

            return settings;
        }

        private Dictionary<string, string> ConfigureSettings(string managedIdentityClientId, Dictionary<string, string> settings = null, Version installedVersion = null)
        {
            settings ??= [];
            var defaults = GetDefaultValues(["env-00-tes-version.txt", "env-01-account-names.txt", "env-02-internal-images.txt", "env-04-settings.txt"]);

            // We always overwrite the CoA version
            UpdateSetting(settings, defaults, "TesOnAzureVersion", default(string), ignoreDefaults: false);
            UpdateSetting(settings, defaults, "ResourceGroupName", configuration.ResourceGroupName, ignoreDefaults: false);
            UpdateSetting(settings, defaults, "RegionName", configuration.RegionName, ignoreDefaults: false);

            // Process images
            UpdateSetting(settings, defaults, "TesImageName", configuration.TesImageName,
                ignoreDefaults: ImageNameIgnoreDefaults(settings, defaults, "TesImageName", configuration.TesImageName is null, installedVersion));

            // Additional non-personalized settings
            UpdateSetting(settings, defaults, "BatchNodesSubnetId", configuration.BatchNodesSubnetId);
            UpdateSetting(settings, defaults, "DisableBatchNodesPublicIpAddress", configuration.DisableBatchNodesPublicIpAddress, b => b.GetValueOrDefault().ToString(), configuration.DisableBatchNodesPublicIpAddress.GetValueOrDefault().ToString());

            if (installedVersion is null)
            {
                UpdateSetting(settings, defaults, "BatchPrefix", configuration.BatchPrefix, ignoreDefaults: true);
                UpdateSetting(settings, defaults, "DefaultStorageAccountName", configuration.StorageAccountName, ignoreDefaults: true);
                UpdateSetting(settings, defaults, "ExecutionsContainerName", TesInternalContainerName, ignoreDefaults: true);
                UpdateSetting(settings, defaults, "BatchAccountName", configuration.BatchAccountName, ignoreDefaults: true);
                UpdateSetting(settings, defaults, "ApplicationInsightsAccountName", configuration.ApplicationInsightsAccountName, ignoreDefaults: true);
                UpdateSetting(settings, defaults, "ManagedIdentityClientId", managedIdentityClientId, ignoreDefaults: true);
                UpdateSetting(settings, defaults, "AzureServicesAuthConnectionString", $"RunAs=App;AppId={managedIdentityClientId}", ignoreDefaults: true);
                UpdateSetting(settings, defaults, "KeyVaultName", configuration.KeyVaultName, ignoreDefaults: true);
                UpdateSetting(settings, defaults, "AksCoANamespace", configuration.AksCoANamespace, ignoreDefaults: true);
                UpdateSetting(settings, defaults, "CrossSubscriptionAKSDeployment", configuration.CrossSubscriptionAKSDeployment);
                UpdateSetting(settings, defaults, "PostgreSqlServerName", configuration.PostgreSqlServerName, ignoreDefaults: true);
                UpdateSetting(settings, defaults, "PostgreSqlServerNameSuffix", configuration.PostgreSqlServerNameSuffix, ignoreDefaults: true);
                UpdateSetting(settings, defaults, "PostgreSqlServerPort", configuration.PostgreSqlServerPort.ToString(), ignoreDefaults: true);
                UpdateSetting(settings, defaults, "PostgreSqlServerSslMode", configuration.PostgreSqlServerSslMode, ignoreDefaults: true);
                UpdateSetting(settings, defaults, "PostgreSqlTesDatabaseName", configuration.PostgreSqlTesDatabaseName, ignoreDefaults: true);
                UpdateSetting(settings, defaults, "PostgreSqlTesDatabaseUserLogin", configuration.PostgreSqlTesUserLogin, ignoreDefaults: true);
                UpdateSetting(settings, defaults, "PostgreSqlTesDatabaseUserPassword", configuration.PostgreSqlTesUserPassword, ignoreDefaults: true);
                UpdateSetting(settings, defaults, "EnableIngress", configuration.EnableIngress);
                UpdateSetting(settings, defaults, "LetsEncryptEmail", configuration.LetsEncryptEmail);
                UpdateSetting(settings, defaults, "TesHostname", kubernetesManager.TesHostname, ignoreDefaults: true);
            }

            BackFillSettings(settings, defaults);
            return settings;
        }

        /// <summary>
        /// Determines if current setting should be ignored (used for product image names)
        /// </summary>
        /// <param name="settings">Property bag being updated.</param>
        /// <param name="defaults">Property bag containing default values.</param>
        /// <param name="key">Key of value in both <paramref name="settings"/> and <paramref name="defaults"/>.</param>
        /// <param name="valueIsNull">True if configuration value to set is null, otherwise False.</param>
        /// <param name="installedVersion"><see cref="Version"/> of currently installed deployment, or null if not an update.</param>
        /// <returns>False if current setting should be ignored, null otherwise.</returns>
        /// <remarks>This method provides a value for the "ignoreDefaults" parameter to <see cref="UpdateSetting{T}(Dictionary{string, string}, Dictionary{string, string}, string, T, Func{T, string}, string, bool?)"/> for use with container image names.</remarks>
        private static bool? ImageNameIgnoreDefaults(Dictionary<string, string> settings, Dictionary<string, string> defaults, string key, bool valueIsNull, Version installedVersion)
        {
            if (installedVersion is null || !valueIsNull)
            {
                return null;
            }

            var sameVersionUpgrade = installedVersion.Equals(new(defaults["TesOnAzureVersion"]));
            _ = settings.TryGetValue(key, out var installed);
            _ = defaults.TryGetValue(key, out var @default);
            var defaultPath = @default?[..@default.LastIndexOf(':')];
            var installedTag = installed?[(installed.LastIndexOf(':') + 1)..];
            bool? result;

            try
            {
                // Is this our official prepository/image?
                result = installed.StartsWith(defaultPath + ":")
                        // Is the tag a version (without decorations)?
                        && Version.TryParse(installedTag, out var version)
                        // Is the image version the same as the installed version?
                        && version.Equals(installedVersion)
                    // Upgrade image
                    ? false
                    // Preserve configured image
                    : null;
            }
            catch (ArgumentException)
            {
                result = null;
            }

            if (result is null && !sameVersionUpgrade)
            {
                ConsoleEx.WriteLine($"Warning: TES on Azure is being upgraded, but {key} was customized, and is not being upgraded, which might not be what you want. (To remove the customization of {key}, set it to the empty string.)", ConsoleColor.Yellow);
            }

            return result;
        }

        /// <summary>
        /// Pupulates <paramref name="settings"/> with missing values.
        /// </summary>
        /// <param name="settings">Property bag being updated.</param>
        /// <param name="defaults">Property bag containing default values.</param>
        /// <remarks>Copy to settings any missing values found in defaults.</remarks>
        private static void BackFillSettings(Dictionary<string, string> settings, Dictionary<string, string> defaults)
        {
            foreach (var key in defaults.Keys.Except(settings.Keys))
            {
                settings[key] = defaults[key];
            }
        }

        /// <summary>
        /// Updates <paramref name="settings"/>.
        /// </summary>
        /// <typeparam name="T">Type of <paramref name="value"/>.</typeparam>
        /// <param name="settings">Property bag being updated.</param>
        /// <param name="defaults">Property bag containing default values.</param>
        /// <param name="key">Key of value in both <paramref name="settings"/> and <paramref name="defaults"/>.</param>
        /// <param name="value">Configuration value to set. Nullable. See remarks.</param>
        /// <param name="ConvertValue">Function that converts <paramref name="value"/> to a string. Can be used for formatting. Defaults to returning the value's string.</param>
        /// <param name="defaultValue">Value to use if <paramref name="defaults"/> does not contain a record for <paramref name="key"/> when <paramref name="value"/> is null.</param>
        /// <param name="ignoreDefaults">True to never use value from <paramref name="defaults"/>, False to never keep the value from <paramref name="settings"/>, null to follow remarks.</param>
        /// <remarks>
        /// If value is null, keep the value already in <paramref name="settings"/>. If the key is not in <paramref name="settings"/>, set the corresponding value from <paramref name="defaults"/>. If key is not found in <paramref name="defaults"/>, use <paramref name="defaultValue"/>.
        /// Otherwise, convert value to a string using <paramref name="ConvertValue"/>.
        /// </remarks>
        private static void UpdateSetting<T>(Dictionary<string, string> settings, Dictionary<string, string> defaults, string key, T value, Func<T, string> ConvertValue = default, string defaultValue = "", bool? ignoreDefaults = null)
        {
            ConvertValue ??= new(v => v switch
            {
                string s => s,
                _ => v?.ToString(),
            });

            var valueIsNull = value is null;
            var valueIsNullOrEmpty = valueIsNull || value switch
            {
                string s => string.IsNullOrWhiteSpace(s),
                _ => string.IsNullOrWhiteSpace(value?.ToString()),
            };

            if (valueIsNull && settings.ContainsKey(key) && ignoreDefaults != false)
            {
                return; // No changes to this setting, no need to rewrite it.
            }

            var GetDefault = new Func<string>(() => ignoreDefaults switch
            {
                true => defaultValue,
                _ => defaults.TryGetValue(key, out var @default) ? @default : defaultValue,
            });

            settings[key] = valueIsNullOrEmpty ? GetDefault() : ConvertValue(value);
        }

        private async Task RegisterResourceProvidersAsync()
        {
            var unregisteredResourceProviders = await GetRequiredResourceProvidersNotRegisteredAsync();

            if (unregisteredResourceProviders.Count == 0)
            {
                return;
            }

            try
            {
                await Execute(
                    $"Registering resource providers...",
                    async () =>
                    {
                        await Task.WhenAll(
                            unregisteredResourceProviders.Select(rp =>
                                rp.RegisterAsync())
                        );

                        // RP registration takes a few minutes; poll until done registering

                        while (!cts.IsCancellationRequested)
                        {
                            unregisteredResourceProviders = await GetRequiredResourceProvidersNotRegisteredAsync();

                            if (unregisteredResourceProviders.Count == 0)
                            {
                                break;
                            }

                            await Task.Delay(TimeSpan.FromSeconds(15), cts.Token);
                        }
                    });
            }
            catch (Microsoft.Rest.Azure.CloudException ex) when (ex.ToCloudErrorType() == CloudErrorType.AuthorizationFailed)
            {
                ConsoleEx.WriteLine();
                ConsoleEx.WriteLine("Unable to programatically register the required resource providers.", ConsoleColor.Red);
                ConsoleEx.WriteLine("This can happen if you don't have the Owner or Contributor role assignment for the subscription.", ConsoleColor.Red);
                ConsoleEx.WriteLine();
                ConsoleEx.WriteLine("Please contact the Owner or Contributor of your Azure subscription, and have them:", ConsoleColor.Yellow);
                ConsoleEx.WriteLine();
                ConsoleEx.WriteLine("1. Navigate to https://portal.azure.com", ConsoleColor.Yellow);
                ConsoleEx.WriteLine("2. Select Subscription -> Resource Providers", ConsoleColor.Yellow);
                ConsoleEx.WriteLine("3. Select each of the following and click Register:", ConsoleColor.Yellow);
                ConsoleEx.WriteLine();
                unregisteredResourceProviders.ForEach(rp => ConsoleEx.WriteLine($"- {rp}", ConsoleColor.Yellow));
                ConsoleEx.WriteLine();
                ConsoleEx.WriteLine("After completion, please re-attempt deployment.");

                Environment.Exit(1);
            }

            async ValueTask<List<ResourceProviderResource>> GetRequiredResourceProvidersNotRegisteredAsync()
            {
                var cloudResourceProviders = armSubscription.GetResourceProviders().GetAllAsync(cancellationToken: cts.Token);

                var notRegisteredResourceProviders = await cloudResourceProviders
                    .SelectAwaitWithCancellation(async (rp, ct) => await FetchResourceDataAsync(token => rp.GetAsync(cancellationToken: token), ct))
                    .Where(rp => requiredResourceProviders.Contains(rp.Data.Namespace, StringComparer.OrdinalIgnoreCase))
                    .Where(rp => !rp.Data.RegistrationState.Equals("Registered", StringComparison.OrdinalIgnoreCase))
                    .ToListAsync(cts.Token);

                return notRegisteredResourceProviders;
            }
        }

        private async Task RegisterResourceProviderFeaturesAsync()
        {
            var unregisteredFeatures = new List<FeatureResource>();
            try
            {
                await Execute(
                    $"Registering resource provider features...",
                async () =>
                {
                    foreach (var rpName in requiredResourceProviderFeatures.Keys)
                    {
                        var rp = await armSubscription.GetResourceProviderAsync(rpName, cancellationToken: cts.Token);

                        foreach (var featureName in requiredResourceProviderFeatures[rpName])
                        {
                            var feature = await rp.Value.GetFeatureAsync(featureName, cts.Token);

                            if (!string.Equals(feature.Value.Data.FeatureState, "Registered", StringComparison.OrdinalIgnoreCase))
                            {
                                unregisteredFeatures.Add(feature);
                                _ = await feature.Value.RegisterAsync(cts.Token);
                            }
                        }
                    }

                    while (!cts.IsCancellationRequested)
                    {
                        if (unregisteredFeatures.Count == 0)
                        {
                            break;
                        }

                        await Task.Delay(TimeSpan.FromSeconds(30), cts.Token);
                        var finished = new List<FeatureResource>();

                        foreach (var feature in unregisteredFeatures)
                        {
                            var update = await feature.GetAsync(cts.Token);

                            if (string.Equals(update.Value.Data.FeatureState, "Registered", StringComparison.OrdinalIgnoreCase))
                            {
                                finished.Add(feature);
                            }
                        }
                        unregisteredFeatures.RemoveAll(x => finished.Contains(x));
                    }
                });
            }
            catch (Microsoft.Rest.Azure.CloudException ex) when (ex.ToCloudErrorType() == CloudErrorType.AuthorizationFailed)
            {
                ConsoleEx.WriteLine();
                ConsoleEx.WriteLine("Unable to programatically register the required features.", ConsoleColor.Red);
                ConsoleEx.WriteLine("This can happen if you don't have the Owner or Contributor role assignment for the subscription.", ConsoleColor.Red);
                ConsoleEx.WriteLine();
                ConsoleEx.WriteLine("Please contact the Owner or Contributor of your Azure subscription, and have them:", ConsoleColor.Yellow);
                ConsoleEx.WriteLine();
                ConsoleEx.WriteLine("1. For each of the following, execute 'az feature register --namespace {RESOURCE_PROVIDER_NAME} --name {FEATURE_NAME}'", ConsoleColor.Yellow);
                ConsoleEx.WriteLine();
                unregisteredFeatures.ForEach(f => ConsoleEx.WriteLine($"- {f.Data.Name}", ConsoleColor.Yellow));
                ConsoleEx.WriteLine();
                ConsoleEx.WriteLine("After completion, please re-attempt deployment.");

                Environment.Exit(1);
            }
        }

        private async Task<bool> TryAssignMIAsNetworkContributorToResourceAsync(UserAssignedIdentityResource managedIdentity, ArmResource resource)
        {
            try
            {
                await AssignMIAsNetworkContributorToResourceAsync(managedIdentity, resource, cancelOnException: false);
                return true;
            }
            catch (Exception)
            {
                // Already exists
                ConsoleEx.WriteLine("Network Contributor role for the managed id likely already exists.  Skipping", ConsoleColor.Yellow);
                return false;
            }
        }

        private Task AssignMIAsNetworkContributorToResourceAsync(UserAssignedIdentityResource managedIdentity, ArmResource resource, bool cancelOnException = true)
        {
            // https://learn.microsoft.com/en-us/azure/role-based-access-control/built-in-roles#network-contributor
            ResourceIdentifier roleDefinitionId = new($"/subscriptions/{configuration.SubscriptionId}/providers/Microsoft.Authorization/roleDefinitions/4d97b98b-1d4f-4787-a291-c67834d212e7");
            return Execute(
                $"Assigning Network Contributor role for the managed id to resource group scope...",
                () => roleAssignmentHashConflictRetryPolicy.ExecuteAsync(
                    ct => resource.GetRoleAssignments().CreateOrUpdateAsync(WaitUntil.Completed, Guid.NewGuid().ToString(),
                        new(roleDefinitionId, managedIdentity.Data.PrincipalId.Value), ct), cts.Token),
                cancelOnException: cancelOnException);
        }

        private Task AssignManagedIdOperatorToResourceAsync(UserAssignedIdentityResource managedIdentity, ArmResource resource)
        {
            // https://docs.microsoft.com/en-us/azure/role-based-access-control/built-in-roles#managed-identity-operator
            ResourceIdentifier roleDefinitionId = new($"/subscriptions/{configuration.SubscriptionId}/providers/Microsoft.Authorization/roleDefinitions/f1a07417-d97a-45cb-824c-7a7467783830");
            return Execute(
                $"Assigning Managed ID Operator role for the managed id to resource group scope...",
                () => roleAssignmentHashConflictRetryPolicy.ExecuteAsync(
                    ct => resource.GetRoleAssignments().CreateOrUpdateAsync(WaitUntil.Completed, Guid.NewGuid().ToString(),
                        new(roleDefinitionId, managedIdentity.Data.PrincipalId.Value), ct), cts.Token));
        }

        private async Task<bool> TryAssignVmAsDataOwnerToStorageAccountAsync(UserAssignedIdentityResource managedIdentity, StorageAccountResource storageAccount)
        {
            try
            {
                await AssignVmAsDataOwnerToStorageAccountAsync(managedIdentity, storageAccount, cancelOnException: false);
                return true;
            }
            catch (Exception)
            {
                // Already exists
                ConsoleEx.WriteLine("Storage Blob Data Owner role for the managed id likely already exists.  Skipping", ConsoleColor.Yellow);
                return false;
            }
        }

        private Task AssignVmAsDataOwnerToStorageAccountAsync(UserAssignedIdentityResource managedIdentity, StorageAccountResource storageAccount, bool cancelOnException = true)
        {
            //https://learn.microsoft.com/en-us/azure/role-based-access-control/built-in-roles#storage-blob-data-owner
            ResourceIdentifier roleDefinitionId = new($"/subscriptions/{configuration.SubscriptionId}/providers/Microsoft.Authorization/roleDefinitions/b7e6dc6d-f1e8-4753-8033-0f276bb0955b");

            return Execute(
                $"Assigning Storage Blob Data Owner role for user-managed identity to Storage Account resource scope...",
                () => roleAssignmentHashConflictRetryPolicy.ExecuteAsync(
                    ct => storageAccount.GetRoleAssignments().CreateOrUpdateAsync(WaitUntil.Completed, Guid.NewGuid().ToString(),
                        new(roleDefinitionId, managedIdentity.Data.PrincipalId.Value), ct), cts.Token),
                cancelOnException: cancelOnException);
        }

        private Task AssignVmAsContributorToStorageAccountAsync(UserAssignedIdentityResource managedIdentity, StorageAccountResource storageAccount)
            => Execute(
                $"Assigning 'Contributor' role for user-managed identity to Storage Account resource scope...",
                () => roleAssignmentHashConflictRetryPolicy.ExecuteAsync(
                    ct => storageAccount.GetRoleAssignments().CreateOrUpdateAsync(WaitUntil.Completed, Guid.NewGuid().ToString(),
                        new(All_Role_Contributor, managedIdentity.Data.PrincipalId.Value), ct), cts.Token));

        private Task<StorageAccountResource> CreateStorageAccountAsync()
            => Execute(
                $"Creating Storage Account: {configuration.StorageAccountName}...",
                async () => (await resourceGroup.GetStorageAccounts().CreateOrUpdateAsync(WaitUntil.Completed, configuration.StorageAccountName,
                    new(new(Storage.StorageSkuName.StandardLrs), Storage.StorageKind.StorageV2, new(configuration.RegionName))
                    { EnableHttpsTrafficOnly = true }, cts.Token)).Value);

        private async Task<StorageAccountResource> GetExistingStorageAccountAsync(string storageAccountName)
            => await subscriptionIds.ToAsyncEnumerable().Select(s =>
            {
                try
                {
                    return s.GetStorageAccountsAsync(cts.Token);
                }
                catch (Exception)
                {
                    // Ignore exception if a user does not have the required role to list storage accounts in a subscription
                    return null;
                }
            })
            .Where(a => a is not null)
            .SelectMany(a => a)
            .SelectAwaitWithCancellation(async (a, ct) => await FetchResourceDataAsync(token => a.GetAsync(cancellationToken: token), ct))
            .SingleOrDefaultAsync(a =>
                    a.Id.Name.Equals(storageAccountName, StringComparison.OrdinalIgnoreCase) &&
                    a.Data.Location.Name.Equals(configuration.RegionName, StringComparison.OrdinalIgnoreCase),
                cts.Token);

        private async Task<BatchAccountResource> GetExistingBatchAccountAsync(string batchAccountName)
            => await subscriptionIds.ToAsyncEnumerable().Select(s =>
            {
                try
                {
                    return armSubscription.GetBatchAccountsAsync(cts.Token);
                }
                catch (Exception e)
                {
                    ConsoleEx.WriteLine(e.Message);
                    return null;
                }
            })
            .Where(a => a is not null)
            .SelectMany(a => a)
            .SelectAwaitWithCancellation(async (a, ct) => await FetchResourceDataAsync(a.GetAsync, ct))
            .SingleOrDefaultAsync(a =>
                    a.Id.Name.Equals(batchAccountName, StringComparison.OrdinalIgnoreCase) &&
                    a.Data.Location.Value.Name.Equals(configuration.RegionName, StringComparison.OrdinalIgnoreCase),
                cts.Token);

        private async Task CreateDefaultStorageContainersAsync(StorageAccountResource storageAccount)
        {
            List<string> defaultContainers = [TesInternalContainerName, InputsContainerName, "outputs", ConfigurationContainerName];

            var containerCollection = storageAccount.GetBlobService().GetBlobContainers();
            await Task.WhenAll(await defaultContainers.ToAsyncEnumerable()
                //.SelectAwaitWithCancellation(async (name, ct) =>
                //{
                //    return await containerCollection.ExistsAsync(name, ct)
                //        ? Task.CompletedTask
                //        : containerCollection.CreateOrUpdateAsync(WaitUntil.Completed, name, new(), ct);
                //})
                .Select(name => containerCollection.CreateOrUpdateAsync(WaitUntil.Completed, name, new(), cts.Token))
                .ToArrayAsync(cts.Token));
        }

        private Task WritePersonalizedFilesToStorageAccountAsync(BlobServiceClient storageAccount)
            => Execute(
                $"Writing {AllowedVmSizesFileName} file to '{TesInternalContainerName}' storage container...",
                async () =>
                {
                    await UploadTextToStorageAccountAsync(storageAccount, TesInternalContainerName, $"{ConfigurationContainerName}/{AllowedVmSizesFileName}", Utility.GetFileContent("scripts", AllowedVmSizesFileName), cts.Token);
                });

        private Task AssignVmAsContributorToBatchAccountAsync(UserAssignedIdentityResource managedIdentity, BatchAccountResource batchAccount)
            => Execute(
                $"Assigning 'Contributor' role for user-managed identity to Batch Account resource scope...",
                () => roleAssignmentHashConflictRetryPolicy.ExecuteAsync(
                    ct => batchAccount.GetRoleAssignments().CreateOrUpdateAsync(WaitUntil.Completed, Guid.NewGuid().ToString(),
                        new(All_Role_Contributor, managedIdentity.Data.PrincipalId.Value), ct), cts.Token));

        private async Task<PostgreSqlFlexibleServerResource> CreatePostgreSqlServerAndDatabaseAsync(SubnetResource subnet, PrivateDnsZoneResource postgreSqlDnsZone)
        {
            subnet = subnet.HasData ? subnet : await FetchResourceDataAsync(t => subnet.GetAsync(cancellationToken: t), cts.Token);

            if (!subnet.Data.Delegations.Any())
            {
                subnet.Data.Delegations.Add(new() { ServiceName = "Microsoft.DBforPostgreSQL/flexibleServers" });
                await subnet.UpdateAsync(WaitUntil.Completed, subnet.Data, cts.Token);
            }

            PostgreSqlFlexibleServerData data = new(new(configuration.RegionName))
            {
                Version = new(configuration.PostgreSqlVersion),
                Sku = new(configuration.PostgreSqlSkuName, configuration.PostgreSqlTier),
                StorageSizeInGB = configuration.PostgreSqlStorageSize,
                AdministratorLogin = configuration.PostgreSqlAdministratorLogin,
                AdministratorLoginPassword = configuration.PostgreSqlAdministratorPassword,
                Network = new()
                {
                    /*PublicNetworkAccess = PostgreSqlFlexibleServerPublicNetworkAccessState.Disabled,*/
                    DelegatedSubnetResourceId = subnet.Id,
                    PrivateDnsZoneArmResourceId = postgreSqlDnsZone.Id
                },
                HighAvailability = new() { Mode = PostgreSqlFlexibleServerHighAvailabilityMode.Disabled },
            };

            var server = await Execute(
                $"Creating Azure Flexible Server for PostgreSQL: {configuration.PostgreSqlServerName}...",
                async () => (await resourceGroup.GetPostgreSqlFlexibleServers().CreateOrUpdateAsync(WaitUntil.Completed, configuration.PostgreSqlServerName, data, cts.Token)).Value);

            await Execute(
                $"Creating PostgreSQL tes database: {configuration.PostgreSqlTesDatabaseName}...",
                () => server.GetPostgreSqlFlexibleServerDatabases().CreateOrUpdateAsync(WaitUntil.Completed, configuration.PostgreSqlTesDatabaseName, new(), cts.Token));

            return server;
        }

        private string GetCreateTesUserString()
        {
            return $"CREATE USER {configuration.PostgreSqlTesUserLogin} WITH PASSWORD '{configuration.PostgreSqlTesUserPassword}'; GRANT ALL PRIVILEGES ON DATABASE {configuration.PostgreSqlTesDatabaseName} TO {configuration.PostgreSqlTesUserLogin};";
        }

        private Task ExecuteQueriesOnAzurePostgreSQLDbFromK8(IKubernetes kubernetesClient, string podName, string aksNamespace)
            => Execute(
                $"Executing scripts on postgresql...",
                async () =>
                {
                    var tesScript = GetCreateTesUserString();
                    var serverPath = $"{configuration.PostgreSqlServerName}.postgres.database.azure.com";
                    var adminUser = configuration.PostgreSqlAdministratorLogin;

                    var commands = new List<string[]> {
                        new string[] { "apt", "-qq", "update" },
                        new string[] { "apt", "-qq", "install", "-y", "postgresql-client" },
                        new string[] { "bash", "-lic", $"echo {configuration.PostgreSqlServerName}{configuration.PostgreSqlServerNameSuffix}:{configuration.PostgreSqlServerPort}:{configuration.PostgreSqlTesDatabaseName}:{adminUser}:{configuration.PostgreSqlAdministratorPassword} >> ~/.pgpass" },
                        new string[] { "bash", "-lic", "chmod 0600 ~/.pgpass" },
                        new string[] { "/usr/bin/psql", "-h", serverPath, "-U", adminUser, "-d", configuration.PostgreSqlTesDatabaseName, "-c", tesScript }
                    };

                    await kubernetesManager.ExecuteCommandsOnPodAsync(kubernetesClient, podName, commands, aksNamespace);
                });

        private Task AssignVmAsContributorToAppInsightsAsync(UserAssignedIdentityResource managedIdentity, ArmResource appInsights)
            => Execute(
                $"Assigning 'Contributor' role for user-managed identity to App Insights resource scope...",
                () => roleAssignmentHashConflictRetryPolicy.ExecuteAsync(
                    ct => appInsights.GetRoleAssignments().CreateOrUpdateAsync(WaitUntil.Completed, Guid.NewGuid().ToString(),
                        new(All_Role_Contributor, managedIdentity.Data.PrincipalId.Value), ct),
                    cts.Token));

        private Task<(VirtualNetworkResource virtualNetwork, SubnetResource vmSubnet, SubnetResource postgreSqlSubnet, SubnetResource batchSubnet)> CreateVnetAndSubnetsAsync()
          => Execute(
                $"Creating virtual network and subnets: {configuration.VnetName}...",
                async () =>
                {
                    List<int> tesPorts = [];

                    if (configuration.EnableIngress.GetValueOrDefault())
                    {
                        tesPorts = [80, 443];
                    }

                    var defaultNsg = await CreateNetworkSecurityGroupAsync($"{configuration.VnetName}-default-nsg");
                    var aksNsg = await CreateNetworkSecurityGroupAsync($"{configuration.VnetName}-aks-nsg", tesPorts);

                    VirtualNetworkData vnetDefinition = new() { Location = new(configuration.RegionName) };
                    vnetDefinition.AddressPrefixes.Add(configuration.VnetAddressSpace);

                    vnetDefinition.Subnets.Add(new()
                    {
                        Name = configuration.VmSubnetName,
                        AddressPrefix = configuration.VmSubnetAddressSpace,
                        NetworkSecurityGroup = aksNsg.HasData ? aksNsg.Data : (await FetchResourceDataAsync(ct => aksNsg.GetAsync(cancellationToken: ct), cts.Token)).Data,
                    });

                    SubnetData postgreSqlSubnet =
                    new()
                    {
                        Name = configuration.PostgreSqlSubnetName,
                        AddressPrefix = configuration.PostgreSqlSubnetAddressSpace,
                        NetworkSecurityGroup = defaultNsg.HasData ? defaultNsg.Data : (await FetchResourceDataAsync(ct => defaultNsg.GetAsync(cancellationToken: ct), cts.Token)).Data,
                    };
                    postgreSqlSubnet.Delegations.Add(new() { ServiceName = "Microsoft.DBforPostgreSQL/flexibleServers" });
                    vnetDefinition.Subnets.Add(postgreSqlSubnet);

                    SubnetData batchSubnet = new()
                    {
                        Name = configuration.BatchSubnetName,
                        AddressPrefix = configuration.BatchNodesSubnetAddressSpace,
                        NetworkSecurityGroup = defaultNsg.HasData ? defaultNsg.Data : (await FetchResourceDataAsync(ct => defaultNsg.GetAsync(cancellationToken: ct), cts.Token)).Data,
                    };
                    AddServiceEndpointsToSubnet(batchSubnet);
                    vnetDefinition.Subnets.Add(batchSubnet);

                    var vnet = (await resourceGroup.GetVirtualNetworks().CreateOrUpdateAsync(WaitUntil.Completed, configuration.VnetName, vnetDefinition, cts.Token)).Value;
                    var subnets = await vnet.GetSubnets().ToListAsync(cts.Token);

                    return (vnet,
                        subnets.FirstOrDefault(s => s.Id.Name.Equals(configuration.VmSubnetName, StringComparison.OrdinalIgnoreCase)),
                        subnets.FirstOrDefault(s => s.Id.Name.Equals(configuration.PostgreSqlSubnetName, StringComparison.OrdinalIgnoreCase)),
                        subnets.FirstOrDefault(s => s.Id.Name.Equals(configuration.BatchSubnetName, StringComparison.OrdinalIgnoreCase)));
                });

        private async Task<NetworkSecurityGroupResource> CreateNetworkSecurityGroupAsync(string networkSecurityGroupName, IEnumerable<int> openPorts = null)
        {
            NetworkSecurityGroupData data = new() { Location = new(configuration.RegionName) };

            if (openPorts is not null)
            {
                var i = 0;
                foreach (var port in openPorts)
                {
                    data.SecurityRules.Add(new()
                    {
                        Name = $"ALLOW-{port}",
                        Access = SecurityRuleAccess.Allow,
                        Direction = SecurityRuleDirection.Inbound,
                        DestinationPortRange = port.ToString(System.Globalization.CultureInfo.InvariantCulture),
                        Priority = 1000 + i
                    });

                    i++;
                }
            }

            return (await resourceGroup.GetNetworkSecurityGroups().CreateOrUpdateAsync(WaitUntil.Completed, networkSecurityGroupName, data, cts.Token)).Value;
        }

        private Task<PrivateDnsZoneResource> CreatePrivateDnsZoneAsync(VirtualNetworkResource virtualNetwork, string name, string title)
            => Execute(
                $"Creating private DNS Zone for {title}...",
                async () =>
                {
                    var dnsZone = (await resourceGroup.GetPrivateDnsZones()
                        .CreateOrUpdateAsync(WaitUntil.Completed, name, new(new(configuration.RegionName)), cancellationToken: cts.Token)).Value;

                    VirtualNetworkLinkData data = new(new(configuration.RegionName))
                    {
                        VirtualNetworkId = virtualNetwork.Id,
                        RegistrationEnabled = false
                    };

                    _ = await dnsZone.GetVirtualNetworkLinks().CreateOrUpdateAsync(WaitUntil.Completed, $"{virtualNetwork.Id.Name}-link", data, cancellationToken: cts.Token);
                    return dnsZone;
                });

        private async Task SetStorageKeySecret(Uri vaultUrl, string secretName, string secretValue)
        {
            var client = new SecretClient(vaultUrl, tokenCredential);
            await client.SetSecretAsync(secretName, secretValue, cts.Token);
        }

        private async Task<KeyVaultResource> GetKeyVaultAsync(string vaultName)
        {
            return resourceGroup is null
                ? (await armSubscription.GetKeyVaultsAsync(cancellationToken: cts.Token).FirstOrDefaultAsync(r => r.Id.ResourceGroupName.Equals(configuration.ResourceGroupName, StringComparison.OrdinalIgnoreCase), cts.Token))
                : (await resourceGroup.GetKeyVaultAsync(vaultName, cts.Token)).Value;
        }

        private Task<KeyVaultResource> CreateKeyVaultAsync(string vaultName, UserAssignedIdentityResource managedIdentity, VirtualNetworkResource virtualNetwork, SubnetResource subnet)
            => Execute(
                $"Creating Key Vault: {vaultName}...",
                async () =>
                {
                    if (!managedIdentity.HasData)
                    {
                        throw new ArgumentException("Resource data has not been fetched.", nameof(managedIdentity));
                    }

                    var tenantId = managedIdentity.Data.TenantId;
                    IdentityAccessPermissions permissions = new();
                    permissions.Secrets.Add(IdentityAccessSecretPermission.Get);
                    permissions.Secrets.Add(IdentityAccessSecretPermission.List);
                    permissions.Secrets.Add(IdentityAccessSecretPermission.Set);
                    permissions.Secrets.Add(IdentityAccessSecretPermission.Delete);
                    permissions.Secrets.Add(IdentityAccessSecretPermission.Backup);
                    permissions.Secrets.Add(IdentityAccessSecretPermission.Restore);
                    permissions.Secrets.Add(IdentityAccessSecretPermission.Recover);
                    permissions.Secrets.Add(IdentityAccessSecretPermission.Purge);

                    Azure.ResourceManager.KeyVault.Models.KeyVaultProperties properties = new(tenantId.Value, new(KeyVaultSkuFamily.A, KeyVaultSkuName.Standard))
                    {
                        NetworkRuleSet = new()
                        {
                            DefaultAction = configuration.PrivateNetworking.GetValueOrDefault() ? KeyVaultNetworkRuleAction.Deny : KeyVaultNetworkRuleAction.Allow
                        },
                    };

                    properties.AccessPolicies.Add(new(tenantId.Value, await GetUserObjectId(), permissions));
                    properties.AccessPolicies.Add(new(tenantId.Value, managedIdentity.Data.PrincipalId.Value.ToString("D"), permissions));

                    var vault = (await resourceGroup.GetKeyVaults().CreateOrUpdateAsync(WaitUntil.Completed, vaultName, new(new(configuration.RegionName), properties), cts.Token)).Value;

                    if (configuration.PrivateNetworking.GetValueOrDefault())
                    {
                        var connection = new NetworkPrivateLinkServiceConnection
                        {
                            Name = "pe-coa-keyvault",
                            PrivateLinkServiceId = new(vault.Id)
                        };
                        connection.GroupIds.Add("vault");

                        var endpointData = new PrivateEndpointData
                        {
                            CustomNetworkInterfaceName = "pe-coa-keyvault",
                            ExtendedLocation = new() { Name = configuration.RegionName },
                            Subnet = new() { Id = subnet.Id, Name = subnet.Id.Name }
                        };
                        endpointData.PrivateLinkServiceConnections.Add(connection);

                        var privateEndpoint = (await resourceGroup
                                .GetPrivateEndpoints()
                                .CreateOrUpdateAsync(WaitUntil.Completed, "pe-keyvault", endpointData, cts.Token))
                            .Value.Data;

                        var networkInterface = privateEndpoint.NetworkInterfaces[0];

                        var dnsZone = await CreatePrivateDnsZoneAsync(virtualNetwork, "privatelink.vaultcore.azure.net", "KeyVault");
                        PrivateDnsARecordData aRecordData = new();
                        aRecordData.PrivateDnsARecords.Add(new()
                        {
                            IPv4Address = IPAddress.Parse(networkInterface.IPConfigurations.First(c => NetworkIPVersion.IPv4.Equals(c.PrivateIPAddressVersion)).PrivateIPAddress)
                        });
                        _ = await dnsZone
                            .GetPrivateDnsARecords()
                            .CreateOrUpdateAsync(WaitUntil.Completed, vault.Id.Name, aRecordData, cancellationToken: cts.Token);
                    }

                    return vault;

                    async ValueTask<string> GetUserObjectId()
                    {
<<<<<<< HEAD
                        using var client = new GraphServiceClient(tokenCredential, baseUrl: "https://graph.windows.net");
                        return (await client.Me.GetAsync(cancellationToken: cts.Token)).Id;
=======
                        const string graphUri = "https://graph.windows.net//.default";
                        var credentials = new AzureCredentials(default, new TokenCredentials(new RefreshableAzureServiceTokenProvider(graphUri)), tenantId, AzureEnvironment.AzureGlobalCloud);
                        using GraphRbacManagementClient rbacClient = new(Configure().WithEnvironment(AzureEnvironment.AzureGlobalCloud).WithCredentials(credentials).WithBaseUri(graphUri).Build()) { TenantID = tenantId };
                        credentials.InitializeServiceClient(rbacClient);
                        return (await rbacClient.SignedInUser.GetAsync(cts.Token)).ObjectId;
>>>>>>> 3d2c6914
                    }
                });

        private Task<OperationalInsightsWorkspaceResource> CreateLogAnalyticsWorkspaceResourceAsync(string workspaceName)
            => Execute(
                $"Creating Log Analytics Workspace: {workspaceName}...",
                async () =>
                {
                    OperationalInsightsWorkspaceData data = new(new(configuration.RegionName));

                    return (await resourceGroup.GetOperationalInsightsWorkspaces()
                        .CreateOrUpdateAsync(WaitUntil.Completed, workspaceName, data, cts.Token)).Value;
                });

        private Task<ApplicationInsightsComponentResource> CreateAppInsightsResourceAsync(string logAnalyticsArmId)
            => Execute(
                $"Creating Application Insights: {configuration.ApplicationInsightsAccountName}...",
                async () =>
                {
                    ApplicationInsightsComponentData data = new(new(configuration.RegionName), "other")
                    {
                        FlowType = ApplicationInsights.FlowType.Bluefield,
                        RequestSource = ApplicationInsights.RequestSource.Rest,
                        ApplicationType = ApplicationInsights.ApplicationType.Other,
                        WorkspaceResourceId = logAnalyticsArmId,
                    };

                    return (await resourceGroup.GetApplicationInsightsComponents()
                        .CreateOrUpdateAsync(WaitUntil.Completed, configuration.ApplicationInsightsAccountName, data, cts.Token)).Value;
                });

        private Task<BatchAccountResource> CreateBatchAccountAsync(ResourceIdentifier storageAccountId)
            => Execute(
                $"Creating Batch Account: {configuration.BatchAccountName}...",
                async () =>
                {
                    Batch.BatchAccountCreateOrUpdateContent data = new(new(configuration.RegionName))
                    {
                        AutoStorage = configuration.PrivateNetworking.GetValueOrDefault() ? new(storageAccountId) : null,
                    };

                    return (await resourceGroup.GetBatchAccounts()
                        .CreateOrUpdateAsync(WaitUntil.Completed, configuration.BatchAccountName, data, cts.Token)).Value;
                });

        private Task<ResourceGroupResource> CreateResourceGroupAsync()
        {
            var tags = !string.IsNullOrWhiteSpace(configuration.Tags) ? Utility.DelimitedTextToDictionary(configuration.Tags, "=", ",") : null;

            ResourceGroupData data = new(new(configuration.RegionName));

            foreach (var tag in tags ?? [])
            {
                data.Tags.Add(tag);
            }

            return Execute(
                $"Creating Resource Group: {configuration.ResourceGroupName}...",
                async () => (await armSubscription.GetResourceGroups().CreateOrUpdateAsync(WaitUntil.Completed, configuration.ResourceGroupName, data, cts.Token)).Value);
        }

        private Task<UserAssignedIdentityResource> CreateUserManagedIdentityAsync()
        {
            // Resource group name supports periods and parenthesis but identity doesn't. Replacing them with hyphens.
            var managedIdentityName = $"{resourceGroup.Id.Name.Replace(".", "-").Replace("(", "-").Replace(")", "-")}-identity";

            return Execute(
                $"Obtaining user-managed identity: {managedIdentityName}...",
                async () =>
                {
                    try
                    {
                        return (await resourceGroup.GetUserAssignedIdentityAsync(managedIdentityName, cts.Token)).Value;
                    }
                    catch (RequestFailedException ex) when (ex.Status == (int)HttpStatusCode.NotFound)
                    {
                        return (await resourceGroup.GetUserAssignedIdentities().CreateOrUpdateAsync(
                                WaitUntil.Completed,
                                managedIdentityName,
                                new(new(configuration.RegionName)),
                                cts.Token))
                            .Value;
                    }
                });
        }

        private async Task DeleteResourceGroupAsync()
        {
            var startTime = DateTime.UtcNow;
            var line = ConsoleEx.WriteLine("Deleting resource group...");
            await resourceGroup.DeleteAsync(WaitUntil.Completed, cancellationToken: cts.Token);
            WriteExecutionTime(line, startTime);
        }

        private static void ValidateMainIdentifierPrefix(string prefix)
        {
            const int maxLength = 12;

            if (prefix.Any(c => !char.IsLetter(c)))
            {
                throw new ValidationException($"MainIdentifierPrefix must only contain letters.");
            }

            if (prefix.Length > maxLength)
            {
                throw new ValidationException($"MainIdentifierPrefix too long - must be {maxLength} characters or less.");
            }
        }

        private void ValidateRegionName(string regionName)
        {
            var validRegionNames = armSubscription.GetAvailableLocations(cts.Token).Value.Select(loc => loc.Name).Distinct();

            if (!validRegionNames.Contains(regionName, StringComparer.OrdinalIgnoreCase))
            {
                throw new ValidationException($"Invalid region name '{regionName}'. Valid names are: {string.Join(", ", validRegionNames)}");
            }
        }

        private async Task ValidateSubscriptionAndResourceGroupAsync(Configuration configuration)
        {
            const string ownerRoleId = "8e3af657-a8ff-443c-a75c-2fe8c4bcb635";
            const string contributorRoleId = "b24988ac-6180-42a0-ab88-20f7382dd24c";

            var subscriptionExists = await (armClient.GetSubscriptions().GetAllAsync(cancellationToken: cts.Token))
                .AnyAsync(sub => sub.Id.ToString().Equals(configuration.SubscriptionId, StringComparison.OrdinalIgnoreCase), cts.Token);

            if (!subscriptionExists)
            {
                throw new ValidationException($"Invalid or inaccessible subcription id '{configuration.SubscriptionId}'. Make sure that subscription exists and that you are either an Owner or have Contributor and User Access Administrator roles on the subscription.", displayExample: false);
            }

            var rgExists = !string.IsNullOrEmpty(configuration.ResourceGroupName) && (await armSubscription.GetResourceGroups().ExistsAsync(configuration.ResourceGroupName, cts.Token)).Value;

            if (!string.IsNullOrEmpty(configuration.ResourceGroupName) && !rgExists)
            {
                throw new ValidationException($"If ResourceGroupName is provided, the resource group must already exist.", displayExample: false);
            }

            var token = (await tokenCredential.GetTokenAsync(new([cloudEnvironment.ArmEnvironment.DefaultScope]), cts.Token));
            var currentPrincipalObjectId = new JwtSecurityTokenHandler().ReadJwtToken(token.Token).Claims.FirstOrDefault(c => c.Type == "oid").Value;

            var currentPrincipalSubscriptionRoleIds = armSubscription.GetRoleAssignments().GetAllAsync($"atScope() and assignedTo('{currentPrincipalObjectId}')", cancellationToken: cts.Token)
                .SelectAwaitWithCancellation(async (b, c) => await FetchResourceDataAsync(t => b.GetAsync(cancellationToken: t), c)).Select(b => b.Data.RoleDefinitionId.Name);

            if (!await currentPrincipalSubscriptionRoleIds.AnyAsync(role => ownerRoleId.Equals(role, StringComparison.OrdinalIgnoreCase) || contributorRoleId.Equals(role, StringComparison.OrdinalIgnoreCase), cts.Token))
            {
                if (!rgExists)
                {
                    throw new ValidationException($"Insufficient access to deploy. You must be: 1) Owner of the subscription, or 2) Contributor and User Access Administrator of the subscription, or 3) Owner of the resource group", displayExample: false);
                }

                var currentPrincipalRgRoleIds = resourceGroup.GetRoleAssignments().GetAllAsync($"atScope() and assignedTo('{currentPrincipalObjectId}')", cancellationToken: cts.Token)
                    .SelectAwaitWithCancellation(async (b, c) => await FetchResourceDataAsync(t => b.GetAsync(cancellationToken: t), c)).Select(b => b.Data.RoleDefinitionId.Name);

                if (!await currentPrincipalRgRoleIds.AnyAsync(role => ownerRoleId.Equals(role, StringComparison.OrdinalIgnoreCase), cts.Token))
                {
                    throw new ValidationException($"Insufficient access to deploy. You must be: 1) Owner of the subscription, or 2) Contributor and User Access Administrator of the subscription, or 3) Owner of the resource group", displayExample: false);
                }
            }
        }

        private async Task<StorageAccountResource> ValidateAndGetExistingStorageAccountAsync()
        {
            if (configuration.StorageAccountName is null)
            {
                return null;
            }

            return (await GetExistingStorageAccountAsync(configuration.StorageAccountName))
                ?? throw new ValidationException($"If StorageAccountName is provided, the storage account must already exist in region {configuration.RegionName}, and be accessible to the current user.", displayExample: false);
        }

        private async Task<BatchAccountResource> ValidateAndGetExistingBatchAccountAsync()
        {
            if (configuration.BatchAccountName is null)
            {
                return null;
            }

            return (await GetExistingBatchAccountAsync(configuration.BatchAccountName))
                ?? throw new ValidationException($"If BatchAccountName is provided, the batch account must already exist in region {configuration.RegionName}, and be accessible to the current user.", displayExample: false);
        }

        private async Task<(VirtualNetworkResource virtualNetwork, SubnetResource vmSubnet, SubnetResource postgreSqlSubnet, SubnetResource batchSubnet)?> ValidateAndGetExistingVirtualNetworkAsync()
        {
            static bool AllOrNoneSet(params string[] values) => values.All(v => !string.IsNullOrEmpty(v)) || values.All(v => string.IsNullOrEmpty(v));
            static bool NoneSet(params string[] values) => values.All(v => string.IsNullOrEmpty(v));

            if (NoneSet(configuration.VnetResourceGroupName, configuration.VnetName, configuration.VmSubnetName))
            {
                if (configuration.PrivateNetworking.GetValueOrDefault())
                {
                    throw new ValidationException($"{nameof(configuration.VnetResourceGroupName)}, {nameof(configuration.VnetName)} and {nameof(configuration.VmSubnetName)} are required when using private networking.");
                }

                return null;
            }

            if (!AllOrNoneSet(configuration.VnetResourceGroupName, configuration.VnetName, configuration.VmSubnetName, configuration.PostgreSqlSubnetName))
            {
                throw new ValidationException($"{nameof(configuration.VnetResourceGroupName)}, {nameof(configuration.VnetName)}, {nameof(configuration.VmSubnetName)} and {nameof(configuration.PostgreSqlSubnetName)} are required when using an existing virtual network.");
            }

            if (!AllOrNoneSet(configuration.VnetResourceGroupName, configuration.VnetName, configuration.VmSubnetName))
            {
                throw new ValidationException($"{nameof(configuration.VnetResourceGroupName)}, {nameof(configuration.VnetName)} and {nameof(configuration.VmSubnetName)} are required when using an existing virtual network.");
            }

            if (!await armSubscription.GetResourceGroups().GetAllAsync(cancellationToken: cts.Token).AnyAsync(rg => rg.Id.Name.Equals(configuration.VnetResourceGroupName, StringComparison.OrdinalIgnoreCase), cts.Token))
            {
                throw new ValidationException($"Resource group '{configuration.VnetResourceGroupName}' does not exist.");
            }

            var vnet = (await (await armSubscription.GetResourceGroupAsync(configuration.VnetResourceGroupName, cts.Token)).Value.GetVirtualNetworks().GetIfExistsAsync(configuration.VnetName, cancellationToken: cts.Token)).Value ??
                throw new ValidationException($"Virtual network '{configuration.VnetName}' does not exist in resource group '{configuration.VnetResourceGroupName}'.");

            if (!(await FetchResourceDataAsync(ct => vnet.GetAsync(cancellationToken: ct), cts.Token, net => vnet = net)).Data.Location.Value.Name.Equals(configuration.RegionName, StringComparison.OrdinalIgnoreCase))
            {
                throw new ValidationException($"Virtual network '{configuration.VnetName}' must be in the same region that you are deploying to ({configuration.RegionName}).");
            }

            var vmSubnet = await vnet.GetSubnets().GetAllAsync(cts.Token).FirstOrDefaultAsync(s => s.Id.Name.Equals(configuration.VmSubnetName, StringComparison.OrdinalIgnoreCase), cts.Token) ??
                throw new ValidationException($"Virtual network '{configuration.VnetName}' does not contain subnet '{configuration.VmSubnetName}'");

            var postgreSqlSubnet = await vnet.GetSubnets().GetAllAsync(cts.Token).FirstOrDefaultAsync(s => s.Id.Name.Equals(configuration.PostgreSqlSubnetName, StringComparison.OrdinalIgnoreCase), cts.Token) ??
                throw new ValidationException($"Virtual network '{configuration.VnetName}' does not contain subnet '{configuration.PostgreSqlSubnetName}'");

            postgreSqlSubnet = await FetchResourceDataAsync(ct => postgreSqlSubnet.GetAsync(cancellationToken: ct), cts.Token);
            var delegatedServices = postgreSqlSubnet.Data.Delegations.Select(d => d.ServiceName).ToList();
            var hasOtherDelegations = delegatedServices.Any(s => s != "Microsoft.DBforPostgreSQL/flexibleServers");
            var hasNoDelegations = !delegatedServices.Any();

            if (hasOtherDelegations)
            {
                throw new ValidationException($"Subnet '{configuration.PostgreSqlSubnetName}' can have 'Microsoft.DBforPostgreSQL/flexibleServers' delegation only.");
            }

            Azure.ResourceManager.ResourceGraph.Models.ResourceQueryContent resourcesInPostgreSqlSubnetQuery = new($"where type =~ 'Microsoft.Network/networkInterfaces' | where properties.ipConfigurations[0].properties.subnet.id == '{postgreSqlSubnet.Id}'");
            resourcesInPostgreSqlSubnetQuery.Subscriptions.Add(configuration.SubscriptionId);
            var resourcesExist = (await (await armClient.GetTenants().GetAllAsync(cts.Token).FirstAsync(cts.Token)).GetResourcesAsync(resourcesInPostgreSqlSubnetQuery, cts.Token)).Value.TotalRecords > 0;

            if (hasNoDelegations && resourcesExist)
            {
                throw new ValidationException($"Subnet '{configuration.PostgreSqlSubnetName}' must be either empty or have 'Microsoft.DBforPostgreSQL/flexibleServers' delegation.");
            }

            var batchSubnet = await vnet.GetSubnets().GetAllAsync(cts.Token).FirstOrDefaultAsync(s => s.Id.Name.Equals(configuration.BatchSubnetName, StringComparison.OrdinalIgnoreCase), cts.Token) ??
                throw new ValidationException($"Virtual network '{configuration.VnetName}' does not contain subnet '{configuration.BatchSubnetName}'");

            return (vnet, vmSubnet, postgreSqlSubnet, batchSubnet);
        }

        private async Task ValidateBatchAccountQuotaAsync()
        {
            var accountQuota = (await armSubscription.GetBatchQuotasAsync(new(configuration.RegionName), cts.Token)).Value.AccountQuota;
            var existingBatchAccountCount = await armSubscription.GetBatchAccountsAsync(cts.Token)
                .SelectAwaitWithCancellation(async (a, t) => await FetchResourceDataAsync(a.GetAsync, cts.Token))
                .CountAsync(b => b.Data.Location.Value.Name.Equals(configuration.RegionName), cts.Token);

            if (existingBatchAccountCount >= accountQuota)
            {
                throw new ValidationException($"The regional Batch account quota ({accountQuota} account(s) per region) for the specified subscription has been reached. Submit a support request to increase the quota or choose another region.", displayExample: false);
            }
        }

        private Task<string> UpdateVnetWithBatchSubnet()
            => Execute(
                $"Creating batch subnet...",
                async () =>
                {
                    var vnetCollection = resourceGroup.GetVirtualNetworks();
                    var vnet = vnetCollection.FirstOrDefault();

                    if (vnetCollection.Count() != 1)
                    {
                        ConsoleEx.WriteLine("There are multiple vnets found in the resource group so the deployer cannot automatically create the subnet.", ConsoleColor.Red);
                        ConsoleEx.WriteLine("In order to avoid unnecessary load balancer charges we suggest manually configuring your deployment to use a subnet for batch pools with service endpoints.", ConsoleColor.Red);
                        ConsoleEx.WriteLine("See: https://github.com/microsoft/CromwellOnAzure/wiki/Using-a-batch-pool-subnet-with-service-endpoints-to-avoid-load-balancer-charges.", ConsoleColor.Red);

                        return null;
                    }

                    var vnetData = vnet.Data;
                    var ipRange = vnetData.AddressPrefixes.Single();
                    var defaultSubnetNames = new List<string> { configuration.DefaultVmSubnetName, configuration.DefaultPostgreSqlSubnetName, configuration.DefaultBatchSubnetName };

                    if (!string.Equals(ipRange, configuration.VnetAddressSpace, StringComparison.OrdinalIgnoreCase) ||
                        vnetData.Subnets.Select(x => x.Name).Except(defaultSubnetNames).Any())
                    {
                        ConsoleEx.WriteLine("We detected a customized networking setup so the deployer will not automatically create the subnet.", ConsoleColor.Red);
                        ConsoleEx.WriteLine("In order to avoid unnecessary load balancer charges we suggest manually configuring your deployment to use a subnet for batch pools with service endpoints.", ConsoleColor.Red);
                        ConsoleEx.WriteLine("See: https://github.com/microsoft/CromwellOnAzure/wiki/Using-a-batch-pool-subnet-with-service-endpoints-to-avoid-load-balancer-charges.", ConsoleColor.Red);

                        return null;
                    }

                    var batchSubnet = new SubnetData
                    {
                        Name = configuration.DefaultBatchSubnetName,
                        AddressPrefix = configuration.BatchNodesSubnetAddressSpace,
                    };

                    AddServiceEndpointsToSubnet(batchSubnet);

                    vnetData.Subnets.Add(batchSubnet);
                    var updatedVnet = (await vnetCollection.CreateOrUpdateAsync(Azure.WaitUntil.Completed, vnetData.Name, vnetData, cts.Token)).Value;

                    return (await updatedVnet.GetSubnetAsync(configuration.DefaultBatchSubnetName, cancellationToken: cts.Token)).Value.Id.ToString();
                });

        private static void AddServiceEndpointsToSubnet(SubnetData subnet)
        {
            subnet.ServiceEndpoints.Add(new()
            {
                Service = "Microsoft.Storage.Global",
            });

            subnet.ServiceEndpoints.Add(new()
            {
                Service = "Microsoft.Sql",
            });

            subnet.ServiceEndpoints.Add(new()
            {
                Service = "Microsoft.ContainerRegistry",
            });

            subnet.ServiceEndpoints.Add(new()
            {
                Service = "Microsoft.KeyVault",
            });
        }

        private async Task ValidateVmAsync()
        {
            var computeSkus = await generalRetryPolicy.ExecuteAsync(async ct =>
                    await armSubscription.GetComputeResourceSkusAsync(
                        filter: $"location eq '{configuration.RegionName}'",
                        cancellationToken: ct)
                        .Where(s => "virtualMachines".Equals(s.ResourceType, StringComparison.OrdinalIgnoreCase))
                        .Where(s => !s.Restrictions.Any())
                        .Select(s => s.Name)
                        .ToListAsync(ct),
                    cts.Token);

            if (!computeSkus.Any())
            {
                throw new ValidationException($"Your subscription doesn't support virtual machine creation in {configuration.RegionName}.  Please create an Azure Support case: https://docs.microsoft.com/en-us/azure/azure-portal/supportability/how-to-create-azure-support-request", displayExample: false);
            }
            else if (!computeSkus.Any(s => s.Equals(configuration.VmSize, StringComparison.OrdinalIgnoreCase)))
            {
                throw new ValidationException($"The VmSize {configuration.VmSize} is not available or does not exist in {configuration.RegionName}.  You can use 'az vm list-skus --location {configuration.RegionName} --output table' to find an available VM.", displayExample: false);
            }
        }

        private async Task ValidateTokenProviderAsync()
        {
            try
            {
<<<<<<< HEAD
                _ = await Execute("Retrieving Azure management token...",
                    async () => await new AzureServicesConnectionStringCredential(new("RunAs=Developer; DeveloperTool=AzureCli", default)
                    { Resource = cloudEnvironment.ArmEnvironment.Endpoint, AuthorityHost = cloudEnvironment.AzureAuthorityHost, Audience = cloudEnvironment.ArmEnvironment.Audience })
                        .GetTokenAsync(new([cloudEnvironment.ArmEnvironment.DefaultScope]), cancellationToken: cts.Token));
=======
                _ = await Execute("Retrieving Azure management token...", async () => (await (new AzureCliCredential()).GetTokenAsync(new Azure.Core.TokenRequestContext(new string[] { "https://management.azure.com//.default" }))).Token);
>>>>>>> 3d2c6914
            }
            catch (AuthenticationFailedException ex)
            {
                ConsoleEx.WriteLine("No access token found.  Please install the Azure CLI and login with 'az login'", ConsoleColor.Red);
                ConsoleEx.WriteLine("Link: https://docs.microsoft.com/en-us/cli/azure/install-azure-cli");
                ConsoleEx.WriteLine($"Error details: {ex.Message}");
                Environment.Exit(1);
            }
        }

        private void ValidateInitialCommandLineArgs()
        {
            void ThrowIfProvidedForUpdate(object attributeValue, string attributeName)
            {
                if (configuration.Update && attributeValue is not null)
                {
                    throw new ValidationException($"{attributeName} must not be provided when updating", false);
                }
            }

            void ThrowIfNotProvidedForUpdate(string attributeValue, string attributeName)
            {
                if (configuration.Update && string.IsNullOrWhiteSpace(attributeValue))
                {
                    throw new ValidationException($"{attributeName} is required for update.", false);
                }
            }

            //void ThrowIfEitherNotProvidedForUpdate(string attributeValue1, string attributeName1, string attributeValue2, string attributeName2)
            //{
            //    if (configuration.Update && string.IsNullOrWhiteSpace(attributeValue1) && string.IsNullOrWhiteSpace(attributeValue2))
            //    {
            //        throw new ValidationException($"Either {attributeName1} or {attributeName2} is required for update.", false);
            //    }
            //}

            void ThrowIfNotProvided(string attributeValue, string attributeName)
            {
                if (string.IsNullOrWhiteSpace(attributeValue))
                {
                    throw new ValidationException($"{attributeName} is required.", false);
                }
            }

            void ThrowIfNotProvidedForInstall(string attributeValue, string attributeName)
            {
                if (!configuration.Update && string.IsNullOrWhiteSpace(attributeValue))
                {
                    throw new ValidationException($"{attributeName} is required.", false);
                }
            }

            void ThrowIfTagsFormatIsUnacceptable(string attributeValue, string attributeName)
            {
                if (string.IsNullOrWhiteSpace(attributeValue))
                {
                    return;
                }

                try
                {
                    Utility.DelimitedTextToDictionary(attributeValue, "=", ",");
                }
                catch
                {
                    throw new ValidationException($"{attributeName} is specified in incorrect format. Try as TagName=TagValue,TagName=TagValue in double quotes", false);
                }
            }

            void ValidateDependantFeature(bool feature1Enabled, string feature1Name, bool feature2Enabled, string feature2Name)
            {
                if (feature1Enabled && !feature2Enabled)
                {
                    throw new ValidationException($"{feature2Name} must be enabled to use flag {feature1Name}");
                }
            }

            //void ThrowIfBothProvided(bool feature1Enabled, string feature1Name, bool feature2Enabled, string feature2Name)
            //{
            //    if (feature1Enabled && feature2Enabled)
            //    {
            //        throw new ValidationException($"{feature2Name} is incompatible with {feature1Name}");
            //    }
            //}

            void ValidateHelmInstall(string helmPath, string featureName)
            {
                if (!File.Exists(helmPath))
                {
                    throw new ValidationException($"Helm must be installed and set with the {featureName} flag. You can find instructions for install Helm here: https://helm.sh/docs/intro/install/");
                }
            }

            void ValidateKubectlInstall(string kubectlPath, string featureName)
            {
                if (!File.Exists(kubectlPath))
                {
                    throw new ValidationException($"Kubectl must be installed and set with the {featureName} flag. You can find instructions for install Kubectl here: https://kubernetes.io/docs/tasks/tools/#kubectl");
                }
            }

            ThrowIfNotProvided(configuration.SubscriptionId, nameof(configuration.SubscriptionId));

            ThrowIfNotProvidedForInstall(configuration.RegionName, nameof(configuration.RegionName));

            ThrowIfNotProvidedForUpdate(configuration.ResourceGroupName, nameof(configuration.ResourceGroupName));

            ThrowIfProvidedForUpdate(configuration.BatchPrefix, nameof(configuration.BatchPrefix));
            ThrowIfProvidedForUpdate(configuration.RegionName, nameof(configuration.RegionName));
            ThrowIfProvidedForUpdate(configuration.BatchAccountName, nameof(configuration.BatchAccountName));
            ThrowIfProvidedForUpdate(configuration.CrossSubscriptionAKSDeployment, nameof(configuration.CrossSubscriptionAKSDeployment));
            ThrowIfProvidedForUpdate(configuration.ApplicationInsightsAccountName, nameof(configuration.ApplicationInsightsAccountName));
            ThrowIfProvidedForUpdate(configuration.PrivateNetworking, nameof(configuration.PrivateNetworking));
            ThrowIfProvidedForUpdate(configuration.EnableIngress, nameof(configuration.EnableIngress));
            ThrowIfProvidedForUpdate(configuration.VnetName, nameof(configuration.VnetName));
            ThrowIfProvidedForUpdate(configuration.VnetResourceGroupName, nameof(configuration.VnetResourceGroupName));
            ThrowIfProvidedForUpdate(configuration.SubnetName, nameof(configuration.SubnetName));
            ThrowIfProvidedForUpdate(configuration.Tags, nameof(configuration.Tags));

            ThrowIfTagsFormatIsUnacceptable(configuration.Tags, nameof(configuration.Tags));

            if (!configuration.ManualHelmDeployment)
            {
                ValidateHelmInstall(configuration.HelmBinaryPath, nameof(configuration.HelmBinaryPath));
            }

            if (!configuration.SkipTestWorkflow)
            {
                ValidateKubectlInstall(configuration.KubectlBinaryPath, nameof(configuration.KubectlBinaryPath));
            }

            ValidateDependantFeature(configuration.EnableIngress.GetValueOrDefault(), nameof(configuration.EnableIngress), !string.IsNullOrEmpty(configuration.LetsEncryptEmail), nameof(configuration.LetsEncryptEmail));

            if (!configuration.Update)
            {
                if (configuration.BatchPrefix?.Length > 11 || (configuration.BatchPrefix?.Any(c => !char.IsAsciiLetterOrDigit(c)) ?? false))
                {
                    throw new ValidationException("BatchPrefix must not be longer than 11 chars and may contain only ASCII letters or digits", false);
                }
            }

            if (!string.IsNullOrWhiteSpace(configuration.BatchNodesSubnetId) && !string.IsNullOrWhiteSpace(configuration.BatchSubnetName))
            {
                throw new Exception("Invalid configuration options BatchNodesSubnetId and BatchSubnetName are mutually exclusive.");
            }
        }

        private static void DisplayValidationExceptionAndExit(ValidationException validationException)
        {
            ConsoleEx.WriteLine(validationException.Reason, ConsoleColor.Red);

            if (validationException.DisplayExample)
            {
                ConsoleEx.WriteLine();
                ConsoleEx.WriteLine($"Example: ", ConsoleColor.Green).Write($"deploy-tes-on-azure --subscriptionid {Guid.NewGuid()} --regionname westus2 --mainidentifierprefix coa", ConsoleColor.White);
            }

            Environment.Exit(1);
        }

        private async Task DeleteResourceGroupIfUserConsentsAsync()
        {
            if (!isResourceGroupCreated)
            {
                return;
            }

            var userResponse = string.Empty;

            if (!configuration.Silent)
            {
                ConsoleEx.WriteLine();
                ConsoleEx.Write("Delete the resource group?  Type 'yes' and press enter, or, press any key to exit: ");
                userResponse = ConsoleEx.ReadLine();
            }

            if (userResponse.Equals("yes", StringComparison.OrdinalIgnoreCase) || (configuration.Silent && configuration.DeleteResourceGroupOnFailure))
            {
                await DeleteResourceGroupAsync();
            }
        }

        private static void WriteGeneralRetryMessageToConsole()
            => ConsoleEx.WriteLine("Please try deployment again, and create an issue if this continues to fail: https://github.com/microsoft/ga4gh-tes/issues");

        public Task Execute(string message, Func<Task> func, bool cancelOnException = true)
            => Execute(message, async () => { await func(); return false; }, cancelOnException);

        private async Task<T> Execute<T>(string message, Func<Task<T>> func, bool cancelOnException = true)
        {
            const int retryCount = 3;

            var startTime = DateTime.UtcNow;
            var line = ConsoleEx.WriteLine(message);

            for (var i = 0; i < retryCount; i++)
            {
                try
                {
                    cts.Token.ThrowIfCancellationRequested();
                    var result = await func();
                    WriteExecutionTime(line, startTime);
                    return result;
                }
                catch (Microsoft.Rest.Azure.CloudException cloudException) when (cloudException.ToCloudErrorType() == CloudErrorType.ExpiredAuthenticationToken)
                {
                }
                catch (OperationCanceledException) when (cts.Token.IsCancellationRequested)
                {
                    line.Write(" Cancelled", ConsoleColor.Red);
                    return await Task.FromCanceled<T>(cts.Token);
                }
                catch (Exception ex)
                {
                    line.Write($" Failed. {ex.GetType().Name}: {ex.Message}", ConsoleColor.Red);

                    if (cancelOnException)
                    {
                        cts.Cancel();
                    }

                    throw;
                }
            }

            line.Write($" Failed", ConsoleColor.Red);
            cts.Cancel();
            throw new Exception($"Failed after {retryCount} attempts");
        }

        private static void WriteExecutionTime(ConsoleEx.Line line, DateTime startTime)
            => line.Write($" Completed in {DateTime.UtcNow.Subtract(startTime).TotalSeconds:n0}s", ConsoleColor.Green);

        public static async Task<string> DownloadTextFromStorageAccountAsync(BlobServiceClient storageAccount, string containerName, string blobName, CancellationToken cancellationToken)
        {
            var container = storageAccount.GetBlobContainerClient(containerName);

            return (await container.GetBlobClient(blobName).DownloadContentAsync(cancellationToken)).Value.Content.ToString();
        }

        public static async Task UploadTextToStorageAccountAsync(BlobServiceClient storageAccount, string containerName, string blobName, string content, CancellationToken token)
        {
            var container = storageAccount.GetBlobContainerClient(containerName);

            await container.CreateIfNotExistsAsync(cancellationToken: token);
            await container.GetBlobClient(blobName).UploadAsync(BinaryData.FromString(content), true, token);
        }

        private class ValidationException : Exception
        {
            public string Reason { get; set; }
            public bool DisplayExample { get; set; }

            public ValidationException(string reason, bool displayExample = true)
            {
                Reason = reason;
                DisplayExample = displayExample;
            }
        }
    }
}<|MERGE_RESOLUTION|>--- conflicted
+++ resolved
@@ -23,7 +23,6 @@
 using Azure.ResourceManager.Authorization;
 using Azure.ResourceManager.Batch;
 using Azure.ResourceManager.Compute;
-using Azure.ResourceManager.ContainerRegistry;
 using Azure.ResourceManager.ContainerService;
 using Azure.ResourceManager.ContainerService.Models;
 using Azure.ResourceManager.KeyVault;
@@ -42,31 +41,7 @@
 using Azure.Storage.Blobs;
 using CommonUtilities;
 using k8s;
-<<<<<<< HEAD
 using Microsoft.Graph;
-=======
-using Microsoft.Azure.Management.Batch;
-using Microsoft.Azure.Management.Batch.Models;
-using Microsoft.Azure.Management.Compute.Fluent;
-using Microsoft.Azure.Management.ContainerRegistry.Fluent;
-using Microsoft.Azure.Management.ContainerService;
-using Microsoft.Azure.Management.ContainerService.Fluent;
-using Microsoft.Azure.Management.ContainerService.Models;
-using Microsoft.Azure.Management.Fluent;
-using Microsoft.Azure.Management.Graph.RBAC.Fluent;
-using Microsoft.Azure.Management.KeyVault;
-using Microsoft.Azure.Management.KeyVault.Fluent;
-using Microsoft.Azure.Management.KeyVault.Models;
-using Microsoft.Azure.Management.Msi.Fluent;
-using Microsoft.Azure.Management.Network.Fluent;
-using Microsoft.Azure.Management.PostgreSQL;
-using Microsoft.Azure.Management.PrivateDns.Fluent;
-using Microsoft.Azure.Management.ResourceGraph;
-using Microsoft.Azure.Management.ResourceManager.Fluent;
-using Microsoft.Azure.Management.ResourceManager.Fluent.Authentication;
-using Microsoft.Azure.Management.ResourceManager.Fluent.Core;
-using Microsoft.Azure.Management.Storage.Fluent;
->>>>>>> 3d2c6914
 using Microsoft.Rest;
 using Newtonsoft.Json;
 using Polly;
@@ -175,23 +150,10 @@
 
                 await Execute("Connecting to Azure Services...", async () =>
                 {
-<<<<<<< HEAD
                     tokenCredential = new AzureCliCredential(new() { AuthorityHost = cloudEnvironment.AzureAuthorityHost });
                     armClient = new ArmClient(tokenCredential, configuration.SubscriptionId, new() { Environment = cloudEnvironment.ArmEnvironment });
                     armSubscription = armClient.GetSubscriptionResource(new($"/subscriptions/{configuration.SubscriptionId}"));
                     subscriptionIds = await armClient.GetSubscriptions().GetAllAsync(cts.Token).ToListAsync(cts.Token);
-=======
-                    tokenProvider = new RefreshableAzureServiceTokenProvider("https://management.azure.com//.default");
-                    tokenCredentials = new(tokenProvider);
-                    azureCredentials = new(tokenCredentials, null, null, AzureEnvironment.AzureGlobalCloud);
-                    armClient = new ArmClient(new DefaultAzureCredential());
-                    azureClient = GetAzureClient(azureCredentials);
-                    armClient = new ArmClient(new AzureCliCredential());
-                    azureSubscriptionClient = azureClient.WithSubscription(configuration.SubscriptionId);
-                    subscriptionIds = await (await azureClient.Subscriptions.ListAsync(cancellationToken: cts.Token)).ToAsyncEnumerable().Select(s => s.SubscriptionId).ToListAsync(cts.Token);
-                    resourceManagerClient = GetResourceManagerClient(azureCredentials);
-                    postgreSqlFlexManagementClient = new FlexibleServer.PostgreSQLManagementClient(azureCredentials) { SubscriptionId = configuration.SubscriptionId, LongRunningOperationRetryTimeout = 1200 };
->>>>>>> 3d2c6914
                 });
 
                 await ValidateSubscriptionAndResourceGroupAsync(configuration);
@@ -1790,16 +1752,17 @@
 
                     async ValueTask<string> GetUserObjectId()
                     {
-<<<<<<< HEAD
-                        using var client = new GraphServiceClient(tokenCredential, baseUrl: "https://graph.windows.net");
-                        return (await client.Me.GetAsync(cancellationToken: cts.Token)).Id;
-=======
-                        const string graphUri = "https://graph.windows.net//.default";
-                        var credentials = new AzureCredentials(default, new TokenCredentials(new RefreshableAzureServiceTokenProvider(graphUri)), tenantId, AzureEnvironment.AzureGlobalCloud);
-                        using GraphRbacManagementClient rbacClient = new(Configure().WithEnvironment(AzureEnvironment.AzureGlobalCloud).WithCredentials(credentials).WithBaseUri(graphUri).Build()) { TenantID = tenantId };
-                        credentials.InitializeServiceClient(rbacClient);
-                        return (await rbacClient.SignedInUser.GetAsync(cts.Token)).ObjectId;
->>>>>>> 3d2c6914
+                        string baseUrl;
+                        {
+                            // TODO: convert cloud to appropriate field. Note that there are two different values for USGovernment.
+                            using var client = GraphClientFactory.Create(nationalCloud: GraphClientFactory.Global_Cloud);
+                            baseUrl = client.BaseAddress.AbsoluteUri;
+                        }
+
+                        {
+                            using var client = new GraphServiceClient(tokenCredential, baseUrl: baseUrl);
+                            return (await client.Me.GetAsync(cancellationToken: cts.Token)).Id;
+                        }
                     }
                 });
 
@@ -2160,14 +2123,11 @@
         {
             try
             {
-<<<<<<< HEAD
                 _ = await Execute("Retrieving Azure management token...",
-                    async () => await new AzureServicesConnectionStringCredential(new("RunAs=Developer; DeveloperTool=AzureCli", default)
-                    { Resource = cloudEnvironment.ArmEnvironment.Endpoint, AuthorityHost = cloudEnvironment.AzureAuthorityHost, Audience = cloudEnvironment.ArmEnvironment.Audience })
-                        .GetTokenAsync(new([cloudEnvironment.ArmEnvironment.DefaultScope]), cancellationToken: cts.Token));
-=======
-                _ = await Execute("Retrieving Azure management token...", async () => (await (new AzureCliCredential()).GetTokenAsync(new Azure.Core.TokenRequestContext(new string[] { "https://management.azure.com//.default" }))).Token);
->>>>>>> 3d2c6914
+                    async () => await new AzureCliCredential(new()
+                    {
+                        AuthorityHost = cloudEnvironment.AzureAuthorityHost
+                    }).GetTokenAsync(new([cloudEnvironment.ArmEnvironment.DefaultScope]), cancellationToken: cts.Token));
             }
             catch (AuthenticationFailedException ex)
             {
