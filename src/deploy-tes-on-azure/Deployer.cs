﻿// Copyright (c) Microsoft Corporation.
// Licensed under the MIT License.

using System;
using System.Collections.Generic;
using System.Data;
using System.Diagnostics;
using System.IdentityModel.Tokens.Jwt;
using System.IO;
using System.Linq;
using System.Net;
using System.Net.Http;
using System.Net.WebSockets;
using System.Security.Cryptography;
using System.Text;
using System.Threading;
using System.Threading.Tasks;
using Azure;
using Azure.Core;
using Azure.Identity;
using Azure.ResourceManager;
using Azure.ResourceManager.ApplicationInsights;
using Azure.ResourceManager.ApplicationInsights.Models;
using Azure.ResourceManager.Authorization;
using Azure.ResourceManager.Batch;
using Azure.ResourceManager.Compute;
using Azure.ResourceManager.ContainerRegistry;
using Azure.ResourceManager.ContainerService;
using Azure.ResourceManager.ContainerService.Models;
using Azure.ResourceManager.KeyVault;
using Azure.ResourceManager.KeyVault.Models;
using Azure.ResourceManager.ManagedServiceIdentities;
using Azure.ResourceManager.Network;
using Azure.ResourceManager.Network.Models;
using Azure.ResourceManager.OperationalInsights;
using Azure.ResourceManager.PostgreSql.FlexibleServers;
using Azure.ResourceManager.PostgreSql.FlexibleServers.Models;
using Azure.ResourceManager.PrivateDns;
using Azure.ResourceManager.ResourceGraph;
using Azure.ResourceManager.Resources;
using Azure.ResourceManager.Resources.Models;
using Azure.ResourceManager.Storage;
using Azure.Security.KeyVault.Secrets;
using Azure.Storage.Blobs;
using Azure.Storage.Blobs.Specialized;
using BuildPushAcr;
using CommonUtilities;
using CommonUtilities.AzureCloud;
using k8s;
using Microsoft.Graph;
using Newtonsoft.Json;
using Polly.Utilities;
using Tes.Models;
using Tes.SDK;
using static CommonUtilities.RetryHandler;
using Batch = Azure.ResourceManager.Batch.Models;
using Storage = Azure.ResourceManager.Storage.Models;

namespace TesDeployer
{
    public class Deployer(Configuration configuration)
    {
        private static readonly AsyncRetryHandlerPolicy roleAssignmentHashConflictRetryPolicy = new RetryPolicyBuilder(Microsoft.Extensions.Options.Options.Create(new CommonUtilities.Options.RetryPolicyOptions()))
            .PolicyBuilder.OpinionatedRetryPolicy(Polly.Policy.Handle<RequestFailedException>(requestFailedException =>
                "HashConflictOnDifferentRoleAssignmentIds".Equals(requestFailedException.ErrorCode, StringComparison.OrdinalIgnoreCase)))
            .WithCustomizedRetryPolicyOptionsWait(int.MaxValue, (_, _) => TimeSpan.Zero)
            .SetOnRetryBehavior()
            .AsyncBuild();

        private static readonly AsyncRetryHandlerPolicy operationNotAllowedConflictRetryPolicy = new RetryPolicyBuilder(Microsoft.Extensions.Options.Options.Create(new CommonUtilities.Options.RetryPolicyOptions()))
            .PolicyBuilder.OpinionatedRetryPolicy(Polly.Policy.Handle<RequestFailedException>(azureException =>
                (int)HttpStatusCode.Conflict == azureException.Status &&
                "OperationNotAllowed".Equals(azureException.ErrorCode, StringComparison.OrdinalIgnoreCase)))
            .WithCustomizedRetryPolicyOptionsWait(30, (_, _) => TimeSpan.FromSeconds(10))
            .SetOnRetryBehavior()
            .AsyncBuild();

        private static readonly AsyncRetryHandlerPolicy buildPushAcrRetryPolicy = new RetryPolicyBuilder(Microsoft.Extensions.Options.Options.Create(new CommonUtilities.Options.RetryPolicyOptions()))
            .PolicyBuilder.OpinionatedRetryPolicy(Polly.Policy.Handle<Exception>(AsyncRetryExceptionPolicy))
            .WithCustomizedRetryPolicyOptionsWait(3, (_, _) => TimeSpan.FromSeconds(1))
            .SetOnRetryBehavior()
            .AsyncBuild();

        private static bool AsyncRetryExceptionPolicy(Exception ex)
        {
            var dontRetry = ex is InvalidOperationException
                || (ex is Microsoft.Kiota.Abstractions.ApiException ae && (int)HttpStatusCode.Unauthorized == ae.ResponseStatusCode)
                || (ex is GitHub.Models.ValidationError ve && (int)HttpStatusCode.UnprocessableContent == ve.ResponseStatusCode)
                || (ex is GitHub.Models.BasicError be &&
                    ((int)HttpStatusCode.Forbidden == be.ResponseStatusCode
                    || (int)HttpStatusCode.NotFound == be.ResponseStatusCode
                    || (int)HttpStatusCode.Conflict == be.ResponseStatusCode));

            if (!dontRetry)
            {
                Console.WriteLine($"Retrying ACR image build because ({ex.GetType().FullName}): {ex.Message}");
            }

            return !dontRetry;
        }

<<<<<<< HEAD
        private static readonly AsyncRetryHandlerPolicy generalRetryPolicy = new RetryPolicyBuilder(Microsoft.Extensions.Options.Options.Create(new CommonUtilities.Options.RetryPolicyOptions()))
            .PolicyBuilder.OpinionatedRetryPolicy()
            .WithCustomizedRetryPolicyOptionsWait(3, (_, _) => TimeSpan.FromSeconds(1))
            .SetOnRetryBehavior()
            .AsyncBuild();
=======
        private static readonly AsyncRetryPolicy acrGetDigestRetryPolicy = Policy
            .Handle<RequestFailedException>(azureException => (int)HttpStatusCode.NotFound == azureException.Status)
            .WaitAndRetryAsync(30, retryAttempt => TimeSpan.FromSeconds(10));

        private static readonly AsyncRetryPolicy generalRetryPolicy = Policy
            .Handle<Exception>()
            .WaitAndRetryAsync(3, retryAttempt => TimeSpan.FromSeconds(1));
>>>>>>> 164c2d0d

        private static readonly AsyncRetryHandlerPolicy internalServerErrorRetryPolicy = new RetryPolicyBuilder(Microsoft.Extensions.Options.Options.Create(new CommonUtilities.Options.RetryPolicyOptions()))
            .PolicyBuilder.OpinionatedRetryPolicy(Polly.Policy.Handle<RequestFailedException>(azureException =>
                (int)HttpStatusCode.OK == azureException.Status &&
                "InternalServerError".Equals(azureException.ErrorCode, StringComparison.OrdinalIgnoreCase)))
            .WithCustomizedRetryPolicyOptionsWait(3, (_, _) => longRetryWaitTime)
            .SetOnRetryBehavior()
            .AsyncBuild();

        private static readonly TimeSpan longRetryWaitTime = TimeSpan.FromSeconds(15);

        internal static Azure.Core.Pipeline.RetryPolicy GetRetryPolicy(CommonUtilities.Options.RetryPolicyOptions retryPolicy)
            => new(retryPolicy.MaxRetryCount, DelayStrategy.CreateExponentialDelayStrategy(TimeSpan.FromSeconds(retryPolicy.ExponentialBackOffExponent)));

        public const string ConfigurationContainerName = "configuration";
        public const string TesInternalContainerName = "tes-internal";
        public const string AllowedVmSizesFileName = "allowed-vm-sizes";
        public const string TesCredentialsFileName = "TesCredentials.json";
        public const string InputsContainerName = "inputs";
        public const string StorageAccountKeySecretName = "CoAStorageKey";
        public const string PostgresqlSslMode = "VerifyFull";

        private readonly CancellationTokenSource cts = new();

        private readonly List<string> requiredResourceProviders =
        [
            "Microsoft.Authorization",
            "Microsoft.Batch",
            "Microsoft.Compute",
            "Microsoft.ContainerService",
            "Microsoft.DocumentDB",
            "Microsoft.OperationalInsights",
            "Microsoft.OperationsManagement",
            "Microsoft.insights",
            "Microsoft.Network",
            "Microsoft.Storage",
            "Microsoft.DBforPostgreSQL"
        ];

        private readonly Dictionary<string, List<string>> requiredResourceProviderFeatures = new()
        {
            { "Microsoft.Compute", new() { "EncryptionAtHost" } },
        };

        [System.Diagnostics.CodeAnalysis.SuppressMessage("Performance", "CA1859:Use concrete types when possible for improved performance", Justification = "We are using the base type everywhere.")]
        private TokenCredential tokenCredential { get; set; }
        private SubscriptionResource armSubscription { get; set; }
        private ArmClient armClient { get; set; }
        private ResourceGroupResource resourceGroup { get; set; }
        private CloudEnvironment cloudEnvironment { get; set; }
        private IEnumerable<SubscriptionResource> subscriptionIds { get; set; }
        private bool isResourceGroupCreated { get; set; }
        private KubernetesManager kubernetesManager { get; set; }
        internal static AzureCloudConfig azureCloudConfig { get; private set; }

        private static async Task<T> EnsureResourceDataAsync<T>(T resource, Predicate<T> HasData, Func<T, Func<CancellationToken, Task<Response<T>>>> GetAsync, CancellationToken cancellationToken, Action<T> OnAcquisition = null) where T : ArmResource
        {
            return HasData(resource)
                ? resource
                : await FetchResourceDataAsync(GetAsync(resource), cancellationToken, OnAcquisition);
        }

        private static async Task<T> FetchResourceDataAsync<T>(Func<CancellationToken, Task<Response<T>>> GetAsync, CancellationToken cancellationToken, Action<T> OnAcquisition = null) where T : ArmResource
        {
            ArgumentNullException.ThrowIfNull(GetAsync);

            var result = await GetAsync(cancellationToken);
            OnAcquisition?.Invoke(result);
            return result;
        }

        private BlobClient GetBlobClient(StorageAccountData storageAccount, string containerName, string blobName)
        {
            return new(new BlobUriBuilder(storageAccount.PrimaryEndpoints.BlobUri) { BlobContainerName = containerName, BlobName = blobName }.ToUri(),
                tokenCredential,
                new()
                {
                    Audience = Azure.Storage.Blobs.Models.BlobAudience.DefaultAudience, // https://github.com/Azure/azure-cli/issues/28708#issuecomment-2047256166
                    RetryPolicy = GetRetryPolicy(new())
                });
        }

        public async Task<int> DeployAsync()
        {
            var mainTimer = Stopwatch.StartNew();

            try
            {
                ConsoleEx.WriteLine("Running...");

                await Execute($"Getting cloud configuration for {configuration.AzureCloudName}...", async () =>
                {
                    azureCloudConfig = await AzureCloudConfig.FromKnownCloudNameAsync(cloudName: configuration.AzureCloudName, retryPolicyOptions: Microsoft.Extensions.Options.Options.Create<CommonUtilities.Options.RetryPolicyOptions>(new()));
                    cloudEnvironment = new(azureCloudConfig.ArmEnvironment.Value, azureCloudConfig.AuthorityHost);
                });

                await Execute("Validating command line arguments...", () =>
                {
                    ValidateInitialCommandLineArgs();
                    return Task.CompletedTask;
                });

                await ValidateTokenProviderAsync();

                await Execute("Connecting to Azure Services...", async () =>
                {
                    tokenCredential = new AzureCliCredential(new() { AuthorityHost = cloudEnvironment.AzureAuthorityHost, RetryPolicy = GetRetryPolicy(new()) });
                    armClient = new ArmClient(tokenCredential, configuration.SubscriptionId, new() { Environment = cloudEnvironment.ArmEnvironment, RetryPolicy = GetRetryPolicy(new()) });
                    armSubscription = armClient.GetSubscriptionResource(SubscriptionResource.CreateResourceIdentifier(configuration.SubscriptionId));
                    subscriptionIds = await armClient.GetSubscriptions().GetAllAsync(cts.Token).ToListAsync(cts.Token);
                });

                await ValidateSubscriptionAndResourceGroupAsync(configuration);
                kubernetesManager = new(configuration, azureCloudConfig, GetBlobClient, cts.Token);

                ContainerServiceManagedClusterResource aksCluster = null;
                BatchAccountResource batchAccount = null;
                OperationalInsightsWorkspaceResource logAnalyticsWorkspace = null;
                ApplicationInsightsComponentResource appInsights = null;
                PostgreSqlFlexibleServerResource postgreSqlFlexServer = null;
                StorageAccountResource storageAccount = null;
                StorageAccountData storageAccountData = null;
                Uri keyVaultUri = null;
                UserAssignedIdentityResource managedIdentity = null;
                PrivateDnsZoneResource postgreSqlDnsZone = null;

                var targetVersion = Utility.DelimitedTextToDictionary(Utility.GetFileContent("scripts", "env-00-tes-version.txt")).GetValueOrDefault("TesOnAzureVersion");

                if (configuration.Update)
                {
                    resourceGroup = (await armSubscription.GetResourceGroupAsync(configuration.ResourceGroupName, cts.Token)).Value;
                    configuration.RegionName = resourceGroup.Id.Location ??
                        ((await EnsureResourceDataAsync(resourceGroup, g => g.HasData, g => g.GetAsync, cts.Token, g => resourceGroup = g)).Data.Location.Name);

                    ConsoleEx.WriteLine($"Upgrading TES on Azure instance in resource group '{resourceGroup.Id.Name}' to version {targetVersion}...");

                    if (string.IsNullOrEmpty(configuration.StorageAccountName))
                    {
                        var storageAccounts = await resourceGroup.GetStorageAccounts().ToListAsync(cts.Token);

                        storageAccount = storageAccounts.Count switch
                        {
                            0 => throw new ValidationException($"Update was requested but resource group {configuration.ResourceGroupName} does not contain any storage accounts.", displayExample: false),
                            1 => storageAccounts.Single(),
                            _ => throw new ValidationException($"Resource group {configuration.ResourceGroupName} contains multiple storage accounts. {nameof(configuration.StorageAccountName)} must be provided.", displayExample: false),
                        };
                    }
                    else
                    {
                        storageAccount = await GetExistingStorageAccountAsync(configuration.StorageAccountName)
                            ?? throw new ValidationException($"Storage account {configuration.StorageAccountName} does not exist in region {configuration.RegionName} or is not accessible to the current user.", displayExample: false);

                    }

                    storageAccountData = (await FetchResourceDataAsync(ct => storageAccount.GetAsync(cancellationToken: ct), cts.Token, account => storageAccount = account)).Data;

                    switch (await AssignRoleForDeployerToStorageAccountAsync(storageAccount))
                    {
                        case true:
                            // 10 minutes for propagation https://learn.microsoft.com/azure/role-based-access-control/troubleshooting
                            await Execute("Waiting 5 minutes for role assignment propagation...",
                                () => Task.Delay(TimeSpan.FromMinutes(5), cts.Token));
                            break;

                        case null:
                            ConsoleEx.WriteLine("Unable to assign 'Storage Blob Data Contributor' for deployment identity to the storage account. If the deployment fails as a result, assign the deploying user the 'Storage Blob Data Contributor' role for the storage account.", ConsoleColor.Yellow);
                            break;
                    }

                    if (string.IsNullOrWhiteSpace(configuration.AksClusterName))
                    {
                        var aksClusters = await resourceGroup.GetContainerServiceManagedClusters().GetAllAsync(cts.Token).ToListAsync(cts.Token);

                        aksCluster = aksClusters.Count switch
                        {
                            0 => throw new ValidationException($"Update was requested but resource group {configuration.ResourceGroupName} does not contain any AKS clusters.", displayExample: false),
                            1 => (await aksClusters.Single().GetAsync(cts.Token)).Value,
                            _ => throw new ValidationException($"Resource group {configuration.ResourceGroupName} contains multiple AKS clusters. {nameof(configuration.AksClusterName)} must be provided.", displayExample: false),
                        };

                        configuration.AksClusterName = aksCluster.Data.Name;
                    }
                    else
                    {
                        aksCluster = (await GetExistingAKSClusterAsync(configuration.AksClusterName))
                            ?? throw new ValidationException($"AKS cluster {configuration.AksClusterName} does not exist in region {configuration.RegionName} or is not accessible to the current user.", displayExample: false);
                    }

                    var aksValues = await kubernetesManager.GetAKSSettingsAsync(storageAccountData);

                    if (0 == aksValues.Count)
                    {
                        throw new ValidationException($"Could not retrieve account names from stored configuration in {storageAccountData.Name}.", displayExample: false);
                    }

                    if (aksValues.TryGetValue("EnableIngress", out var enableIngress) && aksValues.TryGetValue("TesHostname", out var tesHostname))
                    {
                        kubernetesManager.TesHostname = tesHostname;
                        configuration.EnableIngress = bool.TryParse(enableIngress, out var parsed) ? parsed : null;

                        var tesCredentialsFile = new FileInfo(Path.Combine(Directory.GetCurrentDirectory(), TesCredentialsFileName));
                        tesCredentialsFile.Refresh();

                        if (configuration.EnableIngress.GetValueOrDefault() && tesCredentialsFile.Exists)
                        {
                            try
                            {
                                using var stream = tesCredentialsFile.OpenRead();
                                var (hostname, tesUsername, tesPassword) = TesCredentials.Deserialize(stream);

                                if (kubernetesManager.TesHostname.Equals(hostname, StringComparison.InvariantCultureIgnoreCase) && string.IsNullOrEmpty(configuration.TesPassword))
                                {
                                    configuration.TesPassword = tesPassword;
                                    configuration.TesUsername = tesUsername;
                                }
                            }
                            catch (NotSupportedException)
                            { }
                            catch (ArgumentException)
                            { }
                            catch (IOException)
                            { }
                            catch (UnauthorizedAccessException)
                            { }
                            catch (System.Text.Json.JsonException)
                            { }
                        }
                    }

                    if (!configuration.SkipTestWorkflow && configuration.EnableIngress.GetValueOrDefault() && string.IsNullOrEmpty(configuration.TesPassword))
                    {
                        throw new ValidationException($"{nameof(configuration.TesPassword)} is required for update.", false);
                    }

                    if (!aksValues.TryGetValue("BatchAccountName", out var batchAccountName))
                    {
                        throw new ValidationException($"Could not retrieve the Batch account name from stored configuration in {storageAccount.Id.Name}.", displayExample: false);
                    }

                    batchAccount = await GetExistingBatchAccountAsync(batchAccountName)
                        ?? throw new ValidationException($"Batch account {batchAccountName}, referenced by the stored configuration, does not exist in region {configuration.RegionName} or is not accessible to the current user.", displayExample: false);

                    configuration.BatchAccountName = batchAccountName;

                    if (!aksValues.TryGetValue("PostgreSqlServerName", out var postgreSqlServerName))
                    {
                        throw new ValidationException($"Could not retrieve the PostgreSqlServer account name from stored configuration in {storageAccount.Id.Name}.", displayExample: false);
                    }

                    configuration.PostgreSqlServerName = postgreSqlServerName;

                    if (aksValues.TryGetValue("CrossSubscriptionAKSDeployment", out var crossSubscriptionAKSDeployment))
                    {
                        configuration.CrossSubscriptionAKSDeployment = bool.TryParse(crossSubscriptionAKSDeployment, out var parsed) ? parsed : null;
                    }

                    if (aksValues.TryGetValue("KeyVaultName", out var keyVaultName))
                    {
                        keyVaultUri = (await EnsureResourceDataAsync(await GetKeyVaultAsync(keyVaultName), vault => vault.HasData, vault => vault.GetAsync, cts.Token)).Data.Properties.VaultUri;
                    }

                    if (!aksValues.TryGetValue("ManagedIdentityClientId", out var managedIdentityClientId))
                    {
                        throw new ValidationException($"Could not retrieve ManagedIdentityClientId.", displayExample: false);
                    }

                    var clientId = Guid.Parse(managedIdentityClientId);
                    managedIdentity = await resourceGroup.GetUserAssignedIdentities()
                        .SelectAwaitWithCancellation(async (id, ct) => await FetchResourceDataAsync(id.GetAsync, ct))
                        .FirstOrDefaultAsync(id => id.Data.ClientId == clientId, cts.Token)
                        ?? throw new ValidationException($"Managed Identity {managedIdentityClientId} does not exist in region {configuration.RegionName} or is not accessible to the current user.", displayExample: false);

                    // Override any configuration that is used by the update.
                    var versionString = aksValues["TesOnAzureVersion"];
                    var installedVersion = !string.IsNullOrEmpty(versionString) && Version.TryParse(versionString, out var version) ? version : null;

                    if (installedVersion is null || installedVersion < new Version(4, 1)) // Assume 4.0.0. The work needed to upgrade from this version shouldn't apply to other releases of TES.
                    {
                        var tesImageString = aksValues["TesImageName"];
                        if (!string.IsNullOrEmpty(tesImageString) && tesImageString.EndsWith("/tes:4"))
                        {
                            aksValues["TesImageName"] = tesImageString + ".0";
                            installedVersion = new("4.0");
                        }
                    }

                    var settings = ConfigureSettings(managedIdentity.Data.ClientId?.ToString("D"), aksValues, installedVersion);
                    var waitForRoleAssignmentPropagation = false;
                    IEnumerable<string> manualPrecommands = null;
                    Func<IKubernetes, Task> asyncTask = null;

                    if (!string.IsNullOrWhiteSpace(configuration.AcrId) && settings.TryGetValue("AcrId", out var acrId) && !string.IsNullOrEmpty(acrId))
                    {
                        throw new ValidationException("AcrId must not be set if previously configured.", displayExample: false);
                    }

                    if (installedVersion is null || installedVersion < new Version(4, 4))
                    {
                        // Ensure all storage containers are created.
                        await CreateDefaultStorageContainersAsync(storageAccount);

                        if (string.IsNullOrWhiteSpace(settings["BatchNodesSubnetId"]))
                        {
                            settings["BatchNodesSubnetId"] = await UpdateVnetWithBatchSubnet();
                        }
                    }

                    if (installedVersion is null || installedVersion < new Version(4, 8))
                    {
                        var hasAssignedNetworkContributor = !await AssignMIAsNetworkContributorToResourceAsync(managedIdentity, resourceGroup);
                        var hasAssignedDataOwner = !await AssignVmAsDataOwnerToStorageAccountAsync(managedIdentity, storageAccount);
                        waitForRoleAssignmentPropagation |= hasAssignedNetworkContributor || hasAssignedDataOwner;
                    }

                    if (installedVersion is null || installedVersion < new Version(5, 0, 1))
                    {
                        if (string.IsNullOrWhiteSpace(settings["ExecutionsContainerName"]))
                        {
                            settings["ExecutionsContainerName"] = TesInternalContainerName;
                        }
                    }

                    if (installedVersion is null || installedVersion < new Version(5, 4, 7)) // Previous attempt 5.2.2
                    {
                        var connectionString = settings["AzureServicesAuthConnectionString"];
                        if (connectionString.Contains("RunAs=App"))
                        {
                            settings["AzureServicesAuthConnectionString"] = connectionString.Replace("RunAs=App", "RunAs=Workload");
                        }

                        var pool = aksCluster.Data.AgentPoolProfiles.FirstOrDefault(pool => "nodepool1".Equals(pool.Name, StringComparison.OrdinalIgnoreCase));

                        if (!(aksCluster.Data.SecurityProfile.IsWorkloadIdentityEnabled ?? false) ||
                            !(aksCluster.Data.OidcIssuerProfile.IsEnabled ?? false) ||
                            pool?.OSSku == ContainerServiceOSSku.Ubuntu ||
                            !(pool?.EnableEncryptionAtHost ?? false) ||
                            "Standard_D3_v2".Equals(pool?.VmSize, StringComparison.OrdinalIgnoreCase) ||
                            !(aksCluster.Data.AadProfile?.IsAzureRbacEnabled ?? false) ||
                            (await managedIdentity.GetFederatedIdentityCredentials()
                                .SingleOrDefaultAsync(r => "toaFederatedIdentity".Equals(r.Id.Name, StringComparison.OrdinalIgnoreCase), cts.Token)) is null)
                        {
                            await AssignMeAsRbacClusterAdminToManagedClusterAsync(aksCluster);
                            waitForRoleAssignmentPropagation = true;
                            ManagedClusterEnableManagedAad(aksCluster.Data);

                            if (pool?.OSSku == ContainerServiceOSSku.Ubuntu || !(pool?.EnableEncryptionAtHost ?? false))
                            {
                                pool.EnableEncryptionAtHost = true;
                                pool.OSSku = ContainerServiceOSSku.AzureLinux;
                                pool.VmSize = "Standard_D4s_v3";
                            }

                            aksCluster = await EnableWorkloadIdentity(aksCluster, managedIdentity, resourceGroup);
                            await Task.Delay(TimeSpan.FromMinutes(2), cts.Token);

                            if (installedVersion is null || installedVersion < new Version(5, 2, 3))
                            {
                                manualPrecommands = (manualPrecommands ?? []).Append("Include the following HELM command: uninstall aad-pod-identity --namespace kube-system");
                                asyncTask = _ => kubernetesManager.RemovePodAadChart();
                            }
                        }
                    }

                    if (installedVersion is null || installedVersion < new Version(5, 3, 1))
                    {
                        if (string.IsNullOrWhiteSpace(settings["DeploymentCreated"]))
                        {
                            settings["DeploymentCreated"] = settings["DeploymentUpdated"];
                        }
                    }

                    if (installedVersion is null || installedVersion < new Version(5, 3, 3))
                    {
                        if (string.IsNullOrWhiteSpace(settings["AzureCloudName"]))
                        {
                            settings["AzureCloudName"] = configuration.AzureCloudName;
                        }
                    }

                    //if (installedVersion is null || installedVersion < new Version(x, y, z))
                    //{
                    //}

                    await Task.WhenAll(
                    [
                        BuildPushAcrAsync(settings, targetVersion, managedIdentity),
                        Task.Run(async () =>
                        {
                            if (waitForRoleAssignmentPropagation)
                            {
                                // 10 minutes for propagation https://learn.microsoft.com/azure/role-based-access-control/troubleshooting
                                await Execute("Waiting 10 minutes for role assignment propagation...",
                                    () => Task.Delay(TimeSpan.FromMinutes(10), cts.Token));
                            }
                        })
                    ]);

                    await kubernetesManager.UpgradeValuesYamlAsync(storageAccountData, settings, installedVersion);
                    await PerformHelmDeploymentAsync(aksCluster, manualPrecommands, asyncTask);
                }

                if (!configuration.Update)
                {
                    if (string.IsNullOrWhiteSpace(configuration.BatchPrefix))
                    {
                        var blob = new byte[5];
                        RandomNumberGenerator.Fill(blob);
                        configuration.BatchPrefix = blob.ConvertToBase32().TrimEnd('=');
                    }

                    KeyVaultResource keyVault = default;
                    await Execute("Validating existing Azure resources...", async () =>
                    {
                        await ValidateRegionNameAsync(configuration.RegionName);
                        ValidateMainIdentifierPrefix(configuration.MainIdentifierPrefix);
                        storageAccount = await ValidateAndGetExistingStorageAccountAsync();
                        batchAccount = await ValidateAndGetExistingBatchAccountAsync();
                        aksCluster = await ValidateAndGetExistingAKSClusterAsync();
                        postgreSqlFlexServer = await ValidateAndGetExistingPostgresqlServerAsync();
                        var keyVault = await ValidateAndGetExistingKeyVaultAsync();

                        if (aksCluster is null && !configuration.ManualHelmDeployment)
                        {
                            //await ValidateVmAsync();
                        }

                        if (string.IsNullOrWhiteSpace(configuration.PostgreSqlServerNameSuffix))
                        {
                            configuration.PostgreSqlServerNameSuffix = $".{azureCloudConfig.Suffixes.PostgresqlServerEndpointSuffix}";
                        }

                        // Configuration preferences not currently settable by user.
                        if (string.IsNullOrWhiteSpace(configuration.PostgreSqlServerName))
                        {
                            configuration.PostgreSqlServerName = Utility.RandomResourceName($"{configuration.MainIdentifierPrefix}-", 15);
                        }

                        configuration.PostgreSqlAdministratorPassword = PasswordGenerator.GeneratePassword();
                        configuration.PostgreSqlTesUserPassword = PasswordGenerator.GeneratePassword();

                        if (string.IsNullOrWhiteSpace(configuration.BatchAccountName))
                        {
                            configuration.BatchAccountName = Utility.RandomResourceName($"{configuration.MainIdentifierPrefix}", 15);
                        }

                        if (string.IsNullOrWhiteSpace(configuration.StorageAccountName))
                        {
                            configuration.StorageAccountName = Utility.RandomResourceName($"{configuration.MainIdentifierPrefix}", 24);
                        }

                        //if (string.IsNullOrWhiteSpace(configuration.NetworkSecurityGroupName))
                        //{
                        //    configuration.NetworkSecurityGroupName = Utility.RandomResourceName($"{configuration.MainIdentifierPrefix}", 15);
                        //}

                        if (string.IsNullOrWhiteSpace(configuration.ApplicationInsightsAccountName))
                        {
                            configuration.ApplicationInsightsAccountName = Utility.RandomResourceName($"{configuration.MainIdentifierPrefix}-", 15);
                        }

                        if (string.IsNullOrWhiteSpace(configuration.TesPassword))
                        {
                            configuration.TesPassword = PasswordGenerator.GeneratePassword();
                        }

                        if (string.IsNullOrWhiteSpace(configuration.AksClusterName))
                        {
                            configuration.AksClusterName = Utility.RandomResourceName($"{configuration.MainIdentifierPrefix}-", 25);
                        }

                        if (string.IsNullOrWhiteSpace(configuration.KeyVaultName))
                        {
                            configuration.KeyVaultName = Utility.RandomResourceName($"{configuration.MainIdentifierPrefix}-", 15);
                        }

                        await RegisterResourceProvidersAsync();
                        await RegisterResourceProviderFeaturesAsync();

                        if (batchAccount is null)
                        {
                            await ValidateBatchAccountQuotaAsync();
                        }
                    });

                    ConsoleEx.WriteLine($"Deploying TES on Azure version {targetVersion}...");

                    if (!string.IsNullOrEmpty(configuration.BatchNodesSubnetId))
                    {
                        configuration.BatchSubnetName = new ResourceIdentifier(configuration.BatchNodesSubnetId).Name;
                    }

                    var vnetAndSubnet = await ValidateAndGetExistingVirtualNetworkAsync();

                    if (string.IsNullOrWhiteSpace(configuration.ResourceGroupName))
                    {
                        configuration.ResourceGroupName = Utility.RandomResourceName($"{configuration.MainIdentifierPrefix}-", 15);
                        resourceGroup = await CreateResourceGroupAsync();
                        isResourceGroupCreated = true;
                    }
                    else
                    {
                        resourceGroup = (await armSubscription.GetResourceGroupAsync(configuration.ResourceGroupName, cts.Token)).Value;
                    }

                    // Derive TES ingress URL from resource group name
                    kubernetesManager.SetTesIngressNetworkingConfiguration(configuration.ResourceGroupName);

                    managedIdentity = await EnsureResourceDataAsync(await CreateUserManagedIdentityAsync(), id => id.HasData, id => id.GetAsync, cts.Token);

                    if (vnetAndSubnet is not null)
                    {
                        ConsoleEx.WriteLine($"Creating VM in existing virtual network {vnetAndSubnet.Value.virtualNetwork.Id.Name} and subnet {vnetAndSubnet.Value.vmSubnet.Id.Name}");
                    }

                    if (storageAccount is not null)
                    {
                        ConsoleEx.WriteLine($"Using existing Storage Account {storageAccount.Id.Name}");
                    }

                    if (batchAccount is not null)
                    {
                        ConsoleEx.WriteLine($"Using existing Batch Account {batchAccount.Id.Name}");
                    }

                    await Task.WhenAll(
                    [
                        Task.Run(async () =>
                        {
                            if (vnetAndSubnet is null)
                            {
                                configuration.VnetName = Utility.RandomResourceName($"{configuration.MainIdentifierPrefix}-", 15);
                                configuration.PostgreSqlSubnetName = string.IsNullOrEmpty(configuration.PostgreSqlSubnetName) ? configuration.DefaultPostgreSqlSubnetName : configuration.PostgreSqlSubnetName;
                                configuration.BatchSubnetName = string.IsNullOrEmpty(configuration.BatchSubnetName) ? configuration.DefaultBatchSubnetName : configuration.BatchSubnetName;
                                configuration.VmSubnetName = string.IsNullOrEmpty(configuration.VmSubnetName) ? configuration.DefaultVmSubnetName : configuration.VmSubnetName;
                                vnetAndSubnet = await CreateVnetAndSubnetsAsync();
                            }
                        }),
                        Task.Run(async () =>
                        {
                            if (string.IsNullOrWhiteSpace(configuration.LogAnalyticsArmId))
                            {
                                var workspaceName = Utility.RandomResourceName(configuration.MainIdentifierPrefix, 15);
                                logAnalyticsWorkspace = await CreateLogAnalyticsWorkspaceResourceAsync(workspaceName);
                                configuration.LogAnalyticsArmId = logAnalyticsWorkspace.Id;
                            }
                        }),
                        Task.Run(async () =>
                        {
                            storageAccount = await EnsureResourceDataAsync(storageAccount ?? await CreateStorageAccountAsync(), r => r.HasData, r => ct => r.GetAsync(cancellationToken: ct), cts.Token);
                            await CreateDefaultStorageContainersAsync(storageAccount);
                            storageAccountData = storageAccount.Data;

                            if (await AssignRoleForDeployerToStorageAccountAsync(storageAccount) is null)
                            {
                                ConsoleEx.WriteLine("Unable to assign 'Storage Blob Data Contributor' for deployment identity to the storage account. If the deployment fails as a result, the storage account must be precreated and the deploying user must have the 'Storage Blob Data Contributor' role for the storage account.", ConsoleColor.Yellow);
                            }
                            else
                            {
                                await Task.Delay(TimeSpan.FromMinutes(5), cts.Token);
                            }

                            await AssignVmAsContributorToStorageAccountAsync(managedIdentity, storageAccount);
                            await AssignVmAsDataOwnerToStorageAccountAsync(managedIdentity, storageAccount);
                            await AssignManagedIdOperatorToResourceAsync(managedIdentity, resourceGroup);
                            await AssignMIAsNetworkContributorToResourceAsync(managedIdentity, resourceGroup);
                            await WritePersonalizedFilesToStorageAccountAsync(storageAccountData);
                        }),
                    ]);

                    if (configuration.CrossSubscriptionAKSDeployment.GetValueOrDefault())
                    {
                        await Task.Run(async () =>
                        {
                            keyVault ??= await CreateKeyVaultAsync(configuration.KeyVaultName, managedIdentity, vnetAndSubnet.Value.virtualNetwork, vnetAndSubnet.Value.vmSubnet);
                            keyVaultUri = (await EnsureResourceDataAsync(keyVault, r => r.HasData, r => r.GetAsync, cts.Token)).Data.Properties.VaultUri;
                            var key = await storageAccount.GetKeysAsync(cancellationToken: cts.Token).FirstAsync(cts.Token);
                            await SetStorageKeySecret(keyVaultUri, StorageAccountKeySecretName, key.Value);
                        });
                    }

                    if (postgreSqlFlexServer is null)
                    {
                        postgreSqlDnsZone = await CreatePrivateDnsZoneAsync(vnetAndSubnet.Value.virtualNetwork, $"privatelink.{azureCloudConfig.Suffixes.PostgresqlServerEndpointSuffix}", "PostgreSQL Server");
                    }

                    await Task.WhenAll(
                    [
                        Task.Run(async () =>
                        {
                            if (aksCluster is null && !configuration.ManualHelmDeployment)
                            {
                                aksCluster = await ProvisionManagedClusterAsync(managedIdentity, logAnalyticsWorkspace, vnetAndSubnet?.vmSubnet.Id, configuration.PrivateNetworking.GetValueOrDefault());
                                await AssignMeAsRbacClusterAdminToManagedClusterAsync(aksCluster);
                                aksCluster = await EnableWorkloadIdentity(aksCluster, managedIdentity, resourceGroup);
                            }
                        }),
                        Task.Run(async () =>
                        {
                            batchAccount ??= await CreateBatchAccountAsync(storageAccount.Id);
                            await AssignVmAsContributorToBatchAccountAsync(managedIdentity, batchAccount);
                        }),
                        Task.Run(async () =>
                        {
                            appInsights = await CreateAppInsightsResourceAsync(new(configuration.LogAnalyticsArmId));
                            await AssignVmAsContributorToAppInsightsAsync(managedIdentity, appInsights);
                        }),
                        Task.Run(async () =>
                        {
                            postgreSqlFlexServer ??= await CreatePostgreSqlServerAndDatabaseAsync(vnetAndSubnet.Value.postgreSqlSubnet, postgreSqlDnsZone);
                        })
                    ]);

                    if (string.IsNullOrEmpty(configuration.BatchNodesSubnetId))
                    {
                        configuration.BatchNodesSubnetId = vnetAndSubnet.Value.batchSubnet.Id;
                    }

                    var clientId = managedIdentity.Data.ClientId;
                    var settings = ConfigureSettings(clientId?.ToString("D"));
                    await BuildPushAcrAsync(settings, targetVersion, managedIdentity);

                    await kubernetesManager.UpdateHelmValuesAsync(storageAccountData, keyVaultUri, resourceGroup.Id.Name, settings, managedIdentity.Data);
                    await PerformHelmDeploymentAsync(aksCluster,
                        [
                            "Run the following postgresql command to setup the database.",
                            $"\tPostgreSQL command: psql postgresql://{configuration.PostgreSqlAdministratorLogin}:{configuration.PostgreSqlAdministratorPassword}@{configuration.PostgreSqlServerName}.{azureCloudConfig.Suffixes.PostgresqlServerEndpointSuffix}/{configuration.PostgreSqlTesDatabaseName} -c \"{GetCreateTesUserString()}\""
                        ],
                        async kubernetesClient =>
                        {
                            // Deploy an ubuntu pod to run PSQL commands, then delete it
                            const string deploymentNamespace = "default";
                            var (deploymentName, ubuntuDeployment) = KubernetesManager.GetUbuntuDeploymentTemplate(configuration.PrivatePSQLUbuntuImage);
                            await kubernetesClient.AppsV1.CreateNamespacedDeploymentAsync(ubuntuDeployment, deploymentNamespace, cancellationToken: cts.Token);
                            await ExecuteQueriesOnAzurePostgreSQLDbFromK8(kubernetesClient, deploymentName, deploymentNamespace);
                            await kubernetesClient.AppsV1.DeleteNamespacedDeploymentAsync(deploymentName, deploymentNamespace, cancellationToken: cts.Token);

                            if (configuration.EnableIngress.GetValueOrDefault())
                            {
                                var tmpValues = await kubernetesManager.ConfigureAltLocalValuesYamlAsync("no-ingress.yml", values => values.Service["enableIngress"] = $"{false}");
                                var backupValues = kubernetesManager.SwapLocalValuesYaml(tmpValues);
                                await kubernetesManager.DeployHelmChartToClusterAsync(kubernetesClient);
                                kubernetesManager.RestoreLocalValuesYaml(backupValues);

                                await Execute(
                                    $"Enabling Ingress {kubernetesManager.TesHostname}",
                                    async () =>
                                    {
                                        _ = await kubernetesManager.EnableIngress(configuration.TesUsername, configuration.TesPassword, kubernetesClient);
                                    });
                            }
                        });
                }

                TesCredentials tesCredentials = default;

                if (configuration.OutputTesCredentialsJson.GetValueOrDefault())
                {
                    // Write credentials to JSON file in working directory
                    tesCredentials = new TesCredentials(kubernetesManager.TesHostname, configuration.TesUsername, configuration.TesPassword);
                    var credentialsJson = tesCredentials.Serialize();

                    var credentialsPath = Path.Combine(Directory.GetCurrentDirectory(), TesCredentialsFileName);
                    await File.WriteAllTextAsync(credentialsPath, credentialsJson, cts.Token);
                    ConsoleEx.WriteLine($"TES credentials file written to: {credentialsPath}");
                }

                var batchAccountData = (await EnsureResourceDataAsync(batchAccount, r => r.HasData, r => r.GetAsync, cts.Token)).Data;
                var maxPerFamilyQuota = batchAccountData.IsDedicatedCoreQuotaPerVmFamilyEnforced ?? false ? batchAccountData.DedicatedCoreQuotaPerVmFamily.Select(q => q.CoreQuota ?? 0).Where(q => 0 != q) : Enumerable.Repeat(batchAccountData.DedicatedCoreQuota ?? 0, 1);
                var isBatchQuotaAvailable = batchAccountData.LowPriorityCoreQuota > 0 || (batchAccountData.DedicatedCoreQuota > 0 && maxPerFamilyQuota.Append(0).Max() > 0);
                var isBatchPoolQuotaAvailable = batchAccountData.PoolQuota > 0;
                var isBatchJobQuotaAvailable = batchAccountData.ActiveJobAndJobScheduleQuota > 0;
                var insufficientQuotas = new List<string>();
                int exitCode;

                if (!isBatchQuotaAvailable) insufficientQuotas.Add("core");
                if (!isBatchPoolQuotaAvailable) insufficientQuotas.Add("pool");
                if (!isBatchJobQuotaAvailable) insufficientQuotas.Add("job");

                if (0 != insufficientQuotas.Count)
                {
                    if (!configuration.SkipTestWorkflow)
                    {
                        ConsoleEx.WriteLine("Could not run the test task.", ConsoleColor.Yellow);
                    }

                    var quotaMessage = string.Join(" and ", insufficientQuotas);
                    var batchAccountName = configuration.BatchAccountName;
                    ConsoleEx.WriteLine($"Deployment was successful, but Batch account {batchAccountName} does not have sufficient {quotaMessage} quota to run workflows.", ConsoleColor.Yellow);
                    ConsoleEx.WriteLine($"Request Batch {quotaMessage} quota: https://docs.microsoft.com/en-us/azure/batch/batch-quota-limit", ConsoleColor.Yellow);
                    ConsoleEx.WriteLine("After receiving the quota, read the docs to run a test workflow and confirm successful deployment.", ConsoleColor.Yellow);

                    exitCode = 2;
                }
                else
                {
                    if (configuration.SkipTestWorkflow)
                    {
                        exitCode = 0;
                    }
                    else
                    {
                        using var tokenSource = new CancellationTokenSource();
                        var release = cts.Token.Register(tokenSource.Cancel);
                        var deleteResourceGroupTask = Task.CompletedTask;

                        try
                        {
                            var startPortForward = new Func<CancellationToken, Task>(token =>
                                kubernetesManager.ExecKubectlProcessAsync($"port-forward -n {configuration.AksCoANamespace} svc/tes 8088:80", token, appendKubeconfig: true));

                            var portForwardTask = startPortForward(tokenSource.Token);
                            await Task.Delay(longRetryWaitTime * 2, tokenSource.Token); // Give enough time for kubectl to standup the port forwarding.
                            var testsToRun = Enumerable.Empty<Func<Task<bool>>>()
                                .Append(() => RunTestTaskAsync(
                                    "localhost:8088",
                                    isPreemptible: batchAccountData.LowPriorityCoreQuota > 0));

                            if (configuration.RunIntTests)
                            {
                                testsToRun = testsToRun.Append(() => RunIntegrationTestsAsync(
                                        "localhost:8088",
                                        tesCredentials,
                                        isPreemptible: !(batchAccountData.DedicatedCoreQuota >= 2 && maxPerFamilyQuota.Append(0).Max() >= 2),
                                        storageAccount,
                                        managedIdentity.Data.ClientId?.ToString("D")));
                            }

                            var isTestWorkflowSuccessful = true;

                            foreach (var testFactory in testsToRun)
                            {
                                var runTestTask = testFactory();

                                for (var task = await Task.WhenAny(portForwardTask, runTestTask);
                                    isTestWorkflowSuccessful && runTestTask != task;
                                    task = await Task.WhenAny(portForwardTask, runTestTask))
                                {
                                    try
                                    {
                                        await portForwardTask;
                                    }
                                    catch (Exception ex)
                                    {
                                        ConsoleEx.WriteLine($"kubectl stopped unexpectedly ({ex.Message}).", ConsoleColor.Red);
                                    }

                                    ConsoleEx.WriteLine($"Restarting kubectl...");
                                    portForwardTask = startPortForward(tokenSource.Token);
                                }

                                isTestWorkflowSuccessful &= await runTestTask;
                            }

                            exitCode = isTestWorkflowSuccessful ? 0 : 1;

                            if (!isTestWorkflowSuccessful)
                            {
                                deleteResourceGroupTask = DeleteResourceGroupIfUserConsentsAsync();
                            }
                        }
                        catch (Exception e)
                        {
                            ConsoleEx.WriteLine("Exception occurred running test task.", ConsoleColor.Red);
                            ConsoleEx.Write(e.Message, ConsoleColor.Red);
                            exitCode = 1;
                        }
                        finally
                        {
                            _ = release.Unregister();
                            tokenSource.Cancel();
                            await deleteResourceGroupTask;
                        }
                    }
                }

                ConsoleEx.WriteLine($"Completed in {mainTimer.Elapsed.TotalMinutes:n1} minutes.");
                return exitCode;
            }
            catch (ValidationException validationException)
            {
                DisplayValidationExceptionAndExit(validationException);
                return 1;
            }
            catch (Exception exc)
            {
                if (!(exc is OperationCanceledException && cts.Token.IsCancellationRequested))
                {
                    ConsoleEx.WriteLine();
                    ConsoleEx.WriteLine($"{exc.GetType().FullName}: {exc.Message}", ConsoleColor.Red);

                    if (configuration.DebugLogging)
                    {
                        ConsoleEx.WriteLine(exc.StackTrace, ConsoleColor.Red);

                        if (exc is KubernetesException kExc)
                        {
                            ConsoleEx.WriteLine($"Kubenetes Status: {kExc.Status}");
                        }

                        if (exc is WebSocketException wExc)
                        {
                            ConsoleEx.WriteLine($"WebSocket ErrorCode: {wExc.WebSocketErrorCode}");
                        }

                        if (exc is RequestFailedException fExc)
                        {
                            ConsoleEx.WriteLine($"HTTP Response: {fExc.GetRawResponse().Content}");
                        }

                        if (exc is HttpRequestException rExc)
                        {
                            ConsoleEx.WriteLine($"HTTP Request StatusCode: {rExc.StatusCode}");
                            if (rExc.InnerException is not null)
                            {
                                ConsoleEx.WriteLine($"InnerException: {rExc.InnerException.GetType().FullName}: {rExc.InnerException.Message}");
                            }
                        }

                        if (exc is JsonReaderException jExc)
                        {
                            if (!string.IsNullOrEmpty(jExc.Path))
                            {
                                ConsoleEx.WriteLine($"JSON Path: {jExc.Path}");
                            }

                            if (jExc.Data.Contains("Body"))
                            {
                                ConsoleEx.WriteLine($"HTTP Response: {jExc.Data["Body"]}");
                            }
                        }
                    }
                }

                ConsoleEx.WriteLine();
                Debugger.Break();
                WriteGeneralRetryMessageToConsole();
                await DeleteResourceGroupIfUserConsentsAsync();
                return 1;
            }
            finally
            {
                if (!configuration.ManualHelmDeployment)
                {
                    kubernetesManager?.DeleteTempFiles();
                }
            }
        }

        private async Task PerformHelmDeploymentAsync(ContainerServiceManagedClusterResource cluster, IEnumerable<string> manualPrecommands = default, Func<IKubernetes, Task> asyncTask = default)
        {
            if (configuration.ManualHelmDeployment)
            {
                ConsoleEx.WriteLine($"Helm chart written to disk at: {kubernetesManager.helmScriptsRootDirectory}");
                ConsoleEx.WriteLine($"Please update values file if needed here: {kubernetesManager.TempHelmValuesYamlPath}");

                foreach (var line in manualPrecommands ?? [])
                {
                    ConsoleEx.WriteLine(line);
                }

                ConsoleEx.WriteLine($"Then, deploy the helm chart, and press Enter to continue.");
                ConsoleEx.ReadLine();
            }
            else
            {
                var kubernetesClient = await kubernetesManager.GetKubernetesClientAsync(cluster);
                await (asyncTask?.Invoke(kubernetesClient) ?? Task.CompletedTask);
                await kubernetesManager.DeployHelmChartToClusterAsync(kubernetesClient);
            }
        }

        private async ValueTask<BlobClient> CreateNextflowConfig(TesCredentials tesCredentials, StorageAccountResource storageAccount, string userAssignedManagedIdentityClientId)
        {
            StringBuilder sb = new();
            sb.AppendLine(@"plugins {");
            sb.AppendLine(@"  id 'nf-ga4gh'");
            sb.AppendLine(@"}");
            sb.AppendLine(@"process {");
            sb.AppendLine(@"  executor = 'tes'");
            sb.AppendLine(@"}");
            sb.AppendLine(@"azure {");
            sb.AppendLine(@"  managedIdentity {");
            sb.AppendLine($"    clientId='{userAssignedManagedIdentityClientId}'");
            sb.AppendLine(@"  }");
            sb.AppendLine(@"  storage {");
            sb.AppendLine($"    accountName='{storageAccount.Id.Name}'");
            sb.AppendLine(@"  }");
            sb.AppendLine(@"}");
            sb.AppendLine($"tes.endpoint='https://{tesCredentials.TesHostname}'");
            sb.AppendLine($"tes.basicUsername='{tesCredentials.TesUsername}'");
            sb.AppendLine($"tes.basicPassword='{tesCredentials.TesPassword}'");
            sb.AppendLine(@"process {");
            sb.AppendLine(@"  container='docker.io/library/ubuntu:latest'");
            sb.AppendLine(@"}");
            var configText = sb.ToString();
            var tesConfig = GetBlobClient(storageAccount.Data, InputsContainerName, "test/nextflow/tes.config");
            await UploadTextToStorageAccountAsync(tesConfig, configText, cts.Token);
            return tesConfig;
        }

        [System.Diagnostics.CodeAnalysis.SuppressMessage("Performance", "CA1859:Use concrete types when possible for improved performance", Justification = "We are explicitly using the contract specified in the ITesClient interface.")]
        private async Task<bool> RunNextflowTaskAsync(string tesHostname, bool isPreemptible, StorageAccountResource storageAccount, BlobClient tesConfig)
        {
            TesTask testTesTask = new();
            testTesTask.Resources.Preemptible = isPreemptible;
            testTesTask.Resources.CpuCores = 2;
            testTesTask.Resources.RamGb = 32;
            testTesTask.Resources.DiskGb = 100;

            testTesTask.Executors.Add(new()
            {
                //Image = "nextflow/nextflow:24.04.4",
                Image = "nextflow/nextflow:24.08.0-edge",
                Command = ["/bin/sh", "-c", "nextflow run seqeralabs/nf-canary -r main -c /tmp/tes.config -w 'az://outputs' || cat .nextflow.log"],
            });

            testTesTask.Inputs.Add(new()
            {
                Path = "/tmp/tes.config",
                Url = tesConfig.Uri.ToString()
            });

            using ITesClient tesClient = new TesClient(new($"http://{tesHostname}"));
            var completedTask = await tesClient.CreateAndWaitTilDoneAsync(testTesTask, cts.Token);
            ConsoleEx.WriteLine($"TES Task State: {completedTask.State}");

            if (completedTask.State != TesState.COMPLETE)
            {
                ConsoleEx.WriteLine($"Failure reason: {completedTask.FailureReason}");
            }

            return completedTask.State == TesState.COMPLETE;
        }

        [System.Diagnostics.CodeAnalysis.SuppressMessage("Performance", "CA1859:Use concrete types when possible for improved performance", Justification = "We are explicitly using the contract specified in the ITesClient interface.")]
        private async Task<bool> RunTesTaskImplAsync(string tesHostname, bool isPreemptible)
        {
            TesTask testTesTask = new();
            testTesTask.Resources.Preemptible = isPreemptible;
            testTesTask.Executors.Add(new()
            {
                Image = configuration.PrivateTestUbuntuImage,
                Command = ["/bin/sh", "-c", "cat /proc/sys/kernel/random/uuid"],
            });

            using ITesClient tesClient = new TesClient(new($"http://{tesHostname}"));
            var completedTask = await tesClient.CreateAndWaitTilDoneAsync(testTesTask, cts.Token);
            ConsoleEx.WriteLine($"TES Task State: {completedTask.State}");

            if (completedTask.State != TesState.COMPLETE)
            {
                ConsoleEx.WriteLine($"Failure reason: {completedTask.FailureReason}");
            }

            return completedTask.State == TesState.COMPLETE;
        }

        private async Task<bool> RunTestTaskAsync(string tesEndpoint, bool isPreemptible)
        {
            var startTime = DateTime.UtcNow;
            var line = ConsoleEx.WriteLine("Running a test task...");
            var isTestWorkflowSuccessful = await RunTesTaskImplAsync(tesEndpoint, isPreemptible);
            WriteExecutionTime(line, startTime);

            if (isTestWorkflowSuccessful)
            {
                ConsoleEx.WriteLine();
                ConsoleEx.WriteLine($"Test task succeeded.", ConsoleColor.Green);
                ConsoleEx.WriteLine();
                ConsoleEx.WriteLine("Learn more about how to use Tes on Azure: https://github.com/microsoft/ga4gh-tes");
                ConsoleEx.WriteLine();
            }
            else
            {
                ConsoleEx.WriteLine();
                ConsoleEx.WriteLine($"Test task failed.", ConsoleColor.Red);
                ConsoleEx.WriteLine();
                WriteGeneralRetryMessageToConsole();
                ConsoleEx.WriteLine();
            }

            return isTestWorkflowSuccessful;
        }

        private async Task<bool> RunNextflowIntegrationTestAsync(string tesEndpoint, TesCredentials tesCredentials, bool isPreemptible, StorageAccountResource storageAccount, string userAssignedManagedIdentityClientId)
        {
            var tesConfig = await CreateNextflowConfig(tesCredentials, storageAccount, userAssignedManagedIdentityClientId);

            try
            {
                return await RunNextflowTaskAsync(tesEndpoint, isPreemptible, storageAccount, tesConfig);
            }
            finally
            {
                await tesConfig.DeleteIfExistsAsync(cancellationToken: CancellationToken.None);
            }
        }

        private async Task<bool> RunIntegrationTestsAsync(string tesEndpoint, TesCredentials tesCredentials, bool isPreemptible, StorageAccountResource storageAccount, string userAssignedManagedIdentityClientId)
        {
            var startTime = DateTime.UtcNow;
            var line = ConsoleEx.WriteLine("Running integration tests...");
            // TODO: Add more integration tests here
            var isTestWorkflowSuccessful = await RunNextflowIntegrationTestAsync(tesEndpoint, tesCredentials, isPreemptible, storageAccount, userAssignedManagedIdentityClientId);
            WriteExecutionTime(line, startTime);

            if (isTestWorkflowSuccessful)
            {
                ConsoleEx.WriteLine();
                ConsoleEx.WriteLine($"Integration test tasks succeeded.", ConsoleColor.Green);
                ConsoleEx.WriteLine();
            }
            else
            {
                ConsoleEx.WriteLine();
                ConsoleEx.WriteLine($"Integration test tasks failed.", ConsoleColor.Red);
                ConsoleEx.WriteLine();
                WriteGeneralRetryMessageToConsole();
                ConsoleEx.WriteLine();
            }

            return isTestWorkflowSuccessful;
        }

        private async Task<KeyVaultResource> ValidateAndGetExistingKeyVaultAsync()
        {
            if (string.IsNullOrWhiteSpace(configuration.KeyVaultName))
            {
                return null;
            }

            return (await GetKeyVaultAsync(configuration.KeyVaultName))
                ?? throw new ValidationException($"If key vault name is provided, it must already exist in region {configuration.RegionName}, and be accessible to the current user.", displayExample: false);
        }

        private async Task<PostgreSqlFlexibleServerResource> ValidateAndGetExistingPostgresqlServerAsync()
        {
            if (string.IsNullOrWhiteSpace(configuration.PostgreSqlServerName))
            {
                return null;
            }

            return (await GetExistingPostgresqlServiceAsync(configuration.PostgreSqlServerName))
                ?? throw new ValidationException($"If Postgresql server name is provided, the server must already exist in region {configuration.RegionName}, and be accessible to the current user.", displayExample: false);
        }

        private async Task<ContainerServiceManagedClusterResource> ValidateAndGetExistingAKSClusterAsync()
        {
            if (string.IsNullOrWhiteSpace(configuration.AksClusterName))
            {
                return null;
            }

            return (await GetExistingAKSClusterAsync(configuration.AksClusterName))
                ?? throw new ValidationException($"If AKS cluster name is provided, the cluster must already exist in region {configuration.RegionName}, and be accessible to the current user.", displayExample: false);
        }

        private async Task<PostgreSqlFlexibleServerResource> GetExistingPostgresqlServiceAsync(string serverName)
        {
            return await subscriptionIds.ToAsyncEnumerable().Select(s =>
            {
                try
                {
                    return s.GetPostgreSqlFlexibleServersAsync(cts.Token);
                }
                catch (Exception e)
                {
                    ConsoleEx.WriteLine(e.Message);
                    return null;
                }
            })
            .Where(a => a is not null)
            .SelectMany(a => a)
            .SelectAwaitWithCancellation(async (a, ct) => await FetchResourceDataAsync(a.GetAsync, ct))
            .SingleOrDefaultAsync(a =>
                    a.Id.Name.Equals(serverName, StringComparison.OrdinalIgnoreCase) &&
                    a.Data.Location.Name.Equals(configuration.RegionName, StringComparison.OrdinalIgnoreCase),
                cts.Token);
        }

        private async Task<ContainerServiceManagedClusterResource> GetExistingAKSClusterAsync(string aksClusterName)
        {
            return await subscriptionIds.ToAsyncEnumerable()
                .SelectAwaitWithCancellation((sub, token) => ValueTask.FromResult<IAsyncEnumerable<ContainerServiceManagedClusterResource>>(
                    sub.GetContainerServiceManagedClustersAsync(token)))
                .Where(a => a is not null)
                .SelectMany(a => a)
                .SelectAwaitWithCancellation((resource, token) =>
                    SafeSelectAsync(async () => (await resource.GetAsync(token)).Value))
                .Where(a => a is not null)
                .SingleOrDefaultAsync(a =>
                        a.Data.Name.Equals(aksClusterName, StringComparison.OrdinalIgnoreCase) &&
                        a.Data.Location.Name.Equals(configuration.RegionName, StringComparison.OrdinalIgnoreCase),
                    cts.Token);

            static async ValueTask<TOut> SafeSelectAsync<TOut>(Func<ValueTask<TOut>> selector) where TOut : class
            {
                try
                {
                    return await selector();
                }
                catch (Exception e)
                {
                    ConsoleEx.WriteLine(e.Message);
                    return null;
                }
            }
        }

        private static void ManagedClusterEnableManagedAad(ContainerServiceManagedClusterData managedCluster)
        {
            managedCluster.EnableRbac = true;
            managedCluster.AadProfile ??= new();
            managedCluster.AadProfile.IsAzureRbacEnabled = true;
            managedCluster.AadProfile.IsManagedAadEnabled = true;
            managedCluster.AadProfile.AdminGroupObjectIds.ToList().ForEach(item => _ = managedCluster.AadProfile.AdminGroupObjectIds.Remove(item));
        }

        private async Task<ContainerServiceManagedClusterResource> ProvisionManagedClusterAsync(UserAssignedIdentityResource managedIdentity, OperationalInsightsWorkspaceResource logAnalyticsWorkspace, ResourceIdentifier subnetId, bool privateNetworking)
        {
            var uami = await EnsureResourceDataAsync(managedIdentity, r => r.HasData, r => r.GetAsync, cts.Token);
            var nodePoolName = "nodepool1";
            ContainerServiceManagedClusterData cluster = new(new(configuration.RegionName))
            {
                DnsPrefix = configuration.AksClusterName,
                NetworkProfile = new()
                {
                    NetworkPlugin = ContainerServiceNetworkPlugin.Azure,
                    ServiceCidr = configuration.KubernetesServiceCidr,
                    DnsServiceIP = configuration.KubernetesDnsServiceIP,
                    DockerBridgeCidr = configuration.KubernetesDockerBridgeCidr,
                    NetworkPolicy = ContainerServiceNetworkPolicy.Azure
                }
            };

            ManagedClusterAddonProfile clusterAddonProfile = new(isEnabled: true);
            clusterAddonProfile.Config.Add("logAnalyticsWorkspaceResourceID", logAnalyticsWorkspace.Id);
            cluster.AddonProfiles.Add("omsagent", clusterAddonProfile);
            ManagedClusterEnableManagedAad(cluster);
            Azure.ResourceManager.Models.ManagedServiceIdentity identity = new(Azure.ResourceManager.Models.ManagedServiceIdentityType.UserAssigned);
            identity.UserAssignedIdentities.Add(uami.Id, new());
            cluster.Identity = identity;
            cluster.IdentityProfile.Add("kubeletidentity", new() { ResourceId = uami.Id, ClientId = uami.Data.ClientId, ObjectId = uami.Data.PrincipalId });

            cluster.AgentPoolProfiles.Add(new(nodePoolName)
            {
                Count = configuration.AksPoolSize,
                VmSize = configuration.VmSize,
                OSDiskSizeInGB = 128,
                OSDiskType = ContainerServiceOSDiskType.Managed,
                EnableEncryptionAtHost = true,
                AgentPoolType = AgentPoolType.VirtualMachineScaleSets,
                EnableAutoScaling = false,
                EnableNodePublicIP = false,
                OSType = ContainerServiceOSType.Linux,
                OSSku = ContainerServiceOSSku.AzureLinux,
                Mode = AgentPoolMode.System,
                VnetSubnetId = subnetId,
            });

            if (privateNetworking)
            {
                cluster.ApiServerAccessProfile = new()
                {
                    EnablePrivateCluster = true,
                    EnablePrivateClusterPublicFqdn = false
                };

                cluster.PublicNetworkAccess = ContainerServicePublicNetworkAccess.Disabled;
            }

            return await Execute(
                $"Creating AKS Cluster: {configuration.AksClusterName}...",
                async () => (await resourceGroup.GetContainerServiceManagedClusters().CreateOrUpdateAsync(Azure.WaitUntil.Completed, configuration.AksClusterName, cluster, cts.Token)).Value);
        }

        private async Task<ContainerServiceManagedClusterResource> EnableWorkloadIdentity(ContainerServiceManagedClusterResource aksCluster, UserAssignedIdentityResource managedIdentity, ResourceGroupResource resourceGroup)
        {
            aksCluster.Data.SecurityProfile.IsWorkloadIdentityEnabled = true;
            aksCluster.Data.OidcIssuerProfile.IsEnabled = true;
            var aksClusterCollection = resourceGroup.GetContainerServiceManagedClusters();

            var cluster = await Execute("Updating AKS cluster...",
                async () => await operationNotAllowedConflictRetryPolicy.ExecuteWithRetryAsync(token => aksClusterCollection.CreateOrUpdateAsync(WaitUntil.Completed, aksCluster.Data.Name, aksCluster.Data, token), cts.Token));

            var aksOidcIssuer = cluster.Value.Data.OidcIssuerProfile.IssuerUriInfo;

            var federatedCredentialsCollection = managedIdentity.GetFederatedIdentityCredentials();

            if ((await federatedCredentialsCollection.SingleOrDefaultAsync(r => "toaFederatedIdentity".Equals(r.Id.Name, StringComparison.OrdinalIgnoreCase), cts.Token)) is null)
            {
                var data = new FederatedIdentityCredentialData()
                {
                    IssuerUri = new Uri(aksOidcIssuer),
                    Subject = $"system:serviceaccount:{configuration.AksCoANamespace}:{managedIdentity.Id.Name}-sa"
                };
                data.Audiences.Add("api://AzureADTokenExchange");

                await Execute("Enabling workload identity...",
                    async () => _ = await operationNotAllowedConflictRetryPolicy.ExecuteWithRetryAsync(token => federatedCredentialsCollection.CreateOrUpdateAsync(WaitUntil.Completed, "toaFederatedIdentity", data, token), cts.Token));
            }

            return cluster.Value;
        }

        private async Task BuildPushAcrAsync(Dictionary<string, string> settings, string targetVersion, UserAssignedIdentityResource managedIdentity)
        {
            ContainerRegistryResource acr = default;
            Azure.Containers.ContainerRegistry.ContainerRegistryClient client = default;

            if (settings.TryGetValue("AcrId", out var acrId) && !string.IsNullOrEmpty(acrId))
            {
                acr = await EnsureResourceDataAsync(armClient.GetContainerRegistryResource(new(acrId)), r => r.HasData, r => r.GetAsync, cts.Token);
            }

            // No build needed if the image is not in the registries this deployer manages or if the same version is being upgraded with no explicit source code provided.
            {
                var acrRequested = !((string[])[configuration.AcrId, configuration.GitHubCommit, configuration.SolutionDir]).All(string.IsNullOrWhiteSpace);
                var sameVersionUpgrade = bool.Parse(settings["SameVersionUpgrade"]);
                var tesUpgraded = !settings["TesImageName"].Equals(settings["PreviousTesImageName"]);
                var canReturnEarly = sameVersionUpgrade;

                if (acr is null && !acrRequested &&
                    ((string[])[settings["TesImageName"]]).All(name => !name.StartsWith("mcr.microsoft.com/")))
                {
                    settings["ActualTesImageName"] = settings["TesImageName"];
                }
                else
                {
                    canReturnEarly = sameVersionUpgrade && !tesUpgraded && !string.IsNullOrEmpty(settings["ActualTesImageName"]);
                }

                if (canReturnEarly)
                {
                    return; // No ACR build needed
                }
            }

            if (acr is null)
            {
                if (string.IsNullOrWhiteSpace(configuration.AcrId))
                {
                    var name = Utility.RandomResourceName(configuration.MainIdentifierPrefix, 25);
                    acr = await Execute($"Creating Container Registry: {name}...",
                        async () => (await resourceGroup.GetContainerRegistries().CreateOrUpdateAsync(WaitUntil.Completed, name, new(new(configuration.RegionName), new(Azure.ResourceManager.ContainerRegistry.Models.ContainerRegistrySkuName.Standard)), cts.Token)).Value);
                    await AssignManagedIdAcrPullToResourceAsync(managedIdentity, acr);
                    settings["AcrId"] = acr.Id;
                }
                else
                {
                    acr = await EnsureResourceDataAsync(armClient.GetContainerRegistryResource(new(configuration.AcrId)), r => r.HasData, r => r.GetAsync, cts.Token);
                    ConsoleEx.WriteLine($"Using existing Container Registry {acr.Id.Name}");
                    await AssignManagedIdAcrPullToResourceAsync(managedIdentity, acr);
                    settings["AcrId"] = acr.Id;
                }
            }

            var build = await Execute($"Building TES image on {acr.Id.Name}...",
                () => buildPushAcrRetryPolicy.ExecuteWithRetryAsync(async () =>
                {
                    AcrBuild build = default;
                    await Policy.Handle<Microsoft.Kiota.Abstractions.ApiException>(ae => (int)HttpStatusCode.Unauthorized == ae.ResponseStatusCode)
                        .WaitAndRetryAsync([TimeSpan.FromSeconds(1)], (ae, _) =>
                        {
                            if (string.IsNullOrWhiteSpace(Environment.GetEnvironmentVariable("GITHUB_TOKEN")))
                            {
                                throw new InvalidOperationException("GitHub returned an authentication error.", ae);
                            }

                            Console.WriteLine("GitHub returned an authentication error. Retrying anonymously.");
                            Environment.SetEnvironmentVariable("GITHUB_TOKEN", null);
                        })
                        .ExecuteAsync(async token =>
                        {
                            IAsyncDisposable tarDisposable = default;

                            try
                            {
                                IArchive tar;

                                if (string.IsNullOrWhiteSpace(configuration.SolutionDir))
                                {
                                    tar = GitHubArchive.Create(BuildType.Tes, string.IsNullOrWhiteSpace(configuration.GitHubCommit) ? new Version(targetVersion).ToString(3) : configuration.GitHubCommit, GitHubArchive.GetAccessTokenProvider());
                                    tarDisposable = tar as IAsyncDisposable;
                                }
                                else
                                {
                                    tar = LocalGitArchive.Create(new(configuration.SolutionDir));
                                }

                                build = new(BuildType.Tes, await tar.GetTagAsync(token), acr.Id, tokenCredential, new Azure.Containers.ContainerRegistry.ContainerRegistryAudience(azureCloudConfig.ArmEnvironment.Value.Endpoint.AbsoluteUri));
                                await build.LoadAsync(tar, azureCloudConfig.ArmEnvironment.Value, token);
                            }
                            finally
                            {
                                await (tarDisposable?.DisposeAsync() ?? ValueTask.CompletedTask);
                            }
                        },
                        cts.Token);

                    if (!await Policy
                        .HandleResult(false)
                        .WaitAndRetryAsync(Enumerable.Repeat(TimeSpan.FromSeconds(1), 2), (_, _) => Console.WriteLine("Retrying build."))
                        .ExecuteAsync(async token =>
                        {
                            var (buildSuccess, buildLog) = await build.BuildAsync(configuration.DebugLogging ? LogType.Interactive : LogType.CapturedOnError, token);

                            if (!buildSuccess && !string.IsNullOrWhiteSpace(buildLog))
                            {
                                ConsoleEx.WriteLine(buildLog);
                            }

                            return buildSuccess;
                        },
                        cts.Token))
                    {
                        throw new InvalidOperationException("Build failed.");
                    }

                    return build;
                }));

            var tesDigest = (await acrGetDigestRetryPolicy.ExecuteAsync(token => (client ??= GetClient()).GetArtifact("cromwellonazure/tes", build.Tag.ToString()).GetManifestPropertiesAsync(token), cts.Token)).Value.Digest;
            settings["ActualTesImageName"] = $"{acr.Data.LoginServer}/cromwellonazure/tes@{tesDigest}";

            Azure.Containers.ContainerRegistry.ContainerRegistryClient GetClient()
                => new(new UriBuilder() { Scheme = Uri.UriSchemeHttps, Host = acr.Data.LoginServer }.Uri, tokenCredential, new() { Audience = cloudEnvironment.ArmEnvironment.Audience, RetryPolicy = GetRetryPolicy(new()) });
        }

        private static Dictionary<string, string> GetDefaultValues(string[] files)
        {
            var settings = new Dictionary<string, string>();

            foreach (var file in files)
            {
                settings = settings.Union(Utility.DelimitedTextToDictionary(Utility.GetFileContent("scripts", file))).ToDictionary(kv => kv.Key, kv => kv.Value);
            }

            return settings;
        }

        private Dictionary<string, string> ConfigureSettings(string managedIdentityClientId, Dictionary<string, string> settings = null, Version installedVersion = null)
        {
            settings ??= [];
            var defaults = GetDefaultValues(["env-00-tes-version.txt", "env-01-account-names.txt", "env-02-internal-images.txt", "env-04-settings.txt"]);
            var currentTime = DateTime.UtcNow;

            // We always overwrite the CoA version
            UpdateSetting(settings, defaults, "TesOnAzureVersion", default(string), ignoreDefaults: false);
            settings["SameVersionUpgrade"] = (installedVersion?.ToString() ?? string.Empty).Equals(new(defaults["TesOnAzureVersion"])).ToString();
            UpdateSetting(settings, defaults, "ResourceGroupName", configuration.ResourceGroupName, ignoreDefaults: false);
            UpdateSetting(settings, defaults, "RegionName", configuration.RegionName, ignoreDefaults: false);
            UpdateSetting(settings, defaults, "DeploymentUpdated", currentTime.ToString("O"), ignoreDefaults: false);

            // Process images
            CopySetting("TesImageName", "PreviousTesImageName");
            UpdateSetting(settings, defaults, "TesImageName", configuration.TesImageName,
                ignoreDefaults: ImageNameIgnoreDefaults(settings, defaults, "TesImageName", configuration.TesImageName is null, installedVersion));

            // Additional non-personalized settings
            UpdateSetting(settings, defaults, "BatchNodesSubnetId", configuration.BatchNodesSubnetId);
            UpdateSetting(settings, defaults, "DisableBatchNodesPublicIpAddress", configuration.DisableBatchNodesPublicIpAddress, b => b.GetValueOrDefault().ToString(), configuration.DisableBatchNodesPublicIpAddress.GetValueOrDefault().ToString());
            UpdateSetting(settings, defaults, "DeploymentOrganizationName", configuration.DeploymentOrganizationName);
            UpdateSetting(settings, defaults, "DeploymentOrganizationUrl", configuration.DeploymentOrganizationUrl);
            UpdateSetting(settings, defaults, "DeploymentContactUri", configuration.DeploymentContactUri);
            UpdateSetting(settings, defaults, "DeploymentEnvironment", configuration.DeploymentEnvironment);

            if (installedVersion is null)
            {
                UpdateSetting(settings, defaults, "AzureCloudName", configuration.AzureCloudName, ignoreDefaults: true);
                UpdateSetting(settings, defaults, "BatchPrefix", configuration.BatchPrefix, ignoreDefaults: true);
                UpdateSetting(settings, defaults, "DefaultStorageAccountName", configuration.StorageAccountName, ignoreDefaults: true);
                UpdateSetting(settings, defaults, "ExecutionsContainerName", TesInternalContainerName, ignoreDefaults: true);
                UpdateSetting(settings, defaults, "BatchAccountName", configuration.BatchAccountName, ignoreDefaults: true);
                UpdateSetting(settings, defaults, "ApplicationInsightsAccountName", configuration.ApplicationInsightsAccountName, ignoreDefaults: true);
                UpdateSetting(settings, defaults, "ManagedIdentityClientId", managedIdentityClientId, ignoreDefaults: true);
                UpdateSetting(settings, defaults, "AzureServicesAuthConnectionString", $"RunAs=Workload;AppId={managedIdentityClientId}", ignoreDefaults: true);
                UpdateSetting(settings, defaults, "KeyVaultName", configuration.KeyVaultName, ignoreDefaults: true);
                UpdateSetting(settings, defaults, "AksCoANamespace", configuration.AksCoANamespace, ignoreDefaults: true);
                UpdateSetting(settings, defaults, "CrossSubscriptionAKSDeployment", configuration.CrossSubscriptionAKSDeployment);
                UpdateSetting(settings, defaults, "PostgreSqlServerName", configuration.PostgreSqlServerName, ignoreDefaults: true);
                UpdateSetting(settings, defaults, "PostgreSqlServerNameSuffix", configuration.PostgreSqlServerNameSuffix, ignoreDefaults: true);
                UpdateSetting(settings, defaults, "PostgreSqlServerPort", configuration.PostgreSqlServerPort.ToString(), ignoreDefaults: true);
                UpdateSetting(settings, defaults, "PostgreSqlServerSslMode", configuration.PostgreSqlServerSslMode, ignoreDefaults: true);
                UpdateSetting(settings, defaults, "PostgreSqlTesDatabaseName", configuration.PostgreSqlTesDatabaseName, ignoreDefaults: true);
                UpdateSetting(settings, defaults, "PostgreSqlTesDatabaseUserLogin", configuration.PostgreSqlTesUserLogin, ignoreDefaults: true);
                UpdateSetting(settings, defaults, "PostgreSqlTesDatabaseUserPassword", configuration.PostgreSqlTesUserPassword, ignoreDefaults: true);
                UpdateSetting(settings, defaults, "EnableIngress", configuration.EnableIngress);
                UpdateSetting(settings, defaults, "LetsEncryptEmail", configuration.LetsEncryptEmail);
                UpdateSetting(settings, defaults, "TesHostname", kubernetesManager.TesHostname, ignoreDefaults: true);
                UpdateSetting(settings, defaults, "DeploymentCreated", currentTime.ToString("O"), ignoreDefaults: true);
            }

            BackFillSettings(settings, defaults);
            return settings;

            void CopySetting(string key, string newKey, string @default = null)
                => settings[newKey] = settings.TryGetValue(key, out var value) ? value : @default;
        }

        /// <summary>
        /// Determines if current setting should be ignored (used for product image names)
        /// </summary>
        /// <param name="settings">Property bag being updated.</param>
        /// <param name="defaults">Property bag containing default values.</param>
        /// <param name="key">Key of value in both <paramref name="settings"/> and <paramref name="defaults"/>.</param>
        /// <param name="valueIsNull">True if configuration value to set is null, otherwise False.</param>
        /// <param name="installedVersion"><see cref="Version"/> of currently installed deployment, or null if not an update.</param>
        /// <returns>False if current setting should be ignored, null otherwise.</returns>
        /// <remarks>This method provides a value for the "ignoreDefaults" parameter to <see cref="UpdateSetting{T}(Dictionary{string, string}, Dictionary{string, string}, string, T, Func{T, string}, string, bool?)"/> for use with container image names.</remarks>
        private static bool? ImageNameIgnoreDefaults(Dictionary<string, string> settings, Dictionary<string, string> defaults, string key, bool valueIsNull, Version installedVersion)
        {
            if (installedVersion is null || !valueIsNull)
            {
                return null;
            }

            var sameVersionUpgrade = bool.Parse(settings["SameVersionUpgrade"]);
            _ = settings.TryGetValue(key, out var installed);
            _ = defaults.TryGetValue(key, out var @default);

            var defaultPath = @default?[..@default.LastIndexOf(':')];
            var installedTag = installed?[(installed.LastIndexOf(':') + 1)..];
            bool? result;

            try
            {
                // Determine if the installed image is from our official repository
                result = installed.StartsWith(defaultPath + ":")
                        // Attempt to parse the tag as a version (ignoring any decorations)
                        && Version.TryParse(installedTag, out var version)
                        // Check if the parsed version matches the installed version
                        && version.Equals(installedVersion)
                    // If not customized, consider it as not requiring an upgrade
                    ? false
                    // If customized, preserve the configured image without upgrading
                    : null;
            }
            catch (ArgumentException)
            {
                result = null;
            }

            if (result is null && !sameVersionUpgrade)
            {
                ConsoleEx.WriteLine($"Warning: TES on Azure is being upgraded, but {key} was customized, and is not being upgraded, which might not be what you want. (To remove the customization of {key}, set it to the empty string.)", ConsoleColor.Yellow);
            }

            return result;
        }

        /// <summary>
        /// Populates <paramref name="settings"/> with missing values.
        /// </summary>
        /// <param name="settings">Property bag being updated.</param>
        /// <param name="defaults">Property bag containing default values.</param>
        /// <remarks>Copy to settings any missing values found in defaults.</remarks>
        private static void BackFillSettings(Dictionary<string, string> settings, Dictionary<string, string> defaults)
        {
            foreach (var key in defaults.Keys.Except(settings.Keys))
            {
                settings[key] = defaults[key];
            }
        }

        /// <summary>
        /// Updates <paramref name="settings"/>.
        /// </summary>
        /// <typeparam name="T">Type of <paramref name="value"/>.</typeparam>
        /// <param name="settings">Property bag being updated.</param>
        /// <param name="defaults">Property bag containing default values.</param>
        /// <param name="key">Key of value in both <paramref name="settings"/> and <paramref name="defaults"/>.</param>
        /// <param name="value">Configuration value to set. Nullable. See remarks.</param>
        /// <param name="ConvertValue">Function that converts <paramref name="value"/> to a string. Can be used for formatting. Defaults to returning the value's string.</param>
        /// <param name="defaultValue">Value to use if <paramref name="defaults"/> does not contain a record for <paramref name="key"/> when <paramref name="value"/> is null.</param>
        /// <param name="ignoreDefaults">True to never use value from <paramref name="defaults"/>, False to never keep the value from <paramref name="settings"/>, null to follow remarks.</param>
        /// <remarks>
        /// If value is null, keep the value already in <paramref name="settings"/>. If the key is not in <paramref name="settings"/>, set the corresponding value from <paramref name="defaults"/>. If key is not found in <paramref name="defaults"/>, use <paramref name="defaultValue"/>.
        /// Otherwise, convert value to a string using <paramref name="ConvertValue"/>.
        /// </remarks>
        private static void UpdateSetting<T>(Dictionary<string, string> settings, Dictionary<string, string> defaults, string key, T value, Func<T, string> ConvertValue = default, string defaultValue = "", bool? ignoreDefaults = null)
        {
            ConvertValue ??= new(v => v switch
            {
                string s => s,
                _ => v?.ToString(),
            });

            var valueIsNull = value is null;
            var valueIsNullOrEmpty = valueIsNull || value switch
            {
                string s => string.IsNullOrWhiteSpace(s),
                _ => string.IsNullOrWhiteSpace(value?.ToString()),
            };

            if (valueIsNull && settings.ContainsKey(key) && ignoreDefaults != false)
            {
                return; // No changes to this setting, no need to rewrite it.
            }

            var GetDefault = new Func<string>(() => ignoreDefaults switch
            {
                true => defaultValue,
                _ => defaults.TryGetValue(key, out var @default) ? @default : defaultValue,
            });

            settings[key] = valueIsNullOrEmpty ? GetDefault() : ConvertValue(value);
        }

        private async Task RegisterResourceProvidersAsync()
        {
            var unregisteredResourceProviders = await GetRequiredResourceProvidersNotRegisteredAsync();

            if (unregisteredResourceProviders.Count == 0)
            {
                return;
            }

            try
            {
                await Execute(
                    $"Registering resource providers...",
                    async () =>
                    {
                        await Task.WhenAll(
                            unregisteredResourceProviders.Select(rp =>
                                rp.RegisterAsync(cancellationToken: cts.Token))
                        );

                        // RP registration takes a few minutes; poll until done registering

                        while (!cts.IsCancellationRequested)
                        {
                            unregisteredResourceProviders = await GetRequiredResourceProvidersNotRegisteredAsync();

                            if (unregisteredResourceProviders.Count == 0)
                            {
                                break;
                            }

                            await Task.Delay(TimeSpan.FromSeconds(15), cts.Token);
                        }
                    });
            }
            catch (RequestFailedException ex) when (ex.ErrorCode.Equals("AuthorizationFailed", StringComparison.OrdinalIgnoreCase))
            {
                ConsoleEx.WriteLine();
                ConsoleEx.WriteLine("Unable to programmatically register the required resource providers.", ConsoleColor.Red);
                ConsoleEx.WriteLine("This can happen if you don't have the Owner or Contributor role assignment for the subscription.", ConsoleColor.Red);
                ConsoleEx.WriteLine();
                ConsoleEx.WriteLine("Please contact the Owner or Contributor of your Azure subscription, and have them:", ConsoleColor.Yellow);
                ConsoleEx.WriteLine();
                ConsoleEx.WriteLine($"1. Navigate to {azureCloudConfig.PortalUrl}", ConsoleColor.Yellow);
                ConsoleEx.WriteLine("2. Select Subscription -> Resource Providers", ConsoleColor.Yellow);
                ConsoleEx.WriteLine("3. Select each of the following and click Register:", ConsoleColor.Yellow);
                ConsoleEx.WriteLine();
                unregisteredResourceProviders.ForEach(rp => ConsoleEx.WriteLine($"- {rp.Data.Namespace}", ConsoleColor.Yellow));
                ConsoleEx.WriteLine();
                ConsoleEx.WriteLine("After completion, please re-attempt deployment.");

                Environment.Exit(1);
            }
        }

        private async ValueTask<List<ResourceProviderResource>> GetRequiredResourceProvidersNotRegisteredAsync()
        {
            var cloudResourceProviders = armSubscription.GetResourceProviders().GetAllAsync(cancellationToken: cts.Token);

            var notRegisteredResourceProviders = await cloudResourceProviders
                .SelectAwaitWithCancellation(async (rp, ct) => await FetchResourceDataAsync(token => rp.GetAsync(cancellationToken: token), ct))
                .Where(rp => requiredResourceProviders.Contains(rp.Data.Namespace, StringComparer.OrdinalIgnoreCase))
                .Where(rp => !rp.Data.RegistrationState.Equals("Registered", StringComparison.OrdinalIgnoreCase))
                .ToListAsync(cts.Token);

            return notRegisteredResourceProviders;
        }

        private async Task RegisterResourceProviderFeaturesAsync()
        {
            var unregisteredFeatures = new List<FeatureResource>();
            try
            {
                await Execute(
                    $"Registering resource provider features...",
                    async () =>
                    {
                        foreach (var rpName in requiredResourceProviderFeatures.Keys)
                        {
                            var rp = await armSubscription.GetResourceProviderAsync(rpName, cancellationToken: cts.Token);

                            foreach (var featureName in requiredResourceProviderFeatures[rpName])
                            {
                                var feature = await rp.Value.GetFeatureAsync(featureName, cts.Token);

                                if (!string.Equals(feature.Value.Data.FeatureState, "Registered", StringComparison.OrdinalIgnoreCase))
                                {
                                    unregisteredFeatures.Add(feature);
                                    _ = await feature.Value.RegisterAsync(cts.Token);
                                }
                            }
                        }

                        while (!cts.IsCancellationRequested)
                        {
                            if (unregisteredFeatures.Count == 0)
                            {
                                break;
                            }

                            await Task.Delay(TimeSpan.FromSeconds(30), cts.Token);
                            var finished = new List<FeatureResource>();

                            foreach (var feature in unregisteredFeatures)
                            {
                                var update = await feature.GetAsync(cts.Token);

                                if (string.Equals(update.Value.Data.FeatureState, "Registered", StringComparison.OrdinalIgnoreCase))
                                {
                                    finished.Add(feature);
                                }
                            }
                            unregisteredFeatures.RemoveAll(x => finished.Contains(x));
                        }
                    });
            }
            catch (RequestFailedException ex) when (ex.ErrorCode.Equals("AuthorizationFailed", StringComparison.OrdinalIgnoreCase))
            {
                ConsoleEx.WriteLine();
                ConsoleEx.WriteLine("Unable to programmatically register the required features.", ConsoleColor.Red);
                ConsoleEx.WriteLine("This can happen if you don't have the Owner or Contributor role assignment for the subscription.", ConsoleColor.Red);
                ConsoleEx.WriteLine();
                ConsoleEx.WriteLine("Please contact the Owner or Contributor of your Azure subscription, and have them:", ConsoleColor.Yellow);
                ConsoleEx.WriteLine();
                ConsoleEx.WriteLine("1. For each of the following, execute 'az feature register --namespace {RESOURCE_PROVIDER_NAME} --name {FEATURE_NAME}'", ConsoleColor.Yellow);
                ConsoleEx.WriteLine();
                unregisteredFeatures.ForEach(f => ConsoleEx.WriteLine($"- {f.Data.ResourceType.Namespace} - {f.Data.Name}", ConsoleColor.Yellow));
                ConsoleEx.WriteLine();
                ConsoleEx.WriteLine("After completion, please re-attempt deployment.");

                Environment.Exit(1);
            }
        }

        private async Task<bool?> AssignRoleForDeployerToStorageAccountAsync(StorageAccountResource storageAccount)
        {
            Azure.ResourceManager.Authorization.Models.RoleManagementPrincipalType type;
            string id;

            if (string.IsNullOrWhiteSpace(configuration.ServicePrincipalId))
            {
                var user = await GetUserObjectAsync();

                if (user is null)
                {
                    return null;
                }

                id = user.Id;
                type = Azure.ResourceManager.Authorization.Models.RoleManagementPrincipalType.User;
            }
            else
            {
                id = configuration.ServicePrincipalId;
                type = Azure.ResourceManager.Authorization.Models.RoleManagementPrincipalType.ServicePrincipal;
            }

            return await AssignRoleToResourceAsync(
                        [new Guid(id)],
                        type,
                        storageAccount,
                        GetSubscriptionRoleDefinition(RoleDefinitions.Storage.StorageBlobDataContributor),
                        $"Assigning '{RoleDefinitions.GetDisplayName(RoleDefinitions.Storage.StorageBlobDataContributor)}' role for the deployment identity to Storage Account resource scope...");
        }

        private Task AssignManagedIdAcrPullToResourceAsync(UserAssignedIdentityResource managedIdentity, ContainerRegistryResource resource)
            => AssignRoleToResourceAsync(managedIdentity, resource, GetSubscriptionRoleDefinition(RoleDefinitions.Containers.AcrPull),
                $"Assigning '{RoleDefinitions.GetDisplayName(RoleDefinitions.Containers.AcrPull)}' role for user-managed identity to container registry resource scope...");

        private Task<bool> AssignMIAsNetworkContributorToResourceAsync(UserAssignedIdentityResource managedIdentity, ArmResource resource)
            => AssignRoleToResourceAsync(managedIdentity, resource, GetSubscriptionRoleDefinition(RoleDefinitions.Networking.NetworkContributor),
                $"Assigning '{RoleDefinitions.GetDisplayName(RoleDefinitions.Networking.NetworkContributor)}' role for user-managed identity to resource group scope...");

        private Task AssignManagedIdOperatorToResourceAsync(UserAssignedIdentityResource managedIdentity, ArmResource resource)
            => AssignRoleToResourceAsync(managedIdentity, resource, GetSubscriptionRoleDefinition(RoleDefinitions.Identity.ManagedIdentityOperator),
                $"Assigning '{RoleDefinitions.GetDisplayName(RoleDefinitions.Identity.ManagedIdentityOperator)}' role for user-managed identity to resource group scope...");

        private Task<bool> AssignVmAsDataOwnerToStorageAccountAsync(UserAssignedIdentityResource managedIdentity, StorageAccountResource storageAccount, bool cancelOnException = true)
            => AssignRoleToResourceAsync(managedIdentity, storageAccount, GetSubscriptionRoleDefinition(RoleDefinitions.Storage.StorageBlobDataOwner),
                $"Assigning '{RoleDefinitions.GetDisplayName(RoleDefinitions.Storage.StorageBlobDataOwner)}' role for user-managed identity to Storage Account resource scope...");

        private Task AssignVmAsContributorToStorageAccountAsync(UserAssignedIdentityResource managedIdentity, StorageAccountResource storageAccount)
            => AssignRoleToResourceAsync(managedIdentity, storageAccount, GetSubscriptionRoleDefinition(RoleDefinitions.General.Contributor),
                $"Assigning '{RoleDefinitions.GetDisplayName(RoleDefinitions.General.Contributor)}' role for user-managed identity to Storage Account resource scope...");

        private async Task AssignMeAsRbacClusterAdminToManagedClusterAsync(ContainerServiceManagedClusterResource managedCluster)
        {
            var message = $"Assigning '{RoleDefinitions.GetDisplayName(RoleDefinitions.Containers.RbacClusterAdmin)}' role for {{Admins}} to AKS cluster resource scope...";
            var roleDefinitionId = GetSubscriptionRoleDefinition(RoleDefinitions.Containers.RbacClusterAdmin);

            var adminGroupObjectIds = managedCluster.Data.AadProfile?.AdminGroupObjectIds ?? [];
            adminGroupObjectIds = adminGroupObjectIds.Count != 0 ? adminGroupObjectIds : (string.IsNullOrWhiteSpace(configuration.AadGroupIds) ? [] : configuration.AadGroupIds.Split(',', StringSplitOptions.RemoveEmptyEntries | StringSplitOptions.TrimEntries).Select(Guid.Parse).ToList());

            if (adminGroupObjectIds.Count == 0)
            {
                var user = await GetUserObjectAsync();

                if (user is not null)
                {
                    await AssignRoleToResourceAsync(
                        [new Guid(user.Id)],
                        Azure.ResourceManager.Authorization.Models.RoleManagementPrincipalType.User,
                        managedCluster,
                        roleDefinitionId,
                        message.Replace(@"{Admins}", "deployment identity"),
                        transformException: e =>
                        {
                            if (e is RequestFailedException ex && ex.Status == 403 && "AuthorizationFailed".Equals(ex.ErrorCode, StringComparison.OrdinalIgnoreCase))
                            {
                                return new System.ComponentModel.WarningException("Insufficient authorization for role assignment. Skipping role assignment to AKS cluster resource scope.", e);
                            }

                            return e;
                        });
                }
            }
            else
            {
                await AssignRoleToResourceAsync(
                    adminGroupObjectIds,
                    Azure.ResourceManager.Authorization.Models.RoleManagementPrincipalType.Group,
                    managedCluster,
                    roleDefinitionId,
                    message.Replace(@"{Admins}", "designated group"));
            }
        }

        private Task<StorageAccountResource> CreateStorageAccountAsync()
            => Execute(
                $"Creating Storage Account: {configuration.StorageAccountName}...",
                async () => (await resourceGroup.GetStorageAccounts().CreateOrUpdateAsync(WaitUntil.Completed,
                    configuration.StorageAccountName,
                    new(
                        new(Storage.StorageSkuName.StandardLrs),
                        Storage.StorageKind.StorageV2,
                        new(configuration.RegionName))
                    {
                        AllowSharedKeyAccess = false,
                        EnableHttpsTrafficOnly = true
                    },
                    cts.Token)).Value);

        private async Task<StorageAccountResource> GetExistingStorageAccountAsync(string storageAccountName)
            => await subscriptionIds.ToAsyncEnumerable().Select(s =>
            {
                try
                {
                    return s.GetStorageAccountsAsync(cts.Token);
                }
                catch (Exception)
                {
                    // Ignore exception if a user does not have the required role to list storage accounts in a subscription
                    return null;
                }
            })
            .Where(a => a is not null)
            .SelectMany(a => a)
            .SelectAwaitWithCancellation(async (a, ct) => await FetchResourceDataAsync(token => a.GetAsync(cancellationToken: token), ct))
            .SingleOrDefaultAsync(a =>
                    a.Id.Name.Equals(storageAccountName, StringComparison.OrdinalIgnoreCase) &&
                    a.Data.Location.Name.Equals(configuration.RegionName, StringComparison.OrdinalIgnoreCase),
                cts.Token);

        private async Task<BatchAccountResource> GetExistingBatchAccountAsync(string batchAccountName)
            => await subscriptionIds.ToAsyncEnumerable().Select(s =>
            {
                try
                {
                    return s.GetBatchAccountsAsync(cts.Token);
                }
                catch (Exception e)
                {
                    ConsoleEx.WriteLine(e.Message);
                    return null;
                }
            })
            .Where(a => a is not null)
            .SelectMany(a => a)
            .SelectAwaitWithCancellation(async (a, ct) => await FetchResourceDataAsync(a.GetAsync, ct))
            .SingleOrDefaultAsync(a =>
                    a.Id.Name.Equals(batchAccountName, StringComparison.OrdinalIgnoreCase) &&
                    a.Data.Location.Value.Name.Equals(configuration.RegionName, StringComparison.OrdinalIgnoreCase),
                cts.Token);

        private async Task CreateDefaultStorageContainersAsync(StorageAccountResource storageAccount)
        {
            List<string> defaultContainers = [TesInternalContainerName, InputsContainerName, "outputs", ConfigurationContainerName];

            var containerCollection = storageAccount.GetBlobService().GetBlobContainers();
            await Task.WhenAll(await defaultContainers.ToAsyncEnumerable()
                .Select(name => containerCollection.CreateOrUpdateAsync(WaitUntil.Completed, name, new(), cts.Token))
                .ToArrayAsync(cts.Token));
        }

        private Task WritePersonalizedFilesToStorageAccountAsync(StorageAccountData storageAccount)
            => Execute(
                $"Writing {AllowedVmSizesFileName} file to '{TesInternalContainerName}' storage container...",
                async () =>
                {
                    await UploadTextToStorageAccountAsync(GetBlobClient(storageAccount, TesInternalContainerName, $"{ConfigurationContainerName}/{AllowedVmSizesFileName}"), Utility.GetFileContent("scripts", AllowedVmSizesFileName), cts.Token);
                });

        private Task AssignVmAsContributorToBatchAccountAsync(UserAssignedIdentityResource managedIdentity, BatchAccountResource batchAccount)
            => AssignRoleToResourceAsync(managedIdentity, batchAccount, GetSubscriptionRoleDefinition(RoleDefinitions.General.Contributor),
                $"Assigning '{RoleDefinitions.GetDisplayName(RoleDefinitions.General.Contributor)}' role for user-managed identity to Batch Account resource scope...");

        private async Task<PostgreSqlFlexibleServerResource> CreatePostgreSqlServerAndDatabaseAsync(SubnetResource subnet, PrivateDnsZoneResource postgreSqlDnsZone)
        {
            subnet = await EnsureResourceDataAsync(subnet, r => r.HasData, r => ct => r.GetAsync(cancellationToken: ct), cts.Token);

            if (!subnet.Data.Delegations.Any())
            {
                subnet.Data.Delegations.Add(NewServiceDelegation("Microsoft.DBforPostgreSQL/flexibleServers"));
                await subnet.UpdateAsync(WaitUntil.Completed, subnet.Data, cts.Token);
            }

            PostgreSqlFlexibleServerData data = new(new(configuration.RegionName))
            {
                Version = new(configuration.PostgreSqlVersion),
                Sku = new(configuration.PostgreSqlSkuName, configuration.PostgreSqlTier),
                StorageSizeInGB = configuration.PostgreSqlStorageSize,
                AdministratorLogin = configuration.PostgreSqlAdministratorLogin,
                AdministratorLoginPassword = configuration.PostgreSqlAdministratorPassword,
                Network = new()
                {
                    /*PublicNetworkAccess = PostgreSqlFlexibleServerPublicNetworkAccessState.Disabled,*/
                    DelegatedSubnetResourceId = subnet.Id,
                    PrivateDnsZoneArmResourceId = postgreSqlDnsZone.Id
                },
                HighAvailability = new() { Mode = PostgreSqlFlexibleServerHighAvailabilityMode.Disabled },
            };

            var server = await Execute(
                $"Creating Azure Flexible Server for PostgreSQL: {configuration.PostgreSqlServerName}...",
                async () => (await internalServerErrorRetryPolicy.ExecuteWithRetryAsync(token => resourceGroup.GetPostgreSqlFlexibleServers().CreateOrUpdateAsync(WaitUntil.Completed, configuration.PostgreSqlServerName, data, token), cts.Token)).Value);

            await Execute(
                $"Creating PostgreSQL tes database: {configuration.PostgreSqlTesDatabaseName}...",
                () => server.GetPostgreSqlFlexibleServerDatabases().CreateOrUpdateAsync(WaitUntil.Completed, configuration.PostgreSqlTesDatabaseName, new(), cts.Token));

            return server;
        }

        private string GetCreateTesUserString()
        {
            return $"CREATE USER {configuration.PostgreSqlTesUserLogin} WITH PASSWORD '{configuration.PostgreSqlTesUserPassword}'; GRANT ALL PRIVILEGES ON DATABASE {configuration.PostgreSqlTesDatabaseName} TO {configuration.PostgreSqlTesUserLogin};";
        }

        private Task ExecuteQueriesOnAzurePostgreSQLDbFromK8(IKubernetes kubernetesClient, string podName, string aksNamespace)
            => Execute(
                "Executing scripts on postgresql...",
                async () =>
                {
                    var tesScript = GetCreateTesUserString();
                    var serverPath = $"{configuration.PostgreSqlServerName}.{azureCloudConfig.Suffixes.PostgresqlServerEndpointSuffix}";
                    var adminUser = configuration.PostgreSqlAdministratorLogin;

                    List<string[]> commands =
                    [
                        ["apt", "-qq", "update"],
                        ["apt", "-qq", "install", "-y", "postgresql-client"],
                        ["bash", "-lic", $"echo '{configuration.PostgreSqlServerName}{configuration.PostgreSqlServerNameSuffix}:{configuration.PostgreSqlServerPort}:{configuration.PostgreSqlTesDatabaseName}:{adminUser}:{configuration.PostgreSqlAdministratorPassword}' >> ~/.pgpass"],
                        ["bash", "-lic", "chmod 0600 ~/.pgpass"],
                        // Set the PGPASSFILE environment variable to point to the .pgpass file
                        ["bash", "-lic", "export PGPASSFILE=~/.pgpass"],
                        ["/usr/bin/psql", "-h", serverPath, "-U", adminUser, "-d", configuration.PostgreSqlTesDatabaseName, "-c", tesScript]
                    ];

                    await kubernetesManager.ExecuteCommandsOnPodAsync(kubernetesClient, podName, commands, aksNamespace);
                });

        private Task AssignVmAsContributorToAppInsightsAsync(UserAssignedIdentityResource managedIdentity, ArmResource appInsights)
            => AssignRoleToResourceAsync(managedIdentity, appInsights, GetSubscriptionRoleDefinition(RoleDefinitions.General.Contributor),
                $"Assigning '{RoleDefinitions.GetDisplayName(RoleDefinitions.General.Contributor)}' role for user-managed identity to App Insights resource scope...");

        private ResourceIdentifier GetSubscriptionRoleDefinition(Guid roleDefinition)
            => AuthorizationRoleDefinitionResource.CreateResourceIdentifier(SubscriptionResource.CreateResourceIdentifier(configuration.SubscriptionId), new(roleDefinition.ToString("D")));

        private Task<bool> AssignRoleToResourceAsync(UserAssignedIdentityResource managedIdentity, ArmResource resource, ResourceIdentifier roleDefinitionId, string message)
            => AssignRoleToResourceAsync([managedIdentity.Data.PrincipalId.Value], Azure.ResourceManager.Authorization.Models.RoleManagementPrincipalType.ServicePrincipal, resource, roleDefinitionId, message);

        private async Task<bool> AssignRoleToResourceAsync(IEnumerable<Guid> principalIds, Azure.ResourceManager.Authorization.Models.RoleManagementPrincipalType principalType, ArmResource resource, ResourceIdentifier roleDefinitionId, string message, Func<Exception, Exception> transformException = default)
        {
            var changed = false;

            foreach (var principal in principalIds)
            {
                if (await resource.GetRoleAssignments().GetAllAsync(filter: "atScope()", cancellationToken: cts.Token)
                    .SelectAwaitWithCancellation(async (a, ct) => await EnsureResourceDataAsync(a, r => r.HasData, CallGetAsync, ct))
                    .Where(a => a?.HasData ?? false)
                    .Where(a => principal.Equals(a.Data.PrincipalId.Value))
                    .Where(a => roleDefinitionId.Equals(a.Data.RoleDefinitionId))
                    .AnyAsync(cts.Token))
                {
                    continue;
                }

                changed |= await Execute(message, async () =>
                {
                    try
                    {
                        await roleAssignmentHashConflictRetryPolicy.ExecuteWithRetryAsync(token =>
                            (Task)resource.GetRoleAssignments().CreateOrUpdateAsync(WaitUntil.Completed, Guid.NewGuid().ToString(),
                                new(roleDefinitionId, principal)
                                {
                                    PrincipalType = principalType
                                },
                                token),
                            cts.Token);

                        return true;
                    }
                    catch (Exception ex)
                    {
                        Exception e;

                        if (transformException is not null)
                        {
                            e = transformException(ex);

                            if (e is null)
                            {
                                return false;
                            }
                        }
                        else
                        {
                            e = ex;
                        }

                        e.RethrowWithOriginalStackTraceIfDiffersFrom(ex);
                        throw;
                    }
                });
            }

            return changed;

            static Func<CancellationToken, Task<Response<RoleAssignmentResource>>> CallGetAsync(RoleAssignmentResource resource)
            {
                return new Func<CancellationToken, Task<Response<RoleAssignmentResource>>>(async cancellationToken =>
                {
                    try
                    {
                        return await resource.GetAsync(cancellationToken: cancellationToken);
                    }
                    catch (RequestFailedException ex) when ("AuthorizationFailed".Equals(ex.ErrorCode, StringComparison.OrdinalIgnoreCase))
                    {
                        return new NullResponse<RoleAssignmentResource>();
                    }
                });
            }
        }

        private class NullResponse<T> : Response<T>
        {
            public override bool HasValue => false;

            public override T Value => default;

            public override Response GetRawResponse()
            {
                throw new NotImplementedException();
            }
        }

        private Task<(VirtualNetworkResource virtualNetwork, SubnetResource vmSubnet, SubnetResource postgreSqlSubnet, SubnetResource batchSubnet)> CreateVnetAndSubnetsAsync()
          => Execute(
                $"Creating virtual network and subnets: {configuration.VnetName}...",
                async () =>
                {
                    List<int> tesPorts = [];

                    if (configuration.EnableIngress.GetValueOrDefault())
                    {
                        tesPorts = [80, 443];
                    }

                    var defaultNsg = (await EnsureResourceDataAsync(await CreateNetworkSecurityGroupAsync($"{configuration.VnetName}-default-nsg"), nsg => nsg.HasData, nsg => ct => nsg.GetAsync(cancellationToken: ct), cts.Token)).Data;
                    var aksNsg = (await EnsureResourceDataAsync(await CreateNetworkSecurityGroupAsync($"{configuration.VnetName}-aks-nsg", tesPorts), nsg => nsg.HasData, nsg => ct => nsg.GetAsync(cancellationToken: ct), cts.Token)).Data;

                    VirtualNetworkData vnetDefinition = new() { Location = new(configuration.RegionName) };
                    vnetDefinition.AddressPrefixes.Add(configuration.VnetAddressSpace);

                    vnetDefinition.Subnets.Add(new()
                    {
                        Name = configuration.VmSubnetName,
                        AddressPrefix = configuration.VmSubnetAddressSpace,
                        NetworkSecurityGroup = aksNsg,
                    });

                    SubnetData postgreSqlSubnet = new()
                    {
                        Name = configuration.PostgreSqlSubnetName,
                        AddressPrefix = configuration.PostgreSqlSubnetAddressSpace,
                        NetworkSecurityGroup = defaultNsg,
                    };
                    postgreSqlSubnet.Delegations.Add(NewServiceDelegation("Microsoft.DBforPostgreSQL/flexibleServers"));
                    vnetDefinition.Subnets.Add(postgreSqlSubnet);

                    SubnetData batchSubnet = new()
                    {
                        Name = configuration.BatchSubnetName,
                        AddressPrefix = configuration.BatchNodesSubnetAddressSpace,
                        NetworkSecurityGroup = defaultNsg,
                    };
                    AddServiceEndpointsToSubnet(batchSubnet);
                    vnetDefinition.Subnets.Add(batchSubnet);

                    var vnet = (await resourceGroup.GetVirtualNetworks().CreateOrUpdateAsync(WaitUntil.Completed, configuration.VnetName, vnetDefinition, cts.Token)).Value;
                    var subnets = await vnet.GetSubnets().ToListAsync(cts.Token);

                    return (vnet,
                        subnets.FirstOrDefault(s => s.Id.Name.Equals(configuration.VmSubnetName, StringComparison.OrdinalIgnoreCase)),
                        subnets.FirstOrDefault(s => s.Id.Name.Equals(configuration.PostgreSqlSubnetName, StringComparison.OrdinalIgnoreCase)),
                        subnets.FirstOrDefault(s => s.Id.Name.Equals(configuration.BatchSubnetName, StringComparison.OrdinalIgnoreCase)));
                });

        private static ServiceDelegation NewServiceDelegation(string serviceDelegation) =>
            new() { Name = serviceDelegation, ServiceName = serviceDelegation };

        private async Task<NetworkSecurityGroupResource> CreateNetworkSecurityGroupAsync(string networkSecurityGroupName, IEnumerable<int> openPorts = null)
        {
            NetworkSecurityGroupData data = new() { Location = new(configuration.RegionName) };

            if (openPorts is not null)
            {
                foreach (var (port, i) in openPorts.Select((p, i) => (p, i)))
                {
                    data.SecurityRules.Add(new()
                    {
                        Name = $"ALLOW-{port}",
                        Access = SecurityRuleAccess.Allow,
                        Direction = SecurityRuleDirection.Inbound,
                        SourceAddressPrefix = "*",
                        SourcePortRange = "*",
                        DestinationAddressPrefix = "*",
                        DestinationPortRange = port.ToString(System.Globalization.CultureInfo.InvariantCulture),
                        Protocol = SecurityRuleProtocol.Asterisk,
                        Priority = 1000 + i,
                    });
                }
            }

            return (await resourceGroup.GetNetworkSecurityGroups().CreateOrUpdateAsync(WaitUntil.Completed, networkSecurityGroupName, data, cts.Token)).Value;
        }

        private Task<PrivateDnsZoneResource> CreatePrivateDnsZoneAsync(VirtualNetworkResource virtualNetwork, string name, string title)
            => Execute(
                $"Creating private DNS Zone for {title}...",
                async () =>
                {
                    var dnsZone = (await resourceGroup.GetPrivateDnsZones()
                        .CreateOrUpdateAsync(WaitUntil.Completed, name, new(new("global")), cancellationToken: cts.Token)).Value;
                    VirtualNetworkLinkData data = new(new("global"))
                    {
                        VirtualNetworkId = virtualNetwork.Id,
                        RegistrationEnabled = false
                    };
                    _ = await dnsZone.GetVirtualNetworkLinks().CreateOrUpdateAsync(WaitUntil.Completed, $"{virtualNetwork.Id.Name}-link", data, cancellationToken: cts.Token);
                    return dnsZone;
                });

        private async Task SetStorageKeySecret(Uri vaultUrl, string secretName, string secretValue)
        {
            var client = new SecretClient(vaultUrl, tokenCredential, new() { RetryPolicy = GetRetryPolicy(new()) });
            await client.SetSecretAsync(secretName, secretValue, cts.Token);
        }

        private async Task<KeyVaultResource> GetKeyVaultAsync(string vaultName)
        {
            return resourceGroup is null
                ? (await armSubscription.GetKeyVaultsAsync(cancellationToken: cts.Token).FirstOrDefaultAsync(r => r.Id.ResourceGroupName.Equals(configuration.ResourceGroupName, StringComparison.OrdinalIgnoreCase), cts.Token))
                : (await resourceGroup.GetKeyVaultAsync(vaultName, cts.Token)).Value;
        }

        private Task<KeyVaultResource> CreateKeyVaultAsync(string vaultName, UserAssignedIdentityResource managedIdentity, VirtualNetworkResource virtualNetwork, SubnetResource subnet)
            => Execute(
                $"Creating Key Vault: {vaultName}...",
                async () =>
                {
                    if (!managedIdentity.HasData)
                    {
                        throw new ArgumentException("Resource data has not been fetched.", nameof(managedIdentity));
                    }

                    var tenantId = managedIdentity.Data.TenantId;
                    IdentityAccessPermissions permissions = new();
                    permissions.Secrets.Add(IdentityAccessSecretPermission.Get);
                    permissions.Secrets.Add(IdentityAccessSecretPermission.List);
                    permissions.Secrets.Add(IdentityAccessSecretPermission.Set);
                    permissions.Secrets.Add(IdentityAccessSecretPermission.Delete);
                    permissions.Secrets.Add(IdentityAccessSecretPermission.Backup);
                    permissions.Secrets.Add(IdentityAccessSecretPermission.Restore);
                    permissions.Secrets.Add(IdentityAccessSecretPermission.Recover);
                    permissions.Secrets.Add(IdentityAccessSecretPermission.Purge);

                    KeyVaultProperties properties = new(tenantId.Value, new(KeyVaultSkuFamily.A, KeyVaultSkuName.Standard))
                    {
                        NetworkRuleSet = new()
                        {
                            DefaultAction = configuration.PrivateNetworking.GetValueOrDefault() ? KeyVaultNetworkRuleAction.Deny : KeyVaultNetworkRuleAction.Allow
                        },
                    };

                    properties.AccessPolicies.AddRange(
                    [
                        new(tenantId.Value, string.IsNullOrWhiteSpace(configuration.ServicePrincipalId) ? (await GetUserObjectAsync()).Id : configuration.ServicePrincipalId, permissions),
                        new(tenantId.Value, managedIdentity.Data.PrincipalId.Value.ToString("D"), permissions),
                    ]);

                    var vault = (await resourceGroup.GetKeyVaults().CreateOrUpdateAsync(WaitUntil.Completed, vaultName, new(new(configuration.RegionName), properties), cts.Token)).Value;

                    if (configuration.PrivateNetworking.GetValueOrDefault())
                    {
                        var connection = new NetworkPrivateLinkServiceConnection
                        {
                            Name = "pe-coa-keyvault",
                            PrivateLinkServiceId = vault.Id
                        };
                        connection.GroupIds.Add("vault");

                        var endpointData = new PrivateEndpointData
                        {
                            CustomNetworkInterfaceName = "pe-coa-keyvault",
                            ExtendedLocation = new() { Name = configuration.RegionName },
                            Subnet = new() { Id = subnet.Id, Name = subnet.Id.Name }
                        };
                        endpointData.PrivateLinkServiceConnections.Add(connection);

                        var privateEndpoint = (await resourceGroup
                                .GetPrivateEndpoints()
                                .CreateOrUpdateAsync(WaitUntil.Completed, "pe-keyvault", endpointData, cts.Token))
                            .Value.Data;

                        var networkInterface = privateEndpoint.NetworkInterfaces[0];

                        var dnsZone = await CreatePrivateDnsZoneAsync(virtualNetwork, "privatelink.vaultcore.azure.net", "KeyVault");
                        PrivateDnsARecordData aRecordData = new();
                        aRecordData.PrivateDnsARecords.Add(new()
                        {
                            IPv4Address = IPAddress.Parse(networkInterface.IPConfigurations.First(c => NetworkIPVersion.IPv4.Equals(c.PrivateIPAddressVersion)).PrivateIPAddress)
                        });
                        _ = await dnsZone
                            .GetPrivateDnsARecords()
                            .CreateOrUpdateAsync(WaitUntil.Completed, vault.Id.Name, aRecordData, cancellationToken: cts.Token);
                    }

                    return vault;
                });

        private Microsoft.Graph.Models.User _me = null;

        async Task<Microsoft.Graph.Models.User> GetUserObjectAsync()
        {
            if (_me is null)
            {
                Dictionary<Uri, string> nationalClouds = new(
                [
                    new(ArmEnvironment.AzurePublicCloud.Endpoint, GraphClientFactory.Global_Cloud),
                    new(ArmEnvironment.AzureChina.Endpoint, GraphClientFactory.China_Cloud),
                    // Note that there are two different values for USGovernment.
                    new(ArmEnvironment.AzureGovernment.Endpoint, GraphClientFactory.USGOV_Cloud), // TODO: when should we return GraphClientFactory.USGOV_DOD_Cloud?
                ]);

                string baseUrl;
                {
                    using var client = GraphClientFactory.Create(nationalCloud: nationalClouds.TryGetValue(cloudEnvironment.ArmEnvironment.Endpoint, out var value) ? value : GraphClientFactory.Global_Cloud);
                    baseUrl = client.BaseAddress.AbsoluteUri;
                }
                {
                    using var client = new GraphServiceClient(tokenCredential, baseUrl: baseUrl);

                    try
                    {
                        _me = await client.Me.GetAsync(cancellationToken: cts.Token);
                    }
                    catch (AuthenticationFailedException)
                    {
                        _me = null;
                    }
                    catch (Microsoft.Graph.Models.ODataErrors.ODataError ex) when ("BadRequest".Equals(ex.Error?.Code, StringComparison.OrdinalIgnoreCase) && ex.Message.Contains("/me", StringComparison.OrdinalIgnoreCase))
                    {
                        // "/me request is only valid with delegated authentication flow."
                        _me = null;
                    }
                }
            }

            return _me;
        }

        private Task<OperationalInsightsWorkspaceResource> CreateLogAnalyticsWorkspaceResourceAsync(string workspaceName)
            => Execute(
                $"Creating Log Analytics Workspace: {workspaceName}...",
               async () =>
               {
                   OperationalInsightsWorkspaceData data = new(new(configuration.RegionName));
                   return (await resourceGroup.GetOperationalInsightsWorkspaces()
                       .CreateOrUpdateAsync(WaitUntil.Completed, workspaceName, data, cts.Token)).Value;
               });

        private Task<ApplicationInsightsComponentResource> CreateAppInsightsResourceAsync(ResourceIdentifier logAnalyticsArmId)
            => Execute(
                $"Creating Application Insights: {configuration.ApplicationInsightsAccountName}...",
                async () =>
                {
                    ApplicationInsightsComponentData data = new(new(configuration.RegionName), "other")
                    {
                        FlowType = ComponentFlowType.Bluefield,
                        RequestSource = ComponentRequestSource.Rest,
                        ApplicationType = ApplicationInsightsApplicationType.Other,
                        WorkspaceResourceId = logAnalyticsArmId,
                    };
                    return (await resourceGroup.GetApplicationInsightsComponents()
                        .CreateOrUpdateAsync(WaitUntil.Completed, configuration.ApplicationInsightsAccountName, data, cts.Token)).Value;
                });

        private Task<BatchAccountResource> CreateBatchAccountAsync(ResourceIdentifier storageAccountId)
            => Execute(
                $"Creating Batch Account: {configuration.BatchAccountName}...",
                async () =>
                {
                    Batch.BatchAccountCreateOrUpdateContent data = new(new(configuration.RegionName))
                    {
                        AutoStorage = configuration.PrivateNetworking.GetValueOrDefault() ? new(storageAccountId) : null,
                    };
                    return (await resourceGroup.GetBatchAccounts()
                        .CreateOrUpdateAsync(WaitUntil.Completed, configuration.BatchAccountName, data, cts.Token)).Value;
                });

        private Task<ResourceGroupResource> CreateResourceGroupAsync()
        {
            var tags = !string.IsNullOrWhiteSpace(configuration.Tags) ? Utility.DelimitedTextToDictionary(configuration.Tags, "=", ",") : null;

            ResourceGroupData data = new(new(configuration.RegionName));
            (tags ?? []).ForEach(data.Tags.Add);

            return Execute(
                $"Creating Resource Group: {configuration.ResourceGroupName}...",
                async () => (await armSubscription.GetResourceGroups().CreateOrUpdateAsync(WaitUntil.Completed, configuration.ResourceGroupName, data, cts.Token)).Value);
        }

        private Task<UserAssignedIdentityResource> CreateUserManagedIdentityAsync()
        {
            // Resource group name supports periods and parenthesis but identity doesn't. Replacing them with hyphens.
            var managedIdentityName = $"{resourceGroup.Id.Name.Replace(".", "-").Replace("(", "-").Replace(")", "-")}-identity";

            return Execute(
                $"Obtaining user-managed identity: {managedIdentityName}...",
                async () =>
                {
                    try
                    {
                        return (await resourceGroup.GetUserAssignedIdentityAsync(managedIdentityName, cts.Token)).Value;
                    }
                    catch (RequestFailedException ex) when (ex.Status == (int)HttpStatusCode.NotFound)
                    {
                        return (await resourceGroup.GetUserAssignedIdentities().CreateOrUpdateAsync(
                                WaitUntil.Completed,
                                managedIdentityName,
                                new(new(configuration.RegionName)),
                                cts.Token))
                            .Value;
                    }
                });
        }

        private async Task DeleteResourceGroupAsync(CancellationToken cancellationToken)
        {
            var startTime = DateTime.UtcNow;
            var line = ConsoleEx.WriteLine("Deleting resource group...");
            await resourceGroup.DeleteAsync(WaitUntil.Completed, cancellationToken: cancellationToken);
            WriteExecutionTime(line, startTime);
        }

        private static void ValidateMainIdentifierPrefix(string prefix)
        {
            const int maxLength = 12;

            if (prefix.Any(c => !char.IsLetter(c)))
            {
                throw new ValidationException($"MainIdentifierPrefix must only contain letters.");
            }

            if (prefix.Length > maxLength)
            {
                throw new ValidationException($"MainIdentifierPrefix too long - must be {maxLength} characters or less.");
            }
        }

        private async Task ValidateRegionNameAsync(string regionName)
        {
            // GetAvailableLocations*() does not work https://github.com/Azure/azure-sdk-for-net/issues/28914
            var validRegionNames = await armSubscription.GetLocationsAsync(cancellationToken: cts.Token)
                .Where(x => x.Metadata.RegionType == RegionType.Physical)
                .Select(loc => loc.Name).Distinct().ToListAsync(cts.Token);

            if (!validRegionNames.Contains(regionName, StringComparer.OrdinalIgnoreCase))
            {
                throw new ValidationException($"Invalid region name '{regionName}'. Valid names are: {string.Join(", ", validRegionNames)}");
            }
        }

        private async Task ValidateSubscriptionAndResourceGroupAsync(Configuration configuration)
        {
            var ownerRoleId = RoleDefinitions.General.Owner.ToString("D");
            var contributorRoleId = RoleDefinitions.General.Contributor.ToString("D");

            bool rgExists;

            try
            {
                rgExists = !string.IsNullOrEmpty(configuration.ResourceGroupName) && (await armSubscription.GetResourceGroups().ExistsAsync(configuration.ResourceGroupName, cts.Token)).Value;
            }
            catch (Exception)
            {
                throw new ValidationException($"Invalid or inaccessible subscription id '{configuration.SubscriptionId}'. Make sure that subscription exists and that you are either an Owner or have Contributor and User Access Administrator roles on the subscription.", displayExample: false);
            }

            if (!string.IsNullOrEmpty(configuration.ResourceGroupName) && !rgExists)
            {
                throw new ValidationException($"If ResourceGroupName is provided, the resource group must already exist.", displayExample: false);
            }

            var token = (await tokenCredential.GetTokenAsync(new([cloudEnvironment.ArmEnvironment.DefaultScope]), cts.Token));
            var currentPrincipalObjectId = new JwtSecurityTokenHandler().ReadJwtToken(token.Token).Claims.FirstOrDefault(c => c.Type == "oid").Value;

            var currentPrincipalSubscriptionRoleIds = armSubscription.GetRoleAssignments().GetAllAsync($"atScope() and assignedTo('{currentPrincipalObjectId}')", cancellationToken: cts.Token)
                .SelectAwaitWithCancellation(async (b, c) => await FetchResourceDataAsync(t => b.GetAsync(cancellationToken: t), c)).Select(b => b.Data.RoleDefinitionId.Name);

            if (!await currentPrincipalSubscriptionRoleIds.AnyAsync(role => ownerRoleId.Equals(role, StringComparison.OrdinalIgnoreCase) || contributorRoleId.Equals(role, StringComparison.OrdinalIgnoreCase), cts.Token))
            {
                if (!rgExists)
                {
                    throw new ValidationException($"Insufficient access to deploy. You must be: 1) Owner of the subscription, or 2) Contributor and User Access Administrator of the subscription, or 3) Owner of the resource group", displayExample: false);
                }

                var currentPrincipalRgRoleIds = resourceGroup.GetRoleAssignments().GetAllAsync($"atScope() and assignedTo('{currentPrincipalObjectId}')", cancellationToken: cts.Token)
                    .SelectAwaitWithCancellation(async (b, c) => await FetchResourceDataAsync(t => b.GetAsync(cancellationToken: t), c)).Select(b => b.Data.RoleDefinitionId.Name);

                if (!await currentPrincipalRgRoleIds.AnyAsync(role => ownerRoleId.Equals(role, StringComparison.OrdinalIgnoreCase), cts.Token))
                {
                    throw new ValidationException($"Insufficient access to deploy. You must be: 1) Owner of the subscription, or 2) Contributor and User Access Administrator of the subscription, or 3) Owner of the resource group", displayExample: false);
                }
            }
        }

        private async Task<StorageAccountResource> ValidateAndGetExistingStorageAccountAsync()
        {
            if (configuration.StorageAccountName is null)
            {
                return null;
            }

            return (await GetExistingStorageAccountAsync(configuration.StorageAccountName))
                ?? throw new ValidationException($"If StorageAccountName is provided, the storage account must already exist in region {configuration.RegionName}, and be accessible to the current user.", displayExample: false);
        }

        private async Task<BatchAccountResource> ValidateAndGetExistingBatchAccountAsync()
        {
            if (configuration.BatchAccountName is null)
            {
                return null;
            }

            return (await GetExistingBatchAccountAsync(configuration.BatchAccountName))
                ?? throw new ValidationException($"If BatchAccountName is provided, the batch account must already exist in region {configuration.RegionName}, and be accessible to the current user.", displayExample: false);
        }

        private async Task<(VirtualNetworkResource virtualNetwork, SubnetResource vmSubnet, SubnetResource postgreSqlSubnet, SubnetResource batchSubnet)?> ValidateAndGetExistingVirtualNetworkAsync()
        {
            static bool AllOrNoneSet(params string[] values) => values.All(v => !string.IsNullOrEmpty(v)) || values.All(v => string.IsNullOrEmpty(v));
            static bool NoneSet(params string[] values) => values.All(v => string.IsNullOrEmpty(v));

            if (NoneSet(configuration.VnetResourceGroupName, configuration.VnetName, configuration.VmSubnetName))
            {
                if (configuration.PrivateNetworking.GetValueOrDefault())
                {
                    throw new ValidationException($"{nameof(configuration.VnetResourceGroupName)}, {nameof(configuration.VnetName)} and {nameof(configuration.VmSubnetName)} are required when using private networking.");
                }

                return null;
            }

            if (!AllOrNoneSet(configuration.VnetResourceGroupName, configuration.VnetName, configuration.VmSubnetName, configuration.PostgreSqlSubnetName))
            {
                throw new ValidationException($"{nameof(configuration.VnetResourceGroupName)}, {nameof(configuration.VnetName)}, {nameof(configuration.VmSubnetName)} and {nameof(configuration.PostgreSqlSubnetName)} are required when using an existing virtual network.");
            }

            if (!AllOrNoneSet(configuration.VnetResourceGroupName, configuration.VnetName, configuration.VmSubnetName))
            {
                throw new ValidationException($"{nameof(configuration.VnetResourceGroupName)}, {nameof(configuration.VnetName)} and {nameof(configuration.VmSubnetName)} are required when using an existing virtual network.");
            }

            if (!await armSubscription.GetResourceGroups().GetAllAsync(cancellationToken: cts.Token).AnyAsync(rg => rg.Id.Name.Equals(configuration.VnetResourceGroupName, StringComparison.OrdinalIgnoreCase), cts.Token))
            {
                throw new ValidationException($"Resource group '{configuration.VnetResourceGroupName}' does not exist.");
            }

            var vnet = (await (await armSubscription.GetResourceGroupAsync(configuration.VnetResourceGroupName, cts.Token)).Value.GetVirtualNetworks().GetIfExistsAsync(configuration.VnetName, cancellationToken: cts.Token)).Value ??
                throw new ValidationException($"Virtual network '{configuration.VnetName}' does not exist in resource group '{configuration.VnetResourceGroupName}'.");

            if (!(await FetchResourceDataAsync(ct => vnet.GetAsync(cancellationToken: ct), cts.Token, net => vnet = net)).Data.Location.Value.Name.Equals(configuration.RegionName, StringComparison.OrdinalIgnoreCase))
            {
                throw new ValidationException($"Virtual network '{configuration.VnetName}' must be in the same region that you are deploying to ({configuration.RegionName}).");
            }

            var vmSubnet = await vnet.GetSubnets().GetAllAsync(cts.Token).FirstOrDefaultAsync(s => s.Id.Name.Equals(configuration.VmSubnetName, StringComparison.OrdinalIgnoreCase), cts.Token) ??
                throw new ValidationException($"Virtual network '{configuration.VnetName}' does not contain subnet '{configuration.VmSubnetName}'");

            var postgreSqlSubnet = await vnet.GetSubnets().GetAllAsync(cts.Token).FirstOrDefaultAsync(s => s.Id.Name.Equals(configuration.PostgreSqlSubnetName, StringComparison.OrdinalIgnoreCase), cts.Token) ??
                throw new ValidationException($"Virtual network '{configuration.VnetName}' does not contain subnet '{configuration.PostgreSqlSubnetName}'");

            postgreSqlSubnet = await FetchResourceDataAsync(ct => postgreSqlSubnet.GetAsync(cancellationToken: ct), cts.Token);
            var delegatedServices = postgreSqlSubnet.Data.Delegations.Select(d => d.ServiceName).ToList();
            var hasOtherDelegations = delegatedServices.Any(s => s != "Microsoft.DBforPostgreSQL/flexibleServers");
            var hasNoDelegations = 0 == delegatedServices.Count;

            if (hasOtherDelegations)
            {
                throw new ValidationException($"Subnet '{configuration.PostgreSqlSubnetName}' can have 'Microsoft.DBforPostgreSQL/flexibleServers' delegation only.");
            }

            Azure.ResourceManager.ResourceGraph.Models.ResourceQueryContent resourcesInPostgreSqlSubnetQuery = new($"where type =~ 'Microsoft.Network/networkInterfaces' | where properties.ipConfigurations[0].properties.subnet.id == '{postgreSqlSubnet.Id}'");
            resourcesInPostgreSqlSubnetQuery.Subscriptions.Add(configuration.SubscriptionId);
            var resourcesExist = (await (await armClient.GetTenants().GetAllAsync(cts.Token).FirstAsync(cts.Token)).GetResourcesAsync(resourcesInPostgreSqlSubnetQuery, cts.Token)).Value.TotalRecords > 0;

            if (hasNoDelegations && resourcesExist)
            {
                throw new ValidationException($"Subnet '{configuration.PostgreSqlSubnetName}' must be either empty or have 'Microsoft.DBforPostgreSQL/flexibleServers' delegation.");
            }

            var batchSubnet = await vnet.GetSubnets().GetAllAsync(cts.Token).FirstOrDefaultAsync(s => s.Id.Name.Equals(configuration.BatchSubnetName, StringComparison.OrdinalIgnoreCase), cts.Token) ??
                throw new ValidationException($"Virtual network '{configuration.VnetName}' does not contain subnet '{configuration.BatchSubnetName}'");

            return (vnet, vmSubnet, postgreSqlSubnet, batchSubnet);
        }

        private async Task ValidateBatchAccountQuotaAsync()
        {
            var accountQuota = (await armSubscription.GetBatchQuotasAsync(new(configuration.RegionName), cts.Token)).Value.AccountQuota;
            var existingBatchAccountCount = await armSubscription.GetBatchAccountsAsync(cts.Token)
                .SelectAwaitWithCancellation(async (a, t) => await FetchResourceDataAsync(a.GetAsync, cts.Token))
                .CountAsync(b => b.Data.Location.Value.Name.Equals(configuration.RegionName), cts.Token);

            if (existingBatchAccountCount >= accountQuota)
            {
                throw new ValidationException($"The regional Batch account quota ({accountQuota} account(s) per region) for the specified subscription has been reached. Submit a support request to increase the quota or choose another region.", displayExample: false);
            }
        }

        private Task<string> UpdateVnetWithBatchSubnet()
            => Execute(
                $"Creating batch subnet...",
                async () =>
                {
                    var vnetCollection = resourceGroup.GetVirtualNetworks();
                    var vnet = vnetCollection.FirstOrDefault();

                    if (vnetCollection.Count() != 1)
                    {
                        ConsoleEx.WriteLine("There are multiple vnets found in the resource group so the deployer cannot automatically create the subnet.", ConsoleColor.Red);
                        ConsoleEx.WriteLine("In order to avoid unnecessary load balancer charges we suggest manually configuring your deployment to use a subnet for batch pools with service endpoints.", ConsoleColor.Red);
                        ConsoleEx.WriteLine("See: https://github.com/microsoft/CromwellOnAzure/wiki/Using-a-batch-pool-subnet-with-service-endpoints-to-avoid-load-balancer-charges.", ConsoleColor.Red);

                        return null;
                    }

                    var vnetData = vnet.Data;
                    var ipRange = vnetData.AddressPrefixes.Single();
                    var defaultSubnetNames = new List<string> { configuration.DefaultVmSubnetName, configuration.DefaultPostgreSqlSubnetName, configuration.DefaultBatchSubnetName };

                    if (!string.Equals(ipRange, configuration.VnetAddressSpace, StringComparison.OrdinalIgnoreCase) ||
                        vnetData.Subnets.Select(x => x.Name).Except(defaultSubnetNames).Any())
                    {
                        ConsoleEx.WriteLine("We detected a customized networking setup so the deployer will not automatically create the subnet.", ConsoleColor.Red);
                        ConsoleEx.WriteLine("In order to avoid unnecessary load balancer charges we suggest manually configuring your deployment to use a subnet for batch pools with service endpoints.", ConsoleColor.Red);
                        ConsoleEx.WriteLine("See: https://github.com/microsoft/CromwellOnAzure/wiki/Using-a-batch-pool-subnet-with-service-endpoints-to-avoid-load-balancer-charges.", ConsoleColor.Red);

                        return null;
                    }

                    var batchSubnet = new SubnetData
                    {
                        Name = configuration.DefaultBatchSubnetName,
                        AddressPrefix = configuration.BatchNodesSubnetAddressSpace,
                    };

                    AddServiceEndpointsToSubnet(batchSubnet);

                    vnetData.Subnets.Add(batchSubnet);
                    var updatedVnet = (await vnetCollection.CreateOrUpdateAsync(Azure.WaitUntil.Completed, vnetData.Name, vnetData, cts.Token)).Value;

                    return (await updatedVnet.GetSubnetAsync(configuration.DefaultBatchSubnetName, cancellationToken: cts.Token)).Value.Id.ToString();
                });

        private static void AddServiceEndpointsToSubnet(SubnetData subnet)
        {
            subnet.ServiceEndpoints.Add(new()
            {
                Service = "Microsoft.Storage.Global",
            });

            subnet.ServiceEndpoints.Add(new()
            {
                Service = "Microsoft.Sql",
            });

            subnet.ServiceEndpoints.Add(new()
            {
                Service = "Microsoft.ContainerRegistry",
            });

            subnet.ServiceEndpoints.Add(new()
            {
                Service = "Microsoft.KeyVault",
            });
        }

        private async Task ValidateVmAsync()
        {
            var computeSkus = await generalRetryPolicy.ExecuteWithRetryAsync(async ct =>
                    await armSubscription.GetComputeResourceSkusAsync(
                        filter: $"location eq '{configuration.RegionName}'",
                        cancellationToken: ct)
                        .Where(s => "virtualMachines".Equals(s.ResourceType, StringComparison.OrdinalIgnoreCase))
                        .Where(s => !s.Restrictions.Any())
                        .Select(s => s.Name)
                        .ToListAsync(ct),
                    cts.Token);

            if (0 == computeSkus.Count)
            {
                throw new ValidationException($"Your subscription doesn't support virtual machine creation in {configuration.RegionName}.  Please create an Azure Support case: https://docs.microsoft.com/en-us/azure/azure-portal/supportability/how-to-create-azure-support-request", displayExample: false);
            }
            else if (!computeSkus.Any(s => s.Equals(configuration.VmSize, StringComparison.OrdinalIgnoreCase)))
            {
                throw new ValidationException($"The VmSize {configuration.VmSize} is not available or does not exist in {configuration.RegionName}.  You can use 'az vm list-skus --location {configuration.RegionName} --output table' to find an available VM.", displayExample: false);
            }
        }

        private async Task ValidateTokenProviderAsync()
        {
            try
            {
                _ = await Execute("Retrieving Azure management token...",
                    async () => await new AzureCliCredential(new()
                    {
                        AuthorityHost = cloudEnvironment.AzureAuthorityHost
                    }).GetTokenAsync(new([cloudEnvironment.ArmEnvironment.DefaultScope]), cancellationToken: cts.Token));
            }
            catch (AuthenticationFailedException ex)
            {
                ConsoleEx.WriteLine("No access token found.  Please install the Azure CLI and login with 'az login'", ConsoleColor.Red);
                ConsoleEx.WriteLine("Link: https://docs.microsoft.com/en-us/cli/azure/install-azure-cli");
                ConsoleEx.WriteLine($"Error details: {ex.Message}");
                Environment.Exit(1);
            }
        }

        [System.Diagnostics.CodeAnalysis.SuppressMessage("Performance", "CA1861:Avoid constant arrays as arguments", Justification = "Called only once")]
        private void ValidateInitialCommandLineArgs()
        {
            void ThrowIfProvidedForUpdate(object attributeValue, string attributeName)
            {
                if (configuration.Update && attributeValue is not null)
                {
                    throw new ValidationException($"{attributeName} must not be provided when updating", false);
                }
            }

            void ThrowIfNotProvidedForUpdate(string attributeValue, string attributeName)
            {
                if (configuration.Update && string.IsNullOrWhiteSpace(attributeValue))
                {
                    throw new ValidationException($"{attributeName} is required for update.", false);
                }
            }

            //void ThrowIfEitherNotProvidedForUpdate(string attributeValue1, string attributeName1, string attributeValue2, string attributeName2)
            //{
            //    if (configuration.Update && string.IsNullOrWhiteSpace(attributeValue1) && string.IsNullOrWhiteSpace(attributeValue2))
            //    {
            //        throw new ValidationException($"Either {attributeName1} or {attributeName2} is required for update.", false);
            //    }
            //}

            void ThrowIfNotProvided(string attributeValue, string attributeName)
            {
                if (string.IsNullOrWhiteSpace(attributeValue))
                {
                    throw new ValidationException($"{attributeName} is required.", false);
                }
            }

            void ThrowIfNotProvidedForInstall(string attributeValue, string attributeName)
            {
                if (!configuration.Update && string.IsNullOrWhiteSpace(attributeValue))
                {
                    throw new ValidationException($"{attributeName} is required.", false);
                }
            }

            void ThrowIfTagsFormatIsUnacceptable(string attributeValue, string attributeName)
            {
                if (string.IsNullOrWhiteSpace(attributeValue))
                {
                    return;
                }

                try
                {
                    Utility.DelimitedTextToDictionary(attributeValue, "=", ",");
                }
                catch
                {
                    throw new ValidationException($"{attributeName} is specified in incorrect format. Try as TagName=TagValue,TagName=TagValue in double quotes", false);
                }
            }

            void ValidateDependantFeature(bool feature1Enabled, string feature1Name, bool feature2Enabled, string feature2Name)
            {
                if (feature1Enabled && !feature2Enabled)
                {
                    throw new ValidationException($"{feature2Name} must be enabled to use flag {feature1Name}");
                }
            }

            void ThrowIfBothProvided(string feature1Value, string feature1Name, string feature2Value, string feature2Name)
            {
                if (!string.IsNullOrWhiteSpace(feature1Value) && !string.IsNullOrWhiteSpace(feature2Value))
                {
                    throw new ValidationException($"{feature2Name} is incompatible with {feature1Name}");
                }
            }

            void ValidateHelmInstall(string helmPath, string featureName)
            {
                if (!File.Exists(helmPath))
                {
                    throw new ValidationException($"Helm must be installed and set with the {featureName} flag. You can find instructions for install Helm here: https://helm.sh/docs/intro/install/");
                }
            }

            void ValidateKubectlInstall(string kubectlPath, string featureName)
            {
                if (!File.Exists(kubectlPath))
                {
                    throw new ValidationException($"Kubectl must be installed and set with the {featureName} flag. You can find instructions for install Kubectl here: https://kubernetes.io/docs/tasks/tools/#kubectl");
                }
            }

            ThrowIfNotProvided(configuration.SubscriptionId, nameof(configuration.SubscriptionId));

            ThrowIfBothProvided(configuration.GitHubCommit, nameof(configuration.GitHubCommit), configuration.SolutionDir, nameof(configuration.SolutionDir));

            ThrowIfNotProvidedForInstall(configuration.RegionName, nameof(configuration.RegionName));

            ThrowIfNotProvidedForUpdate(configuration.ResourceGroupName, nameof(configuration.ResourceGroupName));

            ThrowIfProvidedForUpdate(configuration.BatchPrefix, nameof(configuration.BatchPrefix));
            ThrowIfProvidedForUpdate(configuration.RegionName, nameof(configuration.RegionName));
            ThrowIfProvidedForUpdate(configuration.BatchAccountName, nameof(configuration.BatchAccountName));
            ThrowIfProvidedForUpdate(configuration.CrossSubscriptionAKSDeployment, nameof(configuration.CrossSubscriptionAKSDeployment));
            ThrowIfProvidedForUpdate(configuration.ApplicationInsightsAccountName, nameof(configuration.ApplicationInsightsAccountName));
            ThrowIfProvidedForUpdate(configuration.PrivateNetworking, nameof(configuration.PrivateNetworking));
            ThrowIfProvidedForUpdate(configuration.EnableIngress, nameof(configuration.EnableIngress));
            ThrowIfProvidedForUpdate(configuration.VnetName, nameof(configuration.VnetName));
            ThrowIfProvidedForUpdate(configuration.VnetResourceGroupName, nameof(configuration.VnetResourceGroupName));
            ThrowIfProvidedForUpdate(configuration.SubnetName, nameof(configuration.SubnetName));
            ThrowIfProvidedForUpdate(configuration.Tags, nameof(configuration.Tags));
            ThrowIfProvidedForUpdate(configuration.AadGroupIds, nameof(configuration.AadGroupIds));

            ThrowIfTagsFormatIsUnacceptable(configuration.Tags, nameof(configuration.Tags));

            if (!configuration.ManualHelmDeployment)
            {
                ValidateHelmInstall(configuration.HelmBinaryPath, nameof(configuration.HelmBinaryPath));
            }

            if (!configuration.SkipTestWorkflow)
            {
                ValidateKubectlInstall(configuration.KubectlBinaryPath, nameof(configuration.KubectlBinaryPath));
            }

            ValidateDependantFeature(configuration.EnableIngress.GetValueOrDefault(), nameof(configuration.EnableIngress), !string.IsNullOrEmpty(configuration.LetsEncryptEmail), nameof(configuration.LetsEncryptEmail));

            if (!configuration.Update)
            {
                if (configuration.BatchPrefix?.Length > 11 || (configuration.BatchPrefix?.Any(c => !char.IsAsciiLetterOrDigit(c)) ?? false))
                {
                    throw new ValidationException("BatchPrefix must not be longer than 11 chars and may contain only ASCII letters or digits", false);
                }
            }

            if (!string.IsNullOrWhiteSpace(configuration.BatchNodesSubnetId) && !string.IsNullOrWhiteSpace(configuration.BatchSubnetName))
            {
                throw new ValidationException("Invalid configuration options BatchNodesSubnetId and BatchSubnetName are mutually exclusive.");
            }

            if (!new[] { "AzureCloud", "AzureUSGovernment", "AzureChinaCloud" }.Contains(configuration.AzureCloudName, StringComparer.OrdinalIgnoreCase))
            {
                throw new ValidationException("AzureCloudName must be either 'AzureCloud','AzureUSGovernment', or 'AzureChinaCloud'");
            }

            if (!string.IsNullOrWhiteSpace(configuration.AadGroupIds))
            {
                try
                {
                    if (!configuration.AadGroupIds.Split(',', StringSplitOptions.RemoveEmptyEntries | StringSplitOptions.TrimEntries).Select(Guid.Parse).Any())
                    {
                        throw new FormatException();
                    }
                }
                catch (FormatException)
                {
                    throw new ValidationException("Invalid configuration option AadGroupIds is not formatted correctly.");
                }
            }
        }

        private static void DisplayValidationExceptionAndExit(ValidationException validationException)
        {
            ConsoleEx.WriteLine(validationException.Reason, ConsoleColor.Red);

            if (validationException.DisplayExample)
            {
                ConsoleEx.WriteLine();
                ConsoleEx.WriteLine($"Example: ", ConsoleColor.Green).Write($"deploy-tes-on-azure --subscriptionid {Guid.NewGuid()} --regionname westus2 --mainidentifierprefix coa", ConsoleColor.White);
            }

            Environment.Exit(1);
        }

        private async Task DeleteResourceGroupIfUserConsentsAsync()
        {
            if (!isResourceGroupCreated)
            {
                return;
            }

            var userResponse = string.Empty;

            if (!configuration.Silent)
            {
                ConsoleEx.WriteLine();
                ConsoleEx.Write("Delete the resource group?  Type 'yes' and press enter, or, press any key to exit: ");
                userResponse = ConsoleEx.ReadLine();
            }

            if (userResponse.Equals("yes", StringComparison.OrdinalIgnoreCase) || (configuration.Silent && configuration.DeleteResourceGroupOnFailure))
            {
                using var token = new CancellationTokenSource();
                Console.CancelKeyPress += (o, a) => token.Cancel(true);
                await DeleteResourceGroupAsync(token.Token);
            }
        }

        private static void WriteGeneralRetryMessageToConsole()
            => ConsoleEx.WriteLine("Please try deployment again, and create an issue if this continues to fail: https://github.com/microsoft/ga4gh-tes/issues");

        public Task Execute(string message, Func<Task> func, bool cancelOnException = true)
            => Execute(message, async () => { await func(); return false; }, cancelOnException);

        private async Task<T> Execute<T>(string message, Func<Task<T>> func, bool cancelOnException = true)
        {
            const int retryCount = 3;

            var startTime = DateTime.UtcNow;
            var line = ConsoleEx.WriteLine(message);

            for (var i = 0; i < retryCount; i++)
            {
                try
                {
                    cts.Token.ThrowIfCancellationRequested();
                    var result = await func();
                    WriteExecutionTime(line, startTime);
                    return result;
                }
                catch (System.ComponentModel.WarningException warningException)
                {
                    line.Write($" Warning: {warningException.Message}", ConsoleColor.Yellow);
                    return default;
                }
                catch (RequestFailedException requestFailedException) when (requestFailedException.ErrorCode.Equals("ExpiredAuthenticationToken", StringComparison.OrdinalIgnoreCase))
                {
                }
                catch (RequestFailedException requestFailedException) when (requestFailedException.ErrorCode.Equals("RoleAssignmentExists", StringComparison.OrdinalIgnoreCase))
                {
                    line.Write($" skipped. Role assignment already exists.", ConsoleColor.Yellow);
                    return default;
                }
                catch (OperationCanceledException) when (cts.Token.IsCancellationRequested)
                {
                    line.Write(" Cancelled", ConsoleColor.Red);
                    return await Task.FromCanceled<T>(cts.Token);
                }
                catch (Exception ex)
                {
                    line.Write($" Failed. {ex.GetType().Name}: {ex.Message}", ConsoleColor.Red);

                    if (cancelOnException)
                    {
                        cts.Cancel();
                    }

                    throw;
                }
            }

            line.Write($" Failed", ConsoleColor.Red);
            cts.Cancel();
            throw new Exception($"Failed after {retryCount} attempts");
        }

        private static void WriteExecutionTime(ConsoleEx.Line line, DateTime startTime)
            => line.Write($" Completed in {DateTime.UtcNow.Subtract(startTime).TotalSeconds:n0}s", ConsoleColor.Green);

        public static async Task<string> DownloadTextFromStorageAccountAsync(BlobClient blobClient, CancellationToken cancellationToken)
        {
            return (await blobClient.DownloadContentAsync(cancellationToken)).Value.Content.ToString();
        }

        public static async Task UploadTextToStorageAccountAsync(BlobClient blobClient, string content, CancellationToken cancellationToken)
        {
            await blobClient.GetParentBlobContainerClient().CreateIfNotExistsAsync(cancellationToken: cancellationToken);
            await blobClient.UploadAsync(BinaryData.FromString(content), true, cancellationToken);
        }

        private class ValidationException(string reason, bool displayExample = true) : Exception
        {
            public string Reason { get; } = reason;
            public bool DisplayExample { get; } = displayExample;
        }
    }
}<|MERGE_RESOLUTION|>--- conflicted
+++ resolved
@@ -49,6 +49,7 @@
 using k8s;
 using Microsoft.Graph;
 using Newtonsoft.Json;
+using Polly;
 using Polly.Utilities;
 using Tes.Models;
 using Tes.SDK;
@@ -99,21 +100,17 @@
             return !dontRetry;
         }
 
-<<<<<<< HEAD
+        private static readonly AsyncRetryHandlerPolicy acrGetDigestRetryPolicy = new RetryPolicyBuilder(Microsoft.Extensions.Options.Options.Create(new CommonUtilities.Options.RetryPolicyOptions()))
+            .PolicyBuilder.OpinionatedRetryPolicy(Polly.Policy.Handle<RequestFailedException>(azureException => (int)HttpStatusCode.NotFound == azureException.Status))
+            .WithCustomizedRetryPolicyOptionsWait(30, (_, _) => TimeSpan.FromSeconds(10))
+            .SetOnRetryBehavior()
+            .AsyncBuild();
+
         private static readonly AsyncRetryHandlerPolicy generalRetryPolicy = new RetryPolicyBuilder(Microsoft.Extensions.Options.Options.Create(new CommonUtilities.Options.RetryPolicyOptions()))
             .PolicyBuilder.OpinionatedRetryPolicy()
             .WithCustomizedRetryPolicyOptionsWait(3, (_, _) => TimeSpan.FromSeconds(1))
             .SetOnRetryBehavior()
             .AsyncBuild();
-=======
-        private static readonly AsyncRetryPolicy acrGetDigestRetryPolicy = Policy
-            .Handle<RequestFailedException>(azureException => (int)HttpStatusCode.NotFound == azureException.Status)
-            .WaitAndRetryAsync(30, retryAttempt => TimeSpan.FromSeconds(10));
-
-        private static readonly AsyncRetryPolicy generalRetryPolicy = Policy
-            .Handle<Exception>()
-            .WaitAndRetryAsync(3, retryAttempt => TimeSpan.FromSeconds(1));
->>>>>>> 164c2d0d
 
         private static readonly AsyncRetryHandlerPolicy internalServerErrorRetryPolicy = new RetryPolicyBuilder(Microsoft.Extensions.Options.Options.Create(new CommonUtilities.Options.RetryPolicyOptions()))
             .PolicyBuilder.OpinionatedRetryPolicy(Polly.Policy.Handle<RequestFailedException>(azureException =>
@@ -1436,7 +1433,7 @@
                     return build;
                 }));
 
-            var tesDigest = (await acrGetDigestRetryPolicy.ExecuteAsync(token => (client ??= GetClient()).GetArtifact("cromwellonazure/tes", build.Tag.ToString()).GetManifestPropertiesAsync(token), cts.Token)).Value.Digest;
+            var tesDigest = (await acrGetDigestRetryPolicy.ExecuteWithRetryAsync(token => (client ??= GetClient()).GetArtifact("cromwellonazure/tes", build.Tag.ToString()).GetManifestPropertiesAsync(token), cts.Token)).Value.Digest;
             settings["ActualTesImageName"] = $"{acr.Data.LoginServer}/cromwellonazure/tes@{tesDigest}";
 
             Azure.Containers.ContainerRegistry.ContainerRegistryClient GetClient()
