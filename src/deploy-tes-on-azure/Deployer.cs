﻿// Copyright (c) Microsoft Corporation.
// Licensed under the MIT License.

using System;
using System.Collections.Generic;
using System.Diagnostics;
using System.IdentityModel.Tokens.Jwt;
using System.IO;
using System.Linq;
using System.Net.Http;
using System.Net.WebSockets;
using System.Security.Cryptography;
using System.Text.RegularExpressions;
using System.Threading;
using System.Threading.Tasks;
using Azure.Core;
using Azure.Identity;
using Azure.ResourceManager;
using Azure.ResourceManager.ContainerService;
using Azure.ResourceManager.ManagedServiceIdentities;
using Azure.ResourceManager.Network;
using Azure.ResourceManager.Network.Models;
using Azure.ResourceManager.Resources;
using Azure.Security.KeyVault.Secrets;
using Azure.Storage;
using Azure.Storage.Blobs;
using CommonUtilities;
using CommonUtilities.AzureCloud;
using k8s;
using Microsoft.Azure.Management.Batch;
using Microsoft.Azure.Management.Batch.Models;
using Microsoft.Azure.Management.Compute.Fluent;
using Microsoft.Azure.Management.ContainerRegistry.Fluent;
using Microsoft.Azure.Management.ContainerService;
using Microsoft.Azure.Management.ContainerService.Fluent;
using Microsoft.Azure.Management.ContainerService.Models;
using Microsoft.Azure.Management.Fluent;
using Microsoft.Azure.Management.Graph.RBAC.Fluent;
using Microsoft.Azure.Management.KeyVault;
using Microsoft.Azure.Management.KeyVault.Fluent;
using Microsoft.Azure.Management.KeyVault.Models;
using Microsoft.Azure.Management.Msi.Fluent;
using Microsoft.Azure.Management.Network.Fluent;
using Microsoft.Azure.Management.PostgreSQL;
using Microsoft.Azure.Management.PrivateDns.Fluent;
using Microsoft.Azure.Management.ResourceGraph;
using Microsoft.Azure.Management.ResourceManager.Fluent;
using Microsoft.Azure.Management.ResourceManager.Fluent.Authentication;
using Microsoft.Azure.Management.ResourceManager.Fluent.Core;
using Microsoft.Azure.Management.Storage.Fluent;
using Microsoft.Azure.Services.AppAuthentication;
using Microsoft.Rest;
using Newtonsoft.Json;
using Polly;
using Polly.Retry;
using Tes.Models;
using Tes.SDK;
using static Microsoft.Azure.Management.PostgreSQL.FlexibleServers.DatabasesOperationsExtensions;
using static Microsoft.Azure.Management.PostgreSQL.FlexibleServers.ServersOperationsExtensions;
using static Microsoft.Azure.Management.PostgreSQL.ServersOperationsExtensions;
using static Microsoft.Azure.Management.ResourceManager.Fluent.Core.RestClient;
using FlexibleServer = Microsoft.Azure.Management.PostgreSQL.FlexibleServers;
using FlexibleServerModel = Microsoft.Azure.Management.PostgreSQL.FlexibleServers.Models;
using IResource = Microsoft.Azure.Management.ResourceManager.Fluent.Core.IResource;
using KeyVaultManagementClient = Microsoft.Azure.Management.KeyVault.KeyVaultManagementClient;

namespace TesDeployer
{
    public class Deployer(Configuration configuration)
    {
        private static readonly AsyncRetryPolicy roleAssignmentHashConflictRetryPolicy = Policy
            .Handle<Microsoft.Rest.Azure.CloudException>(cloudException => cloudException.Body.Code.Equals("HashConflictOnDifferentRoleAssignmentIds"))
            .RetryAsync();

        private static readonly AsyncRetryPolicy generalRetryPolicy = Policy
            .Handle<Exception>()
            .WaitAndRetryAsync(3, retryAttempt => System.TimeSpan.FromSeconds(1));

        private static readonly System.TimeSpan longRetryWaitTime = System.TimeSpan.FromSeconds(15);

<<<<<<< HEAD
        private static readonly AsyncRetryPolicy longRetryPolicy = Policy
            .Handle<Exception>()
            .WaitAndRetryAsync(60, retryAttempt => longRetryWaitTime,
                (exception, timespan) => ConsoleEx.WriteLine($"Retrying task creation in {timespan} due to {exception.GetType().FullName}: {exception.Message}"));

=======
>>>>>>> f3a20183
        public const string ConfigurationContainerName = "configuration";
        public const string TesInternalContainerName = "tes-internal";
        public const string AllowedVmSizesFileName = "allowed-vm-sizes";
        public const string TesCredentialsFileName = "TesCredentials.json";
        public const string InputsContainerName = "inputs";
        public const string StorageAccountKeySecretName = "CoAStorageKey";
        public const string PostgresqlSslMode = "VerifyFull";

        private readonly CancellationTokenSource cts = new();

        private readonly List<string> requiredResourceProviders =
        [
            "Microsoft.Authorization",
            "Microsoft.Batch",
            "Microsoft.Compute",
            "Microsoft.ContainerService",
            "Microsoft.DocumentDB",
            "Microsoft.OperationalInsights",
            "Microsoft.OperationsManagement",
            "Microsoft.insights",
            "Microsoft.Network",
            "Microsoft.Storage",
            "Microsoft.DBforPostgreSQL"
        ];

        private readonly Dictionary<string, List<string>> requiredResourceProviderFeatures = new()
        {
            { "Microsoft.Compute", new() { "EncryptionAtHost" } }
        };
#pragma warning disable CA1859 // Use concrete types when possible for improved performance
        private ITokenProvider tokenProvider;
#pragma warning restore CA1859 // Use concrete types when possible for improved performance
        private TokenCredentials tokenCredentials;
        private IAzure azureSubscriptionClient { get; set; }
        private Microsoft.Azure.Management.Fluent.Azure.IAuthenticated azureClient { get; set; }
        private IResourceManager resourceManagerClient { get; set; }
        private ArmClient armClient { get; set; }
        private AzureCredentials azureCredentials { get; set; }
        private FlexibleServer.IPostgreSQLManagementClient postgreSqlFlexManagementClient { get; set; }
        private IEnumerable<string> subscriptionIds { get; set; }
        private bool isResourceGroupCreated { get; set; }
        private KubernetesManager kubernetesManager { get; set; }
        internal static AzureCloudConfig azureCloudConfig { get; set; }

        public async Task<int> DeployAsync()
        {
            var mainTimer = Stopwatch.StartNew();

            try
            {
                ConsoleEx.WriteLine("Running...");

                await Execute($"Getting cloud configuration for {configuration.AzureCloudName}...", async () =>
                {
                    azureCloudConfig = await AzureCloudConfig.CreateAsync(configuration.AzureCloudName);
                });

                await Execute("Validating command line arguments...", () =>
                {
                    ValidateInitialCommandLineArgs();
                    return Task.CompletedTask;
                });

                await ValidateTokenProviderAsync();

                await Execute("Connecting to Azure Services...", async () =>
                {
                    tokenProvider = new RefreshableAzureServiceTokenProvider(azureCloudConfig.ResourceManagerUrl, null, azureCloudConfig.Authentication.LoginEndpointUrl);
                    tokenCredentials = new(tokenProvider);
                    azureCredentials = new(tokenCredentials, null, null, azureCloudConfig.AzureEnvironment);
                    azureClient = GetAzureClient(azureCredentials);
                    armClient = new ArmClient(new AzureCliCredential(), null, new ArmClientOptions { Environment = azureCloudConfig.ArmEnvironment });
                    azureSubscriptionClient = azureClient.WithSubscription(configuration.SubscriptionId);
                    subscriptionIds = await (await azureClient.Subscriptions.ListAsync(cancellationToken: cts.Token)).ToAsyncEnumerable().Select(s => s.SubscriptionId).ToListAsync(cts.Token);
                    resourceManagerClient = GetResourceManagerClient(azureCredentials);
                    postgreSqlFlexManagementClient = new FlexibleServer.PostgreSQLManagementClient(azureCredentials) { SubscriptionId = configuration.SubscriptionId, BaseUri = new Uri(azureCloudConfig.ResourceManagerUrl), LongRunningOperationRetryTimeout = 1200 };
                });

                await ValidateSubscriptionAndResourceGroupAsync(configuration);
                kubernetesManager = new(configuration, azureCredentials, azureCloudConfig, cts.Token);
                IResourceGroup resourceGroup = null;
                ManagedCluster aksCluster = null;
                BatchAccount batchAccount = null;
                IGenericResource logAnalyticsWorkspace = null;
                IGenericResource appInsights = null;
                FlexibleServerModel.Server postgreSqlFlexServer = null;
                IStorageAccount storageAccount = null;
                var keyVaultUri = string.Empty;
                IIdentity managedIdentity = null;
                IPrivateDnsZone postgreSqlDnsZone = null;

                var targetVersion = Utility.DelimitedTextToDictionary(Utility.GetFileContent("scripts", "env-00-tes-version.txt")).GetValueOrDefault("TesOnAzureVersion");

                if (configuration.Update)
                {
                    resourceGroup = await azureSubscriptionClient.ResourceGroups.GetByNameAsync(configuration.ResourceGroupName, cts.Token);
                    configuration.RegionName = resourceGroup.RegionName;

                    ConsoleEx.WriteLine($"Upgrading TES on Azure instance in resource group '{resourceGroup.Name}' to version {targetVersion}...");

                    if (string.IsNullOrEmpty(configuration.StorageAccountName))
                    {
                        var storageAccounts = await (await azureSubscriptionClient.StorageAccounts.ListByResourceGroupAsync(configuration.ResourceGroupName, cancellationToken: cts.Token))
                            .ToAsyncEnumerable().ToListAsync(cts.Token);

                        storageAccount = storageAccounts.Count switch
                        {
                            0 => throw new ValidationException($"Update was requested but resource group {configuration.ResourceGroupName} does not contain any storage accounts.", displayExample: false),
                            1 => storageAccounts.Single(),
                            _ => throw new ValidationException($"Resource group {configuration.ResourceGroupName} contains multiple storage accounts. {nameof(configuration.StorageAccountName)} must be provided.", displayExample: false),
                        };
                    }
                    else
                    {
                        storageAccount = await GetExistingStorageAccountAsync(configuration.StorageAccountName)
                            ?? throw new ValidationException($"Storage account {configuration.StorageAccountName} does not exist in region {configuration.RegionName} or is not accessible to the current user.", displayExample: false);

                    }

                    ManagedCluster existingAksCluster = default;

                    if (string.IsNullOrWhiteSpace(configuration.AksClusterName))
                    {
                        using var client = new ContainerServiceClient(azureCredentials) { SubscriptionId = configuration.SubscriptionId };
                        var aksClusters = await (await client.ManagedClusters.ListByResourceGroupAsync(configuration.ResourceGroupName, cts.Token))
                            .ToAsyncEnumerable(client.ManagedClusters.ListByResourceGroupNextAsync).ToListAsync(cts.Token);

                        existingAksCluster = aksClusters.Count switch
                        {
                            0 => throw new ValidationException($"Update was requested but resource group {configuration.ResourceGroupName} does not contain any AKS clusters.", displayExample: false),
                            1 => aksClusters.Single(),
                            _ => throw new ValidationException($"Resource group {configuration.ResourceGroupName} contains multiple AKS clusters. {nameof(configuration.AksClusterName)} must be provided.", displayExample: false),
                        };

                        configuration.AksClusterName = existingAksCluster.Name;
                    }
                    else
                    {
                        existingAksCluster = (await GetExistingAKSClusterAsync(configuration.AksClusterName))
                            ?? throw new ValidationException($"AKS cluster {configuration.AksClusterName} does not exist in region {configuration.RegionName} or is not accessible to the current user.", displayExample: false);
                    }

                    var aksValues = await kubernetesManager.GetAKSSettingsAsync(storageAccount);

                    if (!aksValues.Any())
                    {
                        throw new ValidationException($"Could not retrieve account names from stored configuration in {storageAccount.Name}.", displayExample: false);
                    }

                    if (aksValues.TryGetValue("EnableIngress", out var enableIngress) && aksValues.TryGetValue("TesHostname", out var tesHostname))
                    {
                        kubernetesManager.TesHostname = tesHostname;
                        configuration.EnableIngress = bool.TryParse(enableIngress, out var parsed) ? parsed : null;

                        var tesCredentials = new FileInfo(Path.Combine(Directory.GetCurrentDirectory(), TesCredentialsFileName));
                        tesCredentials.Refresh();

                        if (configuration.EnableIngress.GetValueOrDefault() && tesCredentials.Exists)
                        {
                            try
                            {
                                using var stream = tesCredentials.OpenRead();
                                var (hostname, tesUsername, tesPassword) = TesCredentials.Deserialize(stream);

                                if (kubernetesManager.TesHostname.Equals(hostname, StringComparison.InvariantCultureIgnoreCase) && string.IsNullOrEmpty(configuration.TesPassword))
                                {
                                    configuration.TesPassword = tesPassword;
                                    configuration.TesUsername = tesUsername;
                                }
                            }
                            catch (NotSupportedException)
                            { }
                            catch (ArgumentException)
                            { }
                            catch (IOException)
                            { }
                            catch (UnauthorizedAccessException)
                            { }
                            catch (System.Text.Json.JsonException)
                            { }
                        }
                    }

                    if (!configuration.SkipTestWorkflow && configuration.EnableIngress.GetValueOrDefault() && string.IsNullOrEmpty(configuration.TesPassword))
                    {
                        throw new ValidationException($"{nameof(configuration.TesPassword)} is required for update.", false);
                    }

                    if (!aksValues.TryGetValue("BatchAccountName", out var batchAccountName))
                    {
                        throw new ValidationException($"Could not retrieve the Batch account name from stored configuration in {storageAccount.Name}.", displayExample: false);
                    }

                    batchAccount = await GetExistingBatchAccountAsync(batchAccountName)
                        ?? throw new ValidationException($"Batch account {batchAccountName}, referenced by the stored configuration, does not exist in region {configuration.RegionName} or is not accessible to the current user.", displayExample: false);

                    configuration.BatchAccountName = batchAccountName;

                    if (!aksValues.TryGetValue("PostgreSqlServerName", out var postgreSqlServerName))
                    {
                        throw new ValidationException($"Could not retrieve the PostgreSqlServer account name from stored configuration in {storageAccount.Name}.", displayExample: false);
                    }

                    configuration.PostgreSqlServerName = postgreSqlServerName;

                    if (aksValues.TryGetValue("CrossSubscriptionAKSDeployment", out var crossSubscriptionAKSDeployment))
                    {
                        configuration.CrossSubscriptionAKSDeployment = bool.TryParse(crossSubscriptionAKSDeployment, out var parsed) ? parsed : null;
                    }

                    if (aksValues.TryGetValue("KeyVaultName", out var keyVaultName))
                    {
                        var keyVault = await GetKeyVaultAsync(keyVaultName);
                        keyVaultUri = keyVault.Properties.VaultUri;
                    }

                    if (!aksValues.TryGetValue("ManagedIdentityClientId", out var managedIdentityClientId))
                    {
                        throw new ValidationException($"Could not retrieve ManagedIdentityClientId.", displayExample: false);
                    }

                    managedIdentity = await (await azureSubscriptionClient.Identities.ListByResourceGroupAsync(configuration.ResourceGroupName, cancellationToken: cts.Token))
                            .ToAsyncEnumerable().FirstOrDefaultAsync(id => id.ClientId == managedIdentityClientId, cts.Token)
                        ?? throw new ValidationException($"Managed Identity {managedIdentityClientId} does not exist in region {configuration.RegionName} or is not accessible to the current user.", displayExample: false);

                    // Override any configuration that is used by the update.
                    var versionString = aksValues["TesOnAzureVersion"];
                    var installedVersion = !string.IsNullOrEmpty(versionString) && Version.TryParse(versionString, out var version) ? version : null;

                    if (installedVersion is null || installedVersion < new Version(4, 1)) // Assume 4.0.0. The work needed to upgrade from this version shouldn't apply to other releases of TES.
                    {
                        var tesImageString = aksValues["TesImageName"];
                        if (!string.IsNullOrEmpty(tesImageString) && tesImageString.EndsWith("/tes:4"))
                        {
                            aksValues["TesImageName"] = tesImageString + ".0";
                            installedVersion = new("4.0");
                        }
                    }

                    var settings = ConfigureSettings(managedIdentity.ClientId, aksValues, installedVersion);
                    var waitForRoleAssignmentPropagation = false;

                    if (installedVersion is null || installedVersion < new Version(4, 4))
                    {
                        // Ensure all storage containers are created.
                        await CreateDefaultStorageContainersAsync(storageAccount);

                        if (string.IsNullOrWhiteSpace(settings["BatchNodesSubnetId"]))
                        {
                            settings["BatchNodesSubnetId"] = await UpdateVnetWithBatchSubnet(resourceGroup.Inner.Id);
                        }
                    }

                    if (installedVersion is null || installedVersion < new Version(4, 8))
                    {
                        var hasAssignedNetworkContributor = await TryAssignMIAsNetworkContributorToResourceAsync(managedIdentity, resourceGroup);
                        var hasAssignedDataOwner = await TryAssignVmAsDataOwnerToStorageAccountAsync(managedIdentity, storageAccount);
                        waitForRoleAssignmentPropagation |= hasAssignedNetworkContributor || hasAssignedDataOwner;
                    }

                    if (installedVersion is null || installedVersion < new Version(5, 0, 1))
                    {
                        if (string.IsNullOrWhiteSpace(settings["ExecutionsContainerName"]))
                        {
                            settings["ExecutionsContainerName"] = TesInternalContainerName;
                        }
                    }

                    if (installedVersion is null || installedVersion < new Version(5, 2, 2))
                    {
                        await EnableWorkloadIdentity(existingAksCluster, managedIdentity, resourceGroup);
                        await kubernetesManager.RemovePodAadChart();
                    }

                    if (installedVersion is null || installedVersion < new Version(5, 3, 1))
                    {
                        if (string.IsNullOrWhiteSpace(settings["DeploymentCreated"]))
                        {
                            settings["DeploymentCreated"] = settings["DeploymentUpdated"];
                        }
                    }

                    //if (installedVersion is null || installedVersion < new Version(x, y, z))
                    //{
                    //}

                    if (waitForRoleAssignmentPropagation)
                    {
                        await Execute("Waiting 5 minutes for role assignment propagation...",
                            () => Task.Delay(System.TimeSpan.FromMinutes(5), cts.Token));
                    }

                    await kubernetesManager.UpgradeValuesYamlAsync(storageAccount, settings);
                    await PerformHelmDeploymentAsync(resourceGroup);
                }

                if (!configuration.Update)
                {
                    if (string.IsNullOrWhiteSpace(configuration.BatchPrefix))
                    {
                        var blob = new byte[5];
                        RandomNumberGenerator.Fill(blob);
                        configuration.BatchPrefix = blob.ConvertToBase32().TrimEnd('=');
                    }

                    ValidateRegionName(configuration.RegionName);
                    ValidateMainIdentifierPrefix(configuration.MainIdentifierPrefix);
                    storageAccount = await ValidateAndGetExistingStorageAccountAsync();
                    batchAccount = await ValidateAndGetExistingBatchAccountAsync();
                    aksCluster = await ValidateAndGetExistingAKSClusterAsync();
                    postgreSqlFlexServer = await ValidateAndGetExistingPostgresqlServerAsync();
                    var keyVault = await ValidateAndGetExistingKeyVaultAsync();

                    if (aksCluster is null && !configuration.ManualHelmDeployment)
                    {
                        //await ValidateVmAsync();
                    }

                    ConsoleEx.WriteLine($"Deploying TES on Azure version {targetVersion}...");

                    if (string.IsNullOrWhiteSpace(configuration.PostgreSqlServerNameSuffix))
                    {
                        configuration.PostgreSqlServerNameSuffix = $".{azureCloudConfig.Suffixes.PostgresqlServerEndpointSuffix}";
                    }

                    // Configuration preferences not currently settable by user.
                    if (string.IsNullOrWhiteSpace(configuration.PostgreSqlServerName))
                    {
                        configuration.PostgreSqlServerName = SdkContext.RandomResourceName($"{configuration.MainIdentifierPrefix}-", 15);
                    }

                    configuration.PostgreSqlAdministratorPassword = PasswordGenerator.GeneratePassword();
                    configuration.PostgreSqlTesUserPassword = PasswordGenerator.GeneratePassword();

                    if (string.IsNullOrWhiteSpace(configuration.BatchAccountName))
                    {
                        configuration.BatchAccountName = SdkContext.RandomResourceName($"{configuration.MainIdentifierPrefix}", 15);
                    }

                    if (string.IsNullOrWhiteSpace(configuration.StorageAccountName))
                    {
                        configuration.StorageAccountName = SdkContext.RandomResourceName($"{configuration.MainIdentifierPrefix}", 24);
                    }

                    //if (string.IsNullOrWhiteSpace(configuration.NetworkSecurityGroupName))
                    //{
                    //    configuration.NetworkSecurityGroupName = SdkContext.RandomResourceName($"{configuration.MainIdentifierPrefix}", 15);
                    //}

                    if (string.IsNullOrWhiteSpace(configuration.ApplicationInsightsAccountName))
                    {
                        configuration.ApplicationInsightsAccountName = SdkContext.RandomResourceName($"{configuration.MainIdentifierPrefix}-", 15);
                    }

                    if (string.IsNullOrWhiteSpace(configuration.TesPassword))
                    {
                        configuration.TesPassword = PasswordGenerator.GeneratePassword();
                    }

                    if (string.IsNullOrWhiteSpace(configuration.AksClusterName))
                    {
                        configuration.AksClusterName = SdkContext.RandomResourceName($"{configuration.MainIdentifierPrefix}-", 25);
                    }

                    if (string.IsNullOrWhiteSpace(configuration.KeyVaultName))
                    {
                        configuration.KeyVaultName = SdkContext.RandomResourceName($"{configuration.MainIdentifierPrefix}-", 15);
                    }

                    await RegisterResourceProvidersAsync();
                    await RegisterResourceProviderFeaturesAsync();

                    if (batchAccount is null)
                    {
                        await ValidateBatchAccountQuotaAsync();
                    }

                    var vnetAndSubnet = await ValidateAndGetExistingVirtualNetworkAsync();

                    if (string.IsNullOrWhiteSpace(configuration.ResourceGroupName))
                    {
                        configuration.ResourceGroupName = SdkContext.RandomResourceName($"{configuration.MainIdentifierPrefix}-", 15);
                        resourceGroup = await CreateResourceGroupAsync();
                        isResourceGroupCreated = true;
                    }
                    else
                    {
                        resourceGroup = await azureSubscriptionClient.ResourceGroups.GetByNameAsync(configuration.ResourceGroupName, cts.Token);
                    }

                    // Derive TES ingress URL from resource group name
                    kubernetesManager.SetTesIngressNetworkingConfiguration(configuration.ResourceGroupName);

                    managedIdentity = await CreateUserManagedIdentityAsync(resourceGroup);

                    if (vnetAndSubnet is not null)
                    {
                        ConsoleEx.WriteLine($"Creating VM in existing virtual network {vnetAndSubnet.Value.virtualNetwork.Name} and subnet {vnetAndSubnet.Value.vmSubnet.Name}");
                    }

                    if (storageAccount is not null)
                    {
                        ConsoleEx.WriteLine($"Using existing Storage Account {storageAccount.Name}");
                    }

                    if (batchAccount is not null)
                    {
                        ConsoleEx.WriteLine($"Using existing Batch Account {batchAccount.Name}");
                    }

                    await Task.WhenAll(
                    [
                        Task.Run(async () =>
                        {
                            if (vnetAndSubnet is null)
                            {
                                configuration.VnetName = SdkContext.RandomResourceName($"{configuration.MainIdentifierPrefix}-", 15);
                                configuration.PostgreSqlSubnetName = string.IsNullOrEmpty(configuration.PostgreSqlSubnetName) ? configuration.DefaultPostgreSqlSubnetName : configuration.PostgreSqlSubnetName;
                                configuration.BatchSubnetName = string.IsNullOrEmpty(configuration.BatchSubnetName) ? configuration.DefaultBatchSubnetName : configuration.BatchSubnetName;
                                configuration.VmSubnetName = string.IsNullOrEmpty(configuration.VmSubnetName) ? configuration.DefaultVmSubnetName : configuration.VmSubnetName;
                                vnetAndSubnet = await CreateVnetAndSubnetsAsync(resourceGroup);

<<<<<<< HEAD
                                if (string.IsNullOrEmpty(configuration.BatchNodesSubnetId))
=======
                                if (string.IsNullOrWhiteSpace(configuration.LogAnalyticsArmId))
>>>>>>> f3a20183
                                {
                                    configuration.BatchNodesSubnetId = vnetAndSubnet.Value.batchSubnet.Inner.Id;
                                }
                            }
                        }),
                        Task.Run(async () =>
                        {
                            if (string.IsNullOrWhiteSpace(configuration.LogAnalyticsArmId))
                            {
                                var workspaceName = SdkContext.RandomResourceName(configuration.MainIdentifierPrefix, 15);
                                logAnalyticsWorkspace = await CreateLogAnalyticsWorkspaceResourceAsync(workspaceName);
                                configuration.LogAnalyticsArmId = logAnalyticsWorkspace.Id;
                            }
                        }),
                        Task.Run(async () =>
                        {
                            storageAccount ??= await CreateStorageAccountAsync();
                            await CreateDefaultStorageContainersAsync(storageAccount);
                            await WritePersonalizedFilesToStorageAccountAsync(storageAccount);
                            await AssignVmAsContributorToStorageAccountAsync(managedIdentity, storageAccount);
                            await AssignVmAsDataOwnerToStorageAccountAsync(managedIdentity, storageAccount);
                            await AssignManagedIdOperatorToResourceAsync(managedIdentity, resourceGroup);
                            await AssignMIAsNetworkContributorToResourceAsync(managedIdentity, resourceGroup);
                        }),
                    ]);

                    if (configuration.CrossSubscriptionAKSDeployment.GetValueOrDefault())
                    {
                        await Task.Run(async () =>
                        {
                            keyVault ??= await CreateKeyVaultAsync(configuration.KeyVaultName, managedIdentity, vnetAndSubnet.Value.vmSubnet);
                            keyVaultUri = keyVault.Properties.VaultUri;
                            var keys = await storageAccount.GetKeysAsync();
                            await SetStorageKeySecret(keyVaultUri, StorageAccountKeySecretName, keys[0].Value);
                        });
                    }

                    if (postgreSqlFlexServer is null)
                    {
                        postgreSqlDnsZone = await CreatePrivateDnsZoneAsync(vnetAndSubnet.Value.virtualNetwork, $"privatelink.{azureCloudConfig.Suffixes.PostgresqlServerEndpointSuffix}", "PostgreSQL Server");
                    }

                    await Task.WhenAll(
                    [
                        Task.Run(async () =>
                        {
                            if (aksCluster is null && !configuration.ManualHelmDeployment)
                            {
<<<<<<< HEAD
                                if (aksCluster is null && !configuration.ManualHelmDeployment)
                                {
                                    aksCluster = await ProvisionManagedClusterAsync(resourceGroup, managedIdentity, logAnalyticsWorkspace, vnetAndSubnet?.virtualNetwork, vnetAndSubnet?.vmSubnet.Name, configuration.PrivateNetworking.GetValueOrDefault());
                                    await EnableWorkloadIdentity(aksCluster, managedIdentity, resourceGroup);
                                }
=======
                                aksCluster = await ProvisionManagedClusterAsync(resourceGroup, managedIdentity, logAnalyticsWorkspace, vnetAndSubnet?.virtualNetwork, vnetAndSubnet?.vmSubnet.Name, configuration.PrivateNetworking.GetValueOrDefault());
                                await EnableWorkloadIdentity(aksCluster, managedIdentity, resourceGroup);
>>>>>>> f3a20183
                            }
                        }),
                        Task.Run(async () =>
                        {
                            batchAccount ??= await CreateBatchAccountAsync(storageAccount.Id);
                            await AssignVmAsContributorToBatchAccountAsync(managedIdentity, batchAccount);
                        }),
                        Task.Run(async () =>
                        {
                            appInsights = await CreateAppInsightsResourceAsync(configuration.LogAnalyticsArmId);
                            await AssignVmAsContributorToAppInsightsAsync(managedIdentity, appInsights);
                        }),
                        Task.Run(async () =>
                        {
                            postgreSqlFlexServer ??= await CreatePostgreSqlServerAndDatabaseAsync(postgreSqlFlexManagementClient, vnetAndSubnet.Value.postgreSqlSubnet, postgreSqlDnsZone);
                        })
                    ]);

                    var clientId = managedIdentity.ClientId;
                    var settings = ConfigureSettings(clientId);

                    await kubernetesManager.UpdateHelmValuesAsync(storageAccount, keyVaultUri, resourceGroup.Name, settings, managedIdentity);
                    await PerformHelmDeploymentAsync(resourceGroup,
                        [
                            "Run the following postgresql command to setup the database.",
                            $"\tPostgreSQL command: psql postgresql://{configuration.PostgreSqlAdministratorLogin}:{configuration.PostgreSqlAdministratorPassword}@{configuration.PostgreSqlServerName}.{azureCloudConfig.Suffixes.PostgresqlServerEndpointSuffix}/{configuration.PostgreSqlTesDatabaseName} -c \"{GetCreateTesUserString()}\""
                        ],
                        async kubernetesClient =>
                        {
                            // Deploy an ubuntu pod to run PSQL commands, then delete it
                            const string deploymentNamespace = "default";
                            var (deploymentName, ubuntuDeployment) = KubernetesManager.GetUbuntuDeploymentTemplate();
                            await kubernetesClient.AppsV1.CreateNamespacedDeploymentAsync(ubuntuDeployment, deploymentNamespace, cancellationToken: cts.Token);
                            await ExecuteQueriesOnAzurePostgreSQLDbFromK8(kubernetesClient, deploymentName, deploymentNamespace);
                            await kubernetesClient.AppsV1.DeleteNamespacedDeploymentAsync(deploymentName, deploymentNamespace, cancellationToken: cts.Token);


                            if (configuration.EnableIngress.GetValueOrDefault())
                            {
                                await Execute(
                                    $"Enabling Ingress {kubernetesManager.TesHostname}",
                                    async () =>
                                    {
                                        _ = await kubernetesManager.EnableIngress(configuration.TesUsername, configuration.TesPassword, kubernetesClient);
                                    });
                            }
                        });
                }

                if (configuration.OutputTesCredentialsJson.GetValueOrDefault())
                {
                    // Write credentials to JSON file in working directory
                    var credentialsJson = new TesCredentials(kubernetesManager.TesHostname, configuration.TesUsername, configuration.TesPassword)
                        .Serialize();

                    var credentialsPath = Path.Combine(Directory.GetCurrentDirectory(), TesCredentialsFileName);
                    await File.WriteAllTextAsync(credentialsPath, credentialsJson, cts.Token);
                    ConsoleEx.WriteLine($"TES credentials file written to: {credentialsPath}");
                }

                var maxPerFamilyQuota = batchAccount.DedicatedCoreQuotaPerVMFamilyEnforced ? batchAccount.DedicatedCoreQuotaPerVMFamily.Select(q => q.CoreQuota).Where(q => 0 != q) : Enumerable.Repeat(batchAccount.DedicatedCoreQuota ?? 0, 1);
                var isBatchQuotaAvailable = batchAccount.LowPriorityCoreQuota > 0 || (batchAccount.DedicatedCoreQuota > 0 && maxPerFamilyQuota.Append(0).Max() > 0);
                var isBatchPoolQuotaAvailable = batchAccount.PoolQuota > 0;
                var isBatchJobQuotaAvailable = batchAccount.ActiveJobAndJobScheduleQuota > 0;
                var insufficientQuotas = new List<string>();
                int exitCode;

                if (!isBatchQuotaAvailable) insufficientQuotas.Add("core");
                if (!isBatchPoolQuotaAvailable) insufficientQuotas.Add("pool");
                if (!isBatchJobQuotaAvailable) insufficientQuotas.Add("job");

                if (insufficientQuotas.Any())
                {
                    if (!configuration.SkipTestWorkflow)
                    {
                        ConsoleEx.WriteLine("Could not run the test task.", ConsoleColor.Yellow);
                    }

                    var quotaMessage = string.Join(" and ", insufficientQuotas);
                    var batchAccountName = configuration.BatchAccountName;
                    ConsoleEx.WriteLine($"Deployment was successful, but Batch account {batchAccountName} does not have sufficient {quotaMessage} quota to run workflows.", ConsoleColor.Yellow);
                    ConsoleEx.WriteLine($"Request Batch {quotaMessage} quota: https://docs.microsoft.com/en-us/azure/batch/batch-quota-limit", ConsoleColor.Yellow);
                    ConsoleEx.WriteLine("After receiving the quota, read the docs to run a test workflow and confirm successful deployment.", ConsoleColor.Yellow);

                    exitCode = 2;
                }
                else
                {
                    if (configuration.SkipTestWorkflow)
                    {
                        exitCode = 0;
                    }
                    else
                    {
                        using var tokenSource = new CancellationTokenSource();
                        var release = cts.Token.Register(tokenSource.Cancel);
                        var deleteResourceGroupTask = Task.CompletedTask;

                        try
                        {
                            var startPortForward = new Func<CancellationToken, Task>(token =>
                                kubernetesManager.ExecKubectlProcessAsync($"port-forward -n {configuration.AksCoANamespace} svc/tes 8088:80", token, appendKubeconfig: true));

                            var portForwardTask = startPortForward(tokenSource.Token);
                            await Task.Delay(longRetryWaitTime * 2, tokenSource.Token); // Give enough time for kubectl to standup the port forwarding.
                            var runTestTask = RunTestTaskAsync("localhost:8088", batchAccount.LowPriorityCoreQuota > 0);

                            for (var task = await Task.WhenAny(portForwardTask, runTestTask);
                                runTestTask != task;
                                task = await Task.WhenAny(portForwardTask, runTestTask))
                            {
                                try
                                {
                                    await portForwardTask;
                                }
                                catch (Exception ex)
                                {
                                    ConsoleEx.WriteLine($"kubectl stopped unexpectedly ({ex.Message}).", ConsoleColor.Red);
                                }

                                ConsoleEx.WriteLine($"Restarting kubectl...");
                                portForwardTask = startPortForward(tokenSource.Token);
                            }

                            var isTestWorkflowSuccessful = await runTestTask;
                            exitCode = isTestWorkflowSuccessful ? 0 : 1;

                            if (!isTestWorkflowSuccessful)
                            {
                                deleteResourceGroupTask = DeleteResourceGroupIfUserConsentsAsync();
                            }
                        }
                        catch (Exception e)
                        {
                            ConsoleEx.WriteLine("Exception occurred running test task.", ConsoleColor.Red);
                            ConsoleEx.Write(e.Message, ConsoleColor.Red);
                            exitCode = 1;
                        }
                        finally
                        {
                            _ = release.Unregister();
                            tokenSource.Cancel();
                            await deleteResourceGroupTask;
                        }
                    }
                }

                ConsoleEx.WriteLine($"Completed in {mainTimer.Elapsed.TotalMinutes:n1} minutes.");
                return exitCode;
            }
            catch (ValidationException validationException)
            {
                DisplayValidationExceptionAndExit(validationException);
                return 1;
            }
            catch (Exception exc)
            {
                if (!(exc is OperationCanceledException && cts.Token.IsCancellationRequested))
                {
                    ConsoleEx.WriteLine();
                    ConsoleEx.WriteLine($"{exc.GetType().Name}: {exc.Message}", ConsoleColor.Red);

                    if (configuration.DebugLogging)
                    {
                        ConsoleEx.WriteLine(exc.StackTrace, ConsoleColor.Red);

                        if (exc is KubernetesException kExc)
                        {
                            ConsoleEx.WriteLine($"Kubenetes Status: {kExc.Status}");
                        }

                        if (exc is WebSocketException wExc)
                        {
                            ConsoleEx.WriteLine($"WebSocket ErrorCode: {wExc.WebSocketErrorCode}");
                        }

                        if (exc is HttpOperationException hExc)
                        {
                            ConsoleEx.WriteLine($"HTTP Response: {hExc.Response.Content}");
                        }

                        if (exc is HttpRequestException rExc)
                        {
                            ConsoleEx.WriteLine($"HTTP Request StatusCode: {rExc.StatusCode}");
                            if (rExc.InnerException is not null)
                            {
                                ConsoleEx.WriteLine($"InnerException: {rExc.InnerException.GetType().FullName}: {rExc.InnerException.Message}");
                            }
                        }

                        if (exc is JsonReaderException jExc)
                        {
                            if (!string.IsNullOrEmpty(jExc.Path))
                            {
                                ConsoleEx.WriteLine($"JSON Path: {jExc.Path}");
                            }

                            if (jExc.Data.Contains("Body"))
                            {
                                ConsoleEx.WriteLine($"HTTP Response: {jExc.Data["Body"]}");
                            }
                        }
                    }
                }

                ConsoleEx.WriteLine();
                Debugger.Break();
                WriteGeneralRetryMessageToConsole();
                await DeleteResourceGroupIfUserConsentsAsync();
                return 1;
            }
            finally
            {
                if (!configuration.ManualHelmDeployment)
                {
                    kubernetesManager?.DeleteTempFiles();
                }
            }
        }

        private async Task PerformHelmDeploymentAsync(IResourceGroup resourceGroup, IEnumerable<string> manualPrecommands = default, Func<IKubernetes, Task> asyncTask = default)
        {
            if (configuration.ManualHelmDeployment)
            {
                ConsoleEx.WriteLine($"Helm chart written to disk at: {kubernetesManager.helmScriptsRootDirectory}");
                ConsoleEx.WriteLine($"Please update values file if needed here: {kubernetesManager.TempHelmValuesYamlPath}");

                foreach (var line in manualPrecommands ?? [])
                {
                    ConsoleEx.WriteLine(line);
                }

                ConsoleEx.WriteLine($"Then, deploy the helm chart, and press Enter to continue.");
                ConsoleEx.ReadLine();
            }
            else
            {
                var kubernetesClient = await kubernetesManager.GetKubernetesClientAsync(resourceGroup);
                await (asyncTask?.Invoke(kubernetesClient) ?? Task.CompletedTask);
                await kubernetesManager.DeployHelmChartToClusterAsync(kubernetesClient);
            }
        }

        [System.Diagnostics.CodeAnalysis.SuppressMessage("Performance", "CA1859:Use concrete types when possible for improved performance", Justification = "We are explicitly using the contract specified in the ITesClient interface.")]
        private async Task<bool> RunTesTaskImplAsync(string tesHostname, bool isPreemptible)
        {
            TesTask testTesTask = new();
            testTesTask.Resources.Preemptible = isPreemptible;
            testTesTask.Executors.Add(new TesExecutor
            {
<<<<<<< HEAD
                Inputs = [],
                Outputs = [],
                Executors =
                [
                    new()
                    {
                        Image = "ubuntu:22.04",
                        Command = ["echo", "hello world"],
                    }
                ],
                Resources = new()
                {
                    Preemptible = preemptible
                }
            };
=======
                Image = "ubuntu",
                Command = ["/bin/sh", "-c", "cat /proc/sys/kernel/random/uuid"],
            });
>>>>>>> f3a20183

            using ITesClient tesClient = new TesClient(new($"http://{tesHostname}"));
            var completedTask = await tesClient.CreateAndWaitTilDoneAsync(testTesTask, cts.Token);
            ConsoleEx.WriteLine($"TES Task State: {completedTask.State}");

            if (completedTask.State != TesState.COMPLETEEnum)
            {
                ConsoleEx.WriteLine($"Failure reason: {completedTask.FailureReason}");
            }

            return completedTask.State == TesState.COMPLETEEnum;
        }

        private async Task<bool> RunTestTaskAsync(string tesEndpoint, bool isPreemptible)
        {
            var startTime = DateTime.UtcNow;
            var line = ConsoleEx.WriteLine("Running a test task...");
            var isTestWorkflowSuccessful = await RunTesTaskImplAsync(tesEndpoint, isPreemptible);
            WriteExecutionTime(line, startTime);

            if (isTestWorkflowSuccessful)
            {
                ConsoleEx.WriteLine();
                ConsoleEx.WriteLine($"Test task succeeded.", ConsoleColor.Green);
                ConsoleEx.WriteLine();
                ConsoleEx.WriteLine("Learn more about how to use Tes on Azure: https://github.com/microsoft/ga4gh-tes");
                ConsoleEx.WriteLine();
            }
            else
            {
                ConsoleEx.WriteLine();
                ConsoleEx.WriteLine($"Test task failed.", ConsoleColor.Red);
                ConsoleEx.WriteLine();
                WriteGeneralRetryMessageToConsole();
                ConsoleEx.WriteLine();
            }

            return isTestWorkflowSuccessful;
        }

        private async Task<Vault> ValidateAndGetExistingKeyVaultAsync()
        {
            if (string.IsNullOrWhiteSpace(configuration.KeyVaultName))
            {
                return null;
            }

            return (await GetKeyVaultAsync(configuration.KeyVaultName))
                ?? throw new ValidationException($"If key vault name is provided, it must already exist in region {configuration.RegionName}, and be accessible to the current user.", displayExample: false);
        }

        private async Task<FlexibleServerModel.Server> ValidateAndGetExistingPostgresqlServerAsync()
        {
            if (string.IsNullOrWhiteSpace(configuration.PostgreSqlServerName))
            {
                return null;
            }

            return (await GetExistingPostgresqlServiceAsync(configuration.PostgreSqlServerName))
                ?? throw new ValidationException($"If Postgresql server name is provided, the server must already exist in region {configuration.RegionName}, and be accessible to the current user.", displayExample: false);
        }

        private async Task<ManagedCluster> ValidateAndGetExistingAKSClusterAsync()
        {
            if (string.IsNullOrWhiteSpace(configuration.AksClusterName))
            {
                return null;
            }

            return (await GetExistingAKSClusterAsync(configuration.AksClusterName))
                ?? throw new ValidationException($"If AKS cluster name is provided, the cluster must already exist in region {configuration.RegionName}, and be accessible to the current user.", displayExample: false);
        }

        private async Task<FlexibleServerModel.Server> GetExistingPostgresqlServiceAsync(string serverName)
        {
            var regex = new Regex(@"\s+");
            return await subscriptionIds.ToAsyncEnumerable().SelectAwait(async s =>
            {
                try
                {
                    var client = new FlexibleServer.PostgreSQLManagementClient(tokenCredentials) { SubscriptionId = s };
                    return (await client.Servers.ListAsync(cts.Token)).ToAsyncEnumerable(client.Servers.ListNextAsync);
                }
                catch (Exception e)
                {
                    ConsoleEx.WriteLine(e.Message);
                    return null;
                }
            })
            .Where(a => a is not null)
            .SelectMany(a => a)
            .SingleOrDefaultAsync(a =>
                    a.Name.Equals(serverName, StringComparison.OrdinalIgnoreCase) &&
                    regex.Replace(a.Location, string.Empty).Equals(configuration.RegionName, StringComparison.OrdinalIgnoreCase),
                cts.Token);
        }

        private async Task<ManagedCluster> GetExistingAKSClusterAsync(string aksClusterName)
        {
            return await subscriptionIds.ToAsyncEnumerable().SelectAwait(async s =>
            {
                try
                {
                    var client = new ContainerServiceClient(tokenCredentials) { SubscriptionId = s };
                    return (await client.ManagedClusters.ListAsync(cts.Token)).ToAsyncEnumerable(client.ManagedClusters.ListNextAsync);
                }
                catch (Exception e)
                {
                    ConsoleEx.WriteLine(e.Message);
                    return null;
                }
            })
            .Where(a => a is not null)
            .SelectMany(a => a)
            .SingleOrDefaultAsync(a =>
                    a.Name.Equals(aksClusterName, StringComparison.OrdinalIgnoreCase) &&
                    a.Location.Equals(configuration.RegionName, StringComparison.OrdinalIgnoreCase),
                cts.Token);
        }

        private async Task<ManagedCluster> ProvisionManagedClusterAsync(IResource resourceGroupObject, IIdentity managedIdentity, IGenericResource logAnalyticsWorkspace, INetwork virtualNetwork, string subnetName, bool privateNetworking)
        {
            var resourceGroup = resourceGroupObject.Name;
            var nodePoolName = "nodepool1";
            var containerServiceClient = new ContainerServiceClient(azureCredentials) { SubscriptionId = configuration.SubscriptionId, BaseUri = new Uri(azureCloudConfig.ResourceManagerUrl) };
            var cluster = new ManagedCluster
            {
                AddonProfiles = new Dictionary<string, ManagedClusterAddonProfile>
                {
                    { "omsagent", new(true, new Dictionary<string, string>() { { "logAnalyticsWorkspaceResourceID", logAnalyticsWorkspace.Id } }) }
                },
                Location = configuration.RegionName,
                DnsPrefix = configuration.AksClusterName,
                NetworkProfile = new()
                {
                    NetworkPlugin = NetworkPlugin.Azure,
                    ServiceCidr = configuration.KubernetesServiceCidr,
                    DnsServiceIP = configuration.KubernetesDnsServiceIP,
                    DockerBridgeCidr = configuration.KubernetesDockerBridgeCidr,
                    NetworkPolicy = NetworkPolicy.Azure
                },
                Identity = new(managedIdentity.PrincipalId, managedIdentity.TenantId, Microsoft.Azure.Management.ContainerService.Models.ResourceIdentityType.UserAssigned)
                {
                    UserAssignedIdentities = new Dictionary<string, ManagedClusterIdentityUserAssignedIdentitiesValue>()
                }
            };

            if (!string.IsNullOrWhiteSpace(configuration.AadGroupIds))
            {
                cluster.EnableRBAC = true;
                cluster.AadProfile = new()
                {
                    AdminGroupObjectIDs = configuration.AadGroupIds.Split(",", StringSplitOptions.RemoveEmptyEntries),
                    EnableAzureRBAC = false,
                    Managed = true
                };
            }

            cluster.Identity.UserAssignedIdentities.Add(managedIdentity.Id, new(managedIdentity.PrincipalId, managedIdentity.ClientId));
            cluster.IdentityProfile = new Dictionary<string, ManagedClusterPropertiesIdentityProfileValue>
            {
                { "kubeletidentity", new(managedIdentity.Id, managedIdentity.ClientId, managedIdentity.PrincipalId) }
            };

            cluster.AgentPoolProfiles =
            [
                new()
                {
                    Name = nodePoolName,
                    Count = configuration.AksPoolSize,
                    VmSize = configuration.VmSize,
                    OsDiskSizeGB = 128,
                    OsDiskType = OSDiskType.Managed,
                    EnableEncryptionAtHost = true,
                    Type = "VirtualMachineScaleSets",
                    EnableAutoScaling = false,
                    EnableNodePublicIP = false,
                    OsType = "Linux",
                    OsSKU = "AzureLinux",
                    Mode = "System",
                    VnetSubnetID = virtualNetwork.Subnets[subnetName].Inner.Id,
                }
            ];

            if (privateNetworking)
            {
                cluster.ApiServerAccessProfile = new()
                {
                    EnablePrivateCluster = true,
                    EnablePrivateClusterPublicFQDN = true
                };
            }

            return await Execute(
                $"Creating AKS Cluster: {configuration.AksClusterName}...",
                () => containerServiceClient.ManagedClusters.CreateOrUpdateAsync(resourceGroup, configuration.AksClusterName, cluster, cts.Token));
        }

        private async Task EnableWorkloadIdentity(ManagedCluster aksCluster, IIdentity managedIdentity, IResourceGroup resourceGroup)
        {
            // Use the new ResourceManager sdk enable workload identity.
            var armCluster = (await armClient.GetContainerServiceManagedClusterResource(new ResourceIdentifier(aksCluster.Id)).GetAsync(cancellationToken: cts.Token)).Value;
            armCluster.Data.SecurityProfile.IsWorkloadIdentityEnabled = true;
            armCluster.Data.OidcIssuerProfile.IsEnabled = true;
            var coaRg = armClient.GetResourceGroupResource(new ResourceIdentifier(resourceGroup.Id));
            var aksClusterCollection = coaRg.GetContainerServiceManagedClusters();
            var cluster = await aksClusterCollection.CreateOrUpdateAsync(Azure.WaitUntil.Completed, armCluster.Data.Name, armCluster.Data, cts.Token);
            var aksOidcIssuer = cluster.Value.Data.OidcIssuerProfile.IssuerUriInfo;
            var uami = armClient.GetUserAssignedIdentityResource(new ResourceIdentifier(managedIdentity.Id));

            var federatedCredentialsCollection = uami.GetFederatedIdentityCredentials();
            var data = new FederatedIdentityCredentialData()
            {
                IssuerUri = new Uri(aksOidcIssuer),
                Subject = $"system:serviceaccount:{configuration.AksCoANamespace}:{managedIdentity.Name}-sa"
            };
            data.Audiences.Add("api://AzureADTokenExchange");

            await federatedCredentialsCollection.CreateOrUpdateAsync(Azure.WaitUntil.Completed, "toaFederatedIdentity", data, cts.Token);
        }

        private static Dictionary<string, string> GetDefaultValues(string[] files)
        {
            var settings = new Dictionary<string, string>();

            foreach (var file in files)
            {
                settings = settings.Union(Utility.DelimitedTextToDictionary(Utility.GetFileContent("scripts", file))).ToDictionary(kv => kv.Key, kv => kv.Value);
            }

            return settings;
        }

        private Dictionary<string, string> ConfigureSettings(string managedIdentityClientId, Dictionary<string, string> settings = null, Version installedVersion = null)
        {
            settings ??= [];
            var defaults = GetDefaultValues(["env-00-tes-version.txt", "env-01-account-names.txt", "env-02-internal-images.txt", "env-04-settings.txt"]);
            var currentTime = DateTime.UtcNow;

            // We always overwrite the CoA version
            UpdateSetting(settings, defaults, "TesOnAzureVersion", default(string), ignoreDefaults: false);
            UpdateSetting(settings, defaults, "ResourceGroupName", configuration.ResourceGroupName, ignoreDefaults: false);
            UpdateSetting(settings, defaults, "RegionName", configuration.RegionName, ignoreDefaults: false);
            UpdateSetting(settings, defaults, "DeploymentUpdated", currentTime.ToString("O"), ignoreDefaults: false);

            // Process images
            UpdateSetting(settings, defaults, "TesImageName", configuration.TesImageName,
                ignoreDefaults: ImageNameIgnoreDefaults(settings, defaults, "TesImageName", configuration.TesImageName is null, installedVersion));

            // Additional non-personalized settings
            UpdateSetting(settings, defaults, "BatchNodesSubnetId", configuration.BatchNodesSubnetId);
            UpdateSetting(settings, defaults, "DisableBatchNodesPublicIpAddress", configuration.DisableBatchNodesPublicIpAddress, b => b.GetValueOrDefault().ToString(), configuration.DisableBatchNodesPublicIpAddress.GetValueOrDefault().ToString());
            UpdateSetting(settings, defaults, "DeploymentOrganizationName", configuration.DeploymentOrganizationName);
            UpdateSetting(settings, defaults, "DeploymentOrganizationUrl", configuration.DeploymentOrganizationUrl);
            UpdateSetting(settings, defaults, "DeploymentContactUri", configuration.DeploymentContactUri);
            UpdateSetting(settings, defaults, "DeploymentEnvironment", configuration.DeploymentEnvironment);

            if (installedVersion is null)
            {
                UpdateSetting(settings, defaults, "AzureCloudName", configuration.AzureCloudName, ignoreDefaults: true);
                UpdateSetting(settings, defaults, "BatchPrefix", configuration.BatchPrefix, ignoreDefaults: true);
                UpdateSetting(settings, defaults, "DefaultStorageAccountName", configuration.StorageAccountName, ignoreDefaults: true);
                UpdateSetting(settings, defaults, "ExecutionsContainerName", TesInternalContainerName, ignoreDefaults: true);
                UpdateSetting(settings, defaults, "BatchAccountName", configuration.BatchAccountName, ignoreDefaults: true);
                UpdateSetting(settings, defaults, "ApplicationInsightsAccountName", configuration.ApplicationInsightsAccountName, ignoreDefaults: true);
                UpdateSetting(settings, defaults, "ManagedIdentityClientId", managedIdentityClientId, ignoreDefaults: true);
                UpdateSetting(settings, defaults, "AzureServicesAuthConnectionString", $"RunAs=App;AppId={managedIdentityClientId}", ignoreDefaults: true);
                UpdateSetting(settings, defaults, "KeyVaultName", configuration.KeyVaultName, ignoreDefaults: true);
                UpdateSetting(settings, defaults, "AksCoANamespace", configuration.AksCoANamespace, ignoreDefaults: true);
                UpdateSetting(settings, defaults, "CrossSubscriptionAKSDeployment", configuration.CrossSubscriptionAKSDeployment);
                UpdateSetting(settings, defaults, "PostgreSqlServerName", configuration.PostgreSqlServerName, ignoreDefaults: true);
                UpdateSetting(settings, defaults, "PostgreSqlServerNameSuffix", configuration.PostgreSqlServerNameSuffix, ignoreDefaults: true);
                UpdateSetting(settings, defaults, "PostgreSqlServerPort", configuration.PostgreSqlServerPort.ToString(), ignoreDefaults: true);
                UpdateSetting(settings, defaults, "PostgreSqlServerSslMode", configuration.PostgreSqlServerSslMode, ignoreDefaults: true);
                UpdateSetting(settings, defaults, "PostgreSqlTesDatabaseName", configuration.PostgreSqlTesDatabaseName, ignoreDefaults: true);
                UpdateSetting(settings, defaults, "PostgreSqlTesDatabaseUserLogin", configuration.PostgreSqlTesUserLogin, ignoreDefaults: true);
                UpdateSetting(settings, defaults, "PostgreSqlTesDatabaseUserPassword", configuration.PostgreSqlTesUserPassword, ignoreDefaults: true);
                UpdateSetting(settings, defaults, "EnableIngress", configuration.EnableIngress);
                UpdateSetting(settings, defaults, "LetsEncryptEmail", configuration.LetsEncryptEmail);
                UpdateSetting(settings, defaults, "TesHostname", kubernetesManager.TesHostname, ignoreDefaults: true);
                UpdateSetting(settings, defaults, "DeploymentCreated", currentTime.ToString("O"), ignoreDefaults: true);
            }

            BackFillSettings(settings, defaults);
            return settings;
        }

        /// <summary>
        /// Determines if current setting should be ignored (used for product image names)
        /// </summary>
        /// <param name="settings">Property bag being updated.</param>
        /// <param name="defaults">Property bag containing default values.</param>
        /// <param name="key">Key of value in both <paramref name="settings"/> and <paramref name="defaults"/>.</param>
        /// <param name="valueIsNull">True if configuration value to set is null, otherwise False.</param>
        /// <param name="installedVersion"><see cref="Version"/> of currently installed deployment, or null if not an update.</param>
        /// <returns>False if current setting should be ignored, null otherwise.</returns>
        /// <remarks>This method provides a value for the "ignoreDefaults" parameter to <see cref="UpdateSetting{T}(Dictionary{string, string}, Dictionary{string, string}, string, T, Func{T, string}, string, bool?)"/> for use with container image names.</remarks>
        private static bool? ImageNameIgnoreDefaults(Dictionary<string, string> settings, Dictionary<string, string> defaults, string key, bool valueIsNull, Version installedVersion)
        {
            if (installedVersion is null || !valueIsNull)
            {
                return null;
            }

            var sameVersionUpgrade = installedVersion.Equals(new(defaults["TesOnAzureVersion"]));
            _ = settings.TryGetValue(key, out var installed);
            _ = defaults.TryGetValue(key, out var @default);
            var defaultPath = @default?[..@default.LastIndexOf(':')];
            var installedTag = installed?[(installed.LastIndexOf(':') + 1)..];
            bool? result;

            try
            {
                // Is this our official prepository/image?
                result = installed.StartsWith(defaultPath + ":")
                        // Is the tag a version (without decorations)?
                        && Version.TryParse(installedTag, out var version)
                        // Is the image version the same as the installed version?
                        && version.Equals(installedVersion)
                    // Upgrade image
                    ? false
                    // Preserve configured image
                    : null;
            }
            catch (ArgumentException)
            {
                result = null;
            }

            if (result is null && !sameVersionUpgrade)
            {
                ConsoleEx.WriteLine($"Warning: TES on Azure is being upgraded, but {key} was customized, and is not being upgraded, which might not be what you want. (To remove the customization of {key}, set it to the empty string.)", ConsoleColor.Yellow);
            }

            return result;
        }

        /// <summary>
        /// Pupulates <paramref name="settings"/> with missing values.
        /// </summary>
        /// <param name="settings">Property bag being updated.</param>
        /// <param name="defaults">Property bag containing default values.</param>
        /// <remarks>Copy to settings any missing values found in defaults.</remarks>
        private static void BackFillSettings(Dictionary<string, string> settings, Dictionary<string, string> defaults)
        {
            foreach (var key in defaults.Keys.Except(settings.Keys))
            {
                settings[key] = defaults[key];
            }
        }

        /// <summary>
        /// Updates <paramref name="settings"/>.
        /// </summary>
        /// <typeparam name="T">Type of <paramref name="value"/>.</typeparam>
        /// <param name="settings">Property bag being updated.</param>
        /// <param name="defaults">Property bag containing default values.</param>
        /// <param name="key">Key of value in both <paramref name="settings"/> and <paramref name="defaults"/>.</param>
        /// <param name="value">Configuration value to set. Nullable. See remarks.</param>
        /// <param name="ConvertValue">Function that converts <paramref name="value"/> to a string. Can be used for formatting. Defaults to returning the value's string.</param>
        /// <param name="defaultValue">Value to use if <paramref name="defaults"/> does not contain a record for <paramref name="key"/> when <paramref name="value"/> is null.</param>
        /// <param name="ignoreDefaults">True to never use value from <paramref name="defaults"/>, False to never keep the value from <paramref name="settings"/>, null to follow remarks.</param>
        /// <remarks>
        /// If value is null, keep the value already in <paramref name="settings"/>. If the key is not in <paramref name="settings"/>, set the corresponding value from <paramref name="defaults"/>. If key is not found in <paramref name="defaults"/>, use <paramref name="defaultValue"/>.
        /// Otherwise, convert value to a string using <paramref name="ConvertValue"/>.
        /// </remarks>
        private static void UpdateSetting<T>(Dictionary<string, string> settings, Dictionary<string, string> defaults, string key, T value, Func<T, string> ConvertValue = default, string defaultValue = "", bool? ignoreDefaults = null)
        {
            ConvertValue ??= new(v => v switch
            {
                string s => s,
                _ => v?.ToString(),
            });

            var valueIsNull = value is null;
            var valueIsNullOrEmpty = valueIsNull || value switch
            {
                string s => string.IsNullOrWhiteSpace(s),
                _ => string.IsNullOrWhiteSpace(value?.ToString()),
            };

            if (valueIsNull && settings.ContainsKey(key) && ignoreDefaults != false)
            {
                return; // No changes to this setting, no need to rewrite it.
            }

            var GetDefault = new Func<string>(() => ignoreDefaults switch
            {
                true => defaultValue,
                _ => defaults.TryGetValue(key, out var @default) ? @default : defaultValue,
            });

            settings[key] = valueIsNullOrEmpty ? GetDefault() : ConvertValue(value);
        }

        private static Microsoft.Azure.Management.Fluent.Azure.IAuthenticated GetAzureClient(AzureCredentials azureCredentials)
            => Microsoft.Azure.Management.Fluent.Azure
                .Configure()
                .WithLogLevel(HttpLoggingDelegatingHandler.Level.Basic)
                .Authenticate(azureCredentials);

        private IResourceManager GetResourceManagerClient(AzureCredentials azureCredentials)
            => ResourceManager
                .Configure()
                .WithLogLevel(HttpLoggingDelegatingHandler.Level.Basic)
                .Authenticate(azureCredentials)
                .WithSubscription(configuration.SubscriptionId);

        private async Task RegisterResourceProvidersAsync()
        {
            var unregisteredResourceProviders = await GetRequiredResourceProvidersNotRegisteredAsync();

            if (unregisteredResourceProviders.Count == 0)
            {
                return;
            }

            try
            {
                await Execute(
                    $"Registering resource providers...",
                    async () =>
                    {
                        await Task.WhenAll(
                            unregisteredResourceProviders.Select(rp =>
                                resourceManagerClient.Providers.RegisterAsync(rp, cts.Token))
                        );

                        // RP registration takes a few minutes; poll until done registering

                        while (!cts.IsCancellationRequested)
                        {
                            unregisteredResourceProviders = await GetRequiredResourceProvidersNotRegisteredAsync();

                            if (unregisteredResourceProviders.Count == 0)
                            {
                                break;
                            }

                            await Task.Delay(System.TimeSpan.FromSeconds(15), cts.Token);
                        }
                    });
            }
            catch (Microsoft.Rest.Azure.CloudException ex) when (ex.ToCloudErrorType() == CloudErrorType.AuthorizationFailed)
            {
                ConsoleEx.WriteLine();
                ConsoleEx.WriteLine("Unable to programatically register the required resource providers.", ConsoleColor.Red);
                ConsoleEx.WriteLine("This can happen if you don't have the Owner or Contributor role assignment for the subscription.", ConsoleColor.Red);
                ConsoleEx.WriteLine();
                ConsoleEx.WriteLine("Please contact the Owner or Contributor of your Azure subscription, and have them:", ConsoleColor.Yellow);
                ConsoleEx.WriteLine();
                ConsoleEx.WriteLine($"1. Navigate to {azureCloudConfig.PortalUrl}", ConsoleColor.Yellow);
                ConsoleEx.WriteLine("2. Select Subscription -> Resource Providers", ConsoleColor.Yellow);
                ConsoleEx.WriteLine("3. Select each of the following and click Register:", ConsoleColor.Yellow);
                ConsoleEx.WriteLine();
                unregisteredResourceProviders.ForEach(rp => ConsoleEx.WriteLine($"- {rp}", ConsoleColor.Yellow));
                ConsoleEx.WriteLine();
                ConsoleEx.WriteLine("After completion, please re-attempt deployment.");

                Environment.Exit(1);
            }
        }

        private async Task<List<string>> GetRequiredResourceProvidersNotRegisteredAsync()
        {
            var cloudResourceProviders = (await resourceManagerClient.Providers.ListAsync(cancellationToken: cts.Token)).ToAsyncEnumerable();

            var notRegisteredResourceProviders = await requiredResourceProviders.ToAsyncEnumerable()
                .Intersect(cloudResourceProviders
                    .Where(rp => !rp.RegistrationState.Equals("Registered", StringComparison.OrdinalIgnoreCase))
                    .Select(rp => rp.Namespace), StringComparer.OrdinalIgnoreCase)
                .ToListAsync(cts.Token);

            return notRegisteredResourceProviders;
        }

        private async Task RegisterResourceProviderFeaturesAsync()
        {
            var unregisteredFeatures = new List<FeatureResource>();
            try
            {
                await Execute(
                    $"Registering resource provider features...",
                async () =>
                {
                    var subscription = armClient.GetSubscriptionResource(new($"/subscriptions/{configuration.SubscriptionId}"));

                    foreach (var rpName in requiredResourceProviderFeatures.Keys)
                    {
                        var rp = await subscription.GetResourceProviderAsync(rpName, cancellationToken: cts.Token);

                        foreach (var featureName in requiredResourceProviderFeatures[rpName])
                        {
                            var feature = await rp.Value.GetFeatureAsync(featureName, cts.Token);

                            if (!string.Equals(feature.Value.Data.FeatureState, "Registered", StringComparison.OrdinalIgnoreCase))
                            {
                                unregisteredFeatures.Add(feature);
                                _ = await feature.Value.RegisterAsync(cts.Token);
                            }
                        }
                    }

                    while (!cts.IsCancellationRequested)
                    {
                        if (unregisteredFeatures.Count == 0)
                        {
                            break;
                        }

                        await Task.Delay(System.TimeSpan.FromSeconds(30), cts.Token);
                        var finished = new List<FeatureResource>();

                        foreach (var feature in unregisteredFeatures)
                        {
                            var update = await feature.GetAsync(cts.Token);

                            if (string.Equals(update.Value.Data.FeatureState, "Registered", StringComparison.OrdinalIgnoreCase))
                            {
                                finished.Add(feature);
                            }
                        }
                        unregisteredFeatures.RemoveAll(x => finished.Contains(x));
                    }
                });
            }
            catch (Microsoft.Rest.Azure.CloudException ex) when (ex.ToCloudErrorType() == CloudErrorType.AuthorizationFailed)
            {
                ConsoleEx.WriteLine();
                ConsoleEx.WriteLine("Unable to programatically register the required features.", ConsoleColor.Red);
                ConsoleEx.WriteLine("This can happen if you don't have the Owner or Contributor role assignment for the subscription.", ConsoleColor.Red);
                ConsoleEx.WriteLine();
                ConsoleEx.WriteLine("Please contact the Owner or Contributor of your Azure subscription, and have them:", ConsoleColor.Yellow);
                ConsoleEx.WriteLine();
                ConsoleEx.WriteLine("1. For each of the following, execute 'az feature register --namespace {RESOURCE_PROVIDER_NAME} --name {FEATURE_NAME}'", ConsoleColor.Yellow);
                ConsoleEx.WriteLine();
                unregisteredFeatures.ForEach(f => ConsoleEx.WriteLine($"- {f.Data.Name}", ConsoleColor.Yellow));
                ConsoleEx.WriteLine();
                ConsoleEx.WriteLine("After completion, please re-attempt deployment.");

                Environment.Exit(1);
            }
        }

        private async Task<bool> TryAssignMIAsNetworkContributorToResourceAsync(IIdentity managedIdentity, IResource resource)
        {
            try
            {
                await AssignMIAsNetworkContributorToResourceAsync(managedIdentity, resource, cancelOnException: false);
                return true;
            }
            catch (Exception)
            {
                // Already exists
                ConsoleEx.WriteLine("Network Contributor role for the managed id likely already exists.  Skipping", ConsoleColor.Yellow);
                return false;
            }
        }

        private Task AssignMIAsNetworkContributorToResourceAsync(IIdentity managedIdentity, IResource resource, bool cancelOnException = true)
        {
            // https://learn.microsoft.com/en-us/azure/role-based-access-control/built-in-roles#network-contributor
            var roleDefinitionId = $"/subscriptions/{configuration.SubscriptionId}/providers/Microsoft.Authorization/roleDefinitions/4d97b98b-1d4f-4787-a291-c67834d212e7";
            return Execute(
                $"Assigning Network Contributor role for the managed id to resource group scope...",
                () => roleAssignmentHashConflictRetryPolicy.ExecuteAsync(
                    ct => azureSubscriptionClient.AccessManagement.RoleAssignments
                        .Define(Guid.NewGuid().ToString())
                        .ForObjectId(managedIdentity.PrincipalId)
                        .WithRoleDefinition(roleDefinitionId)
                        .WithResourceScope(resource)
                        .CreateAsync(ct),
                    cts.Token),
                cancelOnException: cancelOnException);
        }

        private Task AssignManagedIdOperatorToResourceAsync(IIdentity managedIdentity, IResource resource)
        {
            // https://docs.microsoft.com/en-us/azure/role-based-access-control/built-in-roles#managed-identity-operator
            var roleDefinitionId = $"/subscriptions/{configuration.SubscriptionId}/providers/Microsoft.Authorization/roleDefinitions/f1a07417-d97a-45cb-824c-7a7467783830";
            return Execute(
                $"Assigning Managed ID Operator role for the managed id to resource group scope...",
                () => roleAssignmentHashConflictRetryPolicy.ExecuteAsync(
                    ct => azureSubscriptionClient.AccessManagement.RoleAssignments
                        .Define(Guid.NewGuid().ToString())
                        .ForObjectId(managedIdentity.PrincipalId)
                        .WithRoleDefinition(roleDefinitionId)
                        .WithResourceScope(resource)
                        .CreateAsync(ct),
                    cts.Token));
        }

        private async Task<bool> TryAssignVmAsDataOwnerToStorageAccountAsync(IIdentity managedIdentity, IStorageAccount storageAccount)
        {
            try
            {
                await AssignVmAsDataOwnerToStorageAccountAsync(managedIdentity, storageAccount, cancelOnException: false);
                return true;
            }
            catch (Exception)
            {
                // Already exists
                ConsoleEx.WriteLine("Storage Blob Data Owner role for the managed id likely already exists.  Skipping", ConsoleColor.Yellow);
                return false;
            }
        }

        private Task AssignVmAsDataOwnerToStorageAccountAsync(IIdentity managedIdentity, IStorageAccount storageAccount, bool cancelOnException = true)
        {
            //https://learn.microsoft.com/en-us/azure/role-based-access-control/built-in-roles#storage-blob-data-owner
            var roleDefinitionId = $"/subscriptions/{configuration.SubscriptionId}/providers/Microsoft.Authorization/roleDefinitions/b7e6dc6d-f1e8-4753-8033-0f276bb0955b";

            return Execute(
                $"Assigning Storage Blob Data Owner role for user-managed identity to Storage Account resource scope...",
                () => roleAssignmentHashConflictRetryPolicy.ExecuteAsync(
                    ct => azureSubscriptionClient.AccessManagement.RoleAssignments
                        .Define(Guid.NewGuid().ToString())
                        .ForObjectId(managedIdentity.PrincipalId)
                        .WithRoleDefinition(roleDefinitionId)
                        .WithResourceScope(storageAccount)
                        .CreateAsync(ct),
                    cts.Token),
                cancelOnException: cancelOnException);
        }

        private Task AssignVmAsContributorToStorageAccountAsync(IIdentity managedIdentity, IResource storageAccount)
            => Execute(
                $"Assigning {BuiltInRole.Contributor} role for user-managed identity to Storage Account resource scope...",
                () => roleAssignmentHashConflictRetryPolicy.ExecuteAsync(
                    ct => azureSubscriptionClient.AccessManagement.RoleAssignments
                        .Define(Guid.NewGuid().ToString())
                        .ForObjectId(managedIdentity.PrincipalId)
                        .WithBuiltInRole(BuiltInRole.Contributor)
                        .WithResourceScope(storageAccount)
                        .CreateAsync(ct),
                    cts.Token));

        private Task<IStorageAccount> CreateStorageAccountAsync()
            => Execute(
                $"Creating Storage Account: {configuration.StorageAccountName}...",
                () => azureSubscriptionClient.StorageAccounts
                    .Define(configuration.StorageAccountName)
                    .WithRegion(configuration.RegionName)
                    .WithExistingResourceGroup(configuration.ResourceGroupName)
                    .WithGeneralPurposeAccountKindV2()
                    .WithOnlyHttpsTraffic()
                    .WithSku(StorageAccountSkuType.Standard_LRS)
                    .CreateAsync(cts.Token));

        private async Task<IStorageAccount> GetExistingStorageAccountAsync(string storageAccountName)
            => await subscriptionIds.ToAsyncEnumerable().SelectAwait(async s =>
            {
                try
                {
                    return (await azureClient.WithSubscription(s).StorageAccounts.ListAsync(cancellationToken: cts.Token)).ToAsyncEnumerable();
                }
                catch (Exception)
                {
                    // Ignore exception if a user does not have the required role to list storage accounts in a subscription
                    return null;
                }
            })
            .Where(a => a is not null)
            .SelectMany(a => a)
            .SingleOrDefaultAsync(a =>
                    a.Name.Equals(storageAccountName, StringComparison.OrdinalIgnoreCase) &&
                    a.RegionName.Equals(configuration.RegionName, StringComparison.OrdinalIgnoreCase),
                cts.Token);

        private async Task<BatchAccount> GetExistingBatchAccountAsync(string batchAccountName)
            => await subscriptionIds.ToAsyncEnumerable().SelectAwait(async s =>
            {
                try
                {
                    var client = new BatchManagementClient(tokenCredentials) { SubscriptionId = s };
                    return (await client.BatchAccount.ListAsync(cts.Token))
                        .ToAsyncEnumerable(client.BatchAccount.ListNextAsync);
                }
                catch (Exception e)
                {
                    ConsoleEx.WriteLine(e.Message);
                    return null;
                }
            })
            .Where(a => a is not null)
            .SelectMany(a => a)
            .SingleOrDefaultAsync(a =>
                    a.Name.Equals(batchAccountName, StringComparison.OrdinalIgnoreCase) &&
                    a.Location.Equals(configuration.RegionName, StringComparison.OrdinalIgnoreCase),
                cts.Token);

        private async Task CreateDefaultStorageContainersAsync(IStorageAccount storageAccount)
        {
            var blobClient = await GetBlobClientAsync(storageAccount, cts.Token);

            var defaultContainers = new List<string> { TesInternalContainerName, InputsContainerName, "outputs", ConfigurationContainerName };
            await Task.WhenAll(defaultContainers.Select(c => blobClient.GetBlobContainerClient(c).CreateIfNotExistsAsync(cancellationToken: cts.Token)));
        }

        private Task WritePersonalizedFilesToStorageAccountAsync(IStorageAccount storageAccount)
            => Execute(
                $"Writing {AllowedVmSizesFileName} file to '{TesInternalContainerName}' storage container...",
                async () =>
                {
                    await UploadTextToStorageAccountAsync(storageAccount, TesInternalContainerName, $"{ConfigurationContainerName}/{AllowedVmSizesFileName}", Utility.GetFileContent("scripts", AllowedVmSizesFileName), cts.Token);
                });

        private Task AssignVmAsContributorToBatchAccountAsync(IIdentity managedIdentity, BatchAccount batchAccount)
            => Execute(
                $"Assigning {BuiltInRole.Contributor} role for user-managed identity to Batch Account resource scope...",
                () => roleAssignmentHashConflictRetryPolicy.ExecuteAsync(
                    ct => azureSubscriptionClient.AccessManagement.RoleAssignments
                        .Define(Guid.NewGuid().ToString())
                        .ForObjectId(managedIdentity.PrincipalId)
                        .WithBuiltInRole(BuiltInRole.Contributor)
                        .WithScope(batchAccount.Id)
                        .CreateAsync(ct),
                    cts.Token));

        private async Task<FlexibleServerModel.Server> CreatePostgreSqlServerAndDatabaseAsync(FlexibleServer.IPostgreSQLManagementClient postgresManagementClient, ISubnet subnet, IPrivateDnsZone postgreSqlDnsZone)
        {
            if (!subnet.Inner.Delegations.Any())
            {
                subnet.Parent.Update().UpdateSubnet(subnet.Name).WithDelegation("Microsoft.DBforPostgreSQL/flexibleServers");
                await subnet.Parent.Update().ApplyAsync();
            }

            FlexibleServerModel.Server server = null;

            await Execute(
                $"Creating Azure Flexible Server for PostgreSQL: {configuration.PostgreSqlServerName}...",
                async () =>
                {
                    server = await postgresManagementClient.Servers.CreateAsync(
                        configuration.ResourceGroupName, configuration.PostgreSqlServerName,
                        new(
                           location: configuration.RegionName,
                           version: configuration.PostgreSqlVersion,
                           sku: new(configuration.PostgreSqlSkuName, configuration.PostgreSqlTier),
                           storage: new(configuration.PostgreSqlStorageSize),
                           administratorLogin: configuration.PostgreSqlAdministratorLogin,
                           administratorLoginPassword: configuration.PostgreSqlAdministratorPassword,
                           network: new(publicNetworkAccess: "Disabled", delegatedSubnetResourceId: subnet.Inner.Id, privateDnsZoneArmResourceId: postgreSqlDnsZone.Id),
                           highAvailability: new("Disabled")
                        ));
                });

            await Execute(
                $"Creating PostgreSQL tes database: {configuration.PostgreSqlTesDatabaseName}...",
                () => postgresManagementClient.Databases.CreateAsync(
                    configuration.ResourceGroupName, configuration.PostgreSqlServerName, configuration.PostgreSqlTesDatabaseName,
                    new()));

            return server;
        }

        private string GetCreateTesUserString()
        {
            return $"CREATE USER {configuration.PostgreSqlTesUserLogin} WITH PASSWORD '{configuration.PostgreSqlTesUserPassword}'; GRANT ALL PRIVILEGES ON DATABASE {configuration.PostgreSqlTesDatabaseName} TO {configuration.PostgreSqlTesUserLogin};";
        }

        private Task ExecuteQueriesOnAzurePostgreSQLDbFromK8(IKubernetes kubernetesClient, string podName, string aksNamespace)
            => Execute(
                $"Executing scripts on postgresql...",
                async () =>
                {
                    var tesScript = GetCreateTesUserString();
                    var serverPath = $"{configuration.PostgreSqlServerName}.{azureCloudConfig.Suffixes.PostgresqlServerEndpointSuffix}";
                    var adminUser = configuration.PostgreSqlAdministratorLogin;

                    List<string[]> commands =
                    [
                        ["apt", "-qq", "update"],
                        ["apt", "-qq", "install", "-y", "postgresql-client"],
                        ["bash", "-lic", $"echo '{configuration.PostgreSqlServerName}{configuration.PostgreSqlServerNameSuffix}:{configuration.PostgreSqlServerPort}:{configuration.PostgreSqlTesDatabaseName}:{adminUser}:{configuration.PostgreSqlAdministratorPassword}' >> ~/.pgpass"],
                        ["bash", "-lic", "chmod 0600 ~/.pgpass"],
                        // Set the PGPASSFILE environment variable to point to the .pgpass file
                        ["bash", "-lic", "export PGPASSFILE=~/.pgpass"],
                        ["/usr/bin/psql", "-h", serverPath, "-U", adminUser, "-d", configuration.PostgreSqlTesDatabaseName, "-c", tesScript]
                    ];

                    await kubernetesManager.ExecuteCommandsOnPodAsync(kubernetesClient, podName, commands, aksNamespace);
                });

        private Task AssignVmAsContributorToAppInsightsAsync(IIdentity managedIdentity, IResource appInsights)
            => Execute(
                $"Assigning {BuiltInRole.Contributor} role for user-managed identity to App Insights resource scope...",
                () => roleAssignmentHashConflictRetryPolicy.ExecuteAsync(
                    ct => azureSubscriptionClient.AccessManagement.RoleAssignments
                        .Define(Guid.NewGuid().ToString())
                        .ForObjectId(managedIdentity.PrincipalId)
                        .WithBuiltInRole(BuiltInRole.Contributor)
                        .WithResourceScope(appInsights)
                        .CreateAsync(ct),
                    cts.Token));

        private Task<(INetwork virtualNetwork, ISubnet vmSubnet, ISubnet postgreSqlSubnet, ISubnet batchSubnet)> CreateVnetAndSubnetsAsync(IResourceGroup resourceGroup)
          => Execute(
                $"Creating virtual network and subnets: {configuration.VnetName}...",
                async () =>
                {
                    var tesPorts = new List<int> { };

                    if (configuration.EnableIngress.GetValueOrDefault())
                    {
                        tesPorts = [80, 443];
                    }

                    var defaultNsg = await CreateNetworkSecurityGroupAsync(resourceGroup, $"{configuration.VnetName}-default-nsg");
                    var aksNsg = await CreateNetworkSecurityGroupAsync(resourceGroup, $"{configuration.VnetName}-aks-nsg", tesPorts);

                    var vnetDefinition = azureSubscriptionClient.Networks
                        .Define(configuration.VnetName)
                        .WithRegion(configuration.RegionName)
                        .WithExistingResourceGroup(resourceGroup)
                        .WithAddressSpace(configuration.VnetAddressSpace)
                        .DefineSubnet(configuration.VmSubnetName)
                        .WithAddressPrefix(configuration.VmSubnetAddressSpace)
                        .WithExistingNetworkSecurityGroup(aksNsg)
                        .Attach();

                    vnetDefinition = vnetDefinition.DefineSubnet(configuration.PostgreSqlSubnetName)
                        .WithAddressPrefix(configuration.PostgreSqlSubnetAddressSpace)
                        .WithExistingNetworkSecurityGroup(defaultNsg)
                        .WithDelegation("Microsoft.DBforPostgreSQL/flexibleServers")
                        .Attach();

                    vnetDefinition = vnetDefinition.DefineSubnet(configuration.BatchSubnetName)
                        .WithAddressPrefix(configuration.BatchNodesSubnetAddressSpace)
                        .WithExistingNetworkSecurityGroup(defaultNsg)
                        .Attach();

                    var vnet = await vnetDefinition.CreateAsync(cts.Token);
                    var batchSubnet = vnet.Subnets.FirstOrDefault(s => s.Key.Equals(configuration.BatchSubnetName, StringComparison.OrdinalIgnoreCase)).Value;

                    // Use the new ResourceManager sdk to add the ACR service endpoint since it is absent from the fluent sdk.
                    var armBatchSubnet = (await armClient.GetSubnetResource(new ResourceIdentifier(batchSubnet.Inner.Id)).GetAsync(cancellationToken: cts.Token)).Value;

                    AddServiceEndpointsToSubnet(armBatchSubnet.Data);

                    await armBatchSubnet.UpdateAsync(Azure.WaitUntil.Completed, armBatchSubnet.Data, cts.Token);

                    return (vnet,
                        vnet.Subnets.FirstOrDefault(s => s.Key.Equals(configuration.VmSubnetName, StringComparison.OrdinalIgnoreCase)).Value,
                        vnet.Subnets.FirstOrDefault(s => s.Key.Equals(configuration.PostgreSqlSubnetName, StringComparison.OrdinalIgnoreCase)).Value,
                        batchSubnet);
                });

        private Task<INetworkSecurityGroup> CreateNetworkSecurityGroupAsync(IResourceGroup resourceGroup, string networkSecurityGroupName, List<int> openPorts = null)
        {
            var icreate = azureSubscriptionClient.NetworkSecurityGroups.Define(networkSecurityGroupName)
                    .WithRegion(configuration.RegionName)
                    .WithExistingResourceGroup(resourceGroup);

            if (openPorts is not null)
            {
                var i = 0;
                foreach (var port in openPorts)
                {
                    icreate = icreate
                        .DefineRule($"ALLOW-{port}")
                        .AllowInbound()
                        .FromAnyAddress()
                        .FromAnyPort()
                        .ToAnyAddress()
                        .ToPort(port)
                        .WithAnyProtocol()
                        .WithPriority(1000 + i)
                        .Attach();
                    i++;
                }
            }

            return icreate.CreateAsync(cts.Token);
        }

        private Task<IPrivateDnsZone> CreatePrivateDnsZoneAsync(INetwork virtualNetwork, string name, string title)
            => Execute(
                $"Creating private DNS Zone for {title}...",
                async () =>
                {
                    // Note: for a potential future implementation of this method without Fluent,
                    // please see commit cbffa28 in #392
                    var dnsZone = await azureSubscriptionClient.PrivateDnsZones
                        .Define(name)
                        .WithExistingResourceGroup(configuration.ResourceGroupName)
                        .DefineVirtualNetworkLink($"{virtualNetwork.Name}-link")
                        .WithReferencedVirtualNetworkId(virtualNetwork.Id)
                        .DisableAutoRegistration()
                        .Attach()
                        .CreateAsync(cts.Token);
                    return dnsZone;
                });

        private async Task SetStorageKeySecret(string vaultUrl, string secretName, string secretValue)
        {
            var client = new SecretClient(new(vaultUrl), new DefaultAzureCredential(new DefaultAzureCredentialOptions { AuthorityHost = new Uri(azureCloudConfig.Authentication.LoginEndpointUrl) }));
            await client.SetSecretAsync(secretName, secretValue, cts.Token);
        }

        private Task<Vault> GetKeyVaultAsync(string vaultName)
        {
            var keyVaultManagementClient = new KeyVaultManagementClient(azureCredentials) { SubscriptionId = configuration.SubscriptionId };
            return keyVaultManagementClient.Vaults.GetAsync(configuration.ResourceGroupName, vaultName, cts.Token);
        }

        private Task<Vault> CreateKeyVaultAsync(string vaultName, IIdentity managedIdentity, ISubnet subnet)
            => Execute(
                $"Creating Key Vault: {vaultName}...",
                async () =>
                {
                    var tenantId = managedIdentity.TenantId;
                    var secrets = new List<string>
                    {
                        "get",
                        "list",
                        "set",
                        "delete",
                        "backup",
                        "restore",
                        "recover",
                        "purge"
                    };

                    var keyVaultManagementClient = new KeyVaultManagementClient(azureCredentials) { SubscriptionId = configuration.SubscriptionId };
                    var properties = new VaultCreateOrUpdateParameters()
                    {
                        Location = configuration.RegionName,
                        Properties = new()
                        {
                            TenantId = new(tenantId),
                            Sku = new(SkuName.Standard),
                            NetworkAcls = new()
                            {
                                DefaultAction = configuration.PrivateNetworking.GetValueOrDefault() ? "Deny" : "Allow"
                            },
                            AccessPolicies =
                            [
                                new()
                                {
                                    TenantId = new(tenantId),
                                    ObjectId = await GetUserObjectId(),
                                    Permissions = new()
                                    {
                                        Secrets = secrets
                                    }
                                },
                                new()
                                {
                                    TenantId = new(tenantId),
                                    ObjectId = managedIdentity.PrincipalId,
                                    Permissions = new()
                                    {
                                        Secrets = secrets
                                    }
                                }
                            ]
                        }
                    };

                    var vault = await keyVaultManagementClient.Vaults.CreateOrUpdateAsync(configuration.ResourceGroupName, vaultName, properties, cts.Token);

                    if (configuration.PrivateNetworking.GetValueOrDefault())
                    {
                        var connection = new NetworkPrivateLinkServiceConnection
                        {
                            Name = "pe-coa-keyvault",
                            PrivateLinkServiceId = new(vault.Id)
                        };
                        connection.GroupIds.Add("vault");

                        var endpointData = new PrivateEndpointData
                        {
                            CustomNetworkInterfaceName = "pe-coa-keyvault",
                            ExtendedLocation = new() { Name = configuration.RegionName },
                            Subnet = new() { Id = new(subnet.Inner.Id), Name = subnet.Name }
                        };
                        endpointData.PrivateLinkServiceConnections.Add(connection);

                        var privateEndpoint = (await armClient
                                .GetResourceGroupResource(new ResourceIdentifier(subnet.Parent.Inner.Id).Parent)
                                .GetPrivateEndpoints()
                                .CreateOrUpdateAsync(Azure.WaitUntil.Completed, "pe-keyvault", endpointData, cts.Token))
                            .Value.Data;

                        var networkInterface = privateEndpoint.NetworkInterfaces[0];

                        var dnsZone = await CreatePrivateDnsZoneAsync(subnet.Parent, $"privatelink.{azureCloudConfig.Suffixes.KeyVaultDnsSuffix}", "KeyVault");
                        await dnsZone
                            .Update()
                            .DefineARecordSet(vault.Name)
                            .WithIPv4Address(networkInterface.IPConfigurations.First().PrivateIPAddress)
                            .Attach()
                            .ApplyAsync(cts.Token);
                    }

                    return vault;

                    async ValueTask<string> GetUserObjectId()
                    {
                        const string graphUri = "https://graph.windows.net//.default";
                        var credentials = new AzureCredentials(default, new TokenCredentials(new RefreshableAzureServiceTokenProvider(graphUri)), tenantId, AzureEnvironment.AzureGlobalCloud);
                        using GraphRbacManagementClient rbacClient = new(Configure().WithEnvironment(AzureEnvironment.AzureGlobalCloud).WithCredentials(credentials).WithBaseUri(graphUri).Build()) { TenantID = tenantId };
                        credentials.InitializeServiceClient(rbacClient);
                        return (await rbacClient.SignedInUser.GetAsync(cts.Token)).ObjectId;
                    }
                });

        private Task<IGenericResource> CreateLogAnalyticsWorkspaceResourceAsync(string workspaceName)
            => Execute(
                $"Creating Log Analytics Workspace: {workspaceName}...",
                () => ResourceManager
                    .Configure()
                    .Authenticate(azureCredentials)
                    .WithSubscription(configuration.SubscriptionId)
                    .GenericResources.Define(workspaceName)
                    .WithRegion(configuration.RegionName)
                    .WithExistingResourceGroup(configuration.ResourceGroupName)
                    .WithResourceType("workspaces")
                    .WithProviderNamespace("Microsoft.OperationalInsights")
                    .WithoutPlan()
                    .WithApiVersion("2020-08-01")
                    .WithParentResource(string.Empty)
                    .CreateAsync(cts.Token));

        private Task<IGenericResource> CreateAppInsightsResourceAsync(string logAnalyticsArmId)
            => Execute(
                $"Creating Application Insights: {configuration.ApplicationInsightsAccountName}...",
                () => ResourceManager
                    .Configure()
                    .Authenticate(azureCredentials)
                    .WithSubscription(configuration.SubscriptionId)
                    .GenericResources.Define(configuration.ApplicationInsightsAccountName)
                    .WithRegion(configuration.RegionName)
                    .WithExistingResourceGroup(configuration.ResourceGroupName)
                    .WithResourceType("components")
                    .WithProviderNamespace("microsoft.insights")
                    .WithoutPlan()
                    .WithApiVersion("2020-02-02")
                    .WithParentResource(string.Empty)
                    .WithProperties(new Dictionary<string, string>() {
                        { "Application_Type", "other" } ,
                        { "WorkspaceResourceId", logAnalyticsArmId }
                    })
                    .CreateAsync(cts.Token));

        private Task<BatchAccount> CreateBatchAccountAsync(string storageAccountId)
            => Execute(
                $"Creating Batch Account: {configuration.BatchAccountName}...",
                () => new BatchManagementClient(tokenCredentials) { SubscriptionId = configuration.SubscriptionId, BaseUri = new Uri(azureCloudConfig.ResourceManagerUrl) }
                    .BatchAccount
                    .CreateAsync(
                        configuration.ResourceGroupName,
                        configuration.BatchAccountName,
                        new(
                            configuration.RegionName,
                            autoStorage: configuration.PrivateNetworking.GetValueOrDefault() ? new() { StorageAccountId = storageAccountId } : null),
                        cts.Token));

        private Task<IResourceGroup> CreateResourceGroupAsync()
        {
            var tags = !string.IsNullOrWhiteSpace(configuration.Tags) ? Utility.DelimitedTextToDictionary(configuration.Tags, "=", ",") : null;

            var resourceGroupDefinition = azureSubscriptionClient
                .ResourceGroups
                .Define(configuration.ResourceGroupName)
                .WithRegion(configuration.RegionName);

            resourceGroupDefinition = tags is not null ? resourceGroupDefinition.WithTags(tags) : resourceGroupDefinition;

            return Execute(
                $"Creating Resource Group: {configuration.ResourceGroupName}...",
                () => resourceGroupDefinition.CreateAsync(cts.Token));
        }

        private Task<IIdentity> CreateUserManagedIdentityAsync(IResourceGroup resourceGroup)
        {
            // Resource group name supports periods and parenthesis but identity doesn't. Replacing them with hyphens.
            var managedIdentityName = $"{resourceGroup.Name.Replace(".", "-").Replace("(", "-").Replace(")", "-")}-identity";

            return Execute(
                $"Obtaining user-managed identity: {managedIdentityName}...",
                async () => await azureSubscriptionClient.Identities.GetByResourceGroupAsync(configuration.ResourceGroupName, managedIdentityName)
                    ?? await azureSubscriptionClient.Identities.Define(managedIdentityName)
                        .WithRegion(configuration.RegionName)
                        .WithExistingResourceGroup(resourceGroup)
                        .CreateAsync(cts.Token));
        }

        private async Task DeleteResourceGroupAsync()
        {
            var startTime = DateTime.UtcNow;
            var line = ConsoleEx.WriteLine("Deleting resource group...");
            await azureSubscriptionClient.ResourceGroups.DeleteByNameAsync(configuration.ResourceGroupName, CancellationToken.None);
            WriteExecutionTime(line, startTime);
        }

        private static void ValidateMainIdentifierPrefix(string prefix)
        {
            const int maxLength = 12;

            if (prefix.Any(c => !char.IsLetter(c)))
            {
                throw new ValidationException($"MainIdentifierPrefix must only contain letters.");
            }

            if (prefix.Length > maxLength)
            {
                throw new ValidationException($"MainIdentifierPrefix too long - must be {maxLength} characters or less.");
            }
        }

        private void ValidateRegionName(string regionName)
        {
            var validRegionNames = azureSubscriptionClient.GetCurrentSubscription().ListLocations().Select(loc => loc.Region.Name).Distinct();

            if (!validRegionNames.Contains(regionName, StringComparer.OrdinalIgnoreCase))
            {
                throw new ValidationException($"Invalid region name '{regionName}'. Valid names are: {string.Join(", ", validRegionNames)}");
            }
        }

        private async Task ValidateSubscriptionAndResourceGroupAsync(Configuration configuration)
        {
            const string ownerRoleId = "8e3af657-a8ff-443c-a75c-2fe8c4bcb635";
            const string contributorRoleId = "b24988ac-6180-42a0-ab88-20f7382dd24c";

            var azure = Microsoft.Azure.Management.Fluent.Azure
                .Configure()
                .WithLogLevel(HttpLoggingDelegatingHandler.Level.Basic)
                .Authenticate(azureCredentials);

            var subscriptionExists = await (await azure.Subscriptions.ListAsync(cancellationToken: cts.Token)).ToAsyncEnumerable()
                .AnyAsync(sub => sub.SubscriptionId.Equals(configuration.SubscriptionId, StringComparison.OrdinalIgnoreCase), cts.Token);

            if (!subscriptionExists)
            {
                throw new ValidationException($"Invalid or inaccessible subcription id '{configuration.SubscriptionId}'. Make sure that subscription exists and that you are either an Owner or have Contributor and User Access Administrator roles on the subscription.", displayExample: false);
            }

            var rgExists = !string.IsNullOrEmpty(configuration.ResourceGroupName) && await azureSubscriptionClient.ResourceGroups.ContainAsync(configuration.ResourceGroupName, cts.Token);

            if (!string.IsNullOrEmpty(configuration.ResourceGroupName) && !rgExists)
            {
                throw new ValidationException($"If ResourceGroupName is provided, the resource group must already exist.", displayExample: false);
            }

            var token = (await tokenProvider.GetAuthenticationHeaderAsync(cts.Token)).Parameter;
            var currentPrincipalObjectId = new JwtSecurityTokenHandler().ReadJwtToken(token).Claims.FirstOrDefault(c => c.Type == "oid").Value;

            var currentPrincipalSubscriptionRoleIds = (await azureSubscriptionClient.AccessManagement.RoleAssignments.Inner.ListForScopeWithHttpMessagesAsync(
                    $"/subscriptions/{configuration.SubscriptionId}", new($"atScope() and assignedTo('{currentPrincipalObjectId}')"), cancellationToken: cts.Token)).Body
                .ToAsyncEnumerable(async (link, ct) => (await azureSubscriptionClient.AccessManagement.RoleAssignments.Inner.ListForScopeNextWithHttpMessagesAsync(link, cancellationToken: ct)).Body)
                .Select(b => b.RoleDefinitionId.Split(['/']).Last());

            if (!await currentPrincipalSubscriptionRoleIds.AnyAsync(role => ownerRoleId.Equals(role, StringComparison.OrdinalIgnoreCase) || contributorRoleId.Equals(role, StringComparison.OrdinalIgnoreCase), cts.Token))
            {
                if (!rgExists)
                {
                    throw new ValidationException($"Insufficient access to deploy. You must be: 1) Owner of the subscription, or 2) Contributor and User Access Administrator of the subscription, or 3) Owner of the resource group", displayExample: false);
                }

                var currentPrincipalRgRoleIds = (await azureSubscriptionClient.AccessManagement.RoleAssignments.Inner.ListForScopeWithHttpMessagesAsync(
                        $"/subscriptions/{configuration.SubscriptionId}/resourceGroups/{configuration.ResourceGroupName}", new($"atScope() and assignedTo('{currentPrincipalObjectId}')"), cancellationToken: cts.Token)).Body
                    .ToAsyncEnumerable(async (link, ct) => (await azureSubscriptionClient.AccessManagement.RoleAssignments.Inner.ListForScopeNextWithHttpMessagesAsync(link, cancellationToken: ct)).Body)
                    .Select(b => b.RoleDefinitionId.Split(['/']).Last());

                if (!await currentPrincipalRgRoleIds.AnyAsync(role => ownerRoleId.Equals(role, StringComparison.OrdinalIgnoreCase), cts.Token))
                {
                    throw new ValidationException($"Insufficient access to deploy. You must be: 1) Owner of the subscription, or 2) Contributor and User Access Administrator of the subscription, or 3) Owner of the resource group", displayExample: false);
                }
            }
        }

        private async Task<IStorageAccount> ValidateAndGetExistingStorageAccountAsync()
        {
            if (configuration.StorageAccountName is null)
            {
                return null;
            }

            return (await GetExistingStorageAccountAsync(configuration.StorageAccountName))
                ?? throw new ValidationException($"If StorageAccountName is provided, the storage account must already exist in region {configuration.RegionName}, and be accessible to the current user.", displayExample: false);
        }

        private async Task<BatchAccount> ValidateAndGetExistingBatchAccountAsync()
        {
            if (configuration.BatchAccountName is null)
            {
                return null;
            }

            return (await GetExistingBatchAccountAsync(configuration.BatchAccountName))
                ?? throw new ValidationException($"If BatchAccountName is provided, the batch account must already exist in region {configuration.RegionName}, and be accessible to the current user.", displayExample: false);
        }

        private async Task<(INetwork virtualNetwork, ISubnet vmSubnet, ISubnet postgreSqlSubnet, ISubnet batchSubnet)?> ValidateAndGetExistingVirtualNetworkAsync()
        {
            static bool AllOrNoneSet(params string[] values) => values.All(v => !string.IsNullOrEmpty(v)) || values.All(v => string.IsNullOrEmpty(v));
            static bool NoneSet(params string[] values) => values.All(v => string.IsNullOrEmpty(v));

            if (NoneSet(configuration.VnetResourceGroupName, configuration.VnetName, configuration.VmSubnetName))
            {
                if (configuration.PrivateNetworking.GetValueOrDefault())
                {
                    throw new ValidationException($"{nameof(configuration.VnetResourceGroupName)}, {nameof(configuration.VnetName)} and {nameof(configuration.VmSubnetName)} are required when using private networking.");
                }

                return null;
            }

            if (!AllOrNoneSet(configuration.VnetResourceGroupName, configuration.VnetName, configuration.VmSubnetName, configuration.PostgreSqlSubnetName))
            {
                throw new ValidationException($"{nameof(configuration.VnetResourceGroupName)}, {nameof(configuration.VnetName)}, {nameof(configuration.VmSubnetName)} and {nameof(configuration.PostgreSqlSubnetName)} are required when using an existing virtual network.");
            }

            if (!AllOrNoneSet(configuration.VnetResourceGroupName, configuration.VnetName, configuration.VmSubnetName))
            {
                throw new ValidationException($"{nameof(configuration.VnetResourceGroupName)}, {nameof(configuration.VnetName)} and {nameof(configuration.VmSubnetName)} are required when using an existing virtual network.");
            }

            if (!await (await azureSubscriptionClient.ResourceGroups.ListAsync(true, cts.Token)).ToAsyncEnumerable().AnyAsync(rg => rg.Name.Equals(configuration.VnetResourceGroupName, StringComparison.OrdinalIgnoreCase), cts.Token))
            {
                throw new ValidationException($"Resource group '{configuration.VnetResourceGroupName}' does not exist.");
            }

            var vnet = await azureSubscriptionClient.Networks.GetByResourceGroupAsync(configuration.VnetResourceGroupName, configuration.VnetName, cts.Token) ??
                throw new ValidationException($"Virtual network '{configuration.VnetName}' does not exist in resource group '{configuration.VnetResourceGroupName}'.");

            if (!vnet.RegionName.Equals(configuration.RegionName, StringComparison.OrdinalIgnoreCase))
            {
                throw new ValidationException($"Virtual network '{configuration.VnetName}' must be in the same region that you are deploying to ({configuration.RegionName}).");
            }

            var vmSubnet = vnet.Subnets.FirstOrDefault(s => s.Key.Equals(configuration.VmSubnetName, StringComparison.OrdinalIgnoreCase)).Value ??
                throw new ValidationException($"Virtual network '{configuration.VnetName}' does not contain subnet '{configuration.VmSubnetName}'");

            var resourceGraphClient = new ResourceGraphClient(tokenCredentials);
            var postgreSqlSubnet = vnet.Subnets.FirstOrDefault(s => s.Key.Equals(configuration.PostgreSqlSubnetName, StringComparison.OrdinalIgnoreCase)).Value;

            if (postgreSqlSubnet is null)
            {
                throw new ValidationException($"Virtual network '{configuration.VnetName}' does not contain subnet '{configuration.PostgreSqlSubnetName}'");
            }

            var delegatedServices = postgreSqlSubnet.Inner.Delegations.Select(d => d.ServiceName);
            var hasOtherDelegations = delegatedServices.Any(s => s != "Microsoft.DBforPostgreSQL/flexibleServers");
            var hasNoDelegations = !delegatedServices.Any();

            if (hasOtherDelegations)
            {
                throw new ValidationException($"Subnet '{configuration.PostgreSqlSubnetName}' can have 'Microsoft.DBforPostgreSQL/flexibleServers' delegation only.");
            }

            var resourcesInPostgreSqlSubnetQuery = $"where type =~ 'Microsoft.Network/networkInterfaces' | where properties.ipConfigurations[0].properties.subnet.id == '{postgreSqlSubnet.Inner.Id}'";
            var resourcesExist = (await resourceGraphClient.ResourcesAsync(new([configuration.SubscriptionId], resourcesInPostgreSqlSubnetQuery), cts.Token)).TotalRecords > 0;

            if (hasNoDelegations && resourcesExist)
            {
                throw new ValidationException($"Subnet '{configuration.PostgreSqlSubnetName}' must be either empty or have 'Microsoft.DBforPostgreSQL/flexibleServers' delegation.");
            }

            var batchSubnet = vnet.Subnets.FirstOrDefault(s => s.Key.Equals(configuration.BatchSubnetName, StringComparison.OrdinalIgnoreCase)).Value;

            return (vnet, vmSubnet, postgreSqlSubnet, batchSubnet);
        }

        private async Task ValidateBatchAccountQuotaAsync()
        {
            var batchManagementClient = new BatchManagementClient(tokenCredentials) { SubscriptionId = configuration.SubscriptionId, BaseUri = new Uri(azureCloudConfig.ResourceManagerUrl) };
            var accountQuota = (await batchManagementClient.Location.GetQuotasAsync(configuration.RegionName, cts.Token)).AccountQuota;
            var existingBatchAccountCount = await (await batchManagementClient.BatchAccount.ListAsync(cts.Token)).ToAsyncEnumerable(batchManagementClient.BatchAccount.ListNextAsync)
                .CountAsync(b => b.Location.Equals(configuration.RegionName), cts.Token);

            if (existingBatchAccountCount >= accountQuota)
            {
                throw new ValidationException($"The regional Batch account quota ({accountQuota} account(s) per region) for the specified subscription has been reached. Submit a support request to increase the quota or choose another region.", displayExample: false);
            }
        }

        private Task<string> UpdateVnetWithBatchSubnet(string resourceGroupId)
            => Execute(
                $"Creating batch subnet...",
                async () =>
                {
                    var coaRg = armClient.GetResourceGroupResource(new(resourceGroupId));

                    var vnetCollection = coaRg.GetVirtualNetworks();
                    var vnet = vnetCollection.FirstOrDefault();

                    if (vnetCollection.Count() != 1)
                    {
                        ConsoleEx.WriteLine("There are multiple vnets found in the resource group so the deployer cannot automatically create the subnet.", ConsoleColor.Red);
                        ConsoleEx.WriteLine("In order to avoid unnecessary load balancer charges we suggest manually configuring your deployment to use a subnet for batch pools with service endpoints.", ConsoleColor.Red);
                        ConsoleEx.WriteLine("See: https://github.com/microsoft/CromwellOnAzure/wiki/Using-a-batch-pool-subnet-with-service-endpoints-to-avoid-load-balancer-charges.", ConsoleColor.Red);

                        return null;
                    }

                    var vnetData = vnet.Data;
                    var ipRange = vnetData.AddressPrefixes.Single();
                    var defaultSubnetNames = new List<string> { configuration.DefaultVmSubnetName, configuration.DefaultPostgreSqlSubnetName, configuration.DefaultBatchSubnetName };

                    if (!string.Equals(ipRange, configuration.VnetAddressSpace, StringComparison.OrdinalIgnoreCase) ||
                        vnetData.Subnets.Select(x => x.Name).Except(defaultSubnetNames).Any())
                    {
                        ConsoleEx.WriteLine("We detected a customized networking setup so the deployer will not automatically create the subnet.", ConsoleColor.Red);
                        ConsoleEx.WriteLine("In order to avoid unnecessary load balancer charges we suggest manually configuring your deployment to use a subnet for batch pools with service endpoints.", ConsoleColor.Red);
                        ConsoleEx.WriteLine("See: https://github.com/microsoft/CromwellOnAzure/wiki/Using-a-batch-pool-subnet-with-service-endpoints-to-avoid-load-balancer-charges.", ConsoleColor.Red);

                        return null;
                    }

                    var batchSubnet = new SubnetData
                    {
                        Name = configuration.DefaultBatchSubnetName,
                        AddressPrefix = configuration.BatchNodesSubnetAddressSpace,
                    };

                    AddServiceEndpointsToSubnet(batchSubnet);

                    vnetData.Subnets.Add(batchSubnet);
                    var updatedVnet = (await vnetCollection.CreateOrUpdateAsync(Azure.WaitUntil.Completed, vnetData.Name, vnetData, cts.Token)).Value;

                    return (await updatedVnet.GetSubnetAsync(configuration.DefaultBatchSubnetName, cancellationToken: cts.Token)).Value.Id.ToString();
                });

        private static void AddServiceEndpointsToSubnet(SubnetData subnet)
        {
            subnet.ServiceEndpoints.Add(new ServiceEndpointProperties()
            {
                Service = "Microsoft.Storage.Global",
            });

            subnet.ServiceEndpoints.Add(new ServiceEndpointProperties()
            {
                Service = "Microsoft.Sql",
            });

            subnet.ServiceEndpoints.Add(new ServiceEndpointProperties()
            {
                Service = "Microsoft.ContainerRegistry",
            });

            subnet.ServiceEndpoints.Add(new ServiceEndpointProperties()
            {
                Service = "Microsoft.KeyVault",
            });
        }

        private async Task ValidateVmAsync()
        {
            var computeSkus = await generalRetryPolicy.ExecuteAsync(async ct =>
                    await (await azureSubscriptionClient.ComputeSkus.ListbyRegionAndResourceTypeAsync(
                        Region.Create(configuration.RegionName),
                        ComputeResourceType.VirtualMachines,
                        ct))
                        .ToAsyncEnumerable()
                        .Where(s => !s.Restrictions.Any())
                        .Select(s => s.Name.Value)
                        .ToListAsync(ct),
                    cts.Token);

            if (!computeSkus.Any())
            {
                throw new ValidationException($"Your subscription doesn't support virtual machine creation in {configuration.RegionName}.  Please create an Azure Support case: https://docs.microsoft.com/en-us/azure/azure-portal/supportability/how-to-create-azure-support-request", displayExample: false);
            }
            else if (!computeSkus.Any(s => s.Equals(configuration.VmSize, StringComparison.OrdinalIgnoreCase)))
            {
                throw new ValidationException($"The VmSize {configuration.VmSize} is not available or does not exist in {configuration.RegionName}.  You can use 'az vm list-skus --location {configuration.RegionName} --output table' to find an available VM.", displayExample: false);
            }
        }

        private static async Task<BlobServiceClient> GetBlobClientAsync(IStorageAccount storageAccount, CancellationToken cancellationToken)
            => new(
                new($"https://{storageAccount.Name}.blob.{azureCloudConfig.Suffixes.StorageSuffix}"),
                new StorageSharedKeyCredential(
                    storageAccount.Name,
                    (await storageAccount.GetKeysAsync(cancellationToken))[0].Value));

        private async Task ValidateTokenProviderAsync()
        {
            try
            {
                _ = await Execute("Retrieving Azure management token...", () => new AzureServiceTokenProvider("RunAs=Developer; DeveloperTool=AzureCli").GetAccessTokenAsync(azureCloudConfig.ResourceManagerUrl, cancellationToken: cts.Token));
            }
            catch (AuthenticationFailedException ex)
            {
                ConsoleEx.WriteLine("No access token found.  Please install the Azure CLI and login with 'az login'", ConsoleColor.Red);
                ConsoleEx.WriteLine("Link: https://docs.microsoft.com/en-us/cli/azure/install-azure-cli");
                ConsoleEx.WriteLine($"Error details: {ex.Message}");
                Environment.Exit(1);
            }
        }

<<<<<<< HEAD
        [System.Diagnostics.CodeAnalysis.SuppressMessage("Performance", "CA1861:Avoid constant arrays as arguments", Justification = "<Pending>")]
=======
        [System.Diagnostics.CodeAnalysis.SuppressMessage("Performance", "CA1861:Avoid constant arrays as arguments", Justification = "Called only once")]
>>>>>>> f3a20183
        private void ValidateInitialCommandLineArgs()
        {
            void ThrowIfProvidedForUpdate(object attributeValue, string attributeName)
            {
                if (configuration.Update && attributeValue is not null)
                {
                    throw new ValidationException($"{attributeName} must not be provided when updating", false);
                }
            }

            void ThrowIfNotProvidedForUpdate(string attributeValue, string attributeName)
            {
                if (configuration.Update && string.IsNullOrWhiteSpace(attributeValue))
                {
                    throw new ValidationException($"{attributeName} is required for update.", false);
                }
            }

            //void ThrowIfEitherNotProvidedForUpdate(string attributeValue1, string attributeName1, string attributeValue2, string attributeName2)
            //{
            //    if (configuration.Update && string.IsNullOrWhiteSpace(attributeValue1) && string.IsNullOrWhiteSpace(attributeValue2))
            //    {
            //        throw new ValidationException($"Either {attributeName1} or {attributeName2} is required for update.", false);
            //    }
            //}

            void ThrowIfNotProvided(string attributeValue, string attributeName)
            {
                if (string.IsNullOrWhiteSpace(attributeValue))
                {
                    throw new ValidationException($"{attributeName} is required.", false);
                }
            }

            void ThrowIfNotProvidedForInstall(string attributeValue, string attributeName)
            {
                if (!configuration.Update && string.IsNullOrWhiteSpace(attributeValue))
                {
                    throw new ValidationException($"{attributeName} is required.", false);
                }
            }

            void ThrowIfTagsFormatIsUnacceptable(string attributeValue, string attributeName)
            {
                if (string.IsNullOrWhiteSpace(attributeValue))
                {
                    return;
                }

                try
                {
                    Utility.DelimitedTextToDictionary(attributeValue, "=", ",");
                }
                catch
                {
                    throw new ValidationException($"{attributeName} is specified in incorrect format. Try as TagName=TagValue,TagName=TagValue in double quotes", false);
                }
            }

            void ValidateDependantFeature(bool feature1Enabled, string feature1Name, bool feature2Enabled, string feature2Name)
            {
                if (feature1Enabled && !feature2Enabled)
                {
                    throw new ValidationException($"{feature2Name} must be enabled to use flag {feature1Name}");
                }
            }

            //void ThrowIfBothProvided(bool feature1Enabled, string feature1Name, bool feature2Enabled, string feature2Name)
            //{
            //    if (feature1Enabled && feature2Enabled)
            //    {
            //        throw new ValidationException($"{feature2Name} is incompatible with {feature1Name}");
            //    }
            //}

            void ValidateHelmInstall(string helmPath, string featureName)
            {
                if (!File.Exists(helmPath))
                {
                    throw new ValidationException($"Helm must be installed and set with the {featureName} flag. You can find instructions for install Helm here: https://helm.sh/docs/intro/install/");
                }
            }

            void ValidateKubectlInstall(string kubectlPath, string featureName)
            {
                if (!File.Exists(kubectlPath))
                {
                    throw new ValidationException($"Kubectl must be installed and set with the {featureName} flag. You can find instructions for install Kubectl here: https://kubernetes.io/docs/tasks/tools/#kubectl");
                }
            }

            ThrowIfNotProvided(configuration.SubscriptionId, nameof(configuration.SubscriptionId));

            ThrowIfNotProvidedForInstall(configuration.RegionName, nameof(configuration.RegionName));

            ThrowIfNotProvidedForUpdate(configuration.ResourceGroupName, nameof(configuration.ResourceGroupName));

            ThrowIfProvidedForUpdate(configuration.BatchPrefix, nameof(configuration.BatchPrefix));
            ThrowIfProvidedForUpdate(configuration.RegionName, nameof(configuration.RegionName));
            ThrowIfProvidedForUpdate(configuration.BatchAccountName, nameof(configuration.BatchAccountName));
            ThrowIfProvidedForUpdate(configuration.CrossSubscriptionAKSDeployment, nameof(configuration.CrossSubscriptionAKSDeployment));
            ThrowIfProvidedForUpdate(configuration.ApplicationInsightsAccountName, nameof(configuration.ApplicationInsightsAccountName));
            ThrowIfProvidedForUpdate(configuration.PrivateNetworking, nameof(configuration.PrivateNetworking));
            ThrowIfProvidedForUpdate(configuration.EnableIngress, nameof(configuration.EnableIngress));
            ThrowIfProvidedForUpdate(configuration.VnetName, nameof(configuration.VnetName));
            ThrowIfProvidedForUpdate(configuration.VnetResourceGroupName, nameof(configuration.VnetResourceGroupName));
            ThrowIfProvidedForUpdate(configuration.SubnetName, nameof(configuration.SubnetName));
            ThrowIfProvidedForUpdate(configuration.Tags, nameof(configuration.Tags));

            ThrowIfTagsFormatIsUnacceptable(configuration.Tags, nameof(configuration.Tags));

            if (!configuration.ManualHelmDeployment)
            {
                ValidateHelmInstall(configuration.HelmBinaryPath, nameof(configuration.HelmBinaryPath));
            }

            if (!configuration.SkipTestWorkflow)
            {
                ValidateKubectlInstall(configuration.KubectlBinaryPath, nameof(configuration.KubectlBinaryPath));
            }

            ValidateDependantFeature(configuration.EnableIngress.GetValueOrDefault(), nameof(configuration.EnableIngress), !string.IsNullOrEmpty(configuration.LetsEncryptEmail), nameof(configuration.LetsEncryptEmail));

            if (!configuration.Update)
            {
                if (configuration.BatchPrefix?.Length > 11 || (configuration.BatchPrefix?.Any(c => !char.IsAsciiLetterOrDigit(c)) ?? false))
                {
                    throw new ValidationException("BatchPrefix must not be longer than 11 chars and may contain only ASCII letters or digits", false);
                }
            }

            if (!string.IsNullOrWhiteSpace(configuration.BatchNodesSubnetId) && !string.IsNullOrWhiteSpace(configuration.BatchSubnetName))
            {
                throw new ValidationException("Invalid configuration options BatchNodesSubnetId and BatchSubnetName are mutually exclusive.");
            }

            if (!new[] { "AzureCloud", "AzureUSGovernment", "AzureChinaCloud" }.Contains(configuration.AzureCloudName, StringComparer.OrdinalIgnoreCase))
            {
                throw new ValidationException("AzureCloudName must be either 'AzureCloud','AzureUSGovernment', or 'AzureChinaCloud'");
            }
        }

        private static void DisplayValidationExceptionAndExit(ValidationException validationException)
        {
            ConsoleEx.WriteLine(validationException.Reason, ConsoleColor.Red);

            if (validationException.DisplayExample)
            {
                ConsoleEx.WriteLine();
                ConsoleEx.WriteLine($"Example: ", ConsoleColor.Green).Write($"deploy-tes-on-azure --subscriptionid {Guid.NewGuid()} --regionname westus2 --mainidentifierprefix coa", ConsoleColor.White);
            }

            Environment.Exit(1);
        }

        private async Task DeleteResourceGroupIfUserConsentsAsync()
        {
            if (!isResourceGroupCreated)
            {
                return;
            }

            var userResponse = string.Empty;

            if (!configuration.Silent)
            {
                ConsoleEx.WriteLine();
                ConsoleEx.Write("Delete the resource group?  Type 'yes' and press enter, or, press any key to exit: ");
                userResponse = ConsoleEx.ReadLine();
            }

            if (userResponse.Equals("yes", StringComparison.OrdinalIgnoreCase) || (configuration.Silent && configuration.DeleteResourceGroupOnFailure))
            {
                await DeleteResourceGroupAsync();
            }
        }

        private static void WriteGeneralRetryMessageToConsole()
            => ConsoleEx.WriteLine("Please try deployment again, and create an issue if this continues to fail: https://github.com/microsoft/ga4gh-tes/issues");

        public Task Execute(string message, Func<Task> func, bool cancelOnException = true)
            => Execute(message, async () => { await func(); return false; }, cancelOnException);

        private async Task<T> Execute<T>(string message, Func<Task<T>> func, bool cancelOnException = true)
        {
            const int retryCount = 3;

            var startTime = DateTime.UtcNow;
            var line = ConsoleEx.WriteLine(message);

            for (var i = 0; i < retryCount; i++)
            {
                try
                {
                    cts.Token.ThrowIfCancellationRequested();
                    var result = await func();
                    WriteExecutionTime(line, startTime);
                    return result;
                }
                catch (Microsoft.Rest.Azure.CloudException cloudException) when (cloudException.ToCloudErrorType() == CloudErrorType.ExpiredAuthenticationToken)
                {
                }
                catch (OperationCanceledException) when (cts.Token.IsCancellationRequested)
                {
                    line.Write(" Cancelled", ConsoleColor.Red);
                    return await Task.FromCanceled<T>(cts.Token);
                }
                catch (Exception ex)
                {
                    line.Write($" Failed. {ex.GetType().Name}: {ex.Message}", ConsoleColor.Red);

                    if (cancelOnException)
                    {
                        cts.Cancel();
                    }

                    throw;
                }
            }

            line.Write($" Failed", ConsoleColor.Red);
            cts.Cancel();
            throw new Exception($"Failed after {retryCount} attempts");
        }

        private static void WriteExecutionTime(ConsoleEx.Line line, DateTime startTime)
            => line.Write($" Completed in {DateTime.UtcNow.Subtract(startTime).TotalSeconds:n0}s", ConsoleColor.Green);

        public static async Task<string> DownloadTextFromStorageAccountAsync(IStorageAccount storageAccount, string containerName, string blobName, CancellationToken cancellationToken)
        {
            var blobClient = await GetBlobClientAsync(storageAccount, cancellationToken);
            var container = blobClient.GetBlobContainerClient(containerName);

            return (await container.GetBlobClient(blobName).DownloadContentAsync(cancellationToken)).Value.Content.ToString();
        }

        public static async Task UploadTextToStorageAccountAsync(IStorageAccount storageAccount, string containerName, string blobName, string content, CancellationToken token)
        {
            var blobClient = await GetBlobClientAsync(storageAccount, token);
            var container = blobClient.GetBlobContainerClient(containerName);

            await container.CreateIfNotExistsAsync(cancellationToken: token);
            await container.GetBlobClient(blobName).UploadAsync(BinaryData.FromString(content), true, token);
        }

        private class ValidationException(string reason, bool displayExample = true) : Exception
        {
            public string Reason { get; } = reason;
            public bool DisplayExample { get; } = displayExample;
        }
    }
}<|MERGE_RESOLUTION|>--- conflicted
+++ resolved
@@ -78,14 +78,6 @@
 
         private static readonly System.TimeSpan longRetryWaitTime = System.TimeSpan.FromSeconds(15);
 
-<<<<<<< HEAD
-        private static readonly AsyncRetryPolicy longRetryPolicy = Policy
-            .Handle<Exception>()
-            .WaitAndRetryAsync(60, retryAttempt => longRetryWaitTime,
-                (exception, timespan) => ConsoleEx.WriteLine($"Retrying task creation in {timespan} due to {exception.GetType().FullName}: {exception.Message}"));
-
-=======
->>>>>>> f3a20183
         public const string ConfigurationContainerName = "configuration";
         public const string TesInternalContainerName = "tes-internal";
         public const string AllowedVmSizesFileName = "allowed-vm-sizes";
@@ -508,11 +500,7 @@
                                 configuration.VmSubnetName = string.IsNullOrEmpty(configuration.VmSubnetName) ? configuration.DefaultVmSubnetName : configuration.VmSubnetName;
                                 vnetAndSubnet = await CreateVnetAndSubnetsAsync(resourceGroup);
 
-<<<<<<< HEAD
-                                if (string.IsNullOrEmpty(configuration.BatchNodesSubnetId))
-=======
-                                if (string.IsNullOrWhiteSpace(configuration.LogAnalyticsArmId))
->>>>>>> f3a20183
+                                if (string.IsNullOrWhiteSpace(configuration.BatchNodesSubnetId))
                                 {
                                     configuration.BatchNodesSubnetId = vnetAndSubnet.Value.batchSubnet.Inner.Id;
                                 }
@@ -561,16 +549,8 @@
                         {
                             if (aksCluster is null && !configuration.ManualHelmDeployment)
                             {
-<<<<<<< HEAD
-                                if (aksCluster is null && !configuration.ManualHelmDeployment)
-                                {
-                                    aksCluster = await ProvisionManagedClusterAsync(resourceGroup, managedIdentity, logAnalyticsWorkspace, vnetAndSubnet?.virtualNetwork, vnetAndSubnet?.vmSubnet.Name, configuration.PrivateNetworking.GetValueOrDefault());
-                                    await EnableWorkloadIdentity(aksCluster, managedIdentity, resourceGroup);
-                                }
-=======
                                 aksCluster = await ProvisionManagedClusterAsync(resourceGroup, managedIdentity, logAnalyticsWorkspace, vnetAndSubnet?.virtualNetwork, vnetAndSubnet?.vmSubnet.Name, configuration.PrivateNetworking.GetValueOrDefault());
                                 await EnableWorkloadIdentity(aksCluster, managedIdentity, resourceGroup);
->>>>>>> f3a20183
                             }
                         }),
                         Task.Run(async () =>
@@ -821,27 +801,9 @@
             testTesTask.Resources.Preemptible = isPreemptible;
             testTesTask.Executors.Add(new TesExecutor
             {
-<<<<<<< HEAD
-                Inputs = [],
-                Outputs = [],
-                Executors =
-                [
-                    new()
-                    {
-                        Image = "ubuntu:22.04",
-                        Command = ["echo", "hello world"],
-                    }
-                ],
-                Resources = new()
-                {
-                    Preemptible = preemptible
-                }
-            };
-=======
                 Image = "ubuntu",
                 Command = ["/bin/sh", "-c", "cat /proc/sys/kernel/random/uuid"],
             });
->>>>>>> f3a20183
 
             using ITesClient tesClient = new TesClient(new($"http://{tesHostname}"));
             var completedTask = await tesClient.CreateAndWaitTilDoneAsync(testTesTask, cts.Token);
@@ -2237,11 +2199,7 @@
             }
         }
 
-<<<<<<< HEAD
-        [System.Diagnostics.CodeAnalysis.SuppressMessage("Performance", "CA1861:Avoid constant arrays as arguments", Justification = "<Pending>")]
-=======
         [System.Diagnostics.CodeAnalysis.SuppressMessage("Performance", "CA1861:Avoid constant arrays as arguments", Justification = "Called only once")]
->>>>>>> f3a20183
         private void ValidateInitialCommandLineArgs()
         {
             void ThrowIfProvidedForUpdate(object attributeValue, string attributeName)
