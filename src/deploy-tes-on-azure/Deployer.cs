﻿// Copyright (c) Microsoft Corporation.
// Licensed under the MIT License.

using System;
using System.Collections.Generic;
using System.Diagnostics;
using System.IdentityModel.Tokens.Jwt;
using System.IO;
using System.Linq;
using System.Net.Http;
using System.Net.WebSockets;
using System.Security.Cryptography;
using System.Text;
using System.Text.RegularExpressions;
using System.Threading;
using System.Threading.Tasks;
using Azure.Core;
using Azure.Identity;
using Azure.ResourceManager;
using Azure.ResourceManager.Network;
using Azure.ResourceManager.Network.Models;
using Azure.ResourceManager.Resources;
using Azure.Security.KeyVault.Secrets;
using Azure.Storage;
using Azure.Storage.Blobs;
using CommonUtilities;
using k8s;
using Microsoft.Azure.Management.Batch;
using Microsoft.Azure.Management.Batch.Models;
using Microsoft.Azure.Management.Compute.Fluent;
using Microsoft.Azure.Management.ContainerRegistry.Fluent;
using Microsoft.Azure.Management.ContainerService;
using Microsoft.Azure.Management.ContainerService.Fluent;
using Microsoft.Azure.Management.ContainerService.Models;
using Microsoft.Azure.Management.Fluent;
using Microsoft.Azure.Management.Graph.RBAC.Fluent;
using Microsoft.Azure.Management.KeyVault;
using Microsoft.Azure.Management.KeyVault.Fluent;
using Microsoft.Azure.Management.KeyVault.Models;
using Microsoft.Azure.Management.Msi.Fluent;
using Microsoft.Azure.Management.Network.Fluent;
using Microsoft.Azure.Management.PostgreSQL;
using Microsoft.Azure.Management.PrivateDns.Fluent;
using Microsoft.Azure.Management.ResourceGraph;
using Microsoft.Azure.Management.ResourceManager.Fluent;
using Microsoft.Azure.Management.ResourceManager.Fluent.Authentication;
using Microsoft.Azure.Management.ResourceManager.Fluent.Core;
using Microsoft.Azure.Management.Storage.Fluent;
using Microsoft.Azure.Services.AppAuthentication;
using Microsoft.Rest;
using Newtonsoft.Json;
using Polly;
using Polly.Retry;
using Tes.Models;
using static Microsoft.Azure.Management.PostgreSQL.FlexibleServers.DatabasesOperationsExtensions;
using static Microsoft.Azure.Management.PostgreSQL.FlexibleServers.ServersOperationsExtensions;
using static Microsoft.Azure.Management.PostgreSQL.ServersOperationsExtensions;
using static Microsoft.Azure.Management.ResourceManager.Fluent.Core.RestClient;
using FlexibleServer = Microsoft.Azure.Management.PostgreSQL.FlexibleServers;
using FlexibleServerModel = Microsoft.Azure.Management.PostgreSQL.FlexibleServers.Models;
using IResource = Microsoft.Azure.Management.ResourceManager.Fluent.Core.IResource;
using KeyVaultManagementClient = Microsoft.Azure.Management.KeyVault.KeyVaultManagementClient;

namespace TesDeployer
{
    public class Deployer
    {
        private static readonly AsyncRetryPolicy roleAssignmentHashConflictRetryPolicy = Policy
            .Handle<Microsoft.Rest.Azure.CloudException>(cloudException => cloudException.Body.Code.Equals("HashConflictOnDifferentRoleAssignmentIds"))
            .RetryAsync();

        private static readonly AsyncRetryPolicy generalRetryPolicy = Policy
            .Handle<Exception>()
            .WaitAndRetryAsync(3, retryAttempt => System.TimeSpan.FromSeconds(1));

        private static readonly System.TimeSpan longRetryWaitTime = System.TimeSpan.FromSeconds(15);

        private static readonly AsyncRetryPolicy longRetryPolicy = Policy
            .Handle<Exception>()
            .WaitAndRetryAsync(60, retryAttempt => longRetryWaitTime,
                (exception, timespan) => ConsoleEx.WriteLine($"Retrying task creation in {timespan} due to {exception.GetType().FullName}: {exception.Message}"));

        public const string ConfigurationContainerName = "configuration";
        public const string TesInternalContainerName = "tes-internal";
        public const string AllowedVmSizesFileName = "allowed-vm-sizes";
        public const string TesCredentialsFileName = "TesCredentials.json";
        public const string InputsContainerName = "inputs";
        public const string StorageAccountKeySecretName = "CoAStorageKey";
        public const string PostgresqlSslMode = "VerifyFull";

        private record TesCredentials(string TesHostname, string TesUsername, string TesPassword);

        private readonly CancellationTokenSource cts = new();

        private readonly List<string> requiredResourceProviders = new()
        {
            "Microsoft.Authorization",
            "Microsoft.Batch",
            "Microsoft.Compute",
            "Microsoft.ContainerService",
            "Microsoft.DocumentDB",
            "Microsoft.OperationalInsights",
            "Microsoft.OperationsManagement",
            "Microsoft.insights",
            "Microsoft.Network",
            "Microsoft.Storage",
            "Microsoft.DBforPostgreSQL"
        };

        private readonly Dictionary<string, List<string>> requiredResourceProviderFeatures = new()
        {
            { "Microsoft.Compute", new() { "EncryptionAtHost" } }
        };

        private Configuration configuration { get; set; }
        private ITokenProvider tokenProvider;
        private TokenCredentials tokenCredentials;
        private IAzure azureSubscriptionClient { get; set; }
        private Microsoft.Azure.Management.Fluent.Azure.IAuthenticated azureClient { get; set; }
        private IResourceManager resourceManagerClient { get; set; }
        private ArmClient armClient { get; set; }
        private AzureCredentials azureCredentials { get; set; }
        private FlexibleServer.IPostgreSQLManagementClient postgreSqlFlexManagementClient { get; set; }
        private IEnumerable<string> subscriptionIds { get; set; }
        private bool isResourceGroupCreated { get; set; }
        private KubernetesManager kubernetesManager { get; set; }

        public Deployer(Configuration configuration)
            => this.configuration = configuration;

        public async Task<int> DeployAsync()
        {
            var mainTimer = Stopwatch.StartNew();

            try
            {
                ValidateInitialCommandLineArgs();

                ConsoleEx.WriteLine("Running...");

                await ValidateTokenProviderAsync();

                await Execute("Connecting to Azure Services...", async () =>
                {
                    tokenProvider = new RefreshableAzureServiceTokenProvider("https://management.azure.com/");
                    tokenCredentials = new(tokenProvider);
                    azureCredentials = new(tokenCredentials, null, null, AzureEnvironment.AzureGlobalCloud);
                    armClient = new ArmClient(new DefaultAzureCredential());
                    azureClient = GetAzureClient(azureCredentials);
                    armClient = new ArmClient(new AzureCliCredential());
                    azureSubscriptionClient = azureClient.WithSubscription(configuration.SubscriptionId);
                    subscriptionIds = await (await azureClient.Subscriptions.ListAsync(cancellationToken: cts.Token)).ToAsyncEnumerable().Select(s => s.SubscriptionId).ToListAsync(cts.Token);
                    resourceManagerClient = GetResourceManagerClient(azureCredentials);
                    postgreSqlFlexManagementClient = new FlexibleServer.PostgreSQLManagementClient(azureCredentials) { SubscriptionId = configuration.SubscriptionId, LongRunningOperationRetryTimeout = 1200 };
                });

                await ValidateSubscriptionAndResourceGroupAsync(configuration);
                kubernetesManager = new(configuration, azureCredentials, cts.Token);
                IResourceGroup resourceGroup = null;
                ManagedCluster aksCluster = null;
                BatchAccount batchAccount = null;
                IGenericResource logAnalyticsWorkspace = null;
                IGenericResource appInsights = null;
                FlexibleServerModel.Server postgreSqlFlexServer = null;
                IStorageAccount storageAccount = null;
                var keyVaultUri = string.Empty;
                IIdentity managedIdentity = null;
                IPrivateDnsZone postgreSqlDnsZone = null;

                var targetVersion = Utility.DelimitedTextToDictionary(Utility.GetFileContent("scripts", "env-00-tes-version.txt")).GetValueOrDefault("TesOnAzureVersion");

                if (configuration.Update)
                {
                    resourceGroup = await azureSubscriptionClient.ResourceGroups.GetByNameAsync(configuration.ResourceGroupName, cts.Token);
                    configuration.RegionName = resourceGroup.RegionName;

                    ConsoleEx.WriteLine($"Upgrading TES on Azure instance in resource group '{resourceGroup.Name}' to version {targetVersion}...");

                    if (string.IsNullOrEmpty(configuration.StorageAccountName))
                    {
                        var storageAccounts = await (await azureSubscriptionClient.StorageAccounts.ListByResourceGroupAsync(configuration.ResourceGroupName, cancellationToken: cts.Token))
                            .ToAsyncEnumerable().ToListAsync(cts.Token);

                        storageAccount = storageAccounts.Count switch
                        {
                            0 => throw new ValidationException($"Update was requested but resource group {configuration.ResourceGroupName} does not contain any storage accounts.", displayExample: false),
                            1 => storageAccounts.Single(),
                            _ => throw new ValidationException($"Resource group {configuration.ResourceGroupName} contains multiple storage accounts. {nameof(configuration.StorageAccountName)} must be provided.", displayExample: false),
                        };
                    }
                    else
                    {
                        storageAccount = await GetExistingStorageAccountAsync(configuration.StorageAccountName)
                            ?? throw new ValidationException($"Storage account {configuration.StorageAccountName} does not exist in region {configuration.RegionName} or is not accessible to the current user.", displayExample: false);
                    }

                    ManagedCluster existingAksCluster = default;

                    if (string.IsNullOrWhiteSpace(configuration.AksClusterName))
                    {
                        using var client = new ContainerServiceClient(azureCredentials) { SubscriptionId = configuration.SubscriptionId };
                        var aksClusters = await (await client.ManagedClusters.ListByResourceGroupAsync(configuration.ResourceGroupName, cts.Token))
                            .ToAsyncEnumerable(client.ManagedClusters.ListByResourceGroupNextAsync).ToListAsync(cts.Token);

                        existingAksCluster = aksClusters.Count switch
                        {
                            0 => throw new ValidationException($"Update was requested but resource group {configuration.ResourceGroupName} does not contain any AKS clusters.", displayExample: false),
                            1 => aksClusters.Single(),
                            _ => throw new ValidationException($"Resource group {configuration.ResourceGroupName} contains multiple AKS clusters. {nameof(configuration.AksClusterName)} must be provided.", displayExample: false),
                        };

                        configuration.AksClusterName = existingAksCluster.Name;
                    }
                    else
                    {
                        existingAksCluster = (await GetExistingAKSClusterAsync(configuration.AksClusterName))
                            ?? throw new ValidationException($"AKS cluster {configuration.AksClusterName} does not exist in region {configuration.RegionName} or is not accessible to the current user.", displayExample: false);
                    }

                    var aksValues = await kubernetesManager.GetAKSSettingsAsync(storageAccount);

                    if (!aksValues.Any())
                    {
                        throw new ValidationException($"Could not retrieve account names from stored configuration in {storageAccount.Name}.", displayExample: false);
                    }

                    if (aksValues.TryGetValue("EnableIngress", out var enableIngress) && aksValues.TryGetValue("TesHostname", out var tesHostname))
                    {
                        kubernetesManager.TesHostname = tesHostname;
                        configuration.EnableIngress = bool.TryParse(enableIngress, out var parsed) ? parsed : null;

                        var tesCredentials = new FileInfo(Path.Combine(Directory.GetCurrentDirectory(), TesCredentialsFileName));
                        tesCredentials.Refresh();

                        if (configuration.EnableIngress.GetValueOrDefault() && tesCredentials.Exists)
                        {
                            try
                            {
                                using var stream = tesCredentials.OpenRead();
                                var (hostname, tesUsername, tesPassword) = System.Text.Json.JsonSerializer.Deserialize<TesCredentials>(stream,
                                    new System.Text.Json.JsonSerializerOptions() { IncludeFields = true, PropertyNameCaseInsensitive = true });

                                if (kubernetesManager.TesHostname.Equals(hostname, StringComparison.InvariantCultureIgnoreCase) && string.IsNullOrEmpty(configuration.TesPassword))
                                {
                                    configuration.TesPassword = tesPassword;
                                    configuration.TesUsername = tesUsername;
                                }
                            }
                            catch (NotSupportedException)
                            { }
                            catch (ArgumentException)
                            { }
                            catch (IOException)
                            { }
                            catch (UnauthorizedAccessException)
                            { }
                            catch (System.Text.Json.JsonException)
                            { }
                        }
                    }

                    if (!configuration.SkipTestWorkflow && configuration.EnableIngress.GetValueOrDefault() && string.IsNullOrEmpty(configuration.TesPassword))
                    {
                        throw new ValidationException($"{nameof(configuration.TesPassword)} is required for update.", false);
                    }

                    if (!aksValues.TryGetValue("BatchAccountName", out var batchAccountName))
                    {
                        throw new ValidationException($"Could not retrieve the Batch account name from stored configuration in {storageAccount.Name}.", displayExample: false);
                    }

                    batchAccount = await GetExistingBatchAccountAsync(batchAccountName)
                        ?? throw new ValidationException($"Batch account {batchAccountName}, referenced by the stored configuration, does not exist in region {configuration.RegionName} or is not accessible to the current user.", displayExample: false);

                    configuration.BatchAccountName = batchAccountName;

                    if (!aksValues.TryGetValue("PostgreSqlServerName", out var postgreSqlServerName))
                    {
                        throw new ValidationException($"Could not retrieve the PostgreSqlServer account name from stored configuration in {storageAccount.Name}.", displayExample: false);
                    }

                    configuration.PostgreSqlServerName = postgreSqlServerName;

                    if (aksValues.TryGetValue("CrossSubscriptionAKSDeployment", out var crossSubscriptionAKSDeployment))
                    {
                        configuration.CrossSubscriptionAKSDeployment = bool.TryParse(crossSubscriptionAKSDeployment, out var parsed) ? parsed : null;
                    }

                    if (aksValues.TryGetValue("KeyVaultName", out var keyVaultName))
                    {
                        var keyVault = await GetKeyVaultAsync(keyVaultName);
                        keyVaultUri = keyVault.Properties.VaultUri;
                    }

                    if (!aksValues.TryGetValue("ManagedIdentityClientId", out var managedIdentityClientId))
                    {
                        throw new ValidationException($"Could not retrieve ManagedIdentityClientId.", displayExample: false);
                    }

                    managedIdentity = await (await azureSubscriptionClient.Identities.ListByResourceGroupAsync(configuration.ResourceGroupName, cancellationToken: cts.Token))
                            .ToAsyncEnumerable().FirstOrDefaultAsync(id => id.ClientId == managedIdentityClientId, cts.Token)
                        ?? throw new ValidationException($"Managed Identity {managedIdentityClientId} does not exist in region {configuration.RegionName} or is not accessible to the current user.", displayExample: false);

                    // Override any configuration that is used by the update.
                    var versionString = aksValues["TesOnAzureVersion"];
                    var installedVersion = !string.IsNullOrEmpty(versionString) && Version.TryParse(versionString, out var version) ? version : null;

                    if (installedVersion is null || installedVersion < new Version(4, 1)) // Assume 4.0.0. The work needed to upgrade from this version shouldn't apply to other releases of TES.
                    {
                        var tesImageString = aksValues["TesImageName"];
                        if (!string.IsNullOrEmpty(tesImageString) && tesImageString.EndsWith("/tes:4"))
                        {
                            aksValues["TesImageName"] = tesImageString + ".0";
                            installedVersion = new("4.0");
                        }
                    }

                    var settings = ConfigureSettings(managedIdentity.ClientId, aksValues, installedVersion);
                    var waitForRoleAssignmentPropagation = false;

<<<<<<< HEAD
                            // Always place the compute nodes into the new batch subnet (needed for simplified communication with batch and is faster/cheaper for azure services access).
                            await AssignMIAsNetworkContributorToResourceAsync(managedIdentity, resourceGroup);
                            waitForRoleAssignmentPropagation = true;

                            if (string.IsNullOrWhiteSpace(settings["BatchNodesSubnetId"]))
                            {
                                settings["BatchNodesSubnetId"] = await UpdateVnetWithBatchSubnet(resourceGroup.Inner.Id);
                            }
                        }
=======
                    if (installedVersion is null || installedVersion < new Version(4, 4))
                    {
                        // Ensure all storage containers are created.
                        await CreateDefaultStorageContainersAsync(storageAccount);
>>>>>>> f4c820ee

                        if (string.IsNullOrWhiteSpace(settings["BatchNodesSubnetId"]))
                        {
<<<<<<< HEAD
                            settings["ExecutionsContainerName"] = TesInternalContainerName;

                            var hasAssignedNetworkContributor = await TryAssignMIAsNetworkContributorToResourceAsync(managedIdentity, resourceGroup);
                            var hasAssignedDataOwner = await TryAssignVmAsDataOwnerToStorageAccountAsync(managedIdentity, storageAccount);

                            waitForRoleAssignmentPropagation |= hasAssignedNetworkContributor || hasAssignedDataOwner;
=======
                            settings["BatchNodesSubnetId"] = await UpdateVnetWithBatchSubnet(resourceGroup.Inner.Id);
>>>>>>> f4c820ee
                        }
                    }

                    if (installedVersion is null || installedVersion < new Version(4, 8))
                    {
                        var hasAssignedNetworkContributor = await TryAssignMIAsNetworkContributorToResourceAsync(managedIdentity, resourceGroup);
                        var hasAssignedDataOwner = await TryAssignVmAsDataOwnerToStorageAccountAsync(managedIdentity, storageAccount);

                        waitForRoleAssignmentPropagation |= hasAssignedNetworkContributor || hasAssignedDataOwner;
                    }

                    if (installedVersion is null || installedVersion < new Version(5, 0, 1))
                    {
                        if (string.IsNullOrWhiteSpace(settings["ExecutionsContainerName"]))
                        {
                            settings["ExecutionsContainerName"] = TesInternalContainerName;
                        }
                    }

                    //if (installedVersion is null || installedVersion < new Version(5, 0, 2))
                    //{
                    //}

                    if (waitForRoleAssignmentPropagation)
                    {
                        await Execute("Waiting 5 minutes for role assignment propagation...",
                            () => Task.Delay(System.TimeSpan.FromMinutes(5), cts.Token));
                    }

                    await kubernetesManager.UpgradeValuesYamlAsync(storageAccount, settings);
                    await PerformHelmDeploymentAsync(resourceGroup);
                }

                if (!configuration.Update)
                {
                    if (string.IsNullOrWhiteSpace(configuration.BatchPrefix))
                    {
<<<<<<< HEAD
                        if (string.IsNullOrWhiteSpace(configuration.BatchPrefix))
                        {
                            var blob = new byte[5];
                            RandomNumberGenerator.Fill(blob);
                            configuration.BatchPrefix = blob.ConvertToBase32().TrimEnd('=');
                        }
=======
                        var blob = new byte[5];
                        RandomNumberGenerator.Fill(blob);
                        configuration.BatchPrefix = Base32.ConvertToBase32(blob).TrimEnd('=');
                    }
>>>>>>> f4c820ee

                    ValidateRegionName(configuration.RegionName);
                    ValidateMainIdentifierPrefix(configuration.MainIdentifierPrefix);
                    storageAccount = await ValidateAndGetExistingStorageAccountAsync();
                    batchAccount = await ValidateAndGetExistingBatchAccountAsync();
                    aksCluster = await ValidateAndGetExistingAKSClusterAsync();
                    postgreSqlFlexServer = await ValidateAndGetExistingPostgresqlServerAsync();
                    var keyVault = await ValidateAndGetExistingKeyVaultAsync();

                    if (aksCluster is null && !configuration.ManualHelmDeployment)
                    {
                        await ValidateVmAsync();
                    }

                    ConsoleEx.WriteLine($"Deploying TES on Azure version {targetVersion}...");

                    // Configuration preferences not currently settable by user.
                    if (string.IsNullOrWhiteSpace(configuration.PostgreSqlServerName))
                    {
                        configuration.PostgreSqlServerName = SdkContext.RandomResourceName($"{configuration.MainIdentifierPrefix}-", 15);
                    }

                    configuration.PostgreSqlAdministratorPassword = PasswordGenerator.GeneratePassword();
                    configuration.PostgreSqlTesUserPassword = PasswordGenerator.GeneratePassword();

                    if (string.IsNullOrWhiteSpace(configuration.BatchAccountName))
                    {
                        configuration.BatchAccountName = SdkContext.RandomResourceName($"{configuration.MainIdentifierPrefix}", 15);
                    }

                    if (string.IsNullOrWhiteSpace(configuration.StorageAccountName))
                    {
                        configuration.StorageAccountName = SdkContext.RandomResourceName($"{configuration.MainIdentifierPrefix}", 24);
                    }

                    //if (string.IsNullOrWhiteSpace(configuration.NetworkSecurityGroupName))
                    //{
                    //    configuration.NetworkSecurityGroupName = SdkContext.RandomResourceName($"{configuration.MainIdentifierPrefix}", 15);
                    //}

                    if (string.IsNullOrWhiteSpace(configuration.ApplicationInsightsAccountName))
                    {
                        configuration.ApplicationInsightsAccountName = SdkContext.RandomResourceName($"{configuration.MainIdentifierPrefix}-", 15);
                    }

                    if (string.IsNullOrWhiteSpace(configuration.TesPassword))
                    {
                        configuration.TesPassword = PasswordGenerator.GeneratePassword();
                    }

                    if (string.IsNullOrWhiteSpace(configuration.AksClusterName))
                    {
                        configuration.AksClusterName = SdkContext.RandomResourceName($"{configuration.MainIdentifierPrefix}-", 25);
                    }

                    if (string.IsNullOrWhiteSpace(configuration.KeyVaultName))
                    {
                        configuration.KeyVaultName = SdkContext.RandomResourceName($"{configuration.MainIdentifierPrefix}-", 15);
                    }

                    await RegisterResourceProvidersAsync();
                    await RegisterResourceProviderFeaturesAsync();

                    if (batchAccount is null)
                    {
                        await ValidateBatchAccountQuotaAsync();
                    }

                    var vnetAndSubnet = await ValidateAndGetExistingVirtualNetworkAsync();

                    if (string.IsNullOrWhiteSpace(configuration.ResourceGroupName))
                    {
                        configuration.ResourceGroupName = SdkContext.RandomResourceName($"{configuration.MainIdentifierPrefix}-", 15);
                        resourceGroup = await CreateResourceGroupAsync();
                        isResourceGroupCreated = true;
                    }
                    else
                    {
                        resourceGroup = await azureSubscriptionClient.ResourceGroups.GetByNameAsync(configuration.ResourceGroupName, cts.Token);
                    }

                    // Derive TES ingress URL from resource group name
                    kubernetesManager.SetTesIngressNetworkingConfiguration(configuration.ResourceGroupName);

                    managedIdentity = await CreateUserManagedIdentityAsync(resourceGroup);

                    if (vnetAndSubnet is not null)
                    {
                        ConsoleEx.WriteLine($"Creating VM in existing virtual network {vnetAndSubnet.Value.virtualNetwork.Name} and subnet {vnetAndSubnet.Value.vmSubnet.Name}");
                    }

                    if (storageAccount is not null)
                    {
                        ConsoleEx.WriteLine($"Using existing Storage Account {storageAccount.Name}");
                    }

                    if (batchAccount is not null)
                    {
                        ConsoleEx.WriteLine($"Using existing Batch Account {batchAccount.Name}");
                    }

                    await Task.WhenAll(new Task[]
                    {
                            Task.Run(async () =>
                            {
                                if (vnetAndSubnet is null)
                                {
                                    configuration.VnetName = SdkContext.RandomResourceName($"{configuration.MainIdentifierPrefix}-", 15);
                                    configuration.PostgreSqlSubnetName = string.IsNullOrEmpty(configuration.PostgreSqlSubnetName) ? configuration.DefaultPostgreSqlSubnetName : configuration.PostgreSqlSubnetName;
                                    configuration.BatchSubnetName = string.IsNullOrEmpty(configuration.BatchSubnetName) ? configuration.DefaultBatchSubnetName : configuration.BatchSubnetName;
                                    configuration.VmSubnetName = string.IsNullOrEmpty(configuration.VmSubnetName) ? configuration.DefaultVmSubnetName : configuration.VmSubnetName;
                                    vnetAndSubnet = await CreateVnetAndSubnetsAsync(resourceGroup);

                                    if (string.IsNullOrEmpty(this.configuration.BatchNodesSubnetId))
                                    {
                                        this.configuration.BatchNodesSubnetId = vnetAndSubnet.Value.batchSubnet.Inner.Id;
                                    }
                                }
                            }),
                            Task.Run(async () =>
                            {
                                if (string.IsNullOrWhiteSpace(configuration.LogAnalyticsArmId))
                                {
                                    var workspaceName = SdkContext.RandomResourceName(configuration.MainIdentifierPrefix, 15);
                                    logAnalyticsWorkspace = await CreateLogAnalyticsWorkspaceResourceAsync(workspaceName);
                                    configuration.LogAnalyticsArmId = logAnalyticsWorkspace.Id;
                                }
                            }),
                            Task.Run(async () =>
                            {
                                storageAccount ??= await CreateStorageAccountAsync();
                                await CreateDefaultStorageContainersAsync(storageAccount);
                                await WritePersonalizedFilesToStorageAccountAsync(storageAccount);
                                await AssignVmAsContributorToStorageAccountAsync(managedIdentity, storageAccount);
                                await AssignVmAsDataOwnerToStorageAccountAsync(managedIdentity, storageAccount);
                                await AssignManagedIdOperatorToResourceAsync(managedIdentity, resourceGroup);
                                await AssignMIAsNetworkContributorToResourceAsync(managedIdentity, resourceGroup);
                            }),
                    });

                    if (configuration.CrossSubscriptionAKSDeployment.GetValueOrDefault())
                    {
                        await Task.Run(async () =>
                        {
                            keyVault ??= await CreateKeyVaultAsync(configuration.KeyVaultName, managedIdentity, vnetAndSubnet.Value.vmSubnet);
                            keyVaultUri = keyVault.Properties.VaultUri;
                            var keys = await storageAccount.GetKeysAsync();
                            await SetStorageKeySecret(keyVaultUri, StorageAccountKeySecretName, keys[0].Value);
                        });
                    }

                    if (postgreSqlFlexServer is null)
                    {
                        postgreSqlDnsZone = await CreatePrivateDnsZoneAsync(vnetAndSubnet.Value.virtualNetwork, $"privatelink.postgres.database.azure.com", "PostgreSQL Server");
                    }

                    await Task.WhenAll(new[]
                    {
                            Task.Run(async () =>
                            {
                                if (aksCluster is null && !configuration.ManualHelmDeployment)
                                {
                                    await ProvisionManagedClusterAsync(resourceGroup, managedIdentity, logAnalyticsWorkspace, vnetAndSubnet?.virtualNetwork, vnetAndSubnet?.vmSubnet.Name, configuration.PrivateNetworking.GetValueOrDefault());
                                }
                            }),
                            Task.Run(async () =>
                            {
                                batchAccount ??= await CreateBatchAccountAsync(storageAccount.Id);
                                await AssignVmAsContributorToBatchAccountAsync(managedIdentity, batchAccount);
                            }),
                            Task.Run(async () =>
                            {
                                appInsights = await CreateAppInsightsResourceAsync(configuration.LogAnalyticsArmId);
                                await AssignVmAsContributorToAppInsightsAsync(managedIdentity, appInsights);
                            }),
                            Task.Run(async () => {
                                postgreSqlFlexServer ??= await CreatePostgreSqlServerAndDatabaseAsync(postgreSqlFlexManagementClient, vnetAndSubnet.Value.postgreSqlSubnet, postgreSqlDnsZone);
                            })
                        });

                    var clientId = managedIdentity.ClientId;
                    var settings = ConfigureSettings(clientId);

                    await kubernetesManager.UpdateHelmValuesAsync(storageAccount, keyVaultUri, resourceGroup.Name, settings, managedIdentity);
                    await PerformHelmDeploymentAsync(resourceGroup,
                        new[]
                        {
                                "Run the following postgresql command to setup the database.",
                                $"\tPostgreSQL command: psql postgresql://{configuration.PostgreSqlAdministratorLogin}:{configuration.PostgreSqlAdministratorPassword}@{configuration.PostgreSqlServerName}.postgres.database.azure.com/{configuration.PostgreSqlTesDatabaseName} -c \"{GetCreateTesUserString()}\""
                        },
                        async kubernetesClient =>
                        {
                            await kubernetesManager.DeployCoADependenciesAsync();

                            // Deploy an ubuntu pod to run PSQL commands, then delete it
                            const string deploymentNamespace = "default";
                            var (deploymentName, ubuntuDeployment) = KubernetesManager.GetUbuntuDeploymentTemplate();
                            await kubernetesClient.AppsV1.CreateNamespacedDeploymentAsync(ubuntuDeployment, deploymentNamespace, cancellationToken: cts.Token);
                            await ExecuteQueriesOnAzurePostgreSQLDbFromK8(kubernetesClient, deploymentName, deploymentNamespace);
                            await kubernetesClient.AppsV1.DeleteNamespacedDeploymentAsync(deploymentName, deploymentNamespace, cancellationToken: cts.Token);


                            if (configuration.EnableIngress.GetValueOrDefault())
                            {
                                await Execute(
                                    $"Enabling Ingress {kubernetesManager.TesHostname}",
                                    async () =>
                                    {
                                        _ = await kubernetesManager.EnableIngress(configuration.TesUsername, configuration.TesPassword, kubernetesClient);
                                    });
                            }
                        });
                }

                if (configuration.OutputTesCredentialsJson.GetValueOrDefault())
                {
                    // Write credentials to JSON file in working directory
                    var credentialsJson = System.Text.Json.JsonSerializer.Serialize<TesCredentials>(
                        new(kubernetesManager.TesHostname, configuration.TesUsername, configuration.TesPassword));

                    var credentialsPath = Path.Combine(Directory.GetCurrentDirectory(), TesCredentialsFileName);
                    await File.WriteAllTextAsync(credentialsPath, credentialsJson, cts.Token);
                    ConsoleEx.WriteLine($"TES credentials file written to: {credentialsPath}");
                }

                var maxPerFamilyQuota = batchAccount.DedicatedCoreQuotaPerVMFamilyEnforced ? batchAccount.DedicatedCoreQuotaPerVMFamily.Select(q => q.CoreQuota).Where(q => 0 != q) : Enumerable.Repeat(batchAccount.DedicatedCoreQuota ?? 0, 1);
                var isBatchQuotaAvailable = batchAccount.LowPriorityCoreQuota > 0 || (batchAccount.DedicatedCoreQuota > 0 && maxPerFamilyQuota.Append(0).Max() > 0);
                var isBatchPoolQuotaAvailable = batchAccount.PoolQuota > 0;
                var isBatchJobQuotaAvailable = batchAccount.ActiveJobAndJobScheduleQuota > 0;
                var insufficientQuotas = new List<string>();
                int exitCode;

                if (!isBatchQuotaAvailable) insufficientQuotas.Add("core");
                if (!isBatchPoolQuotaAvailable) insufficientQuotas.Add("pool");
                if (!isBatchJobQuotaAvailable) insufficientQuotas.Add("job");

                if (insufficientQuotas.Any())
                {
                    if (!configuration.SkipTestWorkflow)
                    {
                        ConsoleEx.WriteLine("Could not run the test task.", ConsoleColor.Yellow);
                    }

                    var quotaMessage = string.Join(" and ", insufficientQuotas);
                    var batchAccountName = configuration.BatchAccountName;
                    ConsoleEx.WriteLine($"Deployment was successful, but Batch account {batchAccountName} does not have sufficient {quotaMessage} quota to run workflows.", ConsoleColor.Yellow);
                    ConsoleEx.WriteLine($"Request Batch {quotaMessage} quota: https://docs.microsoft.com/en-us/azure/batch/batch-quota-limit", ConsoleColor.Yellow);
                    ConsoleEx.WriteLine("After receiving the quota, read the docs to run a test workflow and confirm successful deployment.", ConsoleColor.Yellow);

                    exitCode = 2;
                }
                else
                {
                    if (configuration.SkipTestWorkflow)
                    {
                        exitCode = 0;
                    }
                    else
                    {
                        using var tokenSource = new CancellationTokenSource();
                        var release = cts.Token.Register(tokenSource.Cancel);
                        var deleteResourceGroupTask = Task.CompletedTask;

                        try
                        {
                            var startPortForward = new Func<CancellationToken, Task>(token =>
                                kubernetesManager.ExecKubectlProcessAsync($"port-forward -n {configuration.AksCoANamespace} svc/tes 8088:80", token, appendKubeconfig: true));

                            var portForwardTask = startPortForward(tokenSource.Token);
                            await Task.Delay(longRetryWaitTime * 2, tokenSource.Token); // Give enough time for kubectl to standup the port forwarding.
                            var runTestTask = RunTestTask("localhost:8088", batchAccount.LowPriorityCoreQuota > 0, configuration.TesUsername, configuration.TesPassword);

                            for (var task = await Task.WhenAny(portForwardTask, runTestTask);
                                runTestTask != task;
                                task = await Task.WhenAny(portForwardTask, runTestTask))
                            {
                                try
                                {
                                    await portForwardTask;
                                }
                                catch (Exception ex)
                                {
                                    ConsoleEx.WriteLine($"kubectl stopped unexpectedly ({ex.Message}).", ConsoleColor.Red);
                                }

                                ConsoleEx.WriteLine($"Restarting kubectl...");
                                portForwardTask = startPortForward(tokenSource.Token);
                            }

                            var isTestWorkflowSuccessful = await runTestTask;
                            exitCode = isTestWorkflowSuccessful ? 0 : 1;

                            if (!isTestWorkflowSuccessful)
                            {
                                deleteResourceGroupTask = DeleteResourceGroupIfUserConsentsAsync();
                            }
                        }
                        catch (Exception e)
                        {
                            ConsoleEx.WriteLine("Exception occurred running test task.", ConsoleColor.Red);
                            ConsoleEx.Write(e.Message, ConsoleColor.Red);
                            exitCode = 1;
                        }
                        finally
                        {
                            _ = release.Unregister();
                            tokenSource.Cancel();
                            await deleteResourceGroupTask;
                        }
                    }
                }

                ConsoleEx.WriteLine($"Completed in {mainTimer.Elapsed.TotalMinutes:n1} minutes.");
                return exitCode;
            }
            catch (ValidationException validationException)
            {
                DisplayValidationExceptionAndExit(validationException);
                return 1;
            }
            catch (Exception exc)
            {
                if (!(exc is OperationCanceledException && cts.Token.IsCancellationRequested))
                {
                    ConsoleEx.WriteLine();
                    ConsoleEx.WriteLine($"{exc.GetType().Name}: {exc.Message}", ConsoleColor.Red);

                    if (configuration.DebugLogging)
                    {
                        ConsoleEx.WriteLine(exc.StackTrace, ConsoleColor.Red);

                        if (exc is KubernetesException kExc)
                        {
                            ConsoleEx.WriteLine($"Kubenetes Status: {kExc.Status}");
                        }

                        if (exc is WebSocketException wExc)
                        {
                            ConsoleEx.WriteLine($"WebSocket ErrorCode: {wExc.WebSocketErrorCode}");
                        }

                        if (exc is HttpOperationException hExc)
                        {
                            ConsoleEx.WriteLine($"HTTP Response: {hExc.Response.Content}");
                        }

                        if (exc is HttpRequestException rExc)
                        {
                            ConsoleEx.WriteLine($"HTTP Request StatusCode: {rExc.StatusCode}");
                            if (rExc.InnerException is not null)
                            {
                                ConsoleEx.WriteLine($"InnerException: {rExc.InnerException.GetType().FullName}: {rExc.InnerException.Message}");
                            }
                        }

                        if (exc is JsonReaderException jExc)
                        {
                            if (!string.IsNullOrEmpty(jExc.Path))
                            {
                                ConsoleEx.WriteLine($"JSON Path: {jExc.Path}");
                            }

                            if (jExc.Data.Contains("Body"))
                            {
                                ConsoleEx.WriteLine($"HTTP Response: {jExc.Data["Body"]}");
                            }
                        }
                    }
                }

                ConsoleEx.WriteLine();
                Debugger.Break();
                WriteGeneralRetryMessageToConsole();
                await DeleteResourceGroupIfUserConsentsAsync();
                return 1;
            }
            finally
            {
                if (!configuration.ManualHelmDeployment)
                {
                    kubernetesManager?.DeleteTempFiles();
                }
            }
        }

        private async Task PerformHelmDeploymentAsync(IResourceGroup resourceGroup, IEnumerable<string> manualPrecommands = default, Func<IKubernetes, Task> asyncTask = default)
        {
            if (configuration.ManualHelmDeployment)
            {
                ConsoleEx.WriteLine($"Helm chart written to disk at: {kubernetesManager.helmScriptsRootDirectory}");
                ConsoleEx.WriteLine($"Please update values file if needed here: {kubernetesManager.TempHelmValuesYamlPath}");

                foreach (var line in manualPrecommands ?? Enumerable.Empty<string>())
                {
                    ConsoleEx.WriteLine(line);
                }

                ConsoleEx.WriteLine($"Then, deploy the helm chart, and press Enter to continue.");
                ConsoleEx.ReadLine();
            }
            else
            {
                var kubernetesClient = await kubernetesManager.GetKubernetesClientAsync(resourceGroup);
                await (asyncTask?.Invoke(kubernetesClient) ?? Task.CompletedTask);
                await kubernetesManager.DeployHelmChartToClusterAsync(kubernetesClient);
            }
        }

        private async Task<int> TestTaskAsync(string tesEndpoint, bool preemptible, string tesUsername, string tesPassword)
        {
            using var client = new HttpClient();

            var task = new TesTask()
            {
                Inputs = new(),
                Outputs = new(),
                Executors = new()
                {
                    new()
                    {
                        Image = "ubuntu:22.04",
                        Command = new() { "echo", "hello world" },
                    }
                },
                Resources = new()
                {
                    Preemptible = preemptible
                }
            };

            var content = new StringContent(JsonConvert.SerializeObject(task), Encoding.UTF8, "application/json");
            var requestUri = $"http://{tesEndpoint}/v1/tasks";

            Dictionary<string, string> response = null;
            await longRetryPolicy.ExecuteAsync(
                async ct =>
                {
                    var responseBody = await client.PostAsync(requestUri, content, ct);
                    var body = await responseBody.Content.ReadAsStringAsync(ct);
                    try
                    {
                        response = JsonConvert.DeserializeObject<Dictionary<string, string>>(body);
                    }
                    catch (JsonReaderException exception)
                    {
                        exception.Data.Add("Body", body);
                        throw;
                    }
                },
                cts.Token);

            return await IsTaskSuccessfulAfterLongPollingAsync(client, $"{requestUri}/{response["id"]}?view=full") ? 0 : 1;
        }

        private async Task<bool> RunTestTask(string tesEndpoint, bool preemptible, string tesUsername, string tesPassword)
        {
            var startTime = DateTime.UtcNow;
            var line = ConsoleEx.WriteLine("Running a test task...");
            var isTestWorkflowSuccessful = (await TestTaskAsync(tesEndpoint, preemptible, tesUsername, tesPassword)) < 1;
            WriteExecutionTime(line, startTime);

            if (isTestWorkflowSuccessful)
            {
                ConsoleEx.WriteLine();
                ConsoleEx.WriteLine($"Test task succeeded.", ConsoleColor.Green);
                ConsoleEx.WriteLine();
                ConsoleEx.WriteLine("Learn more about how to use Tes on Azure: https://github.com/microsoft/ga4gh-tes");
                ConsoleEx.WriteLine();
            }
            else
            {
                ConsoleEx.WriteLine();
                ConsoleEx.WriteLine($"Test task failed.", ConsoleColor.Red);
                ConsoleEx.WriteLine();
                WriteGeneralRetryMessageToConsole();
                ConsoleEx.WriteLine();
            }

            return isTestWorkflowSuccessful;
        }

        private async Task<bool> IsTaskSuccessfulAfterLongPollingAsync(HttpClient client, string taskEndpoint)
        {
            while (true)
            {
                try
                {
                    var responseBody = await client.GetAsync(taskEndpoint, cts.Token);
                    var content = await responseBody.Content.ReadAsStringAsync(cts.Token);
                    var response = JsonConvert.DeserializeObject<TesTask>(content);

                    if (response.State == TesState.COMPLETEEnum)
                    {
                        if (string.IsNullOrWhiteSpace(response.FailureReason))
                        {
                            ConsoleEx.WriteLine($"TES Task State: {response.State}");
                            return true;
                        }

                        ConsoleEx.WriteLine($"Failure reason: {response.FailureReason}");
                        return false;
                    }
                    else if (response.State == TesState.EXECUTORERROREnum || response.State == TesState.SYSTEMERROREnum || response.State == TesState.CANCELEDEnum)
                    {
                        ConsoleEx.WriteLine($"TES Task State: {response.State}");
                        ConsoleEx.WriteLine(content);

                        if (!string.IsNullOrWhiteSpace(response.FailureReason))
                        {
                            ConsoleEx.WriteLine($"Failure reason: {response.FailureReason}");
                        }

                        return false;
                    }
                }
                catch (Exception exc)
                {
                    // "Server is busy" occasionally can be ignored
                    ConsoleEx.WriteLine($"Transient error: '{exc.Message}' Will retry again in 10s.");
                }

                await Task.Delay(System.TimeSpan.FromSeconds(10), cts.Token);
            }
        }

        private async Task<Vault> ValidateAndGetExistingKeyVaultAsync()
        {
            if (string.IsNullOrWhiteSpace(configuration.KeyVaultName))
            {
                return null;
            }

            return (await GetKeyVaultAsync(configuration.KeyVaultName))
                ?? throw new ValidationException($"If key vault name is provided, it must already exist in region {configuration.RegionName}, and be accessible to the current user.", displayExample: false);
        }

        private async Task<FlexibleServerModel.Server> ValidateAndGetExistingPostgresqlServerAsync()
        {
            if (string.IsNullOrWhiteSpace(configuration.PostgreSqlServerName))
            {
                return null;
            }

            return (await GetExistingPostgresqlServiceAsync(configuration.PostgreSqlServerName))
                ?? throw new ValidationException($"If Postgresql server name is provided, the server must already exist in region {configuration.RegionName}, and be accessible to the current user.", displayExample: false);
        }

        private async Task<ManagedCluster> ValidateAndGetExistingAKSClusterAsync()
        {
            if (string.IsNullOrWhiteSpace(configuration.AksClusterName))
            {
                return null;
            }

            return (await GetExistingAKSClusterAsync(configuration.AksClusterName))
                ?? throw new ValidationException($"If AKS cluster name is provided, the cluster must already exist in region {configuration.RegionName}, and be accessible to the current user.", displayExample: false);
        }

        private async Task<FlexibleServerModel.Server> GetExistingPostgresqlServiceAsync(string serverName)
        {
            var regex = new Regex(@"\s+");
            return await subscriptionIds.ToAsyncEnumerable().SelectAwait(async s =>
            {
                try
                {
                    var client = new FlexibleServer.PostgreSQLManagementClient(tokenCredentials) { SubscriptionId = s };
                    return (await client.Servers.ListAsync(cts.Token)).ToAsyncEnumerable(client.Servers.ListNextAsync);
                }
                catch (Exception e)
                {
                    ConsoleEx.WriteLine(e.Message);
                    return null;
                }
            })
            .Where(a => a is not null)
            .SelectMany(a => a)
            .SingleOrDefaultAsync(a =>
                    a.Name.Equals(serverName, StringComparison.OrdinalIgnoreCase) &&
                    regex.Replace(a.Location, string.Empty).Equals(configuration.RegionName, StringComparison.OrdinalIgnoreCase),
                cts.Token);
        }

        private async Task<ManagedCluster> GetExistingAKSClusterAsync(string aksClusterName)
        {
            return await subscriptionIds.ToAsyncEnumerable().SelectAwait(async s =>
            {
                try
                {
                    var client = new ContainerServiceClient(tokenCredentials) { SubscriptionId = s };
                    return (await client.ManagedClusters.ListAsync(cts.Token)).ToAsyncEnumerable(client.ManagedClusters.ListNextAsync);
                }
                catch (Exception e)
                {
                    ConsoleEx.WriteLine(e.Message);
                    return null;
                }
            })
            .Where(a => a is not null)
            .SelectMany(a => a)
            .SingleOrDefaultAsync(a =>
                    a.Name.Equals(aksClusterName, StringComparison.OrdinalIgnoreCase) &&
                    a.Location.Equals(configuration.RegionName, StringComparison.OrdinalIgnoreCase),
                cts.Token);
        }

        private async Task<ManagedCluster> ProvisionManagedClusterAsync(IResource resourceGroupObject, IIdentity managedIdentity, IGenericResource logAnalyticsWorkspace, INetwork virtualNetwork, string subnetName, bool privateNetworking)
        {
            var resourceGroup = resourceGroupObject.Name;
            var nodePoolName = "nodepool1";
            var containerServiceClient = new ContainerServiceClient(azureCredentials) { SubscriptionId = configuration.SubscriptionId };
            var cluster = new ManagedCluster
            {
                AddonProfiles = new Dictionary<string, ManagedClusterAddonProfile>
                {
                    { "omsagent", new(true, new Dictionary<string, string>() { { "logAnalyticsWorkspaceResourceID", logAnalyticsWorkspace.Id } }) }
                },
                Location = configuration.RegionName,
                DnsPrefix = configuration.AksClusterName,
                NetworkProfile = new()
                {
                    NetworkPlugin = NetworkPlugin.Azure,
                    ServiceCidr = configuration.KubernetesServiceCidr,
                    DnsServiceIP = configuration.KubernetesDnsServiceIP,
                    DockerBridgeCidr = configuration.KubernetesDockerBridgeCidr,
                    NetworkPolicy = NetworkPolicy.Azure
                },
                Identity = new(managedIdentity.PrincipalId, managedIdentity.TenantId, Microsoft.Azure.Management.ContainerService.Models.ResourceIdentityType.UserAssigned)
                {
                    UserAssignedIdentities = new Dictionary<string, ManagedClusterIdentityUserAssignedIdentitiesValue>()
                }
            };

            if (!string.IsNullOrWhiteSpace(configuration.AadGroupIds))
            {
                cluster.EnableRBAC = true;
                cluster.AadProfile = new()
                {
                    AdminGroupObjectIDs = configuration.AadGroupIds.Split(",", StringSplitOptions.RemoveEmptyEntries),
                    EnableAzureRBAC = false,
                    Managed = true
                };
            }

            cluster.Identity.UserAssignedIdentities.Add(managedIdentity.Id, new(managedIdentity.PrincipalId, managedIdentity.ClientId));
            cluster.IdentityProfile = new Dictionary<string, ManagedClusterPropertiesIdentityProfileValue>
            {
                { "kubeletidentity", new(managedIdentity.Id, managedIdentity.ClientId, managedIdentity.PrincipalId) }
            };

            cluster.AgentPoolProfiles = new List<ManagedClusterAgentPoolProfile>
            {
                new()
                {
                    Name = nodePoolName,
                    Count = configuration.AksPoolSize,
                    VmSize = configuration.VmSize,
                    OsDiskSizeGB = 128,
                    OsDiskType = OSDiskType.Managed,
                    EnableEncryptionAtHost = true,
                    Type = "VirtualMachineScaleSets",
                    EnableAutoScaling = false,
                    EnableNodePublicIP = false,
                    OsType = "Linux",
                    Mode = "System",
                    VnetSubnetID = virtualNetwork.Subnets[subnetName].Inner.Id,
                }
            };

            if (privateNetworking)
            {
                cluster.ApiServerAccessProfile = new()
                {
                    EnablePrivateCluster = true,
                    EnablePrivateClusterPublicFQDN = true
                };
            }

            return await Execute(
                $"Creating AKS Cluster: {configuration.AksClusterName}...",
                () => containerServiceClient.ManagedClusters.CreateOrUpdateAsync(resourceGroup, configuration.AksClusterName, cluster, cts.Token));
        }

        private static Dictionary<string, string> GetDefaultValues(string[] files)
        {
            var settings = new Dictionary<string, string>();

            foreach (var file in files)
            {
                settings = settings.Union(Utility.DelimitedTextToDictionary(Utility.GetFileContent("scripts", file))).ToDictionary(kv => kv.Key, kv => kv.Value);
            }

            return settings;
        }

        private Dictionary<string, string> ConfigureSettings(string managedIdentityClientId, Dictionary<string, string> settings = null, Version installedVersion = null)
        {
            settings ??= new();
            var defaults = GetDefaultValues(new[] { "env-00-tes-version.txt", "env-01-account-names.txt", "env-02-internal-images.txt", "env-04-settings.txt" });

            // We always overwrite the CoA version
            UpdateSetting(settings, defaults, "TesOnAzureVersion", default(string), ignoreDefaults: false);
            UpdateSetting(settings, defaults, "ResourceGroupName", configuration.ResourceGroupName, ignoreDefaults: false);
            UpdateSetting(settings, defaults, "RegionName", configuration.RegionName, ignoreDefaults: false);

            // Process images
            UpdateSetting(settings, defaults, "TesImageName", configuration.TesImageName,
                ignoreDefaults: ImageNameIgnoreDefaults(settings, defaults, "TesImageName", configuration.TesImageName is null, installedVersion));

            // Additional non-personalized settings
            UpdateSetting(settings, defaults, "BatchNodesSubnetId", configuration.BatchNodesSubnetId);
            UpdateSetting(settings, defaults, "DisableBatchNodesPublicIpAddress", configuration.DisableBatchNodesPublicIpAddress, b => b.GetValueOrDefault().ToString(), configuration.DisableBatchNodesPublicIpAddress.GetValueOrDefault().ToString());

            if (installedVersion is null)
            {
                UpdateSetting(settings, defaults, "BatchPrefix", configuration.BatchPrefix, ignoreDefaults: true);
                UpdateSetting(settings, defaults, "DefaultStorageAccountName", configuration.StorageAccountName, ignoreDefaults: true);
                UpdateSetting(settings, defaults, "ExecutionsContainerName", TesInternalContainerName, ignoreDefaults: true);
                UpdateSetting(settings, defaults, "BatchAccountName", configuration.BatchAccountName, ignoreDefaults: true);
                UpdateSetting(settings, defaults, "ApplicationInsightsAccountName", configuration.ApplicationInsightsAccountName, ignoreDefaults: true);
                UpdateSetting(settings, defaults, "ManagedIdentityClientId", managedIdentityClientId, ignoreDefaults: true);
                UpdateSetting(settings, defaults, "AzureServicesAuthConnectionString", $"RunAs=App;AppId={managedIdentityClientId}", ignoreDefaults: true);
                UpdateSetting(settings, defaults, "KeyVaultName", configuration.KeyVaultName, ignoreDefaults: true);
                UpdateSetting(settings, defaults, "AksCoANamespace", configuration.AksCoANamespace, ignoreDefaults: true);
                UpdateSetting(settings, defaults, "CrossSubscriptionAKSDeployment", configuration.CrossSubscriptionAKSDeployment);
                UpdateSetting(settings, defaults, "PostgreSqlServerName", configuration.PostgreSqlServerName, ignoreDefaults: true);
                UpdateSetting(settings, defaults, "PostgreSqlServerNameSuffix", configuration.PostgreSqlServerNameSuffix, ignoreDefaults: true);
                UpdateSetting(settings, defaults, "PostgreSqlServerPort", configuration.PostgreSqlServerPort.ToString(), ignoreDefaults: true);
                UpdateSetting(settings, defaults, "PostgreSqlServerSslMode", configuration.PostgreSqlServerSslMode, ignoreDefaults: true);
                UpdateSetting(settings, defaults, "PostgreSqlTesDatabaseName", configuration.PostgreSqlTesDatabaseName, ignoreDefaults: true);
                UpdateSetting(settings, defaults, "PostgreSqlTesDatabaseUserLogin", configuration.PostgreSqlTesUserLogin, ignoreDefaults: true);
                UpdateSetting(settings, defaults, "PostgreSqlTesDatabaseUserPassword", configuration.PostgreSqlTesUserPassword, ignoreDefaults: true);
                UpdateSetting(settings, defaults, "EnableIngress", configuration.EnableIngress);
                UpdateSetting(settings, defaults, "LetsEncryptEmail", configuration.LetsEncryptEmail);
                UpdateSetting(settings, defaults, "TesHostname", kubernetesManager.TesHostname, ignoreDefaults: true);
            }

            BackFillSettings(settings, defaults);
            return settings;
        }

        /// <summary>
        /// Determines if current setting should be ignored (used for product image names)
        /// </summary>
        /// <param name="settings">Property bag being updated.</param>
        /// <param name="defaults">Property bag containing default values.</param>
        /// <param name="key">Key of value in both <paramref name="settings"/> and <paramref name="defaults"/>.</param>
        /// <param name="valueIsNull">True if configuration value to set is null, otherwise False.</param>
        /// <param name="installedVersion"><see cref="Version"/> of currently installed deployment, or null if not an update.</param>
        /// <returns>False if current setting should be ignored, null otherwise.</returns>
        /// <remarks>This method provides a value for the "ignoreDefaults" parameter to <see cref="UpdateSetting{T}(Dictionary{string, string}, Dictionary{string, string}, string, T, Func{T, string}, string, bool?)"/> for use with container image names.</remarks>
        private static bool? ImageNameIgnoreDefaults(Dictionary<string, string> settings, Dictionary<string, string> defaults, string key, bool valueIsNull, Version installedVersion)
        {
            if (installedVersion is null || !valueIsNull)
            {
                return null;
            }

            var sameVersionUpgrade = installedVersion.Equals(new(defaults["TesOnAzureVersion"]));
            _ = settings.TryGetValue(key, out var installed);
            _ = defaults.TryGetValue(key, out var @default);
            var defaultPath = @default?[..@default.LastIndexOf(':')];
            var installedTag = installed?[(installed.LastIndexOf(':') + 1)..];
            bool? result;

            try
            {
                // Is this our official prepository/image?
                result = installed.StartsWith(defaultPath + ":")
                        // Is the tag a version (without decorations)?
                        && Version.TryParse(installedTag, out var version)
                        // Is the image version the same as the installed version?
                        && version.Equals(installedVersion)
                    // Upgrade image
                    ? false
                    // Preserve configured image
                    : null;
            }
            catch (ArgumentException)
            {
                result = null;
            }

            if (result is null && !sameVersionUpgrade)
            {
                ConsoleEx.WriteLine($"Warning: TES on Azure is being upgraded, but {key} was customized, and is not being upgraded, which might not be what you want. (To remove the customization of {key}, set it to the empty string.)", ConsoleColor.Yellow);
            }

            return result;
        }

        /// <summary>
        /// Pupulates <paramref name="settings"/> with missing values.
        /// </summary>
        /// <param name="settings">Property bag being updated.</param>
        /// <param name="defaults">Property bag containing default values.</param>
        /// <remarks>Copy to settings any missing values found in defaults.</remarks>
        private static void BackFillSettings(Dictionary<string, string> settings, Dictionary<string, string> defaults)
        {
            foreach (var key in defaults.Keys.Except(settings.Keys))
            {
                settings[key] = defaults[key];
            }
        }

        /// <summary>
        /// Updates <paramref name="settings"/>.
        /// </summary>
        /// <typeparam name="T">Type of <paramref name="value"/>.</typeparam>
        /// <param name="settings">Property bag being updated.</param>
        /// <param name="defaults">Property bag containing default values.</param>
        /// <param name="key">Key of value in both <paramref name="settings"/> and <paramref name="defaults"/>.</param>
        /// <param name="value">Configuration value to set. Nullable. See remarks.</param>
        /// <param name="ConvertValue">Function that converts <paramref name="value"/> to a string. Can be used for formatting. Defaults to returning the value's string.</param>
        /// <param name="defaultValue">Value to use if <paramref name="defaults"/> does not contain a record for <paramref name="key"/> when <paramref name="value"/> is null.</param>
        /// <param name="ignoreDefaults">True to never use value from <paramref name="defaults"/>, False to never keep the value from <paramref name="settings"/>, null to follow remarks.</param>
        /// <remarks>
        /// If value is null, keep the value already in <paramref name="settings"/>. If the key is not in <paramref name="settings"/>, set the corresponding value from <paramref name="defaults"/>. If key is not found in <paramref name="defaults"/>, use <paramref name="defaultValue"/>.
        /// Otherwise, convert value to a string using <paramref name="ConvertValue"/>.
        /// </remarks>
        private static void UpdateSetting<T>(Dictionary<string, string> settings, Dictionary<string, string> defaults, string key, T value, Func<T, string> ConvertValue = default, string defaultValue = "", bool? ignoreDefaults = null)
        {
            ConvertValue ??= new(v => v switch
            {
                string s => s,
                _ => v?.ToString(),
            });

            var valueIsNull = value is null;
            var valueIsNullOrEmpty = valueIsNull || value switch
            {
                string s => string.IsNullOrWhiteSpace(s),
                _ => string.IsNullOrWhiteSpace(value?.ToString()),
            };

            if (valueIsNull && settings.ContainsKey(key) && ignoreDefaults != false)
            {
                return; // No changes to this setting, no need to rewrite it.
            }

            var GetDefault = new Func<string>(() => ignoreDefaults switch
            {
                true => defaultValue,
                _ => defaults.TryGetValue(key, out var @default) ? @default : defaultValue,
            });

            settings[key] = valueIsNullOrEmpty ? GetDefault() : ConvertValue(value);
        }

        private static Microsoft.Azure.Management.Fluent.Azure.IAuthenticated GetAzureClient(AzureCredentials azureCredentials)
            => Microsoft.Azure.Management.Fluent.Azure
                .Configure()
                .WithLogLevel(HttpLoggingDelegatingHandler.Level.Basic)
                .Authenticate(azureCredentials);

        private IResourceManager GetResourceManagerClient(AzureCredentials azureCredentials)
            => ResourceManager
                .Configure()
                .WithLogLevel(HttpLoggingDelegatingHandler.Level.Basic)
                .Authenticate(azureCredentials)
                .WithSubscription(configuration.SubscriptionId);

        private async Task RegisterResourceProvidersAsync()
        {
            var unregisteredResourceProviders = await GetRequiredResourceProvidersNotRegisteredAsync();

            if (unregisteredResourceProviders.Count == 0)
            {
                return;
            }

            try
            {
                await Execute(
                    $"Registering resource providers...",
                    async () =>
                    {
                        await Task.WhenAll(
                            unregisteredResourceProviders.Select(rp =>
                                resourceManagerClient.Providers.RegisterAsync(rp, cts.Token))
                        );

                        // RP registration takes a few minutes; poll until done registering

                        while (!cts.IsCancellationRequested)
                        {
                            unregisteredResourceProviders = await GetRequiredResourceProvidersNotRegisteredAsync();

                            if (unregisteredResourceProviders.Count == 0)
                            {
                                break;
                            }

                            await Task.Delay(System.TimeSpan.FromSeconds(15), cts.Token);
                        }
                    });
            }
            catch (Microsoft.Rest.Azure.CloudException ex) when (ex.ToCloudErrorType() == CloudErrorType.AuthorizationFailed)
            {
                ConsoleEx.WriteLine();
                ConsoleEx.WriteLine("Unable to programatically register the required resource providers.", ConsoleColor.Red);
                ConsoleEx.WriteLine("This can happen if you don't have the Owner or Contributor role assignment for the subscription.", ConsoleColor.Red);
                ConsoleEx.WriteLine();
                ConsoleEx.WriteLine("Please contact the Owner or Contributor of your Azure subscription, and have them:", ConsoleColor.Yellow);
                ConsoleEx.WriteLine();
                ConsoleEx.WriteLine("1. Navigate to https://portal.azure.com", ConsoleColor.Yellow);
                ConsoleEx.WriteLine("2. Select Subscription -> Resource Providers", ConsoleColor.Yellow);
                ConsoleEx.WriteLine("3. Select each of the following and click Register:", ConsoleColor.Yellow);
                ConsoleEx.WriteLine();
                unregisteredResourceProviders.ForEach(rp => ConsoleEx.WriteLine($"- {rp}", ConsoleColor.Yellow));
                ConsoleEx.WriteLine();
                ConsoleEx.WriteLine("After completion, please re-attempt deployment.");

                Environment.Exit(1);
            }
        }

        private async Task<List<string>> GetRequiredResourceProvidersNotRegisteredAsync()
        {
            var cloudResourceProviders = (await resourceManagerClient.Providers.ListAsync(cancellationToken: cts.Token)).ToAsyncEnumerable();

            var notRegisteredResourceProviders = await requiredResourceProviders.ToAsyncEnumerable()
                .Intersect(cloudResourceProviders
                    .Where(rp => !rp.RegistrationState.Equals("Registered", StringComparison.OrdinalIgnoreCase))
                    .Select(rp => rp.Namespace), StringComparer.OrdinalIgnoreCase)
                .ToListAsync(cts.Token);

            return notRegisteredResourceProviders;
        }

        private async Task RegisterResourceProviderFeaturesAsync()
        {
            var unregisteredFeatures = new List<FeatureResource>();
            try
            {
                await Execute(
                    $"Registering resource provider features...",
                async () =>
                {
                    var subscription = armClient.GetSubscriptionResource(new($"/subscriptions/{configuration.SubscriptionId}"));

                    foreach (var rpName in requiredResourceProviderFeatures.Keys)
                    {
                        var rp = await subscription.GetResourceProviderAsync(rpName, cancellationToken: cts.Token);

                        foreach (var featureName in requiredResourceProviderFeatures[rpName])
                        {
                            var feature = await rp.Value.GetFeatureAsync(featureName, cts.Token);

                            if (!string.Equals(feature.Value.Data.FeatureState, "Registered", StringComparison.OrdinalIgnoreCase))
                            {
                                unregisteredFeatures.Add(feature);
                                _ = await feature.Value.RegisterAsync(cts.Token);
                            }
                        }
                    }

                    while (!cts.IsCancellationRequested)
                    {
                        if (unregisteredFeatures.Count == 0)
                        {
                            break;
                        }

                        await Task.Delay(System.TimeSpan.FromSeconds(30), cts.Token);
                        var finished = new List<FeatureResource>();

                        foreach (var feature in unregisteredFeatures)
                        {
                            var update = await feature.GetAsync(cts.Token);

                            if (string.Equals(update.Value.Data.FeatureState, "Registered", StringComparison.OrdinalIgnoreCase))
                            {
                                finished.Add(feature);
                            }
                        }
                        unregisteredFeatures.RemoveAll(x => finished.Contains(x));
                    }
                });
            }
            catch (Microsoft.Rest.Azure.CloudException ex) when (ex.ToCloudErrorType() == CloudErrorType.AuthorizationFailed)
            {
                ConsoleEx.WriteLine();
                ConsoleEx.WriteLine("Unable to programatically register the required features.", ConsoleColor.Red);
                ConsoleEx.WriteLine("This can happen if you don't have the Owner or Contributor role assignment for the subscription.", ConsoleColor.Red);
                ConsoleEx.WriteLine();
                ConsoleEx.WriteLine("Please contact the Owner or Contributor of your Azure subscription, and have them:", ConsoleColor.Yellow);
                ConsoleEx.WriteLine();
                ConsoleEx.WriteLine("1. For each of the following, execute 'az feature register --namespace {RESOURCE_PROVIDER_NAME} --name {FEATURE_NAME}'", ConsoleColor.Yellow);
                ConsoleEx.WriteLine();
                unregisteredFeatures.ForEach(f => ConsoleEx.WriteLine($"- {f.Data.Name}", ConsoleColor.Yellow));
                ConsoleEx.WriteLine();
                ConsoleEx.WriteLine("After completion, please re-attempt deployment.");

                Environment.Exit(1);
            }
        }

        private async Task<bool> TryAssignMIAsNetworkContributorToResourceAsync(IIdentity managedIdentity, IResource resource)
        {
            try
            {
                await AssignMIAsNetworkContributorToResourceAsync(managedIdentity, resource, cancelOnException: false);
                return true;
            }
            catch (Exception)
            {
                // Already exists
                ConsoleEx.WriteLine("Network Contributor role for the managed id likely already exists.  Skipping", ConsoleColor.Yellow);
                return false;
            }
        }

        private Task AssignMIAsNetworkContributorToResourceAsync(IIdentity managedIdentity, IResource resource, bool cancelOnException = true)
        {
            // https://learn.microsoft.com/en-us/azure/role-based-access-control/built-in-roles#network-contributor
            var roleDefinitionId = $"/subscriptions/{configuration.SubscriptionId}/providers/Microsoft.Authorization/roleDefinitions/4d97b98b-1d4f-4787-a291-c67834d212e7";
            return Execute(
                $"Assigning Network Contributor role for the managed id to resource group scope...",
                () => roleAssignmentHashConflictRetryPolicy.ExecuteAsync(
                    ct => azureSubscriptionClient.AccessManagement.RoleAssignments
                        .Define(Guid.NewGuid().ToString())
                        .ForObjectId(managedIdentity.PrincipalId)
                        .WithRoleDefinition(roleDefinitionId)
                        .WithResourceScope(resource)
                        .CreateAsync(ct),
                    cts.Token),
                cancelOnException: cancelOnException);
        }

        private Task AssignManagedIdOperatorToResourceAsync(IIdentity managedIdentity, IResource resource)
        {
            // https://docs.microsoft.com/en-us/azure/role-based-access-control/built-in-roles#managed-identity-operator
            var roleDefinitionId = $"/subscriptions/{configuration.SubscriptionId}/providers/Microsoft.Authorization/roleDefinitions/f1a07417-d97a-45cb-824c-7a7467783830";
            return Execute(
                $"Assigning Managed ID Operator role for the managed id to resource group scope...",
                () => roleAssignmentHashConflictRetryPolicy.ExecuteAsync(
                    ct => azureSubscriptionClient.AccessManagement.RoleAssignments
                        .Define(Guid.NewGuid().ToString())
                        .ForObjectId(managedIdentity.PrincipalId)
                        .WithRoleDefinition(roleDefinitionId)
                        .WithResourceScope(resource)
                        .CreateAsync(ct),
                    cts.Token));
        }

        private async Task<bool> TryAssignVmAsDataOwnerToStorageAccountAsync(IIdentity managedIdentity, IStorageAccount storageAccount)
        {
            try
            {
                await AssignVmAsDataOwnerToStorageAccountAsync(managedIdentity, storageAccount, cancelOnException: false);
                return true;
            }
            catch (Exception)
            {
                // Already exists
                ConsoleEx.WriteLine("Storage Blob Data Owner role for the managed id likely already exists.  Skipping", ConsoleColor.Yellow);
                return false;
            }
        }

        private Task AssignVmAsDataOwnerToStorageAccountAsync(IIdentity managedIdentity, IStorageAccount storageAccount, bool cancelOnException = true)
        {
            //https://learn.microsoft.com/en-us/azure/role-based-access-control/built-in-roles#storage-blob-data-owner
            var roleDefinitionId = $"/subscriptions/{configuration.SubscriptionId}/providers/Microsoft.Authorization/roleDefinitions/b7e6dc6d-f1e8-4753-8033-0f276bb0955b";

            return Execute(
                $"Assigning Storage Blob Data Owner role for user-managed identity to Storage Account resource scope...",
                () => roleAssignmentHashConflictRetryPolicy.ExecuteAsync(
                    ct => azureSubscriptionClient.AccessManagement.RoleAssignments
                        .Define(Guid.NewGuid().ToString())
                        .ForObjectId(managedIdentity.PrincipalId)
                        .WithRoleDefinition(roleDefinitionId)
                        .WithResourceScope(storageAccount)
                        .CreateAsync(ct),
                    cts.Token),
                cancelOnException: cancelOnException);
        }

        private Task AssignVmAsContributorToStorageAccountAsync(IIdentity managedIdentity, IResource storageAccount)
            => Execute(
                $"Assigning {BuiltInRole.Contributor} role for user-managed identity to Storage Account resource scope...",
                () => roleAssignmentHashConflictRetryPolicy.ExecuteAsync(
                    ct => azureSubscriptionClient.AccessManagement.RoleAssignments
                        .Define(Guid.NewGuid().ToString())
                        .ForObjectId(managedIdentity.PrincipalId)
                        .WithBuiltInRole(BuiltInRole.Contributor)
                        .WithResourceScope(storageAccount)
                        .CreateAsync(ct),
                    cts.Token));

        private Task<IStorageAccount> CreateStorageAccountAsync()
            => Execute(
                $"Creating Storage Account: {configuration.StorageAccountName}...",
                () => azureSubscriptionClient.StorageAccounts
                    .Define(configuration.StorageAccountName)
                    .WithRegion(configuration.RegionName)
                    .WithExistingResourceGroup(configuration.ResourceGroupName)
                    .WithGeneralPurposeAccountKindV2()
                    .WithOnlyHttpsTraffic()
                    .WithSku(StorageAccountSkuType.Standard_LRS)
                    .CreateAsync(cts.Token));

        private async Task<IStorageAccount> GetExistingStorageAccountAsync(string storageAccountName)
            => await subscriptionIds.ToAsyncEnumerable().SelectAwait(async s =>
            {
                try
                {
                    return (await azureClient.WithSubscription(s).StorageAccounts.ListAsync(cancellationToken: cts.Token)).ToAsyncEnumerable();
                }
                catch (Exception)
                {
                    // Ignore exception if a user does not have the required role to list storage accounts in a subscription
                    return null;
                }
            })
            .Where(a => a is not null)
            .SelectMany(a => a)
            .SingleOrDefaultAsync(a =>
                    a.Name.Equals(storageAccountName, StringComparison.OrdinalIgnoreCase) &&
                    a.RegionName.Equals(configuration.RegionName, StringComparison.OrdinalIgnoreCase),
                cts.Token);

        private async Task<BatchAccount> GetExistingBatchAccountAsync(string batchAccountName)
            => await subscriptionIds.ToAsyncEnumerable().SelectAwait(async s =>
            {
                try
                {
                    var client = new BatchManagementClient(tokenCredentials) { SubscriptionId = s };
                    return (await client.BatchAccount.ListAsync(cts.Token))
                        .ToAsyncEnumerable(client.BatchAccount.ListNextAsync);
                }
                catch (Exception e)
                {
                    ConsoleEx.WriteLine(e.Message);
                    return null;
                }
            })
            .Where(a => a is not null)
            .SelectMany(a => a)
            .SingleOrDefaultAsync(a =>
                    a.Name.Equals(batchAccountName, StringComparison.OrdinalIgnoreCase) &&
                    a.Location.Equals(configuration.RegionName, StringComparison.OrdinalIgnoreCase),
                cts.Token);

        private async Task CreateDefaultStorageContainersAsync(IStorageAccount storageAccount)
        {
            var blobClient = await GetBlobClientAsync(storageAccount, cts.Token);

            var defaultContainers = new List<string> { TesInternalContainerName, InputsContainerName, "outputs", ConfigurationContainerName };
            await Task.WhenAll(defaultContainers.Select(c => blobClient.GetBlobContainerClient(c).CreateIfNotExistsAsync(cancellationToken: cts.Token)));
        }

        private Task WritePersonalizedFilesToStorageAccountAsync(IStorageAccount storageAccount)
            => Execute(
                $"Writing {AllowedVmSizesFileName} file to '{TesInternalContainerName}' storage container...",
                async () =>
                {
                    await UploadTextToStorageAccountAsync(storageAccount, TesInternalContainerName, $"{ConfigurationContainerName}/{AllowedVmSizesFileName}", Utility.GetFileContent("scripts", AllowedVmSizesFileName), cts.Token);
                });

        private Task AssignVmAsContributorToBatchAccountAsync(IIdentity managedIdentity, BatchAccount batchAccount)
            => Execute(
                $"Assigning {BuiltInRole.Contributor} role for user-managed identity to Batch Account resource scope...",
                () => roleAssignmentHashConflictRetryPolicy.ExecuteAsync(
                    ct => azureSubscriptionClient.AccessManagement.RoleAssignments
                        .Define(Guid.NewGuid().ToString())
                        .ForObjectId(managedIdentity.PrincipalId)
                        .WithBuiltInRole(BuiltInRole.Contributor)
                        .WithScope(batchAccount.Id)
                        .CreateAsync(ct),
                    cts.Token));

        private async Task<FlexibleServerModel.Server> CreatePostgreSqlServerAndDatabaseAsync(FlexibleServer.IPostgreSQLManagementClient postgresManagementClient, ISubnet subnet, IPrivateDnsZone postgreSqlDnsZone)
        {
            if (!subnet.Inner.Delegations.Any())
            {
                subnet.Parent.Update().UpdateSubnet(subnet.Name).WithDelegation("Microsoft.DBforPostgreSQL/flexibleServers");
                await subnet.Parent.Update().ApplyAsync();
            }

            FlexibleServerModel.Server server = null;

            await Execute(
                $"Creating Azure Flexible Server for PostgreSQL: {configuration.PostgreSqlServerName}...",
                async () =>
                {
                    server = await postgresManagementClient.Servers.CreateAsync(
                        configuration.ResourceGroupName, configuration.PostgreSqlServerName,
                        new(
                           location: configuration.RegionName,
                           version: configuration.PostgreSqlVersion,
                           sku: new(configuration.PostgreSqlSkuName, configuration.PostgreSqlTier),
                           storage: new(configuration.PostgreSqlStorageSize),
                           administratorLogin: configuration.PostgreSqlAdministratorLogin,
                           administratorLoginPassword: configuration.PostgreSqlAdministratorPassword,
                           network: new(publicNetworkAccess: "Disabled", delegatedSubnetResourceId: subnet.Inner.Id, privateDnsZoneArmResourceId: postgreSqlDnsZone.Id),
                           highAvailability: new("Disabled")
                        ));
                });

            await Execute(
                $"Creating PostgreSQL tes database: {configuration.PostgreSqlTesDatabaseName}...",
                () => postgresManagementClient.Databases.CreateAsync(
                    configuration.ResourceGroupName, configuration.PostgreSqlServerName, configuration.PostgreSqlTesDatabaseName,
                    new()));

            return server;
        }

        private string GetCreateTesUserString()
        {
            return $"CREATE USER {configuration.PostgreSqlTesUserLogin} WITH PASSWORD '{configuration.PostgreSqlTesUserPassword}'; GRANT ALL PRIVILEGES ON DATABASE {configuration.PostgreSqlTesDatabaseName} TO {configuration.PostgreSqlTesUserLogin};";
        }

        private Task ExecuteQueriesOnAzurePostgreSQLDbFromK8(IKubernetes kubernetesClient, string podName, string aksNamespace)
            => Execute(
                $"Executing scripts on postgresql...",
                async () =>
                {
                    var tesScript = GetCreateTesUserString();
                    var serverPath = $"{configuration.PostgreSqlServerName}.postgres.database.azure.com";
                    var adminUser = configuration.PostgreSqlAdministratorLogin;

                    var commands = new List<string[]> {
                        new string[] { "apt", "-qq", "update" },
                        new string[] { "apt", "-qq", "install", "-y", "postgresql-client" },
                        new string[] { "bash", "-lic", $"echo {configuration.PostgreSqlServerName}{configuration.PostgreSqlServerNameSuffix}:{configuration.PostgreSqlServerPort}:{configuration.PostgreSqlTesDatabaseName}:{adminUser}:{configuration.PostgreSqlAdministratorPassword} >> ~/.pgpass" },
                        new string[] { "bash", "-lic", "chmod 0600 ~/.pgpass" },
                        new string[] { "/usr/bin/psql", "-h", serverPath, "-U", adminUser, "-d", configuration.PostgreSqlTesDatabaseName, "-c", tesScript }
                    };

                    await kubernetesManager.ExecuteCommandsOnPodAsync(kubernetesClient, podName, commands, aksNamespace);
                });

        private Task AssignVmAsContributorToAppInsightsAsync(IIdentity managedIdentity, IResource appInsights)
            => Execute(
                $"Assigning {BuiltInRole.Contributor} role for user-managed identity to App Insights resource scope...",
                () => roleAssignmentHashConflictRetryPolicy.ExecuteAsync(
                    ct => azureSubscriptionClient.AccessManagement.RoleAssignments
                        .Define(Guid.NewGuid().ToString())
                        .ForObjectId(managedIdentity.PrincipalId)
                        .WithBuiltInRole(BuiltInRole.Contributor)
                        .WithResourceScope(appInsights)
                        .CreateAsync(ct),
                    cts.Token));

        private Task<(INetwork virtualNetwork, ISubnet vmSubnet, ISubnet postgreSqlSubnet, ISubnet batchSubnet)> CreateVnetAndSubnetsAsync(IResourceGroup resourceGroup)
          => Execute(
                $"Creating virtual network and subnets: {configuration.VnetName}...",
                async () =>
                {
                    var tesPorts = new List<int> { };

                    if (configuration.EnableIngress.GetValueOrDefault())
                    {
                        tesPorts = new List<int> { 80, 443 };
                    }

                    var defaultNsg = await CreateNetworkSecurityGroupAsync(resourceGroup, $"{configuration.VnetName}-default-nsg");
                    var aksNsg = await CreateNetworkSecurityGroupAsync(resourceGroup, $"{configuration.VnetName}-aks-nsg", tesPorts);

                    var vnetDefinition = azureSubscriptionClient.Networks
                        .Define(configuration.VnetName)
                        .WithRegion(configuration.RegionName)
                        .WithExistingResourceGroup(resourceGroup)
                        .WithAddressSpace(configuration.VnetAddressSpace)
                        .DefineSubnet(configuration.VmSubnetName)
                        .WithAddressPrefix(configuration.VmSubnetAddressSpace)
                        .WithExistingNetworkSecurityGroup(aksNsg)
                        .Attach();

                    vnetDefinition = vnetDefinition.DefineSubnet(configuration.PostgreSqlSubnetName)
                        .WithAddressPrefix(configuration.PostgreSqlSubnetAddressSpace)
                        .WithExistingNetworkSecurityGroup(defaultNsg)
                        .WithDelegation("Microsoft.DBforPostgreSQL/flexibleServers")
                        .Attach();

                    vnetDefinition = vnetDefinition.DefineSubnet(configuration.BatchSubnetName)
                        .WithAddressPrefix(configuration.BatchNodesSubnetAddressSpace)
                        .WithExistingNetworkSecurityGroup(defaultNsg)
                        .Attach();

                    var vnet = await vnetDefinition.CreateAsync(cts.Token);
                    var batchSubnet = vnet.Subnets.FirstOrDefault(s => s.Key.Equals(configuration.BatchSubnetName, StringComparison.OrdinalIgnoreCase)).Value;

                    // Use the new ResourceManager sdk to add the ACR service endpoint since it is absent from the fluent sdk.
                    var armBatchSubnet = (await armClient.GetSubnetResource(new ResourceIdentifier(batchSubnet.Inner.Id)).GetAsync(cancellationToken: cts.Token)).Value;

                    AddServiceEndpointsToSubnet(armBatchSubnet.Data);

                    await armBatchSubnet.UpdateAsync(Azure.WaitUntil.Completed, armBatchSubnet.Data, cts.Token);

                    return (vnet,
                        vnet.Subnets.FirstOrDefault(s => s.Key.Equals(configuration.VmSubnetName, StringComparison.OrdinalIgnoreCase)).Value,
                        vnet.Subnets.FirstOrDefault(s => s.Key.Equals(configuration.PostgreSqlSubnetName, StringComparison.OrdinalIgnoreCase)).Value,
                        batchSubnet);
                });

        private Task<INetworkSecurityGroup> CreateNetworkSecurityGroupAsync(IResourceGroup resourceGroup, string networkSecurityGroupName, List<int> openPorts = null)
        {
            var icreate = azureSubscriptionClient.NetworkSecurityGroups.Define(networkSecurityGroupName)
                    .WithRegion(configuration.RegionName)
                    .WithExistingResourceGroup(resourceGroup);

            if (openPorts is not null)
            {
                var i = 0;
                foreach (var port in openPorts)
                {
                    icreate = icreate
                        .DefineRule($"ALLOW-{port}")
                        .AllowInbound()
                        .FromAnyAddress()
                        .FromAnyPort()
                        .ToAnyAddress()
                        .ToPort(port)
                        .WithAnyProtocol()
                        .WithPriority(1000 + i)
                        .Attach();
                    i++;
                }
            }

            return icreate.CreateAsync(cts.Token);
        }

        private Task<IPrivateDnsZone> CreatePrivateDnsZoneAsync(INetwork virtualNetwork, string name, string title)
            => Execute(
                $"Creating private DNS Zone for {title}...",
                async () =>
                {
                    // Note: for a potential future implementation of this method without Fluent,
                    // please see commit cbffa28 in #392
                    var dnsZone = await azureSubscriptionClient.PrivateDnsZones
                        .Define(name)
                        .WithExistingResourceGroup(configuration.ResourceGroupName)
                        .DefineVirtualNetworkLink($"{virtualNetwork.Name}-link")
                        .WithReferencedVirtualNetworkId(virtualNetwork.Id)
                        .DisableAutoRegistration()
                        .Attach()
                        .CreateAsync(cts.Token);
                    return dnsZone;
                });

        private async Task SetStorageKeySecret(string vaultUrl, string secretName, string secretValue)
        {
            var client = new SecretClient(new(vaultUrl), new DefaultAzureCredential());
            await client.SetSecretAsync(secretName, secretValue, cts.Token);
        }

        private Task<Vault> GetKeyVaultAsync(string vaultName)
        {
            var keyVaultManagementClient = new KeyVaultManagementClient(azureCredentials) { SubscriptionId = configuration.SubscriptionId };
            return keyVaultManagementClient.Vaults.GetAsync(configuration.ResourceGroupName, vaultName, cts.Token);
        }

        private Task<Vault> CreateKeyVaultAsync(string vaultName, IIdentity managedIdentity, ISubnet subnet)
            => Execute(
                $"Creating Key Vault: {vaultName}...",
                async () =>
                {
                    var tenantId = managedIdentity.TenantId;
                    var secrets = new List<string>
                    {
                        "get",
                        "list",
                        "set",
                        "delete",
                        "backup",
                        "restore",
                        "recover",
                        "purge"
                    };

                    var keyVaultManagementClient = new KeyVaultManagementClient(azureCredentials) { SubscriptionId = configuration.SubscriptionId };
                    var properties = new VaultCreateOrUpdateParameters()
                    {
                        Location = configuration.RegionName,
                        Properties = new()
                        {
                            TenantId = new(tenantId),
                            Sku = new(SkuName.Standard),
                            NetworkAcls = new()
                            {
                                DefaultAction = configuration.PrivateNetworking.GetValueOrDefault() ? "Deny" : "Allow"
                            },
                            AccessPolicies = new List<AccessPolicyEntry>()
                            {
                                new()
                                {
                                    TenantId = new(tenantId),
                                    ObjectId = await GetUserObjectId(),
                                    Permissions = new()
                                    {
                                        Secrets = secrets
                                    }
                                },
                                new()
                                {
                                    TenantId = new(tenantId),
                                    ObjectId = managedIdentity.PrincipalId,
                                    Permissions = new()
                                    {
                                        Secrets = secrets
                                    }
                                }
                            }
                        }
                    };

                    var vault = await keyVaultManagementClient.Vaults.CreateOrUpdateAsync(configuration.ResourceGroupName, vaultName, properties, cts.Token);

                    if (configuration.PrivateNetworking.GetValueOrDefault())
                    {
                        var connection = new NetworkPrivateLinkServiceConnection
                        {
                            Name = "pe-coa-keyvault",
                            PrivateLinkServiceId = new(vault.Id)
                        };
                        connection.GroupIds.Add("vault");

                        var endpointData = new PrivateEndpointData
                        {
                            CustomNetworkInterfaceName = "pe-coa-keyvault",
                            ExtendedLocation = new() { Name = configuration.RegionName },
                            Subnet = new() { Id = new(subnet.Inner.Id), Name = subnet.Name }
                        };
                        endpointData.PrivateLinkServiceConnections.Add(connection);

                        var privateEndpoint = (await armClient
                                .GetResourceGroupResource(new ResourceIdentifier(subnet.Parent.Inner.Id).Parent)
                                .GetPrivateEndpoints()
                                .CreateOrUpdateAsync(Azure.WaitUntil.Completed, "pe-keyvault", endpointData, cts.Token))
                            .Value.Data;

                        var networkInterface = privateEndpoint.NetworkInterfaces[0];

                        var dnsZone = await CreatePrivateDnsZoneAsync(subnet.Parent, "privatelink.vaultcore.azure.net", "KeyVault");
                        await dnsZone
                            .Update()
                            .DefineARecordSet(vault.Name)
                            .WithIPv4Address(networkInterface.IPConfigurations.First().PrivateIPAddress)
                            .Attach()
                            .ApplyAsync(cts.Token);
                    }

                    return vault;

                    async ValueTask<string> GetUserObjectId()
                    {
                        const string graphUri = "https://graph.windows.net";
                        var credentials = new AzureCredentials(default, new TokenCredentials(new RefreshableAzureServiceTokenProvider(graphUri)), tenantId, AzureEnvironment.AzureGlobalCloud);
                        using GraphRbacManagementClient rbacClient = new(Configure().WithEnvironment(AzureEnvironment.AzureGlobalCloud).WithCredentials(credentials).WithBaseUri(graphUri).Build()) { TenantID = tenantId };
                        credentials.InitializeServiceClient(rbacClient);
                        return (await rbacClient.SignedInUser.GetAsync(cts.Token)).ObjectId;
                    }
                });

        private Task<IGenericResource> CreateLogAnalyticsWorkspaceResourceAsync(string workspaceName)
            => Execute(
                $"Creating Log Analytics Workspace: {workspaceName}...",
                () => ResourceManager
                    .Configure()
                    .Authenticate(azureCredentials)
                    .WithSubscription(configuration.SubscriptionId)
                    .GenericResources.Define(workspaceName)
                    .WithRegion(configuration.RegionName)
                    .WithExistingResourceGroup(configuration.ResourceGroupName)
                    .WithResourceType("workspaces")
                    .WithProviderNamespace("Microsoft.OperationalInsights")
                    .WithoutPlan()
                    .WithApiVersion("2020-08-01")
                    .WithParentResource(string.Empty)
                    .CreateAsync(cts.Token));

        private Task<IGenericResource> CreateAppInsightsResourceAsync(string logAnalyticsArmId)
            => Execute(
                $"Creating Application Insights: {configuration.ApplicationInsightsAccountName}...",
                () => ResourceManager
                    .Configure()
                    .Authenticate(azureCredentials)
                    .WithSubscription(configuration.SubscriptionId)
                    .GenericResources.Define(configuration.ApplicationInsightsAccountName)
                    .WithRegion(configuration.RegionName)
                    .WithExistingResourceGroup(configuration.ResourceGroupName)
                    .WithResourceType("components")
                    .WithProviderNamespace("microsoft.insights")
                    .WithoutPlan()
                    .WithApiVersion("2020-02-02")
                    .WithParentResource(string.Empty)
                    .WithProperties(new Dictionary<string, string>() {
                        { "Application_Type", "other" } ,
                        { "WorkspaceResourceId", logAnalyticsArmId }
                    })
                    .CreateAsync(cts.Token));

        private Task<BatchAccount> CreateBatchAccountAsync(string storageAccountId)
            => Execute(
                $"Creating Batch Account: {configuration.BatchAccountName}...",
                () => new BatchManagementClient(tokenCredentials) { SubscriptionId = configuration.SubscriptionId }
                    .BatchAccount
                    .CreateAsync(
                        configuration.ResourceGroupName,
                        configuration.BatchAccountName,
                        new(
                            configuration.RegionName,
                            autoStorage: configuration.PrivateNetworking.GetValueOrDefault() ? new() { StorageAccountId = storageAccountId } : null),
                        cts.Token));

        private Task<IResourceGroup> CreateResourceGroupAsync()
        {
            var tags = !string.IsNullOrWhiteSpace(configuration.Tags) ? Utility.DelimitedTextToDictionary(configuration.Tags, "=", ",") : null;

            var resourceGroupDefinition = azureSubscriptionClient
                .ResourceGroups
                .Define(configuration.ResourceGroupName)
                .WithRegion(configuration.RegionName);

            resourceGroupDefinition = tags is not null ? resourceGroupDefinition.WithTags(tags) : resourceGroupDefinition;

            return Execute(
                $"Creating Resource Group: {configuration.ResourceGroupName}...",
                () => resourceGroupDefinition.CreateAsync(cts.Token));
        }

        private Task<IIdentity> CreateUserManagedIdentityAsync(IResourceGroup resourceGroup)
        {
            // Resource group name supports periods and parenthesis but identity doesn't. Replacing them with hyphens.
            var managedIdentityName = $"{resourceGroup.Name.Replace(".", "-").Replace("(", "-").Replace(")", "-")}-identity";

            return Execute(
                $"Obtaining user-managed identity: {managedIdentityName}...",
                async () => await azureSubscriptionClient.Identities.GetByResourceGroupAsync(configuration.ResourceGroupName, managedIdentityName)
                    ?? await azureSubscriptionClient.Identities.Define(managedIdentityName)
                        .WithRegion(configuration.RegionName)
                        .WithExistingResourceGroup(resourceGroup)
                        .CreateAsync(cts.Token));
        }

        private async Task DeleteResourceGroupAsync()
        {
            var startTime = DateTime.UtcNow;
            var line = ConsoleEx.WriteLine("Deleting resource group...");
            await azureSubscriptionClient.ResourceGroups.DeleteByNameAsync(configuration.ResourceGroupName, CancellationToken.None);
            WriteExecutionTime(line, startTime);
        }

        private static void ValidateMainIdentifierPrefix(string prefix)
        {
            const int maxLength = 12;

            if (prefix.Any(c => !char.IsLetter(c)))
            {
                throw new ValidationException($"MainIdentifierPrefix must only contain letters.");
            }

            if (prefix.Length > maxLength)
            {
                throw new ValidationException($"MainIdentifierPrefix too long - must be {maxLength} characters or less.");
            }
        }

        private void ValidateRegionName(string regionName)
        {
            var validRegionNames = azureSubscriptionClient.GetCurrentSubscription().ListLocations().Select(loc => loc.Region.Name).Distinct();

            if (!validRegionNames.Contains(regionName, StringComparer.OrdinalIgnoreCase))
            {
                throw new ValidationException($"Invalid region name '{regionName}'. Valid names are: {string.Join(", ", validRegionNames)}");
            }
        }

        private async Task ValidateSubscriptionAndResourceGroupAsync(Configuration configuration)
        {
            const string ownerRoleId = "8e3af657-a8ff-443c-a75c-2fe8c4bcb635";
            const string contributorRoleId = "b24988ac-6180-42a0-ab88-20f7382dd24c";

            var azure = Microsoft.Azure.Management.Fluent.Azure
                .Configure()
                .WithLogLevel(HttpLoggingDelegatingHandler.Level.Basic)
                .Authenticate(azureCredentials);

            var subscriptionExists = await (await azure.Subscriptions.ListAsync(cancellationToken: cts.Token)).ToAsyncEnumerable()
                .AnyAsync(sub => sub.SubscriptionId.Equals(configuration.SubscriptionId, StringComparison.OrdinalIgnoreCase), cts.Token);

            if (!subscriptionExists)
            {
                throw new ValidationException($"Invalid or inaccessible subcription id '{configuration.SubscriptionId}'. Make sure that subscription exists and that you are either an Owner or have Contributor and User Access Administrator roles on the subscription.", displayExample: false);
            }

            var rgExists = !string.IsNullOrEmpty(configuration.ResourceGroupName) && await azureSubscriptionClient.ResourceGroups.ContainAsync(configuration.ResourceGroupName, cts.Token);

            if (!string.IsNullOrEmpty(configuration.ResourceGroupName) && !rgExists)
            {
                throw new ValidationException($"If ResourceGroupName is provided, the resource group must already exist.", displayExample: false);
            }

            var token = (await tokenProvider.GetAuthenticationHeaderAsync(cts.Token)).Parameter;
            var currentPrincipalObjectId = new JwtSecurityTokenHandler().ReadJwtToken(token).Claims.FirstOrDefault(c => c.Type == "oid").Value;

            var currentPrincipalSubscriptionRoleIds = (await azureSubscriptionClient.AccessManagement.RoleAssignments.Inner.ListForScopeWithHttpMessagesAsync(
                    $"/subscriptions/{configuration.SubscriptionId}", new($"atScope() and assignedTo('{currentPrincipalObjectId}')"), cancellationToken: cts.Token)).Body
                .ToAsyncEnumerable(async (link, ct) => (await azureSubscriptionClient.AccessManagement.RoleAssignments.Inner.ListForScopeNextWithHttpMessagesAsync(link, cancellationToken: ct)).Body)
                .Select(b => b.RoleDefinitionId.Split(new[] { '/' }).Last());

            if (!await currentPrincipalSubscriptionRoleIds.AnyAsync(role => ownerRoleId.Equals(role, StringComparison.OrdinalIgnoreCase) || contributorRoleId.Equals(role, StringComparison.OrdinalIgnoreCase), cts.Token))
            {
                if (!rgExists)
                {
                    throw new ValidationException($"Insufficient access to deploy. You must be: 1) Owner of the subscription, or 2) Contributor and User Access Administrator of the subscription, or 3) Owner of the resource group", displayExample: false);
                }

                var currentPrincipalRgRoleIds = (await azureSubscriptionClient.AccessManagement.RoleAssignments.Inner.ListForScopeWithHttpMessagesAsync(
                        $"/subscriptions/{configuration.SubscriptionId}/resourceGroups/{configuration.ResourceGroupName}", new($"atScope() and assignedTo('{currentPrincipalObjectId}')"), cancellationToken: cts.Token)).Body
                    .ToAsyncEnumerable(async (link, ct) => (await azureSubscriptionClient.AccessManagement.RoleAssignments.Inner.ListForScopeNextWithHttpMessagesAsync(link, cancellationToken: ct)).Body)
                    .Select(b => b.RoleDefinitionId.Split(new[] { '/' }).Last());

                if (!await currentPrincipalRgRoleIds.AnyAsync(role => ownerRoleId.Equals(role, StringComparison.OrdinalIgnoreCase), cts.Token))
                {
                    throw new ValidationException($"Insufficient access to deploy. You must be: 1) Owner of the subscription, or 2) Contributor and User Access Administrator of the subscription, or 3) Owner of the resource group", displayExample: false);
                }
            }
        }

        private async Task<IStorageAccount> ValidateAndGetExistingStorageAccountAsync()
        {
            if (configuration.StorageAccountName is null)
            {
                return null;
            }

            return (await GetExistingStorageAccountAsync(configuration.StorageAccountName))
                ?? throw new ValidationException($"If StorageAccountName is provided, the storage account must already exist in region {configuration.RegionName}, and be accessible to the current user.", displayExample: false);
        }

        private async Task<BatchAccount> ValidateAndGetExistingBatchAccountAsync()
        {
            if (configuration.BatchAccountName is null)
            {
                return null;
            }

            return (await GetExistingBatchAccountAsync(configuration.BatchAccountName))
                ?? throw new ValidationException($"If BatchAccountName is provided, the batch account must already exist in region {configuration.RegionName}, and be accessible to the current user.", displayExample: false);
        }

        private async Task<(INetwork virtualNetwork, ISubnet vmSubnet, ISubnet postgreSqlSubnet, ISubnet batchSubnet)?> ValidateAndGetExistingVirtualNetworkAsync()
        {
            static bool AllOrNoneSet(params string[] values) => values.All(v => !string.IsNullOrEmpty(v)) || values.All(v => string.IsNullOrEmpty(v));
            static bool NoneSet(params string[] values) => values.All(v => string.IsNullOrEmpty(v));

            if (NoneSet(configuration.VnetResourceGroupName, configuration.VnetName, configuration.VmSubnetName))
            {
                if (configuration.PrivateNetworking.GetValueOrDefault())
                {
                    throw new ValidationException($"{nameof(configuration.VnetResourceGroupName)}, {nameof(configuration.VnetName)} and {nameof(configuration.VmSubnetName)} are required when using private networking.");
                }

                return null;
            }

            if (!AllOrNoneSet(configuration.VnetResourceGroupName, configuration.VnetName, configuration.VmSubnetName, configuration.PostgreSqlSubnetName))
            {
                throw new ValidationException($"{nameof(configuration.VnetResourceGroupName)}, {nameof(configuration.VnetName)}, {nameof(configuration.VmSubnetName)} and {nameof(configuration.PostgreSqlSubnetName)} are required when using an existing virtual network.");
            }

            if (!AllOrNoneSet(configuration.VnetResourceGroupName, configuration.VnetName, configuration.VmSubnetName))
            {
                throw new ValidationException($"{nameof(configuration.VnetResourceGroupName)}, {nameof(configuration.VnetName)} and {nameof(configuration.VmSubnetName)} are required when using an existing virtual network.");
            }

            if (!await (await azureSubscriptionClient.ResourceGroups.ListAsync(true, cts.Token)).ToAsyncEnumerable().AnyAsync(rg => rg.Name.Equals(configuration.VnetResourceGroupName, StringComparison.OrdinalIgnoreCase), cts.Token))
            {
                throw new ValidationException($"Resource group '{configuration.VnetResourceGroupName}' does not exist.");
            }

            var vnet = await azureSubscriptionClient.Networks.GetByResourceGroupAsync(configuration.VnetResourceGroupName, configuration.VnetName, cts.Token) ??
                throw new ValidationException($"Virtual network '{configuration.VnetName}' does not exist in resource group '{configuration.VnetResourceGroupName}'.");

            if (!vnet.RegionName.Equals(configuration.RegionName, StringComparison.OrdinalIgnoreCase))
            {
                throw new ValidationException($"Virtual network '{configuration.VnetName}' must be in the same region that you are deploying to ({configuration.RegionName}).");
            }

            var vmSubnet = vnet.Subnets.FirstOrDefault(s => s.Key.Equals(configuration.VmSubnetName, StringComparison.OrdinalIgnoreCase)).Value ??
                throw new ValidationException($"Virtual network '{configuration.VnetName}' does not contain subnet '{configuration.VmSubnetName}'");

            var resourceGraphClient = new ResourceGraphClient(tokenCredentials);
            var postgreSqlSubnet = vnet.Subnets.FirstOrDefault(s => s.Key.Equals(configuration.PostgreSqlSubnetName, StringComparison.OrdinalIgnoreCase)).Value;

            if (postgreSqlSubnet is null)
            {
                throw new ValidationException($"Virtual network '{configuration.VnetName}' does not contain subnet '{configuration.PostgreSqlSubnetName}'");
            }

            var delegatedServices = postgreSqlSubnet.Inner.Delegations.Select(d => d.ServiceName);
            var hasOtherDelegations = delegatedServices.Any(s => s != "Microsoft.DBforPostgreSQL/flexibleServers");
            var hasNoDelegations = !delegatedServices.Any();

            if (hasOtherDelegations)
            {
                throw new ValidationException($"Subnet '{configuration.PostgreSqlSubnetName}' can have 'Microsoft.DBforPostgreSQL/flexibleServers' delegation only.");
            }

            var resourcesInPostgreSqlSubnetQuery = $"where type =~ 'Microsoft.Network/networkInterfaces' | where properties.ipConfigurations[0].properties.subnet.id == '{postgreSqlSubnet.Inner.Id}'";
            var resourcesExist = (await resourceGraphClient.ResourcesAsync(new(new[] { configuration.SubscriptionId }, resourcesInPostgreSqlSubnetQuery), cts.Token)).TotalRecords > 0;

            if (hasNoDelegations && resourcesExist)
            {
                throw new ValidationException($"Subnet '{configuration.PostgreSqlSubnetName}' must be either empty or have 'Microsoft.DBforPostgreSQL/flexibleServers' delegation.");
            }

            var batchSubnet = vnet.Subnets.FirstOrDefault(s => s.Key.Equals(configuration.BatchSubnetName, StringComparison.OrdinalIgnoreCase)).Value;

            return (vnet, vmSubnet, postgreSqlSubnet, batchSubnet);
        }

        private async Task ValidateBatchAccountQuotaAsync()
        {
            var batchManagementClient = new BatchManagementClient(tokenCredentials) { SubscriptionId = configuration.SubscriptionId };
            var accountQuota = (await batchManagementClient.Location.GetQuotasAsync(configuration.RegionName, cts.Token)).AccountQuota;
            var existingBatchAccountCount = await (await batchManagementClient.BatchAccount.ListAsync(cts.Token)).ToAsyncEnumerable(batchManagementClient.BatchAccount.ListNextAsync)
                .CountAsync(b => b.Location.Equals(configuration.RegionName), cts.Token);

            if (existingBatchAccountCount >= accountQuota)
            {
                throw new ValidationException($"The regional Batch account quota ({accountQuota} account(s) per region) for the specified subscription has been reached. Submit a support request to increase the quota or choose another region.", displayExample: false);
            }
        }

        private Task<string> UpdateVnetWithBatchSubnet(string resourceGroupId)
            => Execute(
                $"Creating batch subnet...",
                async () =>
                {
                    var coaRg = armClient.GetResourceGroupResource(new(resourceGroupId));

                    var vnetCollection = coaRg.GetVirtualNetworks();
                    var vnet = vnetCollection.FirstOrDefault();

                    if (vnetCollection.Count() != 1)
                    {
                        ConsoleEx.WriteLine("There are multiple vnets found in the resource group so the deployer cannot automatically create the subnet.", ConsoleColor.Red);
                        ConsoleEx.WriteLine("In order to avoid unnecessary load balancer charges we suggest manually configuring your deployment to use a subnet for batch pools with service endpoints.", ConsoleColor.Red);
                        ConsoleEx.WriteLine("See: https://github.com/microsoft/CromwellOnAzure/wiki/Using-a-batch-pool-subnet-with-service-endpoints-to-avoid-load-balancer-charges.", ConsoleColor.Red);

                        return null;
                    }

                    var vnetData = vnet.Data;
                    var ipRange = vnetData.AddressPrefixes.Single();
                    var defaultSubnetNames = new List<string> { configuration.DefaultVmSubnetName, configuration.DefaultPostgreSqlSubnetName, configuration.DefaultBatchSubnetName };

                    if (!string.Equals(ipRange, configuration.VnetAddressSpace, StringComparison.OrdinalIgnoreCase) ||
                        vnetData.Subnets.Select(x => x.Name).Except(defaultSubnetNames).Any())
                    {
                        ConsoleEx.WriteLine("We detected a customized networking setup so the deployer will not automatically create the subnet.", ConsoleColor.Red);
                        ConsoleEx.WriteLine("In order to avoid unnecessary load balancer charges we suggest manually configuring your deployment to use a subnet for batch pools with service endpoints.", ConsoleColor.Red);
                        ConsoleEx.WriteLine("See: https://github.com/microsoft/CromwellOnAzure/wiki/Using-a-batch-pool-subnet-with-service-endpoints-to-avoid-load-balancer-charges.", ConsoleColor.Red);

                        return null;
                    }

                    var batchSubnet = new SubnetData
                    {
                        Name = configuration.DefaultBatchSubnetName,
                        AddressPrefix = configuration.BatchNodesSubnetAddressSpace,
                    };

                    AddServiceEndpointsToSubnet(batchSubnet);

                    vnetData.Subnets.Add(batchSubnet);
                    var updatedVnet = (await vnetCollection.CreateOrUpdateAsync(Azure.WaitUntil.Completed, vnetData.Name, vnetData, cts.Token)).Value;

                    return (await updatedVnet.GetSubnetAsync(configuration.DefaultBatchSubnetName, cancellationToken: cts.Token)).Value.Id.ToString();
                });

        private static void AddServiceEndpointsToSubnet(SubnetData subnet)
        {
            subnet.ServiceEndpoints.Add(new ServiceEndpointProperties()
            {
                Service = "Microsoft.Storage.Global",
            });

            subnet.ServiceEndpoints.Add(new ServiceEndpointProperties()
            {
                Service = "Microsoft.Sql",
            });

            subnet.ServiceEndpoints.Add(new ServiceEndpointProperties()
            {
                Service = "Microsoft.ContainerRegistry",
            });

            subnet.ServiceEndpoints.Add(new ServiceEndpointProperties()
            {
                Service = "Microsoft.KeyVault",
            });
        }

        private async Task ValidateVmAsync()
        {
            var computeSkus = await generalRetryPolicy.ExecuteAsync(async ct =>
                    await (await azureSubscriptionClient.ComputeSkus.ListbyRegionAndResourceTypeAsync(
                        Region.Create(configuration.RegionName),
                        ComputeResourceType.VirtualMachines,
                        ct))
                        .ToAsyncEnumerable()
                        .Where(s => !s.Restrictions.Any())
                        .Select(s => s.Name.Value)
                        .ToListAsync(ct),
                    cts.Token);

            if (!computeSkus.Any())
            {
                throw new ValidationException($"Your subscription doesn't support virtual machine creation in {configuration.RegionName}.  Please create an Azure Support case: https://docs.microsoft.com/en-us/azure/azure-portal/supportability/how-to-create-azure-support-request", displayExample: false);
            }
            else if (!computeSkus.Any(s => s.Equals(configuration.VmSize, StringComparison.OrdinalIgnoreCase)))
            {
                throw new ValidationException($"The VmSize {configuration.VmSize} is not available or does not exist in {configuration.RegionName}.  You can use 'az vm list-skus --location {configuration.RegionName} --output table' to find an available VM.", displayExample: false);
            }
        }

        private static async Task<BlobServiceClient> GetBlobClientAsync(IStorageAccount storageAccount, CancellationToken cancellationToken)
            => new(
                new($"https://{storageAccount.Name}.blob.core.windows.net"),
                new StorageSharedKeyCredential(
                    storageAccount.Name,
                    (await storageAccount.GetKeysAsync(cancellationToken))[0].Value));

        private async Task ValidateTokenProviderAsync()
        {
            try
            {
                _ = await Execute("Retrieving Azure management token...", () => new AzureServiceTokenProvider("RunAs=Developer; DeveloperTool=AzureCli").GetAccessTokenAsync("https://management.azure.com/", cancellationToken: cts.Token));
            }
            catch (AzureServiceTokenProviderException ex)
            {
                ConsoleEx.WriteLine("No access token found.  Please install the Azure CLI and login with 'az login'", ConsoleColor.Red);
                ConsoleEx.WriteLine("Link: https://docs.microsoft.com/en-us/cli/azure/install-azure-cli");
                ConsoleEx.WriteLine($"Error details: {ex.Message}");
                Environment.Exit(1);
            }
        }

        private void ValidateInitialCommandLineArgs()
        {
            void ThrowIfProvidedForUpdate(object attributeValue, string attributeName)
            {
                if (configuration.Update && attributeValue is not null)
                {
                    throw new ValidationException($"{attributeName} must not be provided when updating", false);
                }
            }

            void ThrowIfNotProvidedForUpdate(string attributeValue, string attributeName)
            {
                if (configuration.Update && string.IsNullOrWhiteSpace(attributeValue))
                {
                    throw new ValidationException($"{attributeName} is required for update.", false);
                }
            }

            //void ThrowIfEitherNotProvidedForUpdate(string attributeValue1, string attributeName1, string attributeValue2, string attributeName2)
            //{
            //    if (configuration.Update && string.IsNullOrWhiteSpace(attributeValue1) && string.IsNullOrWhiteSpace(attributeValue2))
            //    {
            //        throw new ValidationException($"Either {attributeName1} or {attributeName2} is required for update.", false);
            //    }
            //}

            void ThrowIfNotProvided(string attributeValue, string attributeName)
            {
                if (string.IsNullOrWhiteSpace(attributeValue))
                {
                    throw new ValidationException($"{attributeName} is required.", false);
                }
            }

            void ThrowIfNotProvidedForInstall(string attributeValue, string attributeName)
            {
                if (!configuration.Update && string.IsNullOrWhiteSpace(attributeValue))
                {
                    throw new ValidationException($"{attributeName} is required.", false);
                }
            }

            void ThrowIfTagsFormatIsUnacceptable(string attributeValue, string attributeName)
            {
                if (string.IsNullOrWhiteSpace(attributeValue))
                {
                    return;
                }

                try
                {
                    Utility.DelimitedTextToDictionary(attributeValue, "=", ",");
                }
                catch
                {
                    throw new ValidationException($"{attributeName} is specified in incorrect format. Try as TagName=TagValue,TagName=TagValue in double quotes", false);
                }
            }

            void ValidateDependantFeature(bool feature1Enabled, string feature1Name, bool feature2Enabled, string feature2Name)
            {
                if (feature1Enabled && !feature2Enabled)
                {
                    throw new ValidationException($"{feature2Name} must be enabled to use flag {feature1Name}");
                }
            }

            //void ThrowIfBothProvided(bool feature1Enabled, string feature1Name, bool feature2Enabled, string feature2Name)
            //{
            //    if (feature1Enabled && feature2Enabled)
            //    {
            //        throw new ValidationException($"{feature2Name} is incompatible with {feature1Name}");
            //    }
            //}

            void ValidateHelmInstall(string helmPath, string featureName)
            {
                if (!File.Exists(helmPath))
                {
                    throw new ValidationException($"Helm must be installed and set with the {featureName} flag. You can find instructions for install Helm here: https://helm.sh/docs/intro/install/");
                }
            }

            void ValidateKubectlInstall(string kubectlPath, string featureName)
            {
                if (!File.Exists(kubectlPath))
                {
                    throw new ValidationException($"Kubectl must be installed and set with the {featureName} flag. You can find instructions for install Kubectl here: https://kubernetes.io/docs/tasks/tools/#kubectl");
                }
            }

            ThrowIfNotProvided(configuration.SubscriptionId, nameof(configuration.SubscriptionId));

            ThrowIfNotProvidedForInstall(configuration.RegionName, nameof(configuration.RegionName));

            ThrowIfNotProvidedForUpdate(configuration.ResourceGroupName, nameof(configuration.ResourceGroupName));

            ThrowIfProvidedForUpdate(configuration.BatchPrefix, nameof(configuration.BatchPrefix));
            ThrowIfProvidedForUpdate(configuration.RegionName, nameof(configuration.RegionName));
            ThrowIfProvidedForUpdate(configuration.BatchAccountName, nameof(configuration.BatchAccountName));
            ThrowIfProvidedForUpdate(configuration.CrossSubscriptionAKSDeployment, nameof(configuration.CrossSubscriptionAKSDeployment));
            ThrowIfProvidedForUpdate(configuration.ApplicationInsightsAccountName, nameof(configuration.ApplicationInsightsAccountName));
            ThrowIfProvidedForUpdate(configuration.PrivateNetworking, nameof(configuration.PrivateNetworking));
            ThrowIfProvidedForUpdate(configuration.EnableIngress, nameof(configuration.EnableIngress));
            ThrowIfProvidedForUpdate(configuration.VnetName, nameof(configuration.VnetName));
            ThrowIfProvidedForUpdate(configuration.VnetResourceGroupName, nameof(configuration.VnetResourceGroupName));
            ThrowIfProvidedForUpdate(configuration.SubnetName, nameof(configuration.SubnetName));
            ThrowIfProvidedForUpdate(configuration.Tags, nameof(configuration.Tags));

            ThrowIfTagsFormatIsUnacceptable(configuration.Tags, nameof(configuration.Tags));

            if (!configuration.ManualHelmDeployment)
            {
                ValidateHelmInstall(configuration.HelmBinaryPath, nameof(configuration.HelmBinaryPath));
            }

            if (!configuration.SkipTestWorkflow)
            {
                ValidateKubectlInstall(configuration.KubectlBinaryPath, nameof(configuration.KubectlBinaryPath));
            }

            ValidateDependantFeature(configuration.EnableIngress.GetValueOrDefault(), nameof(configuration.EnableIngress), !string.IsNullOrEmpty(configuration.LetsEncryptEmail), nameof(configuration.LetsEncryptEmail));

            if (!configuration.Update)
            {
                if (configuration.BatchPrefix?.Length > 11 || (configuration.BatchPrefix?.Any(c => !char.IsAsciiLetterOrDigit(c)) ?? false))
                {
                    throw new ValidationException("BatchPrefix must not be longer than 11 chars and may contain only ASCII letters or digits", false);
                }
            }

            if (!string.IsNullOrWhiteSpace(configuration.BatchNodesSubnetId) && !string.IsNullOrWhiteSpace(configuration.BatchSubnetName))
            {
                throw new Exception("Invalid configuration options BatchNodesSubnetId and BatchSubnetName are mutually exclusive.");
            }
        }

        private static void DisplayValidationExceptionAndExit(ValidationException validationException)
        {
            ConsoleEx.WriteLine(validationException.Reason, ConsoleColor.Red);

            if (validationException.DisplayExample)
            {
                ConsoleEx.WriteLine();
                ConsoleEx.WriteLine($"Example: ", ConsoleColor.Green).Write($"deploy-tes-on-azure --subscriptionid {Guid.NewGuid()} --regionname westus2 --mainidentifierprefix coa", ConsoleColor.White);
            }

            Environment.Exit(1);
        }

        private async Task DeleteResourceGroupIfUserConsentsAsync()
        {
            if (!isResourceGroupCreated)
            {
                return;
            }

            var userResponse = string.Empty;

            if (!configuration.Silent)
            {
                ConsoleEx.WriteLine();
                ConsoleEx.Write("Delete the resource group?  Type 'yes' and press enter, or, press any key to exit: ");
                userResponse = ConsoleEx.ReadLine();
            }

            if (userResponse.Equals("yes", StringComparison.OrdinalIgnoreCase) || (configuration.Silent && configuration.DeleteResourceGroupOnFailure))
            {
                await DeleteResourceGroupAsync();
            }
        }

        private static void WriteGeneralRetryMessageToConsole()
            => ConsoleEx.WriteLine("Please try deployment again, and create an issue if this continues to fail: https://github.com/microsoft/ga4gh-tes/issues");

        public Task Execute(string message, Func<Task> func, bool cancelOnException = true)
            => Execute(message, async () => { await func(); return false; }, cancelOnException);

        private async Task<T> Execute<T>(string message, Func<Task<T>> func, bool cancelOnException = true)
        {
            const int retryCount = 3;

            var startTime = DateTime.UtcNow;
            var line = ConsoleEx.WriteLine(message);

            for (var i = 0; i < retryCount; i++)
            {
                try
                {
                    cts.Token.ThrowIfCancellationRequested();
                    var result = await func();
                    WriteExecutionTime(line, startTime);
                    return result;
                }
                catch (Microsoft.Rest.Azure.CloudException cloudException) when (cloudException.ToCloudErrorType() == CloudErrorType.ExpiredAuthenticationToken)
                {
                }
                catch (OperationCanceledException) when (cts.Token.IsCancellationRequested)
                {
                    line.Write(" Cancelled", ConsoleColor.Red);
                    return await Task.FromCanceled<T>(cts.Token);
                }
                catch (Exception ex)
                {
                    line.Write($" Failed. {ex.GetType().Name}: {ex.Message}", ConsoleColor.Red);

                    if (cancelOnException)
                    {
                        cts.Cancel();
                    }

                    throw;
                }
            }

            line.Write($" Failed", ConsoleColor.Red);
            cts.Cancel();
            throw new Exception($"Failed after {retryCount} attempts");
        }

        private static void WriteExecutionTime(ConsoleEx.Line line, DateTime startTime)
            => line.Write($" Completed in {DateTime.UtcNow.Subtract(startTime).TotalSeconds:n0}s", ConsoleColor.Green);

        public static async Task<string> DownloadTextFromStorageAccountAsync(IStorageAccount storageAccount, string containerName, string blobName, CancellationToken cancellationToken)
        {
            var blobClient = await GetBlobClientAsync(storageAccount, cancellationToken);
            var container = blobClient.GetBlobContainerClient(containerName);

            return (await container.GetBlobClient(blobName).DownloadContentAsync(cancellationToken)).Value.Content.ToString();
        }

        public static async Task UploadTextToStorageAccountAsync(IStorageAccount storageAccount, string containerName, string blobName, string content, CancellationToken token)
        {
            var blobClient = await GetBlobClientAsync(storageAccount, token);
            var container = blobClient.GetBlobContainerClient(containerName);

            await container.CreateIfNotExistsAsync(cancellationToken: token);
            await container.GetBlobClient(blobName).UploadAsync(BinaryData.FromString(content), true, token);
        }

        private class ValidationException : Exception
        {
            public string Reason { get; set; }
            public bool DisplayExample { get; set; }

            public ValidationException(string reason, bool displayExample = true)
            {
                Reason = reason;
                DisplayExample = displayExample;
            }
        }
    }
}<|MERGE_RESOLUTION|>--- conflicted
+++ resolved
@@ -192,6 +192,7 @@
                     {
                         storageAccount = await GetExistingStorageAccountAsync(configuration.StorageAccountName)
                             ?? throw new ValidationException($"Storage account {configuration.StorageAccountName} does not exist in region {configuration.RegionName} or is not accessible to the current user.", displayExample: false);
+
                     }
 
                     ManagedCluster existingAksCluster = default;
@@ -318,35 +319,14 @@
                     var settings = ConfigureSettings(managedIdentity.ClientId, aksValues, installedVersion);
                     var waitForRoleAssignmentPropagation = false;
 
-<<<<<<< HEAD
-                            // Always place the compute nodes into the new batch subnet (needed for simplified communication with batch and is faster/cheaper for azure services access).
-                            await AssignMIAsNetworkContributorToResourceAsync(managedIdentity, resourceGroup);
-                            waitForRoleAssignmentPropagation = true;
-
-                            if (string.IsNullOrWhiteSpace(settings["BatchNodesSubnetId"]))
-                            {
-                                settings["BatchNodesSubnetId"] = await UpdateVnetWithBatchSubnet(resourceGroup.Inner.Id);
-                            }
-                        }
-=======
                     if (installedVersion is null || installedVersion < new Version(4, 4))
                     {
                         // Ensure all storage containers are created.
                         await CreateDefaultStorageContainersAsync(storageAccount);
->>>>>>> f4c820ee
 
                         if (string.IsNullOrWhiteSpace(settings["BatchNodesSubnetId"]))
                         {
-<<<<<<< HEAD
-                            settings["ExecutionsContainerName"] = TesInternalContainerName;
-
-                            var hasAssignedNetworkContributor = await TryAssignMIAsNetworkContributorToResourceAsync(managedIdentity, resourceGroup);
-                            var hasAssignedDataOwner = await TryAssignVmAsDataOwnerToStorageAccountAsync(managedIdentity, storageAccount);
-
-                            waitForRoleAssignmentPropagation |= hasAssignedNetworkContributor || hasAssignedDataOwner;
-=======
                             settings["BatchNodesSubnetId"] = await UpdateVnetWithBatchSubnet(resourceGroup.Inner.Id);
->>>>>>> f4c820ee
                         }
                     }
 
@@ -380,235 +360,226 @@
                     await PerformHelmDeploymentAsync(resourceGroup);
                 }
 
-                if (!configuration.Update)
-                {
-                    if (string.IsNullOrWhiteSpace(configuration.BatchPrefix))
-                    {
-<<<<<<< HEAD
-                        if (string.IsNullOrWhiteSpace(configuration.BatchPrefix))
-                        {
-                            var blob = new byte[5];
-                            RandomNumberGenerator.Fill(blob);
-                            configuration.BatchPrefix = blob.ConvertToBase32().TrimEnd('=');
+            if (!configuration.Update)
+            {
+                if (string.IsNullOrWhiteSpace(configuration.BatchPrefix))
+                {
+                    var blob = new byte[5];
+                    RandomNumberGenerator.Fill(blob);
+                    configuration.BatchPrefix = blob.ConvertToBase32().TrimEnd('=');
+                }
+
+                ValidateRegionName(configuration.RegionName);
+                ValidateMainIdentifierPrefix(configuration.MainIdentifierPrefix);
+                storageAccount = await ValidateAndGetExistingStorageAccountAsync();
+                batchAccount = await ValidateAndGetExistingBatchAccountAsync();
+                aksCluster = await ValidateAndGetExistingAKSClusterAsync();
+                postgreSqlFlexServer = await ValidateAndGetExistingPostgresqlServerAsync();
+                var keyVault = await ValidateAndGetExistingKeyVaultAsync();
+
+                if (aksCluster is null && !configuration.ManualHelmDeployment)
+                {
+                    await ValidateVmAsync();
+                }
+
+                ConsoleEx.WriteLine($"Deploying TES on Azure version {targetVersion}...");
+
+                // Configuration preferences not currently settable by user.
+                if (string.IsNullOrWhiteSpace(configuration.PostgreSqlServerName))
+                {
+                    configuration.PostgreSqlServerName = SdkContext.RandomResourceName($"{configuration.MainIdentifierPrefix}-", 15);
+                }
+
+                configuration.PostgreSqlAdministratorPassword = PasswordGenerator.GeneratePassword();
+                configuration.PostgreSqlTesUserPassword = PasswordGenerator.GeneratePassword();
+
+                if (string.IsNullOrWhiteSpace(configuration.BatchAccountName))
+                {
+                    configuration.BatchAccountName = SdkContext.RandomResourceName($"{configuration.MainIdentifierPrefix}", 15);
+                }
+
+                if (string.IsNullOrWhiteSpace(configuration.StorageAccountName))
+                {
+                    configuration.StorageAccountName = SdkContext.RandomResourceName($"{configuration.MainIdentifierPrefix}", 24);
+                }
+
+                //if (string.IsNullOrWhiteSpace(configuration.NetworkSecurityGroupName))
+                //{
+                //    configuration.NetworkSecurityGroupName = SdkContext.RandomResourceName($"{configuration.MainIdentifierPrefix}", 15);
+                //}
+
+                if (string.IsNullOrWhiteSpace(configuration.ApplicationInsightsAccountName))
+                {
+                    configuration.ApplicationInsightsAccountName = SdkContext.RandomResourceName($"{configuration.MainIdentifierPrefix}-", 15);
+                }
+
+                if (string.IsNullOrWhiteSpace(configuration.TesPassword))
+                {
+                    configuration.TesPassword = PasswordGenerator.GeneratePassword();
+                }
+
+                if (string.IsNullOrWhiteSpace(configuration.AksClusterName))
+                {
+                    configuration.AksClusterName = SdkContext.RandomResourceName($"{configuration.MainIdentifierPrefix}-", 25);
+                }
+
+                if (string.IsNullOrWhiteSpace(configuration.KeyVaultName))
+                {
+                    configuration.KeyVaultName = SdkContext.RandomResourceName($"{configuration.MainIdentifierPrefix}-", 15);
+                }
+
+                await RegisterResourceProvidersAsync();
+                await RegisterResourceProviderFeaturesAsync();
+
+                if (batchAccount is null)
+                {
+                    await ValidateBatchAccountQuotaAsync();
+                }
+
+                var vnetAndSubnet = await ValidateAndGetExistingVirtualNetworkAsync();
+
+                if (string.IsNullOrWhiteSpace(configuration.ResourceGroupName))
+                {
+                    configuration.ResourceGroupName = SdkContext.RandomResourceName($"{configuration.MainIdentifierPrefix}-", 15);
+                    resourceGroup = await CreateResourceGroupAsync();
+                    isResourceGroupCreated = true;
+                }
+                else
+                {
+                    resourceGroup = await azureSubscriptionClient.ResourceGroups.GetByNameAsync(configuration.ResourceGroupName, cts.Token);
+                }
+
+                // Derive TES ingress URL from resource group name
+                kubernetesManager.SetTesIngressNetworkingConfiguration(configuration.ResourceGroupName);
+
+                managedIdentity = await CreateUserManagedIdentityAsync(resourceGroup);
+
+                if (vnetAndSubnet is not null)
+                {
+                    ConsoleEx.WriteLine($"Creating VM in existing virtual network {vnetAndSubnet.Value.virtualNetwork.Name} and subnet {vnetAndSubnet.Value.vmSubnet.Name}");
+                }
+
+                if (storageAccount is not null)
+                {
+                    ConsoleEx.WriteLine($"Using existing Storage Account {storageAccount.Name}");
+                }
+
+                if (batchAccount is not null)
+                {
+                    ConsoleEx.WriteLine($"Using existing Batch Account {batchAccount.Name}");
+                }
+
+                await Task.WhenAll(new Task[]
+                {
+                        Task.Run(async () =>
+                        {
+                            if (vnetAndSubnet is null)
+                            {
+                                configuration.VnetName = SdkContext.RandomResourceName($"{configuration.MainIdentifierPrefix}-", 15);
+                                configuration.PostgreSqlSubnetName = string.IsNullOrEmpty(configuration.PostgreSqlSubnetName) ? configuration.DefaultPostgreSqlSubnetName : configuration.PostgreSqlSubnetName;
+                                configuration.BatchSubnetName = string.IsNullOrEmpty(configuration.BatchSubnetName) ? configuration.DefaultBatchSubnetName : configuration.BatchSubnetName;
+                                configuration.VmSubnetName = string.IsNullOrEmpty(configuration.VmSubnetName) ? configuration.DefaultVmSubnetName : configuration.VmSubnetName;
+                                vnetAndSubnet = await CreateVnetAndSubnetsAsync(resourceGroup);
+
+                                if (string.IsNullOrEmpty(this.configuration.BatchNodesSubnetId))
+                                {
+                                    this.configuration.BatchNodesSubnetId = vnetAndSubnet.Value.batchSubnet.Inner.Id;
+                                }
+                            }
+                        }),
+                        Task.Run(async () =>
+                        {
+                            if (string.IsNullOrWhiteSpace(configuration.LogAnalyticsArmId))
+                            {
+                                var workspaceName = SdkContext.RandomResourceName(configuration.MainIdentifierPrefix, 15);
+                                logAnalyticsWorkspace = await CreateLogAnalyticsWorkspaceResourceAsync(workspaceName);
+                                configuration.LogAnalyticsArmId = logAnalyticsWorkspace.Id;
+                            }
+                        }),
+                        Task.Run(async () =>
+                        {
+                            storageAccount ??= await CreateStorageAccountAsync();
+                            await CreateDefaultStorageContainersAsync(storageAccount);
+                            await WritePersonalizedFilesToStorageAccountAsync(storageAccount);
+                            await AssignVmAsContributorToStorageAccountAsync(managedIdentity, storageAccount);
+                            await AssignVmAsDataOwnerToStorageAccountAsync(managedIdentity, storageAccount);
+                            await AssignManagedIdOperatorToResourceAsync(managedIdentity, resourceGroup);
+                            await AssignMIAsNetworkContributorToResourceAsync(managedIdentity, resourceGroup);
+                        }),
+                });
+
+                if (configuration.CrossSubscriptionAKSDeployment.GetValueOrDefault())
+                {
+                    await Task.Run(async () =>
+                    {
+                        keyVault ??= await CreateKeyVaultAsync(configuration.KeyVaultName, managedIdentity, vnetAndSubnet.Value.vmSubnet);
+                        keyVaultUri = keyVault.Properties.VaultUri;
+                        var keys = await storageAccount.GetKeysAsync();
+                        await SetStorageKeySecret(keyVaultUri, StorageAccountKeySecretName, keys[0].Value);
+                    });
+                }
+
+                if (postgreSqlFlexServer is null)
+                {
+                    postgreSqlDnsZone = await CreatePrivateDnsZoneAsync(vnetAndSubnet.Value.virtualNetwork, $"privatelink.postgres.database.azure.com", "PostgreSQL Server");
+                }
+
+                await Task.WhenAll(new[]
+                {
+                        Task.Run(async () =>
+                        {
+                            if (aksCluster is null && !configuration.ManualHelmDeployment)
+                            {
+                                await ProvisionManagedClusterAsync(resourceGroup, managedIdentity, logAnalyticsWorkspace, vnetAndSubnet?.virtualNetwork, vnetAndSubnet?.vmSubnet.Name, configuration.PrivateNetworking.GetValueOrDefault());
+                            }
+                        }),
+                        Task.Run(async () =>
+                        {
+                            batchAccount ??= await CreateBatchAccountAsync(storageAccount.Id);
+                            await AssignVmAsContributorToBatchAccountAsync(managedIdentity, batchAccount);
+                        }),
+                        Task.Run(async () =>
+                        {
+                            appInsights = await CreateAppInsightsResourceAsync(configuration.LogAnalyticsArmId);
+                            await AssignVmAsContributorToAppInsightsAsync(managedIdentity, appInsights);
+                        }),
+                        Task.Run(async () => {
+                            postgreSqlFlexServer ??= await CreatePostgreSqlServerAndDatabaseAsync(postgreSqlFlexManagementClient, vnetAndSubnet.Value.postgreSqlSubnet, postgreSqlDnsZone);
+                        })
+                    });
+
+                var clientId = managedIdentity.ClientId;
+                var settings = ConfigureSettings(clientId);
+
+                await kubernetesManager.UpdateHelmValuesAsync(storageAccount, keyVaultUri, resourceGroup.Name, settings, managedIdentity);
+                await PerformHelmDeploymentAsync(resourceGroup,
+                    new[]
+                    {
+                            "Run the following postgresql command to setup the database.",
+                            $"\tPostgreSQL command: psql postgresql://{configuration.PostgreSqlAdministratorLogin}:{configuration.PostgreSqlAdministratorPassword}@{configuration.PostgreSqlServerName}.postgres.database.azure.com/{configuration.PostgreSqlTesDatabaseName} -c \"{GetCreateTesUserString()}\""
+                    },
+                    async kubernetesClient =>
+                    {
+                        await kubernetesManager.DeployCoADependenciesAsync();
+
+                        // Deploy an ubuntu pod to run PSQL commands, then delete it
+                        const string deploymentNamespace = "default";
+                        var (deploymentName, ubuntuDeployment) = KubernetesManager.GetUbuntuDeploymentTemplate();
+                        await kubernetesClient.AppsV1.CreateNamespacedDeploymentAsync(ubuntuDeployment, deploymentNamespace, cancellationToken: cts.Token);
+                        await ExecuteQueriesOnAzurePostgreSQLDbFromK8(kubernetesClient, deploymentName, deploymentNamespace);
+                        await kubernetesClient.AppsV1.DeleteNamespacedDeploymentAsync(deploymentName, deploymentNamespace, cancellationToken: cts.Token);
+
+
+                        if (configuration.EnableIngress.GetValueOrDefault())
+                        {
+                            await Execute(
+                                $"Enabling Ingress {kubernetesManager.TesHostname}",
+                                async () =>
+                                {
+                                    _ = await kubernetesManager.EnableIngress(configuration.TesUsername, configuration.TesPassword, kubernetesClient);
+                                });
                         }
-=======
-                        var blob = new byte[5];
-                        RandomNumberGenerator.Fill(blob);
-                        configuration.BatchPrefix = Base32.ConvertToBase32(blob).TrimEnd('=');
-                    }
->>>>>>> f4c820ee
-
-                    ValidateRegionName(configuration.RegionName);
-                    ValidateMainIdentifierPrefix(configuration.MainIdentifierPrefix);
-                    storageAccount = await ValidateAndGetExistingStorageAccountAsync();
-                    batchAccount = await ValidateAndGetExistingBatchAccountAsync();
-                    aksCluster = await ValidateAndGetExistingAKSClusterAsync();
-                    postgreSqlFlexServer = await ValidateAndGetExistingPostgresqlServerAsync();
-                    var keyVault = await ValidateAndGetExistingKeyVaultAsync();
-
-                    if (aksCluster is null && !configuration.ManualHelmDeployment)
-                    {
-                        await ValidateVmAsync();
-                    }
-
-                    ConsoleEx.WriteLine($"Deploying TES on Azure version {targetVersion}...");
-
-                    // Configuration preferences not currently settable by user.
-                    if (string.IsNullOrWhiteSpace(configuration.PostgreSqlServerName))
-                    {
-                        configuration.PostgreSqlServerName = SdkContext.RandomResourceName($"{configuration.MainIdentifierPrefix}-", 15);
-                    }
-
-                    configuration.PostgreSqlAdministratorPassword = PasswordGenerator.GeneratePassword();
-                    configuration.PostgreSqlTesUserPassword = PasswordGenerator.GeneratePassword();
-
-                    if (string.IsNullOrWhiteSpace(configuration.BatchAccountName))
-                    {
-                        configuration.BatchAccountName = SdkContext.RandomResourceName($"{configuration.MainIdentifierPrefix}", 15);
-                    }
-
-                    if (string.IsNullOrWhiteSpace(configuration.StorageAccountName))
-                    {
-                        configuration.StorageAccountName = SdkContext.RandomResourceName($"{configuration.MainIdentifierPrefix}", 24);
-                    }
-
-                    //if (string.IsNullOrWhiteSpace(configuration.NetworkSecurityGroupName))
-                    //{
-                    //    configuration.NetworkSecurityGroupName = SdkContext.RandomResourceName($"{configuration.MainIdentifierPrefix}", 15);
-                    //}
-
-                    if (string.IsNullOrWhiteSpace(configuration.ApplicationInsightsAccountName))
-                    {
-                        configuration.ApplicationInsightsAccountName = SdkContext.RandomResourceName($"{configuration.MainIdentifierPrefix}-", 15);
-                    }
-
-                    if (string.IsNullOrWhiteSpace(configuration.TesPassword))
-                    {
-                        configuration.TesPassword = PasswordGenerator.GeneratePassword();
-                    }
-
-                    if (string.IsNullOrWhiteSpace(configuration.AksClusterName))
-                    {
-                        configuration.AksClusterName = SdkContext.RandomResourceName($"{configuration.MainIdentifierPrefix}-", 25);
-                    }
-
-                    if (string.IsNullOrWhiteSpace(configuration.KeyVaultName))
-                    {
-                        configuration.KeyVaultName = SdkContext.RandomResourceName($"{configuration.MainIdentifierPrefix}-", 15);
-                    }
-
-                    await RegisterResourceProvidersAsync();
-                    await RegisterResourceProviderFeaturesAsync();
-
-                    if (batchAccount is null)
-                    {
-                        await ValidateBatchAccountQuotaAsync();
-                    }
-
-                    var vnetAndSubnet = await ValidateAndGetExistingVirtualNetworkAsync();
-
-                    if (string.IsNullOrWhiteSpace(configuration.ResourceGroupName))
-                    {
-                        configuration.ResourceGroupName = SdkContext.RandomResourceName($"{configuration.MainIdentifierPrefix}-", 15);
-                        resourceGroup = await CreateResourceGroupAsync();
-                        isResourceGroupCreated = true;
-                    }
-                    else
-                    {
-                        resourceGroup = await azureSubscriptionClient.ResourceGroups.GetByNameAsync(configuration.ResourceGroupName, cts.Token);
-                    }
-
-                    // Derive TES ingress URL from resource group name
-                    kubernetesManager.SetTesIngressNetworkingConfiguration(configuration.ResourceGroupName);
-
-                    managedIdentity = await CreateUserManagedIdentityAsync(resourceGroup);
-
-                    if (vnetAndSubnet is not null)
-                    {
-                        ConsoleEx.WriteLine($"Creating VM in existing virtual network {vnetAndSubnet.Value.virtualNetwork.Name} and subnet {vnetAndSubnet.Value.vmSubnet.Name}");
-                    }
-
-                    if (storageAccount is not null)
-                    {
-                        ConsoleEx.WriteLine($"Using existing Storage Account {storageAccount.Name}");
-                    }
-
-                    if (batchAccount is not null)
-                    {
-                        ConsoleEx.WriteLine($"Using existing Batch Account {batchAccount.Name}");
-                    }
-
-                    await Task.WhenAll(new Task[]
-                    {
-                            Task.Run(async () =>
-                            {
-                                if (vnetAndSubnet is null)
-                                {
-                                    configuration.VnetName = SdkContext.RandomResourceName($"{configuration.MainIdentifierPrefix}-", 15);
-                                    configuration.PostgreSqlSubnetName = string.IsNullOrEmpty(configuration.PostgreSqlSubnetName) ? configuration.DefaultPostgreSqlSubnetName : configuration.PostgreSqlSubnetName;
-                                    configuration.BatchSubnetName = string.IsNullOrEmpty(configuration.BatchSubnetName) ? configuration.DefaultBatchSubnetName : configuration.BatchSubnetName;
-                                    configuration.VmSubnetName = string.IsNullOrEmpty(configuration.VmSubnetName) ? configuration.DefaultVmSubnetName : configuration.VmSubnetName;
-                                    vnetAndSubnet = await CreateVnetAndSubnetsAsync(resourceGroup);
-
-                                    if (string.IsNullOrEmpty(this.configuration.BatchNodesSubnetId))
-                                    {
-                                        this.configuration.BatchNodesSubnetId = vnetAndSubnet.Value.batchSubnet.Inner.Id;
-                                    }
-                                }
-                            }),
-                            Task.Run(async () =>
-                            {
-                                if (string.IsNullOrWhiteSpace(configuration.LogAnalyticsArmId))
-                                {
-                                    var workspaceName = SdkContext.RandomResourceName(configuration.MainIdentifierPrefix, 15);
-                                    logAnalyticsWorkspace = await CreateLogAnalyticsWorkspaceResourceAsync(workspaceName);
-                                    configuration.LogAnalyticsArmId = logAnalyticsWorkspace.Id;
-                                }
-                            }),
-                            Task.Run(async () =>
-                            {
-                                storageAccount ??= await CreateStorageAccountAsync();
-                                await CreateDefaultStorageContainersAsync(storageAccount);
-                                await WritePersonalizedFilesToStorageAccountAsync(storageAccount);
-                                await AssignVmAsContributorToStorageAccountAsync(managedIdentity, storageAccount);
-                                await AssignVmAsDataOwnerToStorageAccountAsync(managedIdentity, storageAccount);
-                                await AssignManagedIdOperatorToResourceAsync(managedIdentity, resourceGroup);
-                                await AssignMIAsNetworkContributorToResourceAsync(managedIdentity, resourceGroup);
-                            }),
                     });
-
-                    if (configuration.CrossSubscriptionAKSDeployment.GetValueOrDefault())
-                    {
-                        await Task.Run(async () =>
-                        {
-                            keyVault ??= await CreateKeyVaultAsync(configuration.KeyVaultName, managedIdentity, vnetAndSubnet.Value.vmSubnet);
-                            keyVaultUri = keyVault.Properties.VaultUri;
-                            var keys = await storageAccount.GetKeysAsync();
-                            await SetStorageKeySecret(keyVaultUri, StorageAccountKeySecretName, keys[0].Value);
-                        });
-                    }
-
-                    if (postgreSqlFlexServer is null)
-                    {
-                        postgreSqlDnsZone = await CreatePrivateDnsZoneAsync(vnetAndSubnet.Value.virtualNetwork, $"privatelink.postgres.database.azure.com", "PostgreSQL Server");
-                    }
-
-                    await Task.WhenAll(new[]
-                    {
-                            Task.Run(async () =>
-                            {
-                                if (aksCluster is null && !configuration.ManualHelmDeployment)
-                                {
-                                    await ProvisionManagedClusterAsync(resourceGroup, managedIdentity, logAnalyticsWorkspace, vnetAndSubnet?.virtualNetwork, vnetAndSubnet?.vmSubnet.Name, configuration.PrivateNetworking.GetValueOrDefault());
-                                }
-                            }),
-                            Task.Run(async () =>
-                            {
-                                batchAccount ??= await CreateBatchAccountAsync(storageAccount.Id);
-                                await AssignVmAsContributorToBatchAccountAsync(managedIdentity, batchAccount);
-                            }),
-                            Task.Run(async () =>
-                            {
-                                appInsights = await CreateAppInsightsResourceAsync(configuration.LogAnalyticsArmId);
-                                await AssignVmAsContributorToAppInsightsAsync(managedIdentity, appInsights);
-                            }),
-                            Task.Run(async () => {
-                                postgreSqlFlexServer ??= await CreatePostgreSqlServerAndDatabaseAsync(postgreSqlFlexManagementClient, vnetAndSubnet.Value.postgreSqlSubnet, postgreSqlDnsZone);
-                            })
-                        });
-
-                    var clientId = managedIdentity.ClientId;
-                    var settings = ConfigureSettings(clientId);
-
-                    await kubernetesManager.UpdateHelmValuesAsync(storageAccount, keyVaultUri, resourceGroup.Name, settings, managedIdentity);
-                    await PerformHelmDeploymentAsync(resourceGroup,
-                        new[]
-                        {
-                                "Run the following postgresql command to setup the database.",
-                                $"\tPostgreSQL command: psql postgresql://{configuration.PostgreSqlAdministratorLogin}:{configuration.PostgreSqlAdministratorPassword}@{configuration.PostgreSqlServerName}.postgres.database.azure.com/{configuration.PostgreSqlTesDatabaseName} -c \"{GetCreateTesUserString()}\""
-                        },
-                        async kubernetesClient =>
-                        {
-                            await kubernetesManager.DeployCoADependenciesAsync();
-
-                            // Deploy an ubuntu pod to run PSQL commands, then delete it
-                            const string deploymentNamespace = "default";
-                            var (deploymentName, ubuntuDeployment) = KubernetesManager.GetUbuntuDeploymentTemplate();
-                            await kubernetesClient.AppsV1.CreateNamespacedDeploymentAsync(ubuntuDeployment, deploymentNamespace, cancellationToken: cts.Token);
-                            await ExecuteQueriesOnAzurePostgreSQLDbFromK8(kubernetesClient, deploymentName, deploymentNamespace);
-                            await kubernetesClient.AppsV1.DeleteNamespacedDeploymentAsync(deploymentName, deploymentNamespace, cancellationToken: cts.Token);
-
-
-                            if (configuration.EnableIngress.GetValueOrDefault())
-                            {
-                                await Execute(
-                                    $"Enabling Ingress {kubernetesManager.TesHostname}",
-                                    async () =>
-                                    {
-                                        _ = await kubernetesManager.EnableIngress(configuration.TesUsername, configuration.TesPassword, kubernetesClient);
-                                    });
-                            }
-                        });
                 }
 
                 if (configuration.OutputTesCredentialsJson.GetValueOrDefault())
