--- conflicted
+++ resolved
@@ -488,21 +488,9 @@
                                 configuration.VmSubnetName = string.IsNullOrEmpty(configuration.VmSubnetName) ? configuration.DefaultVmSubnetName : configuration.VmSubnetName;
                                 vnetAndSubnet = await CreateVnetAndSubnetsAsync(resourceGroup);
 
-<<<<<<< HEAD
-                                if (string.IsNullOrEmpty(this.configuration.BatchNodesSubnetId))
-=======
-                                    if (string.IsNullOrEmpty(configuration.BatchNodesSubnetId))
-                                    {
-                                        configuration.BatchNodesSubnetId = vnetAndSubnet.Value.batchSubnet.Inner.Id;
-                                    }
-                                }
-                            }),
-                            Task.Run(async () =>
-                            {
                                 if (string.IsNullOrWhiteSpace(configuration.LogAnalyticsArmId))
->>>>>>> 5073c6a9
                                 {
-                                    this.configuration.BatchNodesSubnetId = vnetAndSubnet.Value.batchSubnet.Inner.Id;
+                                    configuration.BatchNodesSubnetId = vnetAndSubnet.Value.batchSubnet.Inner.Id;
                                 }
                             }
                         }),
