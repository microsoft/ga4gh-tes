﻿// Copyright (c) Microsoft Corporation.
// Licensed under the MIT License.

using System;
using System.Collections.Generic;
using System.Diagnostics;
using System.IdentityModel.Tokens.Jwt;
using System.IO;
using System.Linq;
using System.Net.Http;
using System.Net.WebSockets;
using System.Security.Cryptography;
using System.Text;
using System.Text.RegularExpressions;
using System.Threading;
using System.Threading.Tasks;
using Azure.Core;
using Azure.Identity;
using Azure.ResourceManager;
using Azure.ResourceManager.ContainerService;
using Azure.ResourceManager.ManagedServiceIdentities;
using Azure.ResourceManager.ManagedServiceIdentities.Models;
using Azure.ResourceManager.Network;
using Azure.ResourceManager.Network.Models;
using Azure.ResourceManager.Resources;
using Azure.Security.KeyVault.Secrets;
using Azure.Storage;
using Azure.Storage.Blobs;
using CommonUtilities;
using CommonUtilities.AzureCloud;
using k8s;
using Microsoft.Azure.Management.Batch;
using Microsoft.Azure.Management.Batch.Models;
using Microsoft.Azure.Management.Compute.Fluent;
using Microsoft.Azure.Management.ContainerRegistry.Fluent;
using Microsoft.Azure.Management.ContainerService;
using Microsoft.Azure.Management.ContainerService.Fluent;
using Microsoft.Azure.Management.ContainerService.Models;
using Microsoft.Azure.Management.Fluent;
using Microsoft.Azure.Management.Graph.RBAC.Fluent;
using Microsoft.Azure.Management.KeyVault;
using Microsoft.Azure.Management.KeyVault.Fluent;
using Microsoft.Azure.Management.KeyVault.Models;
using Microsoft.Azure.Management.Msi.Fluent;
using Microsoft.Azure.Management.Network.Fluent;
using Microsoft.Azure.Management.PostgreSQL;
using Microsoft.Azure.Management.PrivateDns.Fluent;
using Microsoft.Azure.Management.ResourceGraph;
using Microsoft.Azure.Management.ResourceManager.Fluent;
using Microsoft.Azure.Management.ResourceManager.Fluent.Authentication;
using Microsoft.Azure.Management.ResourceManager.Fluent.Core;
using Microsoft.Azure.Management.Storage.Fluent;
using Microsoft.Azure.Services.AppAuthentication;
using Microsoft.Rest;
using Newtonsoft.Json;
using Polly;
using Polly.Retry;
using Tes.Models;
using static Microsoft.Azure.Management.PostgreSQL.FlexibleServers.DatabasesOperationsExtensions;
using static Microsoft.Azure.Management.PostgreSQL.FlexibleServers.ServersOperationsExtensions;
using static Microsoft.Azure.Management.PostgreSQL.ServersOperationsExtensions;
using static Microsoft.Azure.Management.ResourceManager.Fluent.Core.RestClient;
using FlexibleServer = Microsoft.Azure.Management.PostgreSQL.FlexibleServers;
using FlexibleServerModel = Microsoft.Azure.Management.PostgreSQL.FlexibleServers.Models;
using IResource = Microsoft.Azure.Management.ResourceManager.Fluent.Core.IResource;
using KeyVaultManagementClient = Microsoft.Azure.Management.KeyVault.KeyVaultManagementClient;

namespace TesDeployer
{
    public class Deployer
    {
        private static readonly AsyncRetryPolicy roleAssignmentHashConflictRetryPolicy = Policy
            .Handle<Microsoft.Rest.Azure.CloudException>(cloudException => cloudException.Body.Code.Equals("HashConflictOnDifferentRoleAssignmentIds"))
            .RetryAsync();

        private static readonly AsyncRetryPolicy generalRetryPolicy = Policy
            .Handle<Exception>()
            .WaitAndRetryAsync(3, retryAttempt => System.TimeSpan.FromSeconds(1));

        private static readonly System.TimeSpan longRetryWaitTime = System.TimeSpan.FromSeconds(15);

        private static readonly AsyncRetryPolicy longRetryPolicy = Policy
            .Handle<Exception>()
            .WaitAndRetryAsync(60, retryAttempt => longRetryWaitTime,
                (exception, timespan) => ConsoleEx.WriteLine($"Retrying task creation in {timespan} due to {exception.GetType().FullName}: {exception.Message}"));

        public const string ConfigurationContainerName = "configuration";
        public const string TesInternalContainerName = "tes-internal";
        public const string AllowedVmSizesFileName = "allowed-vm-sizes";
        public const string TesCredentialsFileName = "TesCredentials.json";
        public const string InputsContainerName = "inputs";
        public const string StorageAccountKeySecretName = "CoAStorageKey";
        public const string PostgresqlSslMode = "VerifyFull";

        private record TesCredentials(string TesHostname, string TesUsername, string TesPassword);

        private readonly CancellationTokenSource cts = new();

        private readonly List<string> requiredResourceProviders = new()
        {
            "Microsoft.Authorization",
            "Microsoft.Batch",
            "Microsoft.Compute",
            "Microsoft.ContainerService",
            "Microsoft.DocumentDB",
            "Microsoft.OperationalInsights",
            "Microsoft.OperationsManagement",
            "Microsoft.insights",
            "Microsoft.Network",
            "Microsoft.Storage",
            "Microsoft.DBforPostgreSQL"
        };

        private readonly Dictionary<string, List<string>> requiredResourceProviderFeatures = new()
        {
            { "Microsoft.Compute", new() { "EncryptionAtHost" } }
        };

        private Configuration configuration { get; set; }
        private ITokenProvider tokenProvider;
        private TokenCredentials tokenCredentials;
        private IAzure azureSubscriptionClient { get; set; }
        private Microsoft.Azure.Management.Fluent.Azure.IAuthenticated azureClient { get; set; }
        private IResourceManager resourceManagerClient { get; set; }
        private ArmClient armClient { get; set; }
        private AzureCredentials azureCredentials { get; set; }
        private FlexibleServer.IPostgreSQLManagementClient postgreSqlFlexManagementClient { get; set; }
        private IEnumerable<string> subscriptionIds { get; set; }
        private bool isResourceGroupCreated { get; set; }
        private KubernetesManager kubernetesManager { get; set; }
        internal static AzureCloudConfig azureCloudConfig { get; set; }

        public Deployer(Configuration configuration)
            => this.configuration = configuration;

        public async Task<int> DeployAsync()
        {
            var mainTimer = Stopwatch.StartNew();

            try
            {
                ConsoleEx.WriteLine("Running...");

                await Execute($"Getting cloud configuration for {configuration.AzureCloudName}...", async () =>
                {
                    azureCloudConfig = await AzureCloudConfig.CreateAsync(configuration.AzureCloudName);
                });

                await Execute("Validating command line arguments...", async () =>
                {
                    ValidateInitialCommandLineArgs();
                });

                await ValidateTokenProviderAsync();

                await Execute("Connecting to Azure Services...", async () =>
                {
                    tokenProvider = new RefreshableAzureServiceTokenProvider(azureCloudConfig.ResourceManagerUrl, null, azureCloudConfig.Authentication.LoginEndpointUrl);
                    tokenCredentials = new(tokenProvider);
                    azureCredentials = new(tokenCredentials, null, null, azureCloudConfig.AzureEnvironment);
                    azureClient = GetAzureClient(azureCredentials);
                    armClient = new ArmClient(new AzureCliCredential(), null, new ArmClientOptions { Environment = azureCloudConfig.ArmEnvironment });
                    azureSubscriptionClient = azureClient.WithSubscription(configuration.SubscriptionId);
                    subscriptionIds = await (await azureClient.Subscriptions.ListAsync(cancellationToken: cts.Token)).ToAsyncEnumerable().Select(s => s.SubscriptionId).ToListAsync(cts.Token);
                    resourceManagerClient = GetResourceManagerClient(azureCredentials);
                    postgreSqlFlexManagementClient = new FlexibleServer.PostgreSQLManagementClient(azureCredentials) { SubscriptionId = configuration.SubscriptionId, BaseUri = new Uri(azureCloudConfig.ResourceManagerUrl), LongRunningOperationRetryTimeout = 1200 };
                });

                await ValidateSubscriptionAndResourceGroupAsync(configuration);
                kubernetesManager = new(configuration, azureCredentials, azureCloudConfig, cts.Token);
                IResourceGroup resourceGroup = null;
                ManagedCluster aksCluster = null;
                BatchAccount batchAccount = null;
                IGenericResource logAnalyticsWorkspace = null;
                IGenericResource appInsights = null;
                FlexibleServerModel.Server postgreSqlFlexServer = null;
                IStorageAccount storageAccount = null;
                var keyVaultUri = string.Empty;
                IIdentity managedIdentity = null;
                IPrivateDnsZone postgreSqlDnsZone = null;

                var targetVersion = Utility.DelimitedTextToDictionary(Utility.GetFileContent("scripts", "env-00-tes-version.txt")).GetValueOrDefault("TesOnAzureVersion");

                if (configuration.Update)
                {
                    resourceGroup = await azureSubscriptionClient.ResourceGroups.GetByNameAsync(configuration.ResourceGroupName, cts.Token);
                    configuration.RegionName = resourceGroup.RegionName;

                    ConsoleEx.WriteLine($"Upgrading TES on Azure instance in resource group '{resourceGroup.Name}' to version {targetVersion}...");

                    if (string.IsNullOrEmpty(configuration.StorageAccountName))
                    {
                        var storageAccounts = await (await azureSubscriptionClient.StorageAccounts.ListByResourceGroupAsync(configuration.ResourceGroupName, cancellationToken: cts.Token))
                            .ToAsyncEnumerable().ToListAsync(cts.Token);

                        storageAccount = storageAccounts.Count switch
                        {
                            0 => throw new ValidationException($"Update was requested but resource group {configuration.ResourceGroupName} does not contain any storage accounts.", displayExample: false),
                            1 => storageAccounts.Single(),
                            _ => throw new ValidationException($"Resource group {configuration.ResourceGroupName} contains multiple storage accounts. {nameof(configuration.StorageAccountName)} must be provided.", displayExample: false),
                        };
                    }
                    else
                    {
                        storageAccount = await GetExistingStorageAccountAsync(configuration.StorageAccountName)
                            ?? throw new ValidationException($"Storage account {configuration.StorageAccountName} does not exist in region {configuration.RegionName} or is not accessible to the current user.", displayExample: false);

                    }

                    ManagedCluster existingAksCluster = default;

                    if (string.IsNullOrWhiteSpace(configuration.AksClusterName))
                    {
                        using var client = new ContainerServiceClient(azureCredentials) { SubscriptionId = configuration.SubscriptionId };
                        var aksClusters = await (await client.ManagedClusters.ListByResourceGroupAsync(configuration.ResourceGroupName, cts.Token))
                            .ToAsyncEnumerable(client.ManagedClusters.ListByResourceGroupNextAsync).ToListAsync(cts.Token);

                        existingAksCluster = aksClusters.Count switch
                        {
                            0 => throw new ValidationException($"Update was requested but resource group {configuration.ResourceGroupName} does not contain any AKS clusters.", displayExample: false),
                            1 => aksClusters.Single(),
                            _ => throw new ValidationException($"Resource group {configuration.ResourceGroupName} contains multiple AKS clusters. {nameof(configuration.AksClusterName)} must be provided.", displayExample: false),
                        };

                        configuration.AksClusterName = existingAksCluster.Name;
                    }
                    else
                    {
                        existingAksCluster = (await GetExistingAKSClusterAsync(configuration.AksClusterName))
                            ?? throw new ValidationException($"AKS cluster {configuration.AksClusterName} does not exist in region {configuration.RegionName} or is not accessible to the current user.", displayExample: false);
                    }

                    var aksValues = await kubernetesManager.GetAKSSettingsAsync(storageAccount);

                    if (!aksValues.Any())
                    {
                        throw new ValidationException($"Could not retrieve account names from stored configuration in {storageAccount.Name}.", displayExample: false);
                    }

                    if (aksValues.TryGetValue("EnableIngress", out var enableIngress) && aksValues.TryGetValue("TesHostname", out var tesHostname))
                    {
                        kubernetesManager.TesHostname = tesHostname;
                        configuration.EnableIngress = bool.TryParse(enableIngress, out var parsed) ? parsed : null;

                        var tesCredentials = new FileInfo(Path.Combine(Directory.GetCurrentDirectory(), TesCredentialsFileName));
                        tesCredentials.Refresh();

                        if (configuration.EnableIngress.GetValueOrDefault() && tesCredentials.Exists)
                        {
                            try
                            {
                                using var stream = tesCredentials.OpenRead();
                                var (hostname, tesUsername, tesPassword) = System.Text.Json.JsonSerializer.Deserialize<TesCredentials>(stream,
                                    new System.Text.Json.JsonSerializerOptions() { IncludeFields = true, PropertyNameCaseInsensitive = true });

                                if (kubernetesManager.TesHostname.Equals(hostname, StringComparison.InvariantCultureIgnoreCase) && string.IsNullOrEmpty(configuration.TesPassword))
                                {
                                    configuration.TesPassword = tesPassword;
                                    configuration.TesUsername = tesUsername;
                                }
                            }
                            catch (NotSupportedException)
                            { }
                            catch (ArgumentException)
                            { }
                            catch (IOException)
                            { }
                            catch (UnauthorizedAccessException)
                            { }
                            catch (System.Text.Json.JsonException)
                            { }
                        }
                    }

                    if (!configuration.SkipTestWorkflow && configuration.EnableIngress.GetValueOrDefault() && string.IsNullOrEmpty(configuration.TesPassword))
                    {
                        throw new ValidationException($"{nameof(configuration.TesPassword)} is required for update.", false);
                    }

                    if (!aksValues.TryGetValue("BatchAccountName", out var batchAccountName))
                    {
                        throw new ValidationException($"Could not retrieve the Batch account name from stored configuration in {storageAccount.Name}.", displayExample: false);
                    }

                    batchAccount = await GetExistingBatchAccountAsync(batchAccountName)
                        ?? throw new ValidationException($"Batch account {batchAccountName}, referenced by the stored configuration, does not exist in region {configuration.RegionName} or is not accessible to the current user.", displayExample: false);

                    configuration.BatchAccountName = batchAccountName;

                    if (!aksValues.TryGetValue("PostgreSqlServerName", out var postgreSqlServerName))
                    {
                        throw new ValidationException($"Could not retrieve the PostgreSqlServer account name from stored configuration in {storageAccount.Name}.", displayExample: false);
                    }

                    configuration.PostgreSqlServerName = postgreSqlServerName;

                    if (aksValues.TryGetValue("CrossSubscriptionAKSDeployment", out var crossSubscriptionAKSDeployment))
                    {
                        configuration.CrossSubscriptionAKSDeployment = bool.TryParse(crossSubscriptionAKSDeployment, out var parsed) ? parsed : null;
                    }

                    if (aksValues.TryGetValue("KeyVaultName", out var keyVaultName))
                    {
                        var keyVault = await GetKeyVaultAsync(keyVaultName);
                        keyVaultUri = keyVault.Properties.VaultUri;
                    }

                    if (!aksValues.TryGetValue("ManagedIdentityClientId", out var managedIdentityClientId))
                    {
                        throw new ValidationException($"Could not retrieve ManagedIdentityClientId.", displayExample: false);
                    }

                    managedIdentity = await (await azureSubscriptionClient.Identities.ListByResourceGroupAsync(configuration.ResourceGroupName, cancellationToken: cts.Token))
                            .ToAsyncEnumerable().FirstOrDefaultAsync(id => id.ClientId == managedIdentityClientId, cts.Token)
                        ?? throw new ValidationException($"Managed Identity {managedIdentityClientId} does not exist in region {configuration.RegionName} or is not accessible to the current user.", displayExample: false);

                    // Override any configuration that is used by the update.
                    var versionString = aksValues["TesOnAzureVersion"];
                    var installedVersion = !string.IsNullOrEmpty(versionString) && Version.TryParse(versionString, out var version) ? version : null;

                    if (installedVersion is null || installedVersion < new Version(4, 1)) // Assume 4.0.0. The work needed to upgrade from this version shouldn't apply to other releases of TES.
                    {
                        var tesImageString = aksValues["TesImageName"];
                        if (!string.IsNullOrEmpty(tesImageString) && tesImageString.EndsWith("/tes:4"))
                        {
                            aksValues["TesImageName"] = tesImageString + ".0";
                            installedVersion = new("4.0");
                        }
                    }

                    var settings = ConfigureSettings(managedIdentity.ClientId, aksValues, installedVersion);
                    var waitForRoleAssignmentPropagation = false;

                    if (installedVersion is null || installedVersion < new Version(4, 4))
                    {
                        // Ensure all storage containers are created.
                        await CreateDefaultStorageContainersAsync(storageAccount);

                        if (string.IsNullOrWhiteSpace(settings["BatchNodesSubnetId"]))
                        {
                            settings["BatchNodesSubnetId"] = await UpdateVnetWithBatchSubnet(resourceGroup.Inner.Id);
                        }
                    }

                    if (installedVersion is null || installedVersion < new Version(4, 8))
                    {
                        var hasAssignedNetworkContributor = await TryAssignMIAsNetworkContributorToResourceAsync(managedIdentity, resourceGroup);
                        var hasAssignedDataOwner = await TryAssignVmAsDataOwnerToStorageAccountAsync(managedIdentity, storageAccount);

                        waitForRoleAssignmentPropagation |= hasAssignedNetworkContributor || hasAssignedDataOwner;
                    }

                    if (installedVersion is null || installedVersion < new Version(5, 0, 1))
                    {
                        if (string.IsNullOrWhiteSpace(settings["ExecutionsContainerName"]))
                        {
                            settings["ExecutionsContainerName"] = TesInternalContainerName;
                        }
                    }

                    if (installedVersion is null || installedVersion < new Version(5, 2, 2))
                    {
                        await EnableWorkloadIdentity(existingAksCluster, managedIdentity, resourceGroup);
                        await kubernetesManager.RemovePodAadChart();
                    }

                    if (waitForRoleAssignmentPropagation)
                    {
                        await Execute("Waiting 5 minutes for role assignment propagation...",
                            () => Task.Delay(System.TimeSpan.FromMinutes(5), cts.Token));
                    }

                    await kubernetesManager.UpgradeValuesYamlAsync(storageAccount, settings);
                    await PerformHelmDeploymentAsync(resourceGroup);
                }

                if (!configuration.Update)
                {
                    if (string.IsNullOrWhiteSpace(configuration.BatchPrefix))
                    {
                        var blob = new byte[5];
                        RandomNumberGenerator.Fill(blob);
                        configuration.BatchPrefix = blob.ConvertToBase32().TrimEnd('=');
                    }

                    ValidateRegionName(configuration.RegionName);
                    ValidateMainIdentifierPrefix(configuration.MainIdentifierPrefix);
                    storageAccount = await ValidateAndGetExistingStorageAccountAsync();
                    batchAccount = await ValidateAndGetExistingBatchAccountAsync();
                    aksCluster = await ValidateAndGetExistingAKSClusterAsync();
                    postgreSqlFlexServer = await ValidateAndGetExistingPostgresqlServerAsync();
                    var keyVault = await ValidateAndGetExistingKeyVaultAsync();

                    if (aksCluster is null && !configuration.ManualHelmDeployment)
                    {
                        //await ValidateVmAsync();
                    }

                    ConsoleEx.WriteLine($"Deploying TES on Azure version {targetVersion}...");

                    if (string.IsNullOrWhiteSpace(configuration.PostgreSqlServerNameSuffix))
                    {
                        configuration.PostgreSqlServerNameSuffix = $".{azureCloudConfig.Suffixes.PostgresqlServerEndpointSuffix}";
                    }

                    // Configuration preferences not currently settable by user.
                    if (string.IsNullOrWhiteSpace(configuration.PostgreSqlServerName))
                    {
                        configuration.PostgreSqlServerName = SdkContext.RandomResourceName($"{configuration.MainIdentifierPrefix}-", 15);
                    }

                    configuration.PostgreSqlAdministratorPassword = PasswordGenerator.GeneratePassword();
                    configuration.PostgreSqlTesUserPassword = PasswordGenerator.GeneratePassword();

                    if (string.IsNullOrWhiteSpace(configuration.BatchAccountName))
                    {
                        configuration.BatchAccountName = SdkContext.RandomResourceName($"{configuration.MainIdentifierPrefix}", 15);
                    }

                    if (string.IsNullOrWhiteSpace(configuration.StorageAccountName))
                    {
                        configuration.StorageAccountName = SdkContext.RandomResourceName($"{configuration.MainIdentifierPrefix}", 24);
                    }

                    //if (string.IsNullOrWhiteSpace(configuration.NetworkSecurityGroupName))
                    //{
                    //    configuration.NetworkSecurityGroupName = SdkContext.RandomResourceName($"{configuration.MainIdentifierPrefix}", 15);
                    //}

                    if (string.IsNullOrWhiteSpace(configuration.ApplicationInsightsAccountName))
                    {
                        configuration.ApplicationInsightsAccountName = SdkContext.RandomResourceName($"{configuration.MainIdentifierPrefix}-", 15);
                    }

                    if (string.IsNullOrWhiteSpace(configuration.TesPassword))
                    {
                        configuration.TesPassword = PasswordGenerator.GeneratePassword();
                    }

                    if (string.IsNullOrWhiteSpace(configuration.AksClusterName))
                    {
                        configuration.AksClusterName = SdkContext.RandomResourceName($"{configuration.MainIdentifierPrefix}-", 25);
                    }

                    if (string.IsNullOrWhiteSpace(configuration.KeyVaultName))
                    {
                        configuration.KeyVaultName = SdkContext.RandomResourceName($"{configuration.MainIdentifierPrefix}-", 15);
                    }

                    await RegisterResourceProvidersAsync();
                    await RegisterResourceProviderFeaturesAsync();

                    if (batchAccount is null)
                    {
                        await ValidateBatchAccountQuotaAsync();
                    }

                    var vnetAndSubnet = await ValidateAndGetExistingVirtualNetworkAsync();

                    if (string.IsNullOrWhiteSpace(configuration.ResourceGroupName))
                    {
                        configuration.ResourceGroupName = SdkContext.RandomResourceName($"{configuration.MainIdentifierPrefix}-", 15);
                        resourceGroup = await CreateResourceGroupAsync();
                        isResourceGroupCreated = true;
                    }
                    else
                    {
                        resourceGroup = await azureSubscriptionClient.ResourceGroups.GetByNameAsync(configuration.ResourceGroupName, cts.Token);
                    }

                    // Derive TES ingress URL from resource group name
                    kubernetesManager.SetTesIngressNetworkingConfiguration(configuration.ResourceGroupName);

                    managedIdentity = await CreateUserManagedIdentityAsync(resourceGroup);

                    if (vnetAndSubnet is not null)
                    {
                        ConsoleEx.WriteLine($"Creating VM in existing virtual network {vnetAndSubnet.Value.virtualNetwork.Name} and subnet {vnetAndSubnet.Value.vmSubnet.Name}");
                    }

                    if (storageAccount is not null)
                    {
                        ConsoleEx.WriteLine($"Using existing Storage Account {storageAccount.Name}");
                    }

                    if (batchAccount is not null)
                    {
                        ConsoleEx.WriteLine($"Using existing Batch Account {batchAccount.Name}");
                    }

                    await Task.WhenAll(
                    [
                        Task.Run(async () =>
                        {
                            if (vnetAndSubnet is null)
                            {
                                configuration.VnetName = SdkContext.RandomResourceName($"{configuration.MainIdentifierPrefix}-", 15);
                                configuration.PostgreSqlSubnetName = string.IsNullOrEmpty(configuration.PostgreSqlSubnetName) ? configuration.DefaultPostgreSqlSubnetName : configuration.PostgreSqlSubnetName;
                                configuration.BatchSubnetName = string.IsNullOrEmpty(configuration.BatchSubnetName) ? configuration.DefaultBatchSubnetName : configuration.BatchSubnetName;
                                configuration.VmSubnetName = string.IsNullOrEmpty(configuration.VmSubnetName) ? configuration.DefaultVmSubnetName : configuration.VmSubnetName;
                                vnetAndSubnet = await CreateVnetAndSubnetsAsync(resourceGroup);

                                if (string.IsNullOrEmpty(this.configuration.BatchNodesSubnetId))
                                {
                                    this.configuration.BatchNodesSubnetId = vnetAndSubnet.Value.batchSubnet.Inner.Id;
                                }
                            }
                        }),
                        Task.Run(async () =>
                        {
                            if (string.IsNullOrWhiteSpace(configuration.LogAnalyticsArmId))
                            {
                                var workspaceName = SdkContext.RandomResourceName(configuration.MainIdentifierPrefix, 15);
                                logAnalyticsWorkspace = await CreateLogAnalyticsWorkspaceResourceAsync(workspaceName);
                                configuration.LogAnalyticsArmId = logAnalyticsWorkspace.Id;
                            }
                        }),
                        Task.Run(async () =>
                        {
                            storageAccount ??= await CreateStorageAccountAsync();
                            await CreateDefaultStorageContainersAsync(storageAccount);
                            await WritePersonalizedFilesToStorageAccountAsync(storageAccount);
                            await AssignVmAsContributorToStorageAccountAsync(managedIdentity, storageAccount);
                            await AssignVmAsDataOwnerToStorageAccountAsync(managedIdentity, storageAccount);
                            await AssignManagedIdOperatorToResourceAsync(managedIdentity, resourceGroup);
                            await AssignMIAsNetworkContributorToResourceAsync(managedIdentity, resourceGroup);
                        }),
                    ]);

                    if (configuration.CrossSubscriptionAKSDeployment.GetValueOrDefault())
                    {
                        await Task.Run(async () =>
                        {
                            keyVault ??= await CreateKeyVaultAsync(configuration.KeyVaultName, managedIdentity, vnetAndSubnet.Value.vmSubnet);
                            keyVaultUri = keyVault.Properties.VaultUri;
                            var keys = await storageAccount.GetKeysAsync();
                            await SetStorageKeySecret(keyVaultUri, StorageAccountKeySecretName, keys[0].Value);
                        });
                    }

                    if (postgreSqlFlexServer is null)
                    {
                        postgreSqlDnsZone = await CreatePrivateDnsZoneAsync(vnetAndSubnet.Value.virtualNetwork, $"privatelink.{azureCloudConfig.Suffixes.PostgresqlServerEndpointSuffix}", "PostgreSQL Server");
                    }

                    await Task.WhenAll(
                    [
                        Task.Run(async () =>
                        {
                            if (aksCluster is null && !configuration.ManualHelmDeployment)
                            {
                                if (aksCluster is null && !configuration.ManualHelmDeployment)
                                {
                                    aksCluster = await ProvisionManagedClusterAsync(resourceGroup, managedIdentity, logAnalyticsWorkspace, vnetAndSubnet?.virtualNetwork, vnetAndSubnet?.vmSubnet.Name, configuration.PrivateNetworking.GetValueOrDefault());
                                    await EnableWorkloadIdentity(aksCluster, managedIdentity, resourceGroup);
                                }
                            }
                        }),
                        Task.Run(async () =>
                        {
                            batchAccount ??= await CreateBatchAccountAsync(storageAccount.Id);
                            await AssignVmAsContributorToBatchAccountAsync(managedIdentity, batchAccount);
                        }),
                        Task.Run(async () =>
                        {
                            appInsights = await CreateAppInsightsResourceAsync(configuration.LogAnalyticsArmId);
                            await AssignVmAsContributorToAppInsightsAsync(managedIdentity, appInsights);
                        }),
                        Task.Run(async () => {
                            postgreSqlFlexServer ??= await CreatePostgreSqlServerAndDatabaseAsync(postgreSqlFlexManagementClient, vnetAndSubnet.Value.postgreSqlSubnet, postgreSqlDnsZone);
                        })
                    ]);

                    var clientId = managedIdentity.ClientId;
                    var settings = ConfigureSettings(clientId);

                    await kubernetesManager.UpdateHelmValuesAsync(storageAccount, keyVaultUri, resourceGroup.Name, settings, managedIdentity);
                    await PerformHelmDeploymentAsync(resourceGroup,
<<<<<<< HEAD
                        [
                            "Run the following postgresql command to setup the database.",
                            $"\tPostgreSQL command: psql postgresql://{configuration.PostgreSqlAdministratorLogin}:{configuration.PostgreSqlAdministratorPassword}@{configuration.PostgreSqlServerName}.postgres.database.azure.com/{configuration.PostgreSqlTesDatabaseName} -c \"{GetCreateTesUserString()}\""
                        ],
=======
                        new[]
                        {
                                "Run the following postgresql command to setup the database.",
                                $"\tPostgreSQL command: psql postgresql://{configuration.PostgreSqlAdministratorLogin}:{configuration.PostgreSqlAdministratorPassword}@{configuration.PostgreSqlServerName}.{azureCloudConfig.Suffixes.PostgresqlServerEndpointSuffix}/{configuration.PostgreSqlTesDatabaseName} -c \"{GetCreateTesUserString()}\""
                        },
>>>>>>> 1ade388d
                        async kubernetesClient =>
                        {
                            // Deploy an ubuntu pod to run PSQL commands, then delete it
                            const string deploymentNamespace = "default";
                            var (deploymentName, ubuntuDeployment) = KubernetesManager.GetUbuntuDeploymentTemplate();
                            await kubernetesClient.AppsV1.CreateNamespacedDeploymentAsync(ubuntuDeployment, deploymentNamespace, cancellationToken: cts.Token);
                            await ExecuteQueriesOnAzurePostgreSQLDbFromK8(kubernetesClient, deploymentName, deploymentNamespace);
                            await kubernetesClient.AppsV1.DeleteNamespacedDeploymentAsync(deploymentName, deploymentNamespace, cancellationToken: cts.Token);


                            if (configuration.EnableIngress.GetValueOrDefault())
                            {
                                await Execute(
                                    $"Enabling Ingress {kubernetesManager.TesHostname}",
                                    async () =>
                                    {
                                        _ = await kubernetesManager.EnableIngress(configuration.TesUsername, configuration.TesPassword, kubernetesClient);
                                    });
                            }
                        });
                }

                if (configuration.OutputTesCredentialsJson.GetValueOrDefault())
                {
                    // Write credentials to JSON file in working directory
                    var credentialsJson = System.Text.Json.JsonSerializer.Serialize<TesCredentials>(
                        new(kubernetesManager.TesHostname, configuration.TesUsername, configuration.TesPassword));

                    var credentialsPath = Path.Combine(Directory.GetCurrentDirectory(), TesCredentialsFileName);
                    await File.WriteAllTextAsync(credentialsPath, credentialsJson, cts.Token);
                    ConsoleEx.WriteLine($"TES credentials file written to: {credentialsPath}");
                }

                var maxPerFamilyQuota = batchAccount.DedicatedCoreQuotaPerVMFamilyEnforced ? batchAccount.DedicatedCoreQuotaPerVMFamily.Select(q => q.CoreQuota).Where(q => 0 != q) : Enumerable.Repeat(batchAccount.DedicatedCoreQuota ?? 0, 1);
                var isBatchQuotaAvailable = batchAccount.LowPriorityCoreQuota > 0 || (batchAccount.DedicatedCoreQuota > 0 && maxPerFamilyQuota.Append(0).Max() > 0);
                var isBatchPoolQuotaAvailable = batchAccount.PoolQuota > 0;
                var isBatchJobQuotaAvailable = batchAccount.ActiveJobAndJobScheduleQuota > 0;
                var insufficientQuotas = new List<string>();
                int exitCode;

                if (!isBatchQuotaAvailable) insufficientQuotas.Add("core");
                if (!isBatchPoolQuotaAvailable) insufficientQuotas.Add("pool");
                if (!isBatchJobQuotaAvailable) insufficientQuotas.Add("job");

                if (insufficientQuotas.Any())
                {
                    if (!configuration.SkipTestWorkflow)
                    {
                        ConsoleEx.WriteLine("Could not run the test task.", ConsoleColor.Yellow);
                    }

                    var quotaMessage = string.Join(" and ", insufficientQuotas);
                    var batchAccountName = configuration.BatchAccountName;
                    ConsoleEx.WriteLine($"Deployment was successful, but Batch account {batchAccountName} does not have sufficient {quotaMessage} quota to run workflows.", ConsoleColor.Yellow);
                    ConsoleEx.WriteLine($"Request Batch {quotaMessage} quota: https://docs.microsoft.com/en-us/azure/batch/batch-quota-limit", ConsoleColor.Yellow);
                    ConsoleEx.WriteLine("After receiving the quota, read the docs to run a test workflow and confirm successful deployment.", ConsoleColor.Yellow);

                    exitCode = 2;
                }
                else
                {
                    if (configuration.SkipTestWorkflow)
                    {
                        exitCode = 0;
                    }
                    else
                    {
                        using var tokenSource = new CancellationTokenSource();
                        var release = cts.Token.Register(tokenSource.Cancel);
                        var deleteResourceGroupTask = Task.CompletedTask;

                        try
                        {
                            var startPortForward = new Func<CancellationToken, Task>(token =>
                                kubernetesManager.ExecKubectlProcessAsync($"port-forward -n {configuration.AksCoANamespace} svc/tes 8088:80", token, appendKubeconfig: true));

                            var portForwardTask = startPortForward(tokenSource.Token);
                            await Task.Delay(longRetryWaitTime * 2, tokenSource.Token); // Give enough time for kubectl to standup the port forwarding.
                            var runTestTask = RunTestTask("localhost:8088", batchAccount.LowPriorityCoreQuota > 0, configuration.TesUsername, configuration.TesPassword);

                            for (var task = await Task.WhenAny(portForwardTask, runTestTask);
                                runTestTask != task;
                                task = await Task.WhenAny(portForwardTask, runTestTask))
                            {
                                try
                                {
                                    await portForwardTask;
                                }
                                catch (Exception ex)
                                {
                                    ConsoleEx.WriteLine($"kubectl stopped unexpectedly ({ex.Message}).", ConsoleColor.Red);
                                }

                                ConsoleEx.WriteLine($"Restarting kubectl...");
                                portForwardTask = startPortForward(tokenSource.Token);
                            }

                            var isTestWorkflowSuccessful = await runTestTask;
                            exitCode = isTestWorkflowSuccessful ? 0 : 1;

                            if (!isTestWorkflowSuccessful)
                            {
                                deleteResourceGroupTask = DeleteResourceGroupIfUserConsentsAsync();
                            }
                        }
                        catch (Exception e)
                        {
                            ConsoleEx.WriteLine("Exception occurred running test task.", ConsoleColor.Red);
                            ConsoleEx.Write(e.Message, ConsoleColor.Red);
                            exitCode = 1;
                        }
                        finally
                        {
                            _ = release.Unregister();
                            tokenSource.Cancel();
                            await deleteResourceGroupTask;
                        }
                    }
                }

                ConsoleEx.WriteLine($"Completed in {mainTimer.Elapsed.TotalMinutes:n1} minutes.");
                return exitCode;
            }
            catch (ValidationException validationException)
            {
                DisplayValidationExceptionAndExit(validationException);
                return 1;
            }
            catch (Exception exc)
            {
                if (!(exc is OperationCanceledException && cts.Token.IsCancellationRequested))
                {
                    ConsoleEx.WriteLine();
                    ConsoleEx.WriteLine($"{exc.GetType().Name}: {exc.Message}", ConsoleColor.Red);

                    if (configuration.DebugLogging)
                    {
                        ConsoleEx.WriteLine(exc.StackTrace, ConsoleColor.Red);

                        if (exc is KubernetesException kExc)
                        {
                            ConsoleEx.WriteLine($"Kubenetes Status: {kExc.Status}");
                        }

                        if (exc is WebSocketException wExc)
                        {
                            ConsoleEx.WriteLine($"WebSocket ErrorCode: {wExc.WebSocketErrorCode}");
                        }

                        if (exc is HttpOperationException hExc)
                        {
                            ConsoleEx.WriteLine($"HTTP Response: {hExc.Response.Content}");
                        }

                        if (exc is HttpRequestException rExc)
                        {
                            ConsoleEx.WriteLine($"HTTP Request StatusCode: {rExc.StatusCode}");
                            if (rExc.InnerException is not null)
                            {
                                ConsoleEx.WriteLine($"InnerException: {rExc.InnerException.GetType().FullName}: {rExc.InnerException.Message}");
                            }
                        }

                        if (exc is JsonReaderException jExc)
                        {
                            if (!string.IsNullOrEmpty(jExc.Path))
                            {
                                ConsoleEx.WriteLine($"JSON Path: {jExc.Path}");
                            }

                            if (jExc.Data.Contains("Body"))
                            {
                                ConsoleEx.WriteLine($"HTTP Response: {jExc.Data["Body"]}");
                            }
                        }
                    }
                }

                ConsoleEx.WriteLine();
                Debugger.Break();
                WriteGeneralRetryMessageToConsole();
                await DeleteResourceGroupIfUserConsentsAsync();
                return 1;
            }
            finally
            {
                if (!configuration.ManualHelmDeployment)
                {
                    kubernetesManager?.DeleteTempFiles();
                }
            }
        }

        private async Task PerformHelmDeploymentAsync(IResourceGroup resourceGroup, IEnumerable<string> manualPrecommands = default, Func<IKubernetes, Task> asyncTask = default)
        {
            if (configuration.ManualHelmDeployment)
            {
                ConsoleEx.WriteLine($"Helm chart written to disk at: {kubernetesManager.helmScriptsRootDirectory}");
                ConsoleEx.WriteLine($"Please update values file if needed here: {kubernetesManager.TempHelmValuesYamlPath}");

                foreach (var line in manualPrecommands ?? Enumerable.Empty<string>())
                {
                    ConsoleEx.WriteLine(line);
                }

                ConsoleEx.WriteLine($"Then, deploy the helm chart, and press Enter to continue.");
                ConsoleEx.ReadLine();
            }
            else
            {
                var kubernetesClient = await kubernetesManager.GetKubernetesClientAsync(resourceGroup);
                await (asyncTask?.Invoke(kubernetesClient) ?? Task.CompletedTask);
                await kubernetesManager.DeployHelmChartToClusterAsync(kubernetesClient);
            }
        }

        private async Task<int> TestTaskAsync(string tesEndpoint, bool preemptible, string tesUsername, string tesPassword)
        {
            using var client = new HttpClient();

            var task = new TesTask()
            {
                Inputs = new(),
                Outputs = new(),
                Executors = new()
                {
                    new()
                    {
                        Image = "ubuntu:22.04",
                        Command = new() { "echo", "hello world" },
                    }
                },
                Resources = new()
                {
                    Preemptible = preemptible
                }
            };

            var content = new StringContent(JsonConvert.SerializeObject(task), Encoding.UTF8, "application/json");
            var requestUri = $"http://{tesEndpoint}/v1/tasks";

            Dictionary<string, string> response = null;
            await longRetryPolicy.ExecuteAsync(
                async ct =>
                {
                    var responseBody = await client.PostAsync(requestUri, content, ct);
                    var body = await responseBody.Content.ReadAsStringAsync(ct);
                    try
                    {
                        response = JsonConvert.DeserializeObject<Dictionary<string, string>>(body);
                    }
                    catch (JsonReaderException exception)
                    {
                        exception.Data.Add("Body", body);
                        throw;
                    }
                },
                cts.Token);

            return await IsTaskSuccessfulAfterLongPollingAsync(client, $"{requestUri}/{response["id"]}?view=full") ? 0 : 1;
        }

        private async Task<bool> RunTestTask(string tesEndpoint, bool preemptible, string tesUsername, string tesPassword)
        {
            var startTime = DateTime.UtcNow;
            var line = ConsoleEx.WriteLine("Running a test task...");
            var isTestWorkflowSuccessful = (await TestTaskAsync(tesEndpoint, preemptible, tesUsername, tesPassword)) < 1;
            WriteExecutionTime(line, startTime);

            if (isTestWorkflowSuccessful)
            {
                ConsoleEx.WriteLine();
                ConsoleEx.WriteLine($"Test task succeeded.", ConsoleColor.Green);
                ConsoleEx.WriteLine();
                ConsoleEx.WriteLine("Learn more about how to use Tes on Azure: https://github.com/microsoft/ga4gh-tes");
                ConsoleEx.WriteLine();
            }
            else
            {
                ConsoleEx.WriteLine();
                ConsoleEx.WriteLine($"Test task failed.", ConsoleColor.Red);
                ConsoleEx.WriteLine();
                WriteGeneralRetryMessageToConsole();
                ConsoleEx.WriteLine();
            }

            return isTestWorkflowSuccessful;
        }

        private async Task<bool> IsTaskSuccessfulAfterLongPollingAsync(HttpClient client, string taskEndpoint)
        {
            while (true)
            {
                try
                {
                    var responseBody = await client.GetAsync(taskEndpoint, cts.Token);
                    var content = await responseBody.Content.ReadAsStringAsync(cts.Token);
                    var response = JsonConvert.DeserializeObject<TesTask>(content);

                    if (response.State == TesState.COMPLETEEnum)
                    {
                        if (string.IsNullOrWhiteSpace(response.FailureReason))
                        {
                            ConsoleEx.WriteLine($"TES Task State: {response.State}");
                            return true;
                        }

                        ConsoleEx.WriteLine($"Failure reason: {response.FailureReason}");
                        return false;
                    }
                    else if (response.State == TesState.EXECUTORERROREnum || response.State == TesState.SYSTEMERROREnum || response.State == TesState.CANCELEDEnum)
                    {
                        ConsoleEx.WriteLine($"TES Task State: {response.State}");
                        ConsoleEx.WriteLine(content);

                        if (!string.IsNullOrWhiteSpace(response.FailureReason))
                        {
                            ConsoleEx.WriteLine($"Failure reason: {response.FailureReason}");
                        }

                        return false;
                    }
                }
                catch (Exception exc)
                {
                    // "Server is busy" occasionally can be ignored
                    ConsoleEx.WriteLine($"Transient error: '{exc.Message}' Will retry again in 10s.");
                }

                await Task.Delay(System.TimeSpan.FromSeconds(10), cts.Token);
            }
        }

        private async Task<Vault> ValidateAndGetExistingKeyVaultAsync()
        {
            if (string.IsNullOrWhiteSpace(configuration.KeyVaultName))
            {
                return null;
            }

            return (await GetKeyVaultAsync(configuration.KeyVaultName))
                ?? throw new ValidationException($"If key vault name is provided, it must already exist in region {configuration.RegionName}, and be accessible to the current user.", displayExample: false);
        }

        private async Task<FlexibleServerModel.Server> ValidateAndGetExistingPostgresqlServerAsync()
        {
            if (string.IsNullOrWhiteSpace(configuration.PostgreSqlServerName))
            {
                return null;
            }

            return (await GetExistingPostgresqlServiceAsync(configuration.PostgreSqlServerName))
                ?? throw new ValidationException($"If Postgresql server name is provided, the server must already exist in region {configuration.RegionName}, and be accessible to the current user.", displayExample: false);
        }

        private async Task<ManagedCluster> ValidateAndGetExistingAKSClusterAsync()
        {
            if (string.IsNullOrWhiteSpace(configuration.AksClusterName))
            {
                return null;
            }

            return (await GetExistingAKSClusterAsync(configuration.AksClusterName))
                ?? throw new ValidationException($"If AKS cluster name is provided, the cluster must already exist in region {configuration.RegionName}, and be accessible to the current user.", displayExample: false);
        }

        private async Task<FlexibleServerModel.Server> GetExistingPostgresqlServiceAsync(string serverName)
        {
            var regex = new Regex(@"\s+");
            return await subscriptionIds.ToAsyncEnumerable().SelectAwait(async s =>
            {
                try
                {
                    var client = new FlexibleServer.PostgreSQLManagementClient(tokenCredentials) { SubscriptionId = s };
                    return (await client.Servers.ListAsync(cts.Token)).ToAsyncEnumerable(client.Servers.ListNextAsync);
                }
                catch (Exception e)
                {
                    ConsoleEx.WriteLine(e.Message);
                    return null;
                }
            })
            .Where(a => a is not null)
            .SelectMany(a => a)
            .SingleOrDefaultAsync(a =>
                    a.Name.Equals(serverName, StringComparison.OrdinalIgnoreCase) &&
                    regex.Replace(a.Location, string.Empty).Equals(configuration.RegionName, StringComparison.OrdinalIgnoreCase),
                cts.Token);
        }

        private async Task<ManagedCluster> GetExistingAKSClusterAsync(string aksClusterName)
        {
            return await subscriptionIds.ToAsyncEnumerable().SelectAwait(async s =>
            {
                try
                {
                    var client = new ContainerServiceClient(tokenCredentials) { SubscriptionId = s };
                    return (await client.ManagedClusters.ListAsync(cts.Token)).ToAsyncEnumerable(client.ManagedClusters.ListNextAsync);
                }
                catch (Exception e)
                {
                    ConsoleEx.WriteLine(e.Message);
                    return null;
                }
            })
            .Where(a => a is not null)
            .SelectMany(a => a)
            .SingleOrDefaultAsync(a =>
                    a.Name.Equals(aksClusterName, StringComparison.OrdinalIgnoreCase) &&
                    a.Location.Equals(configuration.RegionName, StringComparison.OrdinalIgnoreCase),
                cts.Token);
        }

        private async Task<ManagedCluster> ProvisionManagedClusterAsync(IResource resourceGroupObject, IIdentity managedIdentity, IGenericResource logAnalyticsWorkspace, INetwork virtualNetwork, string subnetName, bool privateNetworking)
        {
            var resourceGroup = resourceGroupObject.Name;
            var nodePoolName = "nodepool1";
            var containerServiceClient = new ContainerServiceClient(azureCredentials) { SubscriptionId = configuration.SubscriptionId, BaseUri = new Uri(azureCloudConfig.ResourceManagerUrl) };
            var cluster = new ManagedCluster
            {
                AddonProfiles = new Dictionary<string, ManagedClusterAddonProfile>
                {
                    { "omsagent", new(true, new Dictionary<string, string>() { { "logAnalyticsWorkspaceResourceID", logAnalyticsWorkspace.Id } }) }
                },
                Location = configuration.RegionName,
                DnsPrefix = configuration.AksClusterName,
                NetworkProfile = new()
                {
                    NetworkPlugin = NetworkPlugin.Azure,
                    ServiceCidr = configuration.KubernetesServiceCidr,
                    DnsServiceIP = configuration.KubernetesDnsServiceIP,
                    DockerBridgeCidr = configuration.KubernetesDockerBridgeCidr,
                    NetworkPolicy = NetworkPolicy.Azure
                },
                Identity = new(managedIdentity.PrincipalId, managedIdentity.TenantId, Microsoft.Azure.Management.ContainerService.Models.ResourceIdentityType.UserAssigned)
                {
                    UserAssignedIdentities = new Dictionary<string, ManagedClusterIdentityUserAssignedIdentitiesValue>()
                }
            };

            if (!string.IsNullOrWhiteSpace(configuration.AadGroupIds))
            {
                cluster.EnableRBAC = true;
                cluster.AadProfile = new()
                {
                    AdminGroupObjectIDs = configuration.AadGroupIds.Split(",", StringSplitOptions.RemoveEmptyEntries),
                    EnableAzureRBAC = false,
                    Managed = true
                };
            }

            cluster.Identity.UserAssignedIdentities.Add(managedIdentity.Id, new(managedIdentity.PrincipalId, managedIdentity.ClientId));
            cluster.IdentityProfile = new Dictionary<string, ManagedClusterPropertiesIdentityProfileValue>
            {
                { "kubeletidentity", new(managedIdentity.Id, managedIdentity.ClientId, managedIdentity.PrincipalId) }
            };

            cluster.AgentPoolProfiles = new List<ManagedClusterAgentPoolProfile>
            {
                new()
                {
                    Name = nodePoolName,
                    Count = configuration.AksPoolSize,
                    VmSize = configuration.VmSize,
                    OsDiskSizeGB = 128,
                    OsDiskType = OSDiskType.Managed,
                    EnableEncryptionAtHost = true,
                    Type = "VirtualMachineScaleSets",
                    EnableAutoScaling = false,
                    EnableNodePublicIP = false,
                    OsType = "Linux",
                    OsSKU = "AzureLinux",
                    Mode = "System",
                    VnetSubnetID = virtualNetwork.Subnets[subnetName].Inner.Id,
                }
            };

            if (privateNetworking)
            {
                cluster.ApiServerAccessProfile = new()
                {
                    EnablePrivateCluster = true,
                    EnablePrivateClusterPublicFQDN = true
                };
            }

            return await Execute(
                $"Creating AKS Cluster: {configuration.AksClusterName}...",
                () => containerServiceClient.ManagedClusters.CreateOrUpdateAsync(resourceGroup, configuration.AksClusterName, cluster, cts.Token));
        }

        private async Task EnableWorkloadIdentity(ManagedCluster aksCluster, IIdentity managedIdentity, IResourceGroup resourceGroup)
        {
            // Use the new ResourceManager sdk enable workload identity.
            var armCluster = (await armClient.GetContainerServiceManagedClusterResource(new ResourceIdentifier(aksCluster.Id)).GetAsync(cancellationToken: cts.Token)).Value;
            armCluster.Data.SecurityProfile.IsWorkloadIdentityEnabled = true;
            armCluster.Data.OidcIssuerProfile.IsEnabled = true;
            var coaRg = armClient.GetResourceGroupResource(new ResourceIdentifier(resourceGroup.Id));
            var aksClusterCollection = coaRg.GetContainerServiceManagedClusters();
            var cluster = await aksClusterCollection.CreateOrUpdateAsync(Azure.WaitUntil.Completed, armCluster.Data.Name, armCluster.Data, cts.Token);
            var aksOidcIssuer = cluster.Value.Data.OidcIssuerProfile.IssuerUriInfo;
            var uami = armClient.GetUserAssignedIdentityResource(new ResourceIdentifier(managedIdentity.Id));

            var federatedCredentialsCollection = uami.GetFederatedIdentityCredentials();
            var data = new FederatedIdentityCredentialData()
            {
                IssuerUri = new Uri(aksOidcIssuer),
                Subject = $"system:serviceaccount:{configuration.AksCoANamespace}:{managedIdentity.Name}-sa"
            };
            data.Audiences.Add("api://AzureADTokenExchange");

            await federatedCredentialsCollection.CreateOrUpdateAsync(Azure.WaitUntil.Completed, "toaFederatedIdentity", data, cts.Token);
        }

        private static Dictionary<string, string> GetDefaultValues(string[] files)
        {
            var settings = new Dictionary<string, string>();

            foreach (var file in files)
            {
                settings = settings.Union(Utility.DelimitedTextToDictionary(Utility.GetFileContent("scripts", file))).ToDictionary(kv => kv.Key, kv => kv.Value);
            }

            return settings;
        }

        private Dictionary<string, string> ConfigureSettings(string managedIdentityClientId, Dictionary<string, string> settings = null, Version installedVersion = null)
        {
            settings ??= new();
            var defaults = GetDefaultValues(new[] { "env-00-tes-version.txt", "env-01-account-names.txt", "env-02-internal-images.txt", "env-04-settings.txt" });

            // We always overwrite the CoA version
            UpdateSetting(settings, defaults, "TesOnAzureVersion", default(string), ignoreDefaults: false);
            UpdateSetting(settings, defaults, "ResourceGroupName", configuration.ResourceGroupName, ignoreDefaults: false);
            UpdateSetting(settings, defaults, "RegionName", configuration.RegionName, ignoreDefaults: false);

            // Process images
            UpdateSetting(settings, defaults, "TesImageName", configuration.TesImageName,
                ignoreDefaults: ImageNameIgnoreDefaults(settings, defaults, "TesImageName", configuration.TesImageName is null, installedVersion));

            // Additional non-personalized settings
            UpdateSetting(settings, defaults, "BatchNodesSubnetId", configuration.BatchNodesSubnetId);
            UpdateSetting(settings, defaults, "DisableBatchNodesPublicIpAddress", configuration.DisableBatchNodesPublicIpAddress, b => b.GetValueOrDefault().ToString(), configuration.DisableBatchNodesPublicIpAddress.GetValueOrDefault().ToString());

            if (installedVersion is null)
            {
                UpdateSetting(settings, defaults, "AzureCloudName", configuration.AzureCloudName, ignoreDefaults: true);
                UpdateSetting(settings, defaults, "BatchPrefix", configuration.BatchPrefix, ignoreDefaults: true);
                UpdateSetting(settings, defaults, "DefaultStorageAccountName", configuration.StorageAccountName, ignoreDefaults: true);
                UpdateSetting(settings, defaults, "ExecutionsContainerName", TesInternalContainerName, ignoreDefaults: true);
                UpdateSetting(settings, defaults, "BatchAccountName", configuration.BatchAccountName, ignoreDefaults: true);
                UpdateSetting(settings, defaults, "ApplicationInsightsAccountName", configuration.ApplicationInsightsAccountName, ignoreDefaults: true);
                UpdateSetting(settings, defaults, "ManagedIdentityClientId", managedIdentityClientId, ignoreDefaults: true);
                UpdateSetting(settings, defaults, "AzureServicesAuthConnectionString", $"RunAs=App;AppId={managedIdentityClientId}", ignoreDefaults: true);
                UpdateSetting(settings, defaults, "KeyVaultName", configuration.KeyVaultName, ignoreDefaults: true);
                UpdateSetting(settings, defaults, "AksCoANamespace", configuration.AksCoANamespace, ignoreDefaults: true);
                UpdateSetting(settings, defaults, "CrossSubscriptionAKSDeployment", configuration.CrossSubscriptionAKSDeployment);
                UpdateSetting(settings, defaults, "PostgreSqlServerName", configuration.PostgreSqlServerName, ignoreDefaults: true);
                UpdateSetting(settings, defaults, "PostgreSqlServerNameSuffix", configuration.PostgreSqlServerNameSuffix, ignoreDefaults: true);
                UpdateSetting(settings, defaults, "PostgreSqlServerPort", configuration.PostgreSqlServerPort.ToString(), ignoreDefaults: true);
                UpdateSetting(settings, defaults, "PostgreSqlServerSslMode", configuration.PostgreSqlServerSslMode, ignoreDefaults: true);
                UpdateSetting(settings, defaults, "PostgreSqlTesDatabaseName", configuration.PostgreSqlTesDatabaseName, ignoreDefaults: true);
                UpdateSetting(settings, defaults, "PostgreSqlTesDatabaseUserLogin", configuration.PostgreSqlTesUserLogin, ignoreDefaults: true);
                UpdateSetting(settings, defaults, "PostgreSqlTesDatabaseUserPassword", configuration.PostgreSqlTesUserPassword, ignoreDefaults: true);
                UpdateSetting(settings, defaults, "EnableIngress", configuration.EnableIngress);
                UpdateSetting(settings, defaults, "LetsEncryptEmail", configuration.LetsEncryptEmail);
                UpdateSetting(settings, defaults, "TesHostname", kubernetesManager.TesHostname, ignoreDefaults: true);
            }

            BackFillSettings(settings, defaults);
            return settings;
        }

        /// <summary>
        /// Determines if current setting should be ignored (used for product image names)
        /// </summary>
        /// <param name="settings">Property bag being updated.</param>
        /// <param name="defaults">Property bag containing default values.</param>
        /// <param name="key">Key of value in both <paramref name="settings"/> and <paramref name="defaults"/>.</param>
        /// <param name="valueIsNull">True if configuration value to set is null, otherwise False.</param>
        /// <param name="installedVersion"><see cref="Version"/> of currently installed deployment, or null if not an update.</param>
        /// <returns>False if current setting should be ignored, null otherwise.</returns>
        /// <remarks>This method provides a value for the "ignoreDefaults" parameter to <see cref="UpdateSetting{T}(Dictionary{string, string}, Dictionary{string, string}, string, T, Func{T, string}, string, bool?)"/> for use with container image names.</remarks>
        private static bool? ImageNameIgnoreDefaults(Dictionary<string, string> settings, Dictionary<string, string> defaults, string key, bool valueIsNull, Version installedVersion)
        {
            if (installedVersion is null || !valueIsNull)
            {
                return null;
            }

            var sameVersionUpgrade = installedVersion.Equals(new(defaults["TesOnAzureVersion"]));
            _ = settings.TryGetValue(key, out var installed);
            _ = defaults.TryGetValue(key, out var @default);
            var defaultPath = @default?[..@default.LastIndexOf(':')];
            var installedTag = installed?[(installed.LastIndexOf(':') + 1)..];
            bool? result;

            try
            {
                // Is this our official prepository/image?
                result = installed.StartsWith(defaultPath + ":")
                        // Is the tag a version (without decorations)?
                        && Version.TryParse(installedTag, out var version)
                        // Is the image version the same as the installed version?
                        && version.Equals(installedVersion)
                    // Upgrade image
                    ? false
                    // Preserve configured image
                    : null;
            }
            catch (ArgumentException)
            {
                result = null;
            }

            if (result is null && !sameVersionUpgrade)
            {
                ConsoleEx.WriteLine($"Warning: TES on Azure is being upgraded, but {key} was customized, and is not being upgraded, which might not be what you want. (To remove the customization of {key}, set it to the empty string.)", ConsoleColor.Yellow);
            }

            return result;
        }

        /// <summary>
        /// Pupulates <paramref name="settings"/> with missing values.
        /// </summary>
        /// <param name="settings">Property bag being updated.</param>
        /// <param name="defaults">Property bag containing default values.</param>
        /// <remarks>Copy to settings any missing values found in defaults.</remarks>
        private static void BackFillSettings(Dictionary<string, string> settings, Dictionary<string, string> defaults)
        {
            foreach (var key in defaults.Keys.Except(settings.Keys))
            {
                settings[key] = defaults[key];
            }
        }

        /// <summary>
        /// Updates <paramref name="settings"/>.
        /// </summary>
        /// <typeparam name="T">Type of <paramref name="value"/>.</typeparam>
        /// <param name="settings">Property bag being updated.</param>
        /// <param name="defaults">Property bag containing default values.</param>
        /// <param name="key">Key of value in both <paramref name="settings"/> and <paramref name="defaults"/>.</param>
        /// <param name="value">Configuration value to set. Nullable. See remarks.</param>
        /// <param name="ConvertValue">Function that converts <paramref name="value"/> to a string. Can be used for formatting. Defaults to returning the value's string.</param>
        /// <param name="defaultValue">Value to use if <paramref name="defaults"/> does not contain a record for <paramref name="key"/> when <paramref name="value"/> is null.</param>
        /// <param name="ignoreDefaults">True to never use value from <paramref name="defaults"/>, False to never keep the value from <paramref name="settings"/>, null to follow remarks.</param>
        /// <remarks>
        /// If value is null, keep the value already in <paramref name="settings"/>. If the key is not in <paramref name="settings"/>, set the corresponding value from <paramref name="defaults"/>. If key is not found in <paramref name="defaults"/>, use <paramref name="defaultValue"/>.
        /// Otherwise, convert value to a string using <paramref name="ConvertValue"/>.
        /// </remarks>
        private static void UpdateSetting<T>(Dictionary<string, string> settings, Dictionary<string, string> defaults, string key, T value, Func<T, string> ConvertValue = default, string defaultValue = "", bool? ignoreDefaults = null)
        {
            ConvertValue ??= new(v => v switch
            {
                string s => s,
                _ => v?.ToString(),
            });

            var valueIsNull = value is null;
            var valueIsNullOrEmpty = valueIsNull || value switch
            {
                string s => string.IsNullOrWhiteSpace(s),
                _ => string.IsNullOrWhiteSpace(value?.ToString()),
            };

            if (valueIsNull && settings.ContainsKey(key) && ignoreDefaults != false)
            {
                return; // No changes to this setting, no need to rewrite it.
            }

            var GetDefault = new Func<string>(() => ignoreDefaults switch
            {
                true => defaultValue,
                _ => defaults.TryGetValue(key, out var @default) ? @default : defaultValue,
            });

            settings[key] = valueIsNullOrEmpty ? GetDefault() : ConvertValue(value);
        }

        private static Microsoft.Azure.Management.Fluent.Azure.IAuthenticated GetAzureClient(AzureCredentials azureCredentials)
            => Microsoft.Azure.Management.Fluent.Azure
                .Configure()
                .WithLogLevel(HttpLoggingDelegatingHandler.Level.Basic)
                .Authenticate(azureCredentials);

        private IResourceManager GetResourceManagerClient(AzureCredentials azureCredentials)
            => ResourceManager
                .Configure()
                .WithLogLevel(HttpLoggingDelegatingHandler.Level.Basic)
                .Authenticate(azureCredentials)
                .WithSubscription(configuration.SubscriptionId);

        private async Task RegisterResourceProvidersAsync()
        {
            var unregisteredResourceProviders = await GetRequiredResourceProvidersNotRegisteredAsync();

            if (unregisteredResourceProviders.Count == 0)
            {
                return;
            }

            try
            {
                await Execute(
                    $"Registering resource providers...",
                    async () =>
                    {
                        await Task.WhenAll(
                            unregisteredResourceProviders.Select(rp =>
                                resourceManagerClient.Providers.RegisterAsync(rp, cts.Token))
                        );

                        // RP registration takes a few minutes; poll until done registering

                        while (!cts.IsCancellationRequested)
                        {
                            unregisteredResourceProviders = await GetRequiredResourceProvidersNotRegisteredAsync();

                            if (unregisteredResourceProviders.Count == 0)
                            {
                                break;
                            }

                            await Task.Delay(System.TimeSpan.FromSeconds(15), cts.Token);
                        }
                    });
            }
            catch (Microsoft.Rest.Azure.CloudException ex) when (ex.ToCloudErrorType() == CloudErrorType.AuthorizationFailed)
            {
                ConsoleEx.WriteLine();
                ConsoleEx.WriteLine("Unable to programatically register the required resource providers.", ConsoleColor.Red);
                ConsoleEx.WriteLine("This can happen if you don't have the Owner or Contributor role assignment for the subscription.", ConsoleColor.Red);
                ConsoleEx.WriteLine();
                ConsoleEx.WriteLine("Please contact the Owner or Contributor of your Azure subscription, and have them:", ConsoleColor.Yellow);
                ConsoleEx.WriteLine();
                ConsoleEx.WriteLine($"1. Navigate to {azureCloudConfig.PortalUrl}", ConsoleColor.Yellow);
                ConsoleEx.WriteLine("2. Select Subscription -> Resource Providers", ConsoleColor.Yellow);
                ConsoleEx.WriteLine("3. Select each of the following and click Register:", ConsoleColor.Yellow);
                ConsoleEx.WriteLine();
                unregisteredResourceProviders.ForEach(rp => ConsoleEx.WriteLine($"- {rp}", ConsoleColor.Yellow));
                ConsoleEx.WriteLine();
                ConsoleEx.WriteLine("After completion, please re-attempt deployment.");

                Environment.Exit(1);
            }
        }

        private async Task<List<string>> GetRequiredResourceProvidersNotRegisteredAsync()
        {
            var cloudResourceProviders = (await resourceManagerClient.Providers.ListAsync(cancellationToken: cts.Token)).ToAsyncEnumerable();

            var notRegisteredResourceProviders = await requiredResourceProviders.ToAsyncEnumerable()
                .Intersect(cloudResourceProviders
                    .Where(rp => !rp.RegistrationState.Equals("Registered", StringComparison.OrdinalIgnoreCase))
                    .Select(rp => rp.Namespace), StringComparer.OrdinalIgnoreCase)
                .ToListAsync(cts.Token);

            return notRegisteredResourceProviders;
        }

        private async Task RegisterResourceProviderFeaturesAsync()
        {
            var unregisteredFeatures = new List<FeatureResource>();
            try
            {
                await Execute(
                    $"Registering resource provider features...",
                async () =>
                {
                    var subscription = armClient.GetSubscriptionResource(new($"/subscriptions/{configuration.SubscriptionId}"));

                    foreach (var rpName in requiredResourceProviderFeatures.Keys)
                    {
                        var rp = await subscription.GetResourceProviderAsync(rpName, cancellationToken: cts.Token);

                        foreach (var featureName in requiredResourceProviderFeatures[rpName])
                        {
                            var feature = await rp.Value.GetFeatureAsync(featureName, cts.Token);

                            if (!string.Equals(feature.Value.Data.FeatureState, "Registered", StringComparison.OrdinalIgnoreCase))
                            {
                                unregisteredFeatures.Add(feature);
                                _ = await feature.Value.RegisterAsync(cts.Token);
                            }
                        }
                    }

                    while (!cts.IsCancellationRequested)
                    {
                        if (unregisteredFeatures.Count == 0)
                        {
                            break;
                        }

                        await Task.Delay(System.TimeSpan.FromSeconds(30), cts.Token);
                        var finished = new List<FeatureResource>();

                        foreach (var feature in unregisteredFeatures)
                        {
                            var update = await feature.GetAsync(cts.Token);

                            if (string.Equals(update.Value.Data.FeatureState, "Registered", StringComparison.OrdinalIgnoreCase))
                            {
                                finished.Add(feature);
                            }
                        }
                        unregisteredFeatures.RemoveAll(x => finished.Contains(x));
                    }
                });
            }
            catch (Microsoft.Rest.Azure.CloudException ex) when (ex.ToCloudErrorType() == CloudErrorType.AuthorizationFailed)
            {
                ConsoleEx.WriteLine();
                ConsoleEx.WriteLine("Unable to programatically register the required features.", ConsoleColor.Red);
                ConsoleEx.WriteLine("This can happen if you don't have the Owner or Contributor role assignment for the subscription.", ConsoleColor.Red);
                ConsoleEx.WriteLine();
                ConsoleEx.WriteLine("Please contact the Owner or Contributor of your Azure subscription, and have them:", ConsoleColor.Yellow);
                ConsoleEx.WriteLine();
                ConsoleEx.WriteLine("1. For each of the following, execute 'az feature register --namespace {RESOURCE_PROVIDER_NAME} --name {FEATURE_NAME}'", ConsoleColor.Yellow);
                ConsoleEx.WriteLine();
                unregisteredFeatures.ForEach(f => ConsoleEx.WriteLine($"- {f.Data.Name}", ConsoleColor.Yellow));
                ConsoleEx.WriteLine();
                ConsoleEx.WriteLine("After completion, please re-attempt deployment.");

                Environment.Exit(1);
            }
        }

        private async Task<bool> TryAssignMIAsNetworkContributorToResourceAsync(IIdentity managedIdentity, IResource resource)
        {
            try
            {
                await AssignMIAsNetworkContributorToResourceAsync(managedIdentity, resource, cancelOnException: false);
                return true;
            }
            catch (Exception)
            {
                // Already exists
                ConsoleEx.WriteLine("Network Contributor role for the managed id likely already exists.  Skipping", ConsoleColor.Yellow);
                return false;
            }
        }

        private Task AssignMIAsNetworkContributorToResourceAsync(IIdentity managedIdentity, IResource resource, bool cancelOnException = true)
        {
            // https://learn.microsoft.com/en-us/azure/role-based-access-control/built-in-roles#network-contributor
            var roleDefinitionId = $"/subscriptions/{configuration.SubscriptionId}/providers/Microsoft.Authorization/roleDefinitions/4d97b98b-1d4f-4787-a291-c67834d212e7";
            return Execute(
                $"Assigning Network Contributor role for the managed id to resource group scope...",
                () => roleAssignmentHashConflictRetryPolicy.ExecuteAsync(
                    ct => azureSubscriptionClient.AccessManagement.RoleAssignments
                        .Define(Guid.NewGuid().ToString())
                        .ForObjectId(managedIdentity.PrincipalId)
                        .WithRoleDefinition(roleDefinitionId)
                        .WithResourceScope(resource)
                        .CreateAsync(ct),
                    cts.Token),
                cancelOnException: cancelOnException);
        }

        private Task AssignManagedIdOperatorToResourceAsync(IIdentity managedIdentity, IResource resource)
        {
            // https://docs.microsoft.com/en-us/azure/role-based-access-control/built-in-roles#managed-identity-operator
            var roleDefinitionId = $"/subscriptions/{configuration.SubscriptionId}/providers/Microsoft.Authorization/roleDefinitions/f1a07417-d97a-45cb-824c-7a7467783830";
            return Execute(
                $"Assigning Managed ID Operator role for the managed id to resource group scope...",
                () => roleAssignmentHashConflictRetryPolicy.ExecuteAsync(
                    ct => azureSubscriptionClient.AccessManagement.RoleAssignments
                        .Define(Guid.NewGuid().ToString())
                        .ForObjectId(managedIdentity.PrincipalId)
                        .WithRoleDefinition(roleDefinitionId)
                        .WithResourceScope(resource)
                        .CreateAsync(ct),
                    cts.Token));
        }

        private async Task<bool> TryAssignVmAsDataOwnerToStorageAccountAsync(IIdentity managedIdentity, IStorageAccount storageAccount)
        {
            try
            {
                await AssignVmAsDataOwnerToStorageAccountAsync(managedIdentity, storageAccount, cancelOnException: false);
                return true;
            }
            catch (Exception)
            {
                // Already exists
                ConsoleEx.WriteLine("Storage Blob Data Owner role for the managed id likely already exists.  Skipping", ConsoleColor.Yellow);
                return false;
            }
        }

        private Task AssignVmAsDataOwnerToStorageAccountAsync(IIdentity managedIdentity, IStorageAccount storageAccount, bool cancelOnException = true)
        {
            //https://learn.microsoft.com/en-us/azure/role-based-access-control/built-in-roles#storage-blob-data-owner
            var roleDefinitionId = $"/subscriptions/{configuration.SubscriptionId}/providers/Microsoft.Authorization/roleDefinitions/b7e6dc6d-f1e8-4753-8033-0f276bb0955b";

            return Execute(
                $"Assigning Storage Blob Data Owner role for user-managed identity to Storage Account resource scope...",
                () => roleAssignmentHashConflictRetryPolicy.ExecuteAsync(
                    ct => azureSubscriptionClient.AccessManagement.RoleAssignments
                        .Define(Guid.NewGuid().ToString())
                        .ForObjectId(managedIdentity.PrincipalId)
                        .WithRoleDefinition(roleDefinitionId)
                        .WithResourceScope(storageAccount)
                        .CreateAsync(ct),
                    cts.Token),
                cancelOnException: cancelOnException);
        }

        private Task AssignVmAsContributorToStorageAccountAsync(IIdentity managedIdentity, IResource storageAccount)
            => Execute(
                $"Assigning {BuiltInRole.Contributor} role for user-managed identity to Storage Account resource scope...",
                () => roleAssignmentHashConflictRetryPolicy.ExecuteAsync(
                    ct => azureSubscriptionClient.AccessManagement.RoleAssignments
                        .Define(Guid.NewGuid().ToString())
                        .ForObjectId(managedIdentity.PrincipalId)
                        .WithBuiltInRole(BuiltInRole.Contributor)
                        .WithResourceScope(storageAccount)
                        .CreateAsync(ct),
                    cts.Token));

        private Task<IStorageAccount> CreateStorageAccountAsync()
            => Execute(
                $"Creating Storage Account: {configuration.StorageAccountName}...",
                () => azureSubscriptionClient.StorageAccounts
                    .Define(configuration.StorageAccountName)
                    .WithRegion(configuration.RegionName)
                    .WithExistingResourceGroup(configuration.ResourceGroupName)
                    .WithGeneralPurposeAccountKindV2()
                    .WithOnlyHttpsTraffic()
                    .WithSku(StorageAccountSkuType.Standard_LRS)
                    .CreateAsync(cts.Token));

        private async Task<IStorageAccount> GetExistingStorageAccountAsync(string storageAccountName)
            => await subscriptionIds.ToAsyncEnumerable().SelectAwait(async s =>
            {
                try
                {
                    return (await azureClient.WithSubscription(s).StorageAccounts.ListAsync(cancellationToken: cts.Token)).ToAsyncEnumerable();
                }
                catch (Exception)
                {
                    // Ignore exception if a user does not have the required role to list storage accounts in a subscription
                    return null;
                }
            })
            .Where(a => a is not null)
            .SelectMany(a => a)
            .SingleOrDefaultAsync(a =>
                    a.Name.Equals(storageAccountName, StringComparison.OrdinalIgnoreCase) &&
                    a.RegionName.Equals(configuration.RegionName, StringComparison.OrdinalIgnoreCase),
                cts.Token);

        private async Task<BatchAccount> GetExistingBatchAccountAsync(string batchAccountName)
            => await subscriptionIds.ToAsyncEnumerable().SelectAwait(async s =>
            {
                try
                {
                    var client = new BatchManagementClient(tokenCredentials) { SubscriptionId = s };
                    return (await client.BatchAccount.ListAsync(cts.Token))
                        .ToAsyncEnumerable(client.BatchAccount.ListNextAsync);
                }
                catch (Exception e)
                {
                    ConsoleEx.WriteLine(e.Message);
                    return null;
                }
            })
            .Where(a => a is not null)
            .SelectMany(a => a)
            .SingleOrDefaultAsync(a =>
                    a.Name.Equals(batchAccountName, StringComparison.OrdinalIgnoreCase) &&
                    a.Location.Equals(configuration.RegionName, StringComparison.OrdinalIgnoreCase),
                cts.Token);

        private async Task CreateDefaultStorageContainersAsync(IStorageAccount storageAccount)
        {
            var blobClient = await GetBlobClientAsync(storageAccount, cts.Token);

            var defaultContainers = new List<string> { TesInternalContainerName, InputsContainerName, "outputs", ConfigurationContainerName };
            await Task.WhenAll(defaultContainers.Select(c => blobClient.GetBlobContainerClient(c).CreateIfNotExistsAsync(cancellationToken: cts.Token)));
        }

        private Task WritePersonalizedFilesToStorageAccountAsync(IStorageAccount storageAccount)
            => Execute(
                $"Writing {AllowedVmSizesFileName} file to '{TesInternalContainerName}' storage container...",
                async () =>
                {
                    await UploadTextToStorageAccountAsync(storageAccount, TesInternalContainerName, $"{ConfigurationContainerName}/{AllowedVmSizesFileName}", Utility.GetFileContent("scripts", AllowedVmSizesFileName), cts.Token);
                });

        private Task AssignVmAsContributorToBatchAccountAsync(IIdentity managedIdentity, BatchAccount batchAccount)
            => Execute(
                $"Assigning {BuiltInRole.Contributor} role for user-managed identity to Batch Account resource scope...",
                () => roleAssignmentHashConflictRetryPolicy.ExecuteAsync(
                    ct => azureSubscriptionClient.AccessManagement.RoleAssignments
                        .Define(Guid.NewGuid().ToString())
                        .ForObjectId(managedIdentity.PrincipalId)
                        .WithBuiltInRole(BuiltInRole.Contributor)
                        .WithScope(batchAccount.Id)
                        .CreateAsync(ct),
                    cts.Token));

        private async Task<FlexibleServerModel.Server> CreatePostgreSqlServerAndDatabaseAsync(FlexibleServer.IPostgreSQLManagementClient postgresManagementClient, ISubnet subnet, IPrivateDnsZone postgreSqlDnsZone)
        {
            if (!subnet.Inner.Delegations.Any())
            {
                subnet.Parent.Update().UpdateSubnet(subnet.Name).WithDelegation("Microsoft.DBforPostgreSQL/flexibleServers");
                await subnet.Parent.Update().ApplyAsync();
            }

            FlexibleServerModel.Server server = null;

            await Execute(
                $"Creating Azure Flexible Server for PostgreSQL: {configuration.PostgreSqlServerName}...",
                async () =>
                {
                    server = await postgresManagementClient.Servers.CreateAsync(
                        configuration.ResourceGroupName, configuration.PostgreSqlServerName,
                        new(
                           location: configuration.RegionName,
                           version: configuration.PostgreSqlVersion,
                           sku: new(configuration.PostgreSqlSkuName, configuration.PostgreSqlTier),
                           storage: new(configuration.PostgreSqlStorageSize),
                           administratorLogin: configuration.PostgreSqlAdministratorLogin,
                           administratorLoginPassword: configuration.PostgreSqlAdministratorPassword,
                           network: new(publicNetworkAccess: "Disabled", delegatedSubnetResourceId: subnet.Inner.Id, privateDnsZoneArmResourceId: postgreSqlDnsZone.Id),
                           highAvailability: new("Disabled")
                        ));
                });

            await Execute(
                $"Creating PostgreSQL tes database: {configuration.PostgreSqlTesDatabaseName}...",
                () => postgresManagementClient.Databases.CreateAsync(
                    configuration.ResourceGroupName, configuration.PostgreSqlServerName, configuration.PostgreSqlTesDatabaseName,
                    new()));

            return server;
        }

        private string GetCreateTesUserString()
        {
            return $"CREATE USER {configuration.PostgreSqlTesUserLogin} WITH PASSWORD '{configuration.PostgreSqlTesUserPassword}'; GRANT ALL PRIVILEGES ON DATABASE {configuration.PostgreSqlTesDatabaseName} TO {configuration.PostgreSqlTesUserLogin};";
        }

        private Task ExecuteQueriesOnAzurePostgreSQLDbFromK8(IKubernetes kubernetesClient, string podName, string aksNamespace)
            => Execute(
                $"Executing scripts on postgresql...",
                async () =>
                {
                    var tesScript = GetCreateTesUserString();
                    var serverPath = $"{configuration.PostgreSqlServerName}.{azureCloudConfig.Suffixes.PostgresqlServerEndpointSuffix}";
                    var adminUser = configuration.PostgreSqlAdministratorLogin;

                    var commands = new List<string[]> {
                        new string[] { "apt", "-qq", "update" },
                        new string[] { "apt", "-qq", "install", "-y", "postgresql-client" },
                        new string[] { "bash", "-lic", $"echo '{configuration.PostgreSqlServerName}{configuration.PostgreSqlServerNameSuffix}:{configuration.PostgreSqlServerPort}:{configuration.PostgreSqlTesDatabaseName}:{adminUser}:{configuration.PostgreSqlAdministratorPassword}' >> ~/.pgpass" },
                        new string[] { "bash", "-lic", "chmod 0600 ~/.pgpass" },
                        // Set the PGPASSFILE environment variable to point to the .pgpass file
                        new string[] { "bash", "-lic", "export PGPASSFILE=~/.pgpass" },
                        new string[] { "/usr/bin/psql", "-h", serverPath, "-U", adminUser, "-d", configuration.PostgreSqlTesDatabaseName, "-c", tesScript }
                    };

                    await kubernetesManager.ExecuteCommandsOnPodAsync(kubernetesClient, podName, commands, aksNamespace);
                });

        private Task AssignVmAsContributorToAppInsightsAsync(IIdentity managedIdentity, IResource appInsights)
            => Execute(
                $"Assigning {BuiltInRole.Contributor} role for user-managed identity to App Insights resource scope...",
                () => roleAssignmentHashConflictRetryPolicy.ExecuteAsync(
                    ct => azureSubscriptionClient.AccessManagement.RoleAssignments
                        .Define(Guid.NewGuid().ToString())
                        .ForObjectId(managedIdentity.PrincipalId)
                        .WithBuiltInRole(BuiltInRole.Contributor)
                        .WithResourceScope(appInsights)
                        .CreateAsync(ct),
                    cts.Token));

        private Task<(INetwork virtualNetwork, ISubnet vmSubnet, ISubnet postgreSqlSubnet, ISubnet batchSubnet)> CreateVnetAndSubnetsAsync(IResourceGroup resourceGroup)
          => Execute(
                $"Creating virtual network and subnets: {configuration.VnetName}...",
                async () =>
                {
                    var tesPorts = new List<int> { };

                    if (configuration.EnableIngress.GetValueOrDefault())
                    {
                        tesPorts = new List<int> { 80, 443 };
                    }

                    var defaultNsg = await CreateNetworkSecurityGroupAsync(resourceGroup, $"{configuration.VnetName}-default-nsg");
                    var aksNsg = await CreateNetworkSecurityGroupAsync(resourceGroup, $"{configuration.VnetName}-aks-nsg", tesPorts);

                    var vnetDefinition = azureSubscriptionClient.Networks
                        .Define(configuration.VnetName)
                        .WithRegion(configuration.RegionName)
                        .WithExistingResourceGroup(resourceGroup)
                        .WithAddressSpace(configuration.VnetAddressSpace)
                        .DefineSubnet(configuration.VmSubnetName)
                        .WithAddressPrefix(configuration.VmSubnetAddressSpace)
                        .WithExistingNetworkSecurityGroup(aksNsg)
                        .Attach();

                    vnetDefinition = vnetDefinition.DefineSubnet(configuration.PostgreSqlSubnetName)
                        .WithAddressPrefix(configuration.PostgreSqlSubnetAddressSpace)
                        .WithExistingNetworkSecurityGroup(defaultNsg)
                        .WithDelegation("Microsoft.DBforPostgreSQL/flexibleServers")
                        .Attach();

                    vnetDefinition = vnetDefinition.DefineSubnet(configuration.BatchSubnetName)
                        .WithAddressPrefix(configuration.BatchNodesSubnetAddressSpace)
                        .WithExistingNetworkSecurityGroup(defaultNsg)
                        .Attach();

                    var vnet = await vnetDefinition.CreateAsync(cts.Token);
                    var batchSubnet = vnet.Subnets.FirstOrDefault(s => s.Key.Equals(configuration.BatchSubnetName, StringComparison.OrdinalIgnoreCase)).Value;

                    // Use the new ResourceManager sdk to add the ACR service endpoint since it is absent from the fluent sdk.
                    var armBatchSubnet = (await armClient.GetSubnetResource(new ResourceIdentifier(batchSubnet.Inner.Id)).GetAsync(cancellationToken: cts.Token)).Value;

                    AddServiceEndpointsToSubnet(armBatchSubnet.Data);

                    await armBatchSubnet.UpdateAsync(Azure.WaitUntil.Completed, armBatchSubnet.Data, cts.Token);

                    return (vnet,
                        vnet.Subnets.FirstOrDefault(s => s.Key.Equals(configuration.VmSubnetName, StringComparison.OrdinalIgnoreCase)).Value,
                        vnet.Subnets.FirstOrDefault(s => s.Key.Equals(configuration.PostgreSqlSubnetName, StringComparison.OrdinalIgnoreCase)).Value,
                        batchSubnet);
                });

        private Task<INetworkSecurityGroup> CreateNetworkSecurityGroupAsync(IResourceGroup resourceGroup, string networkSecurityGroupName, List<int> openPorts = null)
        {
            var icreate = azureSubscriptionClient.NetworkSecurityGroups.Define(networkSecurityGroupName)
                    .WithRegion(configuration.RegionName)
                    .WithExistingResourceGroup(resourceGroup);

            if (openPorts is not null)
            {
                var i = 0;
                foreach (var port in openPorts)
                {
                    icreate = icreate
                        .DefineRule($"ALLOW-{port}")
                        .AllowInbound()
                        .FromAnyAddress()
                        .FromAnyPort()
                        .ToAnyAddress()
                        .ToPort(port)
                        .WithAnyProtocol()
                        .WithPriority(1000 + i)
                        .Attach();
                    i++;
                }
            }

            return icreate.CreateAsync(cts.Token);
        }

        private Task<IPrivateDnsZone> CreatePrivateDnsZoneAsync(INetwork virtualNetwork, string name, string title)
            => Execute(
                $"Creating private DNS Zone for {title}...",
                async () =>
                {
                    // Note: for a potential future implementation of this method without Fluent,
                    // please see commit cbffa28 in #392
                    var dnsZone = await azureSubscriptionClient.PrivateDnsZones
                        .Define(name)
                        .WithExistingResourceGroup(configuration.ResourceGroupName)
                        .DefineVirtualNetworkLink($"{virtualNetwork.Name}-link")
                        .WithReferencedVirtualNetworkId(virtualNetwork.Id)
                        .DisableAutoRegistration()
                        .Attach()
                        .CreateAsync(cts.Token);
                    return dnsZone;
                });

        private async Task SetStorageKeySecret(string vaultUrl, string secretName, string secretValue)
        {
            var client = new SecretClient(new(vaultUrl), new DefaultAzureCredential(new DefaultAzureCredentialOptions { AuthorityHost = new Uri(azureCloudConfig.Authentication.LoginEndpointUrl) }));
            await client.SetSecretAsync(secretName, secretValue, cts.Token);
        }

        private Task<Vault> GetKeyVaultAsync(string vaultName)
        {
            var keyVaultManagementClient = new KeyVaultManagementClient(azureCredentials) { SubscriptionId = configuration.SubscriptionId };
            return keyVaultManagementClient.Vaults.GetAsync(configuration.ResourceGroupName, vaultName, cts.Token);
        }

        private Task<Vault> CreateKeyVaultAsync(string vaultName, IIdentity managedIdentity, ISubnet subnet)
            => Execute(
                $"Creating Key Vault: {vaultName}...",
                async () =>
                {
                    var tenantId = managedIdentity.TenantId;
                    var secrets = new List<string>
                    {
                        "get",
                        "list",
                        "set",
                        "delete",
                        "backup",
                        "restore",
                        "recover",
                        "purge"
                    };

                    var keyVaultManagementClient = new KeyVaultManagementClient(azureCredentials) { SubscriptionId = configuration.SubscriptionId };
                    var properties = new VaultCreateOrUpdateParameters()
                    {
                        Location = configuration.RegionName,
                        Properties = new()
                        {
                            TenantId = new(tenantId),
                            Sku = new(SkuName.Standard),
                            NetworkAcls = new()
                            {
                                DefaultAction = configuration.PrivateNetworking.GetValueOrDefault() ? "Deny" : "Allow"
                            },
                            AccessPolicies = new List<AccessPolicyEntry>()
                            {
                                new()
                                {
                                    TenantId = new(tenantId),
                                    ObjectId = await GetUserObjectId(),
                                    Permissions = new()
                                    {
                                        Secrets = secrets
                                    }
                                },
                                new()
                                {
                                    TenantId = new(tenantId),
                                    ObjectId = managedIdentity.PrincipalId,
                                    Permissions = new()
                                    {
                                        Secrets = secrets
                                    }
                                }
                            }
                        }
                    };

                    var vault = await keyVaultManagementClient.Vaults.CreateOrUpdateAsync(configuration.ResourceGroupName, vaultName, properties, cts.Token);

                    if (configuration.PrivateNetworking.GetValueOrDefault())
                    {
                        var connection = new NetworkPrivateLinkServiceConnection
                        {
                            Name = "pe-coa-keyvault",
                            PrivateLinkServiceId = new(vault.Id)
                        };
                        connection.GroupIds.Add("vault");

                        var endpointData = new PrivateEndpointData
                        {
                            CustomNetworkInterfaceName = "pe-coa-keyvault",
                            ExtendedLocation = new() { Name = configuration.RegionName },
                            Subnet = new() { Id = new(subnet.Inner.Id), Name = subnet.Name }
                        };
                        endpointData.PrivateLinkServiceConnections.Add(connection);

                        var privateEndpoint = (await armClient
                                .GetResourceGroupResource(new ResourceIdentifier(subnet.Parent.Inner.Id).Parent)
                                .GetPrivateEndpoints()
                                .CreateOrUpdateAsync(Azure.WaitUntil.Completed, "pe-keyvault", endpointData, cts.Token))
                            .Value.Data;

                        var networkInterface = privateEndpoint.NetworkInterfaces[0];

                        var dnsZone = await CreatePrivateDnsZoneAsync(subnet.Parent, $"privatelink.{azureCloudConfig.Suffixes.KeyVaultDnsSuffix}", "KeyVault");
                        await dnsZone
                            .Update()
                            .DefineARecordSet(vault.Name)
                            .WithIPv4Address(networkInterface.IPConfigurations.First().PrivateIPAddress)
                            .Attach()
                            .ApplyAsync(cts.Token);
                    }

                    return vault;

                    async ValueTask<string> GetUserObjectId()
                    {
                        const string graphUri = "https://graph.windows.net//.default";
                        var credentials = new AzureCredentials(default, new TokenCredentials(new RefreshableAzureServiceTokenProvider(graphUri)), tenantId, AzureEnvironment.AzureGlobalCloud);
                        using GraphRbacManagementClient rbacClient = new(Configure().WithEnvironment(AzureEnvironment.AzureGlobalCloud).WithCredentials(credentials).WithBaseUri(graphUri).Build()) { TenantID = tenantId };
                        credentials.InitializeServiceClient(rbacClient);
                        return (await rbacClient.SignedInUser.GetAsync(cts.Token)).ObjectId;
                    }
                });

        private Task<IGenericResource> CreateLogAnalyticsWorkspaceResourceAsync(string workspaceName)
            => Execute(
                $"Creating Log Analytics Workspace: {workspaceName}...",
                () => ResourceManager
                    .Configure()
                    .Authenticate(azureCredentials)
                    .WithSubscription(configuration.SubscriptionId)
                    .GenericResources.Define(workspaceName)
                    .WithRegion(configuration.RegionName)
                    .WithExistingResourceGroup(configuration.ResourceGroupName)
                    .WithResourceType("workspaces")
                    .WithProviderNamespace("Microsoft.OperationalInsights")
                    .WithoutPlan()
                    .WithApiVersion("2020-08-01")
                    .WithParentResource(string.Empty)
                    .CreateAsync(cts.Token));

        private Task<IGenericResource> CreateAppInsightsResourceAsync(string logAnalyticsArmId)
            => Execute(
                $"Creating Application Insights: {configuration.ApplicationInsightsAccountName}...",
                () => ResourceManager
                    .Configure()
                    .Authenticate(azureCredentials)
                    .WithSubscription(configuration.SubscriptionId)
                    .GenericResources.Define(configuration.ApplicationInsightsAccountName)
                    .WithRegion(configuration.RegionName)
                    .WithExistingResourceGroup(configuration.ResourceGroupName)
                    .WithResourceType("components")
                    .WithProviderNamespace("microsoft.insights")
                    .WithoutPlan()
                    .WithApiVersion("2020-02-02")
                    .WithParentResource(string.Empty)
                    .WithProperties(new Dictionary<string, string>() {
                        { "Application_Type", "other" } ,
                        { "WorkspaceResourceId", logAnalyticsArmId }
                    })
                    .CreateAsync(cts.Token));

        private Task<BatchAccount> CreateBatchAccountAsync(string storageAccountId)
            => Execute(
                $"Creating Batch Account: {configuration.BatchAccountName}...",
                () => new BatchManagementClient(tokenCredentials) { SubscriptionId = configuration.SubscriptionId, BaseUri = new Uri(azureCloudConfig.ResourceManagerUrl) }
                    .BatchAccount
                    .CreateAsync(
                        configuration.ResourceGroupName,
                        configuration.BatchAccountName,
                        new(
                            configuration.RegionName,
                            autoStorage: configuration.PrivateNetworking.GetValueOrDefault() ? new() { StorageAccountId = storageAccountId } : null),
                        cts.Token));

        private Task<IResourceGroup> CreateResourceGroupAsync()
        {
            var tags = !string.IsNullOrWhiteSpace(configuration.Tags) ? Utility.DelimitedTextToDictionary(configuration.Tags, "=", ",") : null;

            var resourceGroupDefinition = azureSubscriptionClient
                .ResourceGroups
                .Define(configuration.ResourceGroupName)
                .WithRegion(configuration.RegionName);

            resourceGroupDefinition = tags is not null ? resourceGroupDefinition.WithTags(tags) : resourceGroupDefinition;

            return Execute(
                $"Creating Resource Group: {configuration.ResourceGroupName}...",
                () => resourceGroupDefinition.CreateAsync(cts.Token));
        }

        private Task<IIdentity> CreateUserManagedIdentityAsync(IResourceGroup resourceGroup)
        {
            // Resource group name supports periods and parenthesis but identity doesn't. Replacing them with hyphens.
            var managedIdentityName = $"{resourceGroup.Name.Replace(".", "-").Replace("(", "-").Replace(")", "-")}-identity";

            return Execute(
                $"Obtaining user-managed identity: {managedIdentityName}...",
                async () => await azureSubscriptionClient.Identities.GetByResourceGroupAsync(configuration.ResourceGroupName, managedIdentityName)
                    ?? await azureSubscriptionClient.Identities.Define(managedIdentityName)
                        .WithRegion(configuration.RegionName)
                        .WithExistingResourceGroup(resourceGroup)
                        .CreateAsync(cts.Token));
        }

        private async Task DeleteResourceGroupAsync()
        {
            var startTime = DateTime.UtcNow;
            var line = ConsoleEx.WriteLine("Deleting resource group...");
            await azureSubscriptionClient.ResourceGroups.DeleteByNameAsync(configuration.ResourceGroupName, CancellationToken.None);
            WriteExecutionTime(line, startTime);
        }

        private static void ValidateMainIdentifierPrefix(string prefix)
        {
            const int maxLength = 12;

            if (prefix.Any(c => !char.IsLetter(c)))
            {
                throw new ValidationException($"MainIdentifierPrefix must only contain letters.");
            }

            if (prefix.Length > maxLength)
            {
                throw new ValidationException($"MainIdentifierPrefix too long - must be {maxLength} characters or less.");
            }
        }

        private void ValidateRegionName(string regionName)
        {
            var validRegionNames = azureSubscriptionClient.GetCurrentSubscription().ListLocations().Select(loc => loc.Region.Name).Distinct();

            if (!validRegionNames.Contains(regionName, StringComparer.OrdinalIgnoreCase))
            {
                throw new ValidationException($"Invalid region name '{regionName}'. Valid names are: {string.Join(", ", validRegionNames)}");
            }
        }

        private async Task ValidateSubscriptionAndResourceGroupAsync(Configuration configuration)
        {
            const string ownerRoleId = "8e3af657-a8ff-443c-a75c-2fe8c4bcb635";
            const string contributorRoleId = "b24988ac-6180-42a0-ab88-20f7382dd24c";

            var azure = Microsoft.Azure.Management.Fluent.Azure
                .Configure()
                .WithLogLevel(HttpLoggingDelegatingHandler.Level.Basic)
                .Authenticate(azureCredentials);

            var subscriptionExists = await (await azure.Subscriptions.ListAsync(cancellationToken: cts.Token)).ToAsyncEnumerable()
                .AnyAsync(sub => sub.SubscriptionId.Equals(configuration.SubscriptionId, StringComparison.OrdinalIgnoreCase), cts.Token);

            if (!subscriptionExists)
            {
                throw new ValidationException($"Invalid or inaccessible subcription id '{configuration.SubscriptionId}'. Make sure that subscription exists and that you are either an Owner or have Contributor and User Access Administrator roles on the subscription.", displayExample: false);
            }

            var rgExists = !string.IsNullOrEmpty(configuration.ResourceGroupName) && await azureSubscriptionClient.ResourceGroups.ContainAsync(configuration.ResourceGroupName, cts.Token);

            if (!string.IsNullOrEmpty(configuration.ResourceGroupName) && !rgExists)
            {
                throw new ValidationException($"If ResourceGroupName is provided, the resource group must already exist.", displayExample: false);
            }

            var token = (await tokenProvider.GetAuthenticationHeaderAsync(cts.Token)).Parameter;
            var currentPrincipalObjectId = new JwtSecurityTokenHandler().ReadJwtToken(token).Claims.FirstOrDefault(c => c.Type == "oid").Value;

            var currentPrincipalSubscriptionRoleIds = (await azureSubscriptionClient.AccessManagement.RoleAssignments.Inner.ListForScopeWithHttpMessagesAsync(
                    $"/subscriptions/{configuration.SubscriptionId}", new($"atScope() and assignedTo('{currentPrincipalObjectId}')"), cancellationToken: cts.Token)).Body
                .ToAsyncEnumerable(async (link, ct) => (await azureSubscriptionClient.AccessManagement.RoleAssignments.Inner.ListForScopeNextWithHttpMessagesAsync(link, cancellationToken: ct)).Body)
                .Select(b => b.RoleDefinitionId.Split(new[] { '/' }).Last());

            if (!await currentPrincipalSubscriptionRoleIds.AnyAsync(role => ownerRoleId.Equals(role, StringComparison.OrdinalIgnoreCase) || contributorRoleId.Equals(role, StringComparison.OrdinalIgnoreCase), cts.Token))
            {
                if (!rgExists)
                {
                    throw new ValidationException($"Insufficient access to deploy. You must be: 1) Owner of the subscription, or 2) Contributor and User Access Administrator of the subscription, or 3) Owner of the resource group", displayExample: false);
                }

                var currentPrincipalRgRoleIds = (await azureSubscriptionClient.AccessManagement.RoleAssignments.Inner.ListForScopeWithHttpMessagesAsync(
                        $"/subscriptions/{configuration.SubscriptionId}/resourceGroups/{configuration.ResourceGroupName}", new($"atScope() and assignedTo('{currentPrincipalObjectId}')"), cancellationToken: cts.Token)).Body
                    .ToAsyncEnumerable(async (link, ct) => (await azureSubscriptionClient.AccessManagement.RoleAssignments.Inner.ListForScopeNextWithHttpMessagesAsync(link, cancellationToken: ct)).Body)
                    .Select(b => b.RoleDefinitionId.Split(new[] { '/' }).Last());

                if (!await currentPrincipalRgRoleIds.AnyAsync(role => ownerRoleId.Equals(role, StringComparison.OrdinalIgnoreCase), cts.Token))
                {
                    throw new ValidationException($"Insufficient access to deploy. You must be: 1) Owner of the subscription, or 2) Contributor and User Access Administrator of the subscription, or 3) Owner of the resource group", displayExample: false);
                }
            }
        }

        private async Task<IStorageAccount> ValidateAndGetExistingStorageAccountAsync()
        {
            if (configuration.StorageAccountName is null)
            {
                return null;
            }

            return (await GetExistingStorageAccountAsync(configuration.StorageAccountName))
                ?? throw new ValidationException($"If StorageAccountName is provided, the storage account must already exist in region {configuration.RegionName}, and be accessible to the current user.", displayExample: false);
        }

        private async Task<BatchAccount> ValidateAndGetExistingBatchAccountAsync()
        {
            if (configuration.BatchAccountName is null)
            {
                return null;
            }

            return (await GetExistingBatchAccountAsync(configuration.BatchAccountName))
                ?? throw new ValidationException($"If BatchAccountName is provided, the batch account must already exist in region {configuration.RegionName}, and be accessible to the current user.", displayExample: false);
        }

        private async Task<(INetwork virtualNetwork, ISubnet vmSubnet, ISubnet postgreSqlSubnet, ISubnet batchSubnet)?> ValidateAndGetExistingVirtualNetworkAsync()
        {
            static bool AllOrNoneSet(params string[] values) => values.All(v => !string.IsNullOrEmpty(v)) || values.All(v => string.IsNullOrEmpty(v));
            static bool NoneSet(params string[] values) => values.All(v => string.IsNullOrEmpty(v));

            if (NoneSet(configuration.VnetResourceGroupName, configuration.VnetName, configuration.VmSubnetName))
            {
                if (configuration.PrivateNetworking.GetValueOrDefault())
                {
                    throw new ValidationException($"{nameof(configuration.VnetResourceGroupName)}, {nameof(configuration.VnetName)} and {nameof(configuration.VmSubnetName)} are required when using private networking.");
                }

                return null;
            }

            if (!AllOrNoneSet(configuration.VnetResourceGroupName, configuration.VnetName, configuration.VmSubnetName, configuration.PostgreSqlSubnetName))
            {
                throw new ValidationException($"{nameof(configuration.VnetResourceGroupName)}, {nameof(configuration.VnetName)}, {nameof(configuration.VmSubnetName)} and {nameof(configuration.PostgreSqlSubnetName)} are required when using an existing virtual network.");
            }

            if (!AllOrNoneSet(configuration.VnetResourceGroupName, configuration.VnetName, configuration.VmSubnetName))
            {
                throw new ValidationException($"{nameof(configuration.VnetResourceGroupName)}, {nameof(configuration.VnetName)} and {nameof(configuration.VmSubnetName)} are required when using an existing virtual network.");
            }

            if (!await (await azureSubscriptionClient.ResourceGroups.ListAsync(true, cts.Token)).ToAsyncEnumerable().AnyAsync(rg => rg.Name.Equals(configuration.VnetResourceGroupName, StringComparison.OrdinalIgnoreCase), cts.Token))
            {
                throw new ValidationException($"Resource group '{configuration.VnetResourceGroupName}' does not exist.");
            }

            var vnet = await azureSubscriptionClient.Networks.GetByResourceGroupAsync(configuration.VnetResourceGroupName, configuration.VnetName, cts.Token) ??
                throw new ValidationException($"Virtual network '{configuration.VnetName}' does not exist in resource group '{configuration.VnetResourceGroupName}'.");

            if (!vnet.RegionName.Equals(configuration.RegionName, StringComparison.OrdinalIgnoreCase))
            {
                throw new ValidationException($"Virtual network '{configuration.VnetName}' must be in the same region that you are deploying to ({configuration.RegionName}).");
            }

            var vmSubnet = vnet.Subnets.FirstOrDefault(s => s.Key.Equals(configuration.VmSubnetName, StringComparison.OrdinalIgnoreCase)).Value ??
                throw new ValidationException($"Virtual network '{configuration.VnetName}' does not contain subnet '{configuration.VmSubnetName}'");

            var resourceGraphClient = new ResourceGraphClient(tokenCredentials);
            var postgreSqlSubnet = vnet.Subnets.FirstOrDefault(s => s.Key.Equals(configuration.PostgreSqlSubnetName, StringComparison.OrdinalIgnoreCase)).Value;

            if (postgreSqlSubnet is null)
            {
                throw new ValidationException($"Virtual network '{configuration.VnetName}' does not contain subnet '{configuration.PostgreSqlSubnetName}'");
            }

            var delegatedServices = postgreSqlSubnet.Inner.Delegations.Select(d => d.ServiceName);
            var hasOtherDelegations = delegatedServices.Any(s => s != "Microsoft.DBforPostgreSQL/flexibleServers");
            var hasNoDelegations = !delegatedServices.Any();

            if (hasOtherDelegations)
            {
                throw new ValidationException($"Subnet '{configuration.PostgreSqlSubnetName}' can have 'Microsoft.DBforPostgreSQL/flexibleServers' delegation only.");
            }

            var resourcesInPostgreSqlSubnetQuery = $"where type =~ 'Microsoft.Network/networkInterfaces' | where properties.ipConfigurations[0].properties.subnet.id == '{postgreSqlSubnet.Inner.Id}'";
            var resourcesExist = (await resourceGraphClient.ResourcesAsync(new(new[] { configuration.SubscriptionId }, resourcesInPostgreSqlSubnetQuery), cts.Token)).TotalRecords > 0;

            if (hasNoDelegations && resourcesExist)
            {
                throw new ValidationException($"Subnet '{configuration.PostgreSqlSubnetName}' must be either empty or have 'Microsoft.DBforPostgreSQL/flexibleServers' delegation.");
            }

            var batchSubnet = vnet.Subnets.FirstOrDefault(s => s.Key.Equals(configuration.BatchSubnetName, StringComparison.OrdinalIgnoreCase)).Value;

            return (vnet, vmSubnet, postgreSqlSubnet, batchSubnet);
        }

        private async Task ValidateBatchAccountQuotaAsync()
        {
            var batchManagementClient = new BatchManagementClient(tokenCredentials) { SubscriptionId = configuration.SubscriptionId, BaseUri = new Uri(azureCloudConfig.ResourceManagerUrl) };
            var accountQuota = (await batchManagementClient.Location.GetQuotasAsync(configuration.RegionName, cts.Token)).AccountQuota;
            var existingBatchAccountCount = await (await batchManagementClient.BatchAccount.ListAsync(cts.Token)).ToAsyncEnumerable(batchManagementClient.BatchAccount.ListNextAsync)
                .CountAsync(b => b.Location.Equals(configuration.RegionName), cts.Token);

            if (existingBatchAccountCount >= accountQuota)
            {
                throw new ValidationException($"The regional Batch account quota ({accountQuota} account(s) per region) for the specified subscription has been reached. Submit a support request to increase the quota or choose another region.", displayExample: false);
            }
        }

        private Task<string> UpdateVnetWithBatchSubnet(string resourceGroupId)
            => Execute(
                $"Creating batch subnet...",
                async () =>
                {
                    var coaRg = armClient.GetResourceGroupResource(new(resourceGroupId));

                    var vnetCollection = coaRg.GetVirtualNetworks();
                    var vnet = vnetCollection.FirstOrDefault();

                    if (vnetCollection.Count() != 1)
                    {
                        ConsoleEx.WriteLine("There are multiple vnets found in the resource group so the deployer cannot automatically create the subnet.", ConsoleColor.Red);
                        ConsoleEx.WriteLine("In order to avoid unnecessary load balancer charges we suggest manually configuring your deployment to use a subnet for batch pools with service endpoints.", ConsoleColor.Red);
                        ConsoleEx.WriteLine("See: https://github.com/microsoft/CromwellOnAzure/wiki/Using-a-batch-pool-subnet-with-service-endpoints-to-avoid-load-balancer-charges.", ConsoleColor.Red);

                        return null;
                    }

                    var vnetData = vnet.Data;
                    var ipRange = vnetData.AddressPrefixes.Single();
                    var defaultSubnetNames = new List<string> { configuration.DefaultVmSubnetName, configuration.DefaultPostgreSqlSubnetName, configuration.DefaultBatchSubnetName };

                    if (!string.Equals(ipRange, configuration.VnetAddressSpace, StringComparison.OrdinalIgnoreCase) ||
                        vnetData.Subnets.Select(x => x.Name).Except(defaultSubnetNames).Any())
                    {
                        ConsoleEx.WriteLine("We detected a customized networking setup so the deployer will not automatically create the subnet.", ConsoleColor.Red);
                        ConsoleEx.WriteLine("In order to avoid unnecessary load balancer charges we suggest manually configuring your deployment to use a subnet for batch pools with service endpoints.", ConsoleColor.Red);
                        ConsoleEx.WriteLine("See: https://github.com/microsoft/CromwellOnAzure/wiki/Using-a-batch-pool-subnet-with-service-endpoints-to-avoid-load-balancer-charges.", ConsoleColor.Red);

                        return null;
                    }

                    var batchSubnet = new SubnetData
                    {
                        Name = configuration.DefaultBatchSubnetName,
                        AddressPrefix = configuration.BatchNodesSubnetAddressSpace,
                    };

                    AddServiceEndpointsToSubnet(batchSubnet);

                    vnetData.Subnets.Add(batchSubnet);
                    var updatedVnet = (await vnetCollection.CreateOrUpdateAsync(Azure.WaitUntil.Completed, vnetData.Name, vnetData, cts.Token)).Value;

                    return (await updatedVnet.GetSubnetAsync(configuration.DefaultBatchSubnetName, cancellationToken: cts.Token)).Value.Id.ToString();
                });

        private static void AddServiceEndpointsToSubnet(SubnetData subnet)
        {
            subnet.ServiceEndpoints.Add(new ServiceEndpointProperties()
            {
                Service = "Microsoft.Storage.Global",
            });

            subnet.ServiceEndpoints.Add(new ServiceEndpointProperties()
            {
                Service = "Microsoft.Sql",
            });

            subnet.ServiceEndpoints.Add(new ServiceEndpointProperties()
            {
                Service = "Microsoft.ContainerRegistry",
            });

            subnet.ServiceEndpoints.Add(new ServiceEndpointProperties()
            {
                Service = "Microsoft.KeyVault",
            });
        }

        private async Task ValidateVmAsync()
        {
            var computeSkus = await generalRetryPolicy.ExecuteAsync(async ct =>
                    await (await azureSubscriptionClient.ComputeSkus.ListbyRegionAndResourceTypeAsync(
                        Region.Create(configuration.RegionName),
                        ComputeResourceType.VirtualMachines,
                        ct))
                        .ToAsyncEnumerable()
                        .Where(s => !s.Restrictions.Any())
                        .Select(s => s.Name.Value)
                        .ToListAsync(ct),
                    cts.Token);

            if (!computeSkus.Any())
            {
                throw new ValidationException($"Your subscription doesn't support virtual machine creation in {configuration.RegionName}.  Please create an Azure Support case: https://docs.microsoft.com/en-us/azure/azure-portal/supportability/how-to-create-azure-support-request", displayExample: false);
            }
            else if (!computeSkus.Any(s => s.Equals(configuration.VmSize, StringComparison.OrdinalIgnoreCase)))
            {
                throw new ValidationException($"The VmSize {configuration.VmSize} is not available or does not exist in {configuration.RegionName}.  You can use 'az vm list-skus --location {configuration.RegionName} --output table' to find an available VM.", displayExample: false);
            }
        }

        private static async Task<BlobServiceClient> GetBlobClientAsync(IStorageAccount storageAccount, CancellationToken cancellationToken)
            => new(
                new($"https://{storageAccount.Name}.blob.{azureCloudConfig.Suffixes.StorageSuffix}"),
                new StorageSharedKeyCredential(
                    storageAccount.Name,
                    (await storageAccount.GetKeysAsync(cancellationToken))[0].Value));

        private async Task ValidateTokenProviderAsync()
        {
            try
            {
                _ = await Execute("Retrieving Azure management token...", () => new AzureServiceTokenProvider("RunAs=Developer; DeveloperTool=AzureCli").GetAccessTokenAsync(azureCloudConfig.ResourceManagerUrl, cancellationToken: cts.Token));
            }
            catch (AuthenticationFailedException ex)
            {
                ConsoleEx.WriteLine("No access token found.  Please install the Azure CLI and login with 'az login'", ConsoleColor.Red);
                ConsoleEx.WriteLine("Link: https://docs.microsoft.com/en-us/cli/azure/install-azure-cli");
                ConsoleEx.WriteLine($"Error details: {ex.Message}");
                Environment.Exit(1);
            }
        }

        private void ValidateInitialCommandLineArgs()
        {
            void ThrowIfProvidedForUpdate(object attributeValue, string attributeName)
            {
                if (configuration.Update && attributeValue is not null)
                {
                    throw new ValidationException($"{attributeName} must not be provided when updating", false);
                }
            }

            void ThrowIfNotProvidedForUpdate(string attributeValue, string attributeName)
            {
                if (configuration.Update && string.IsNullOrWhiteSpace(attributeValue))
                {
                    throw new ValidationException($"{attributeName} is required for update.", false);
                }
            }

            //void ThrowIfEitherNotProvidedForUpdate(string attributeValue1, string attributeName1, string attributeValue2, string attributeName2)
            //{
            //    if (configuration.Update && string.IsNullOrWhiteSpace(attributeValue1) && string.IsNullOrWhiteSpace(attributeValue2))
            //    {
            //        throw new ValidationException($"Either {attributeName1} or {attributeName2} is required for update.", false);
            //    }
            //}

            void ThrowIfNotProvided(string attributeValue, string attributeName)
            {
                if (string.IsNullOrWhiteSpace(attributeValue))
                {
                    throw new ValidationException($"{attributeName} is required.", false);
                }
            }

            void ThrowIfNotProvidedForInstall(string attributeValue, string attributeName)
            {
                if (!configuration.Update && string.IsNullOrWhiteSpace(attributeValue))
                {
                    throw new ValidationException($"{attributeName} is required.", false);
                }
            }

            void ThrowIfTagsFormatIsUnacceptable(string attributeValue, string attributeName)
            {
                if (string.IsNullOrWhiteSpace(attributeValue))
                {
                    return;
                }

                try
                {
                    Utility.DelimitedTextToDictionary(attributeValue, "=", ",");
                }
                catch
                {
                    throw new ValidationException($"{attributeName} is specified in incorrect format. Try as TagName=TagValue,TagName=TagValue in double quotes", false);
                }
            }

            void ValidateDependantFeature(bool feature1Enabled, string feature1Name, bool feature2Enabled, string feature2Name)
            {
                if (feature1Enabled && !feature2Enabled)
                {
                    throw new ValidationException($"{feature2Name} must be enabled to use flag {feature1Name}");
                }
            }

            //void ThrowIfBothProvided(bool feature1Enabled, string feature1Name, bool feature2Enabled, string feature2Name)
            //{
            //    if (feature1Enabled && feature2Enabled)
            //    {
            //        throw new ValidationException($"{feature2Name} is incompatible with {feature1Name}");
            //    }
            //}

            void ValidateHelmInstall(string helmPath, string featureName)
            {
                if (!File.Exists(helmPath))
                {
                    throw new ValidationException($"Helm must be installed and set with the {featureName} flag. You can find instructions for install Helm here: https://helm.sh/docs/intro/install/");
                }
            }

            void ValidateKubectlInstall(string kubectlPath, string featureName)
            {
                if (!File.Exists(kubectlPath))
                {
                    throw new ValidationException($"Kubectl must be installed and set with the {featureName} flag. You can find instructions for install Kubectl here: https://kubernetes.io/docs/tasks/tools/#kubectl");
                }
            }

            ThrowIfNotProvided(configuration.SubscriptionId, nameof(configuration.SubscriptionId));

            ThrowIfNotProvidedForInstall(configuration.RegionName, nameof(configuration.RegionName));

            ThrowIfNotProvidedForUpdate(configuration.ResourceGroupName, nameof(configuration.ResourceGroupName));

            ThrowIfProvidedForUpdate(configuration.BatchPrefix, nameof(configuration.BatchPrefix));
            ThrowIfProvidedForUpdate(configuration.RegionName, nameof(configuration.RegionName));
            ThrowIfProvidedForUpdate(configuration.BatchAccountName, nameof(configuration.BatchAccountName));
            ThrowIfProvidedForUpdate(configuration.CrossSubscriptionAKSDeployment, nameof(configuration.CrossSubscriptionAKSDeployment));
            ThrowIfProvidedForUpdate(configuration.ApplicationInsightsAccountName, nameof(configuration.ApplicationInsightsAccountName));
            ThrowIfProvidedForUpdate(configuration.PrivateNetworking, nameof(configuration.PrivateNetworking));
            ThrowIfProvidedForUpdate(configuration.EnableIngress, nameof(configuration.EnableIngress));
            ThrowIfProvidedForUpdate(configuration.VnetName, nameof(configuration.VnetName));
            ThrowIfProvidedForUpdate(configuration.VnetResourceGroupName, nameof(configuration.VnetResourceGroupName));
            ThrowIfProvidedForUpdate(configuration.SubnetName, nameof(configuration.SubnetName));
            ThrowIfProvidedForUpdate(configuration.Tags, nameof(configuration.Tags));

            ThrowIfTagsFormatIsUnacceptable(configuration.Tags, nameof(configuration.Tags));

            if (!configuration.ManualHelmDeployment)
            {
                ValidateHelmInstall(configuration.HelmBinaryPath, nameof(configuration.HelmBinaryPath));
            }

            if (!configuration.SkipTestWorkflow)
            {
                ValidateKubectlInstall(configuration.KubectlBinaryPath, nameof(configuration.KubectlBinaryPath));
            }

            ValidateDependantFeature(configuration.EnableIngress.GetValueOrDefault(), nameof(configuration.EnableIngress), !string.IsNullOrEmpty(configuration.LetsEncryptEmail), nameof(configuration.LetsEncryptEmail));

            if (!configuration.Update)
            {
                if (configuration.BatchPrefix?.Length > 11 || (configuration.BatchPrefix?.Any(c => !char.IsAsciiLetterOrDigit(c)) ?? false))
                {
                    throw new ValidationException("BatchPrefix must not be longer than 11 chars and may contain only ASCII letters or digits", false);
                }
            }

            if (!string.IsNullOrWhiteSpace(configuration.BatchNodesSubnetId) && !string.IsNullOrWhiteSpace(configuration.BatchSubnetName))
            {
                throw new ValidationException("Invalid configuration options BatchNodesSubnetId and BatchSubnetName are mutually exclusive.");
            }

            if (!new[] { "AzureCloud", "AzureUSGovernment", "AzureChinaCloud" }.Contains(configuration.AzureCloudName, StringComparer.OrdinalIgnoreCase))
            {
                throw new ValidationException("AzureCloudName must be either 'AzureCloud','AzureUSGovernment', or 'AzureChinaCloud'");
            }
        }

        private static void DisplayValidationExceptionAndExit(ValidationException validationException)
        {
            ConsoleEx.WriteLine(validationException.Reason, ConsoleColor.Red);

            if (validationException.DisplayExample)
            {
                ConsoleEx.WriteLine();
                ConsoleEx.WriteLine($"Example: ", ConsoleColor.Green).Write($"deploy-tes-on-azure --subscriptionid {Guid.NewGuid()} --regionname westus2 --mainidentifierprefix coa", ConsoleColor.White);
            }

            Environment.Exit(1);
        }

        private async Task DeleteResourceGroupIfUserConsentsAsync()
        {
            if (!isResourceGroupCreated)
            {
                return;
            }

            var userResponse = string.Empty;

            if (!configuration.Silent)
            {
                ConsoleEx.WriteLine();
                ConsoleEx.Write("Delete the resource group?  Type 'yes' and press enter, or, press any key to exit: ");
                userResponse = ConsoleEx.ReadLine();
            }

            if (userResponse.Equals("yes", StringComparison.OrdinalIgnoreCase) || (configuration.Silent && configuration.DeleteResourceGroupOnFailure))
            {
                await DeleteResourceGroupAsync();
            }
        }

        private static void WriteGeneralRetryMessageToConsole()
            => ConsoleEx.WriteLine("Please try deployment again, and create an issue if this continues to fail: https://github.com/microsoft/ga4gh-tes/issues");

        public Task Execute(string message, Func<Task> func, bool cancelOnException = true)
            => Execute(message, async () => { await func(); return false; }, cancelOnException);

        private async Task<T> Execute<T>(string message, Func<Task<T>> func, bool cancelOnException = true)
        {
            const int retryCount = 3;

            var startTime = DateTime.UtcNow;
            var line = ConsoleEx.WriteLine(message);

            for (var i = 0; i < retryCount; i++)
            {
                try
                {
                    cts.Token.ThrowIfCancellationRequested();
                    var result = await func();
                    WriteExecutionTime(line, startTime);
                    return result;
                }
                catch (Microsoft.Rest.Azure.CloudException cloudException) when (cloudException.ToCloudErrorType() == CloudErrorType.ExpiredAuthenticationToken)
                {
                }
                catch (OperationCanceledException) when (cts.Token.IsCancellationRequested)
                {
                    line.Write(" Cancelled", ConsoleColor.Red);
                    return await Task.FromCanceled<T>(cts.Token);
                }
                catch (Exception ex)
                {
                    line.Write($" Failed. {ex.GetType().Name}: {ex.Message}", ConsoleColor.Red);

                    if (cancelOnException)
                    {
                        cts.Cancel();
                    }

                    throw;
                }
            }

            line.Write($" Failed", ConsoleColor.Red);
            cts.Cancel();
            throw new Exception($"Failed after {retryCount} attempts");
        }

        private static void WriteExecutionTime(ConsoleEx.Line line, DateTime startTime)
            => line.Write($" Completed in {DateTime.UtcNow.Subtract(startTime).TotalSeconds:n0}s", ConsoleColor.Green);

        public static async Task<string> DownloadTextFromStorageAccountAsync(IStorageAccount storageAccount, string containerName, string blobName, CancellationToken cancellationToken)
        {
            var blobClient = await GetBlobClientAsync(storageAccount, cancellationToken);
            var container = blobClient.GetBlobContainerClient(containerName);

            return (await container.GetBlobClient(blobName).DownloadContentAsync(cancellationToken)).Value.Content.ToString();
        }

        public static async Task UploadTextToStorageAccountAsync(IStorageAccount storageAccount, string containerName, string blobName, string content, CancellationToken token)
        {
            var blobClient = await GetBlobClientAsync(storageAccount, token);
            var container = blobClient.GetBlobContainerClient(containerName);

            await container.CreateIfNotExistsAsync(cancellationToken: token);
            await container.GetBlobClient(blobName).UploadAsync(BinaryData.FromString(content), true, token);
        }

        private class ValidationException : Exception
        {
            public string Reason { get; set; }
            public bool DisplayExample { get; set; }

            public ValidationException(string reason, bool displayExample = true)
            {
                Reason = reason;
                DisplayExample = displayExample;
            }
        }
    }
}<|MERGE_RESOLUTION|>--- conflicted
+++ resolved
@@ -19,7 +19,6 @@
 using Azure.ResourceManager;
 using Azure.ResourceManager.ContainerService;
 using Azure.ResourceManager.ManagedServiceIdentities;
-using Azure.ResourceManager.ManagedServiceIdentities.Models;
 using Azure.ResourceManager.Network;
 using Azure.ResourceManager.Network.Models;
 using Azure.ResourceManager.Resources;
@@ -146,7 +145,9 @@
                     azureCloudConfig = await AzureCloudConfig.CreateAsync(configuration.AzureCloudName);
                 });
 
+#pragma warning disable CS1998 // Async method lacks 'await' operators and will run synchronously
                 await Execute("Validating command line arguments...", async () =>
+#pragma warning restore CS1998 // Async method lacks 'await' operators and will run synchronously
                 {
                     ValidateInitialCommandLineArgs();
                 });
@@ -576,18 +577,10 @@
 
                     await kubernetesManager.UpdateHelmValuesAsync(storageAccount, keyVaultUri, resourceGroup.Name, settings, managedIdentity);
                     await PerformHelmDeploymentAsync(resourceGroup,
-<<<<<<< HEAD
                         [
                             "Run the following postgresql command to setup the database.",
-                            $"\tPostgreSQL command: psql postgresql://{configuration.PostgreSqlAdministratorLogin}:{configuration.PostgreSqlAdministratorPassword}@{configuration.PostgreSqlServerName}.postgres.database.azure.com/{configuration.PostgreSqlTesDatabaseName} -c \"{GetCreateTesUserString()}\""
+                            $"\tPostgreSQL command: psql postgresql://{configuration.PostgreSqlAdministratorLogin}:{configuration.PostgreSqlAdministratorPassword}@{configuration.PostgreSqlServerName}.{azureCloudConfig.Suffixes.PostgresqlServerEndpointSuffix}/{configuration.PostgreSqlTesDatabaseName} -c \"{GetCreateTesUserString()}\""
                         ],
-=======
-                        new[]
-                        {
-                                "Run the following postgresql command to setup the database.",
-                                $"\tPostgreSQL command: psql postgresql://{configuration.PostgreSqlAdministratorLogin}:{configuration.PostgreSqlAdministratorPassword}@{configuration.PostgreSqlServerName}.{azureCloudConfig.Suffixes.PostgresqlServerEndpointSuffix}/{configuration.PostgreSqlTesDatabaseName} -c \"{GetCreateTesUserString()}\""
-                        },
->>>>>>> 1ade388d
                         async kubernetesClient =>
                         {
                             // Deploy an ubuntu pod to run PSQL commands, then delete it
@@ -2268,6 +2261,7 @@
             }
         }
 
+        [System.Diagnostics.CodeAnalysis.SuppressMessage("Performance", "CA1861:Avoid constant arrays as arguments", Justification = "<Pending>")]
         private void ValidateInitialCommandLineArgs()
         {
             void ThrowIfProvidedForUpdate(object attributeValue, string attributeName)
