﻿// Copyright (c) Microsoft Corporation.
// Licensed under the MIT License.

using System;
using System.Collections.Generic;
using System.Diagnostics;
using System.IdentityModel.Tokens.Jwt;
using System.IO;
using System.Linq;
using System.Net.Http;
using System.Net.WebSockets;
using System.Security.Cryptography;
using System.Text;
using System.Text.RegularExpressions;
using System.Threading;
using System.Threading.Tasks;
using Azure.Core;
using Azure.Identity;
using Azure.ResourceManager;
using Azure.ResourceManager.Network;
using Azure.ResourceManager.Network.Models;
using Azure.ResourceManager.Resources;
using Azure.Security.KeyVault.Secrets;
using Azure.Storage;
using Azure.Storage.Blobs;
using CommonUtilities;
using k8s;
using Microsoft.Azure.Management.Batch;
using Microsoft.Azure.Management.Batch.Models;
using Microsoft.Azure.Management.Compute.Fluent;
using Microsoft.Azure.Management.ContainerRegistry.Fluent;
using Microsoft.Azure.Management.ContainerService;
using Microsoft.Azure.Management.ContainerService.Fluent;
using Microsoft.Azure.Management.ContainerService.Models;
using Microsoft.Azure.Management.Fluent;
using Microsoft.Azure.Management.Graph.RBAC.Fluent;
using Microsoft.Azure.Management.KeyVault;
using Microsoft.Azure.Management.KeyVault.Fluent;
using Microsoft.Azure.Management.KeyVault.Models;
using Microsoft.Azure.Management.Msi.Fluent;
using Microsoft.Azure.Management.Network.Fluent;
using Microsoft.Azure.Management.PostgreSQL;
using Microsoft.Azure.Management.PrivateDns.Fluent;
using Microsoft.Azure.Management.ResourceGraph;
using Microsoft.Azure.Management.ResourceManager.Fluent;
using Microsoft.Azure.Management.ResourceManager.Fluent.Authentication;
using Microsoft.Azure.Management.ResourceManager.Fluent.Core;
using Microsoft.Azure.Management.Storage.Fluent;
using Microsoft.Rest;
using Newtonsoft.Json;
using Polly;
using Polly.Retry;
using Tes.Models;
using static Microsoft.Azure.Management.PostgreSQL.FlexibleServers.DatabasesOperationsExtensions;
using static Microsoft.Azure.Management.PostgreSQL.FlexibleServers.ServersOperationsExtensions;
using static Microsoft.Azure.Management.PostgreSQL.ServersOperationsExtensions;
using static Microsoft.Azure.Management.ResourceManager.Fluent.Core.RestClient;
using FlexibleServer = Microsoft.Azure.Management.PostgreSQL.FlexibleServers;
using FlexibleServerModel = Microsoft.Azure.Management.PostgreSQL.FlexibleServers.Models;
using IResource = Microsoft.Azure.Management.ResourceManager.Fluent.Core.IResource;
using KeyVaultManagementClient = Microsoft.Azure.Management.KeyVault.KeyVaultManagementClient;

namespace TesDeployer
{
    public class Deployer
    {
        private static readonly AsyncRetryPolicy roleAssignmentHashConflictRetryPolicy = Policy
            .Handle<Microsoft.Rest.Azure.CloudException>(cloudException => cloudException.Body.Code.Equals("HashConflictOnDifferentRoleAssignmentIds"))
            .RetryAsync();

        private static readonly AsyncRetryPolicy generalRetryPolicy = Policy
            .Handle<Exception>()
            .WaitAndRetryAsync(3, retryAttempt => System.TimeSpan.FromSeconds(1));

        private static readonly System.TimeSpan longRetryWaitTime = System.TimeSpan.FromSeconds(15);

        private static readonly AsyncRetryPolicy longRetryPolicy = Policy
            .Handle<Exception>()
            .WaitAndRetryAsync(60, retryAttempt => longRetryWaitTime,
            (exception, timespan) => ConsoleEx.WriteLine($"Retrying task creation in {timespan} due to {exception.GetType().FullName}: {exception.Message}"));

        public const string ConfigurationContainerName = "configuration";
        public const string TesInternalContainerName = "tes-internal";
        public const string AllowedVmSizesFileName = "allowed-vm-sizes";
        public const string TesCredentialsFileName = "TesCredentials.json";
        public const string InputsContainerName = "inputs";
        public const string StorageAccountKeySecretName = "CoAStorageKey";
        public const string PostgresqlSslMode = "VerifyFull";

        private record TesCredentials(string TesHostname, string TesUsername, string TesPassword);

        private readonly CancellationTokenSource cts = new();

        private readonly List<string> requiredResourceProviders = new()
        {
            "Microsoft.Authorization",
            "Microsoft.Batch",
            "Microsoft.Compute",
            "Microsoft.ContainerService",
            "Microsoft.DocumentDB",
            "Microsoft.OperationalInsights",
            "Microsoft.OperationsManagement",
            "Microsoft.insights",
            "Microsoft.Network",
            "Microsoft.Storage",
            "Microsoft.DBforPostgreSQL"
        };

        private readonly Dictionary<string, List<string>> requiredResourceProviderFeatures = new()
        {
            { "Microsoft.Compute", new() { "EncryptionAtHost" } }
        };

        private Configuration configuration { get; set; }
        private ITokenProvider tokenProvider;
        private TokenCredentials tokenCredentials;
        private IAzure azureSubscriptionClient { get; set; }
        private Microsoft.Azure.Management.Fluent.Azure.IAuthenticated azureClient { get; set; }
        private IResourceManager resourceManagerClient { get; set; }
        private ArmClient armClient { get; set; }
        private AzureCredentials azureCredentials { get; set; }
        private FlexibleServer.IPostgreSQLManagementClient postgreSqlFlexManagementClient { get; set; }
        private IEnumerable<string> subscriptionIds { get; set; }
        private bool isResourceGroupCreated { get; set; }
        private KubernetesManager kubernetesManager { get; set; }

        public Deployer(Configuration configuration)
            => this.configuration = configuration;

        public async Task<int> DeployAsync()
        {
            var mainTimer = Stopwatch.StartNew();

            try
            {
                ValidateInitialCommandLineArgs();

                ConsoleEx.WriteLine("Running...");

                await ValidateTokenProviderAsync();

                await Execute("Connecting to Azure Services...", async () =>
                {
                    tokenProvider = new RefreshableAzureServiceTokenProvider("https://management.azure.com//.default");
                    tokenCredentials = new(tokenProvider);
                    azureCredentials = new(tokenCredentials, null, null, AzureEnvironment.AzureGlobalCloud);
                    armClient = new ArmClient(new DefaultAzureCredential());
                    azureClient = GetAzureClient(azureCredentials);
                    armClient = new ArmClient(new AzureCliCredential());
                    azureSubscriptionClient = azureClient.WithSubscription(configuration.SubscriptionId);
                    subscriptionIds = await (await azureClient.Subscriptions.ListAsync(cancellationToken: cts.Token)).ToAsyncEnumerable().Select(s => s.SubscriptionId).ToListAsync(cts.Token);
                    resourceManagerClient = GetResourceManagerClient(azureCredentials);
                    postgreSqlFlexManagementClient = new FlexibleServer.PostgreSQLManagementClient(azureCredentials) { SubscriptionId = configuration.SubscriptionId, LongRunningOperationRetryTimeout = 1200 };
                });

                await ValidateSubscriptionAndResourceGroupAsync(configuration);
                kubernetesManager = new(configuration, azureCredentials, cts.Token);
                IResourceGroup resourceGroup = null;
                ManagedCluster aksCluster = null;
                BatchAccount batchAccount = null;
                IGenericResource logAnalyticsWorkspace = null;
                IGenericResource appInsights = null;
                FlexibleServerModel.Server postgreSqlFlexServer = null;
                IStorageAccount storageAccount = null;
                var keyVaultUri = string.Empty;
                IIdentity managedIdentity = null;
                IPrivateDnsZone postgreSqlDnsZone = null;

                var targetVersion = Utility.DelimitedTextToDictionary(Utility.GetFileContent("scripts", "env-00-tes-version.txt")).GetValueOrDefault("TesOnAzureVersion");

                if (configuration.Update)
                {
                    resourceGroup = await azureSubscriptionClient.ResourceGroups.GetByNameAsync(configuration.ResourceGroupName, cts.Token);
                    configuration.RegionName = resourceGroup.RegionName;

                    ConsoleEx.WriteLine($"Upgrading TES on Azure instance in resource group '{resourceGroup.Name}' to version {targetVersion}...");

                    if (string.IsNullOrEmpty(configuration.StorageAccountName))
                    {
                        var storageAccounts = await (await azureSubscriptionClient.StorageAccounts.ListByResourceGroupAsync(configuration.ResourceGroupName, cancellationToken: cts.Token))
                            .ToAsyncEnumerable().ToListAsync(cts.Token);

                        storageAccount = storageAccounts.Count switch
                        {
                            0 => throw new ValidationException($"Update was requested but resource group {configuration.ResourceGroupName} does not contain any storage accounts.", displayExample: false),
                            1 => storageAccounts.Single(),
                            _ => throw new ValidationException($"Resource group {configuration.ResourceGroupName} contains multiple storage accounts. {nameof(configuration.StorageAccountName)} must be provided.", displayExample: false),
                        };
                    }
                    else
                    {
                        storageAccount = await GetExistingStorageAccountAsync(configuration.StorageAccountName)
                            ?? throw new ValidationException($"Storage account {configuration.StorageAccountName} does not exist in region {configuration.RegionName} or is not accessible to the current user.", displayExample: false);
                    }

                    ManagedCluster existingAksCluster = default;

                    if (string.IsNullOrWhiteSpace(configuration.AksClusterName))
                    {
                        using var client = new ContainerServiceClient(azureCredentials) { SubscriptionId = configuration.SubscriptionId };
                        var aksClusters = await (await client.ManagedClusters.ListByResourceGroupAsync(configuration.ResourceGroupName, cts.Token))
                            .ToAsyncEnumerable(client.ManagedClusters.ListByResourceGroupNextAsync).ToListAsync(cts.Token);

                        existingAksCluster = aksClusters.Count switch
                        {
                            0 => throw new ValidationException($"Update was requested but resource group {configuration.ResourceGroupName} does not contain any AKS clusters.", displayExample: false),
                            1 => aksClusters.Single(),
                            _ => throw new ValidationException($"Resource group {configuration.ResourceGroupName} contains multiple AKS clusters. {nameof(configuration.AksClusterName)} must be provided.", displayExample: false),
                        };

                        configuration.AksClusterName = existingAksCluster.Name;
                    }
                    else
                    {
                        existingAksCluster = (await GetExistingAKSClusterAsync(configuration.AksClusterName))
                            ?? throw new ValidationException($"AKS cluster {configuration.AksClusterName} does not exist in region {configuration.RegionName} or is not accessible to the current user.", displayExample: false);
                    }

                    var aksValues = await kubernetesManager.GetAKSSettingsAsync(storageAccount);

                    if (!aksValues.Any())
                    {
                        throw new ValidationException($"Could not retrieve account names from stored configuration in {storageAccount.Name}.", displayExample: false);
                    }

                    if (aksValues.TryGetValue("EnableIngress", out var enableIngress) && aksValues.TryGetValue("TesHostname", out var tesHostname))
                    {
                        kubernetesManager.TesHostname = tesHostname;
                        configuration.EnableIngress = bool.TryParse(enableIngress, out var parsed) ? parsed : null;

                        var tesCredentials = new FileInfo(Path.Combine(Directory.GetCurrentDirectory(), TesCredentialsFileName));
                        tesCredentials.Refresh();

                        if (configuration.EnableIngress.GetValueOrDefault() && tesCredentials.Exists)
                        {
                            try
                            {
                                using var stream = tesCredentials.OpenRead();
                                var (hostname, tesUsername, tesPassword) = System.Text.Json.JsonSerializer.Deserialize<TesCredentials>(stream,
                                    new System.Text.Json.JsonSerializerOptions() { IncludeFields = true, PropertyNameCaseInsensitive = true });

                                if (kubernetesManager.TesHostname.Equals(hostname, StringComparison.InvariantCultureIgnoreCase) && string.IsNullOrEmpty(configuration.TesPassword))
                                {
                                    configuration.TesPassword = tesPassword;
                                    configuration.TesUsername = tesUsername;
                                }
                            }
                            catch (NotSupportedException)
                            { }
                            catch (ArgumentException)
                            { }
                            catch (IOException)
                            { }
                            catch (UnauthorizedAccessException)
                            { }
                            catch (System.Text.Json.JsonException)
                            { }
                        }
                    }

                    if (!configuration.SkipTestWorkflow && configuration.EnableIngress.GetValueOrDefault() && string.IsNullOrEmpty(configuration.TesPassword))
                    {
                        throw new ValidationException($"{nameof(configuration.TesPassword)} is required for update.", false);
                    }

                    if (!aksValues.TryGetValue("BatchAccountName", out var batchAccountName))
                    {
                        throw new ValidationException($"Could not retrieve the Batch account name from stored configuration in {storageAccount.Name}.", displayExample: false);
                    }

                    batchAccount = await GetExistingBatchAccountAsync(batchAccountName)
                        ?? throw new ValidationException($"Batch account {batchAccountName}, referenced by the stored configuration, does not exist in region {configuration.RegionName} or is not accessible to the current user.", displayExample: false);

                    configuration.BatchAccountName = batchAccountName;

                    if (!aksValues.TryGetValue("PostgreSqlServerName", out var postgreSqlServerName))
                    {
                        throw new ValidationException($"Could not retrieve the PostgreSqlServer account name from stored configuration in {storageAccount.Name}.", displayExample: false);
                    }

                    configuration.PostgreSqlServerName = postgreSqlServerName;

                    if (aksValues.TryGetValue("CrossSubscriptionAKSDeployment", out var crossSubscriptionAKSDeployment))
                    {
                        configuration.CrossSubscriptionAKSDeployment = bool.TryParse(crossSubscriptionAKSDeployment, out var parsed) ? parsed : null;
                    }

                    if (aksValues.TryGetValue("KeyVaultName", out var keyVaultName))
                    {
                        var keyVault = await GetKeyVaultAsync(keyVaultName);
                        keyVaultUri = keyVault.Properties.VaultUri;
                    }

                    if (!aksValues.TryGetValue("ManagedIdentityClientId", out var managedIdentityClientId))
                    {
                        throw new ValidationException($"Could not retrieve ManagedIdentityClientId.", displayExample: false);
                    }

                    managedIdentity = await (await azureSubscriptionClient.Identities.ListByResourceGroupAsync(configuration.ResourceGroupName, cancellationToken: cts.Token))
                            .ToAsyncEnumerable().FirstOrDefaultAsync(id => id.ClientId == managedIdentityClientId, cts.Token)
                        ?? throw new ValidationException($"Managed Identity {managedIdentityClientId} does not exist in region {configuration.RegionName} or is not accessible to the current user.", displayExample: false);

                    // Override any configuration that is used by the update.
                    var versionString = aksValues["TesOnAzureVersion"];
                    var installedVersion = !string.IsNullOrEmpty(versionString) && Version.TryParse(versionString, out var version) ? version : null;

                    if (installedVersion is null || installedVersion < new Version(4, 1)) // Assume 4.0.0. The work needed to upgrade from this version shouldn't apply to other releases of TES.
                    {
                        var tesImageString = aksValues["TesImageName"];
                        if (!string.IsNullOrEmpty(tesImageString) && tesImageString.EndsWith("/tes:4"))
                        {
                            aksValues["TesImageName"] = tesImageString + ".0";
                            installedVersion = new("4.0");
                        }
                    }

                    var settings = ConfigureSettings(managedIdentity.ClientId, aksValues, installedVersion);
                    var waitForRoleAssignmentPropagation = false;

                    if (installedVersion is null || installedVersion < new Version(4, 4))
                    {
                        // Ensure all storage containers are created.
                        await CreateDefaultStorageContainersAsync(storageAccount);

                        if (string.IsNullOrWhiteSpace(settings["BatchNodesSubnetId"]))
                        {
                            settings["BatchNodesSubnetId"] = await UpdateVnetWithBatchSubnet(resourceGroup.Inner.Id);
                        }
                    }

                    if (installedVersion is null || installedVersion < new Version(4, 8))
                    {
                        var hasAssignedNetworkContributor = await TryAssignMIAsNetworkContributorToResourceAsync(managedIdentity, resourceGroup);
                        var hasAssignedDataOwner = await TryAssignVmAsDataOwnerToStorageAccountAsync(managedIdentity, storageAccount);

<<<<<<< HEAD
                        if (installedVersion is null || installedVersion < new Version(4, 4))
=======
                        waitForRoleAssignmentPropagation |= hasAssignedNetworkContributor || hasAssignedDataOwner;
                    }

                    if (installedVersion is null || installedVersion < new Version(5, 0, 1))
                    {
                        if (string.IsNullOrWhiteSpace(settings["ExecutionsContainerName"]))
>>>>>>> f338d358
                        {
                            settings["ExecutionsContainerName"] = TesInternalContainerName;
                        }
                    }

                    //if (installedVersion is null || installedVersion < new Version(5, 0, 2))
                    //{
                    //}

<<<<<<< HEAD
                        if (installedVersion is null || installedVersion < new Version(4, 5))
                        {
                            if (string.IsNullOrWhiteSpace(settings["DeploymentCreated"]))
                            {
                                settings["DeploymentCreated"] = settings["DeploymentUpdated"];
                            }
                        }

                        //if (installedVersion is null || installedVersion < new Version(4, x))
                        //{
                        //}

                        await kubernetesManager.UpgradeValuesYamlAsync(storageAccount, settings);
                        await PerformHelmDeploymentAsync(resourceGroup);
=======
                    if (waitForRoleAssignmentPropagation)
                    {
                        await Execute("Waiting 5 minutes for role assignment propagation...",
                            () => Task.Delay(System.TimeSpan.FromMinutes(5), cts.Token));
>>>>>>> f338d358
                    }

                    await kubernetesManager.UpgradeValuesYamlAsync(storageAccount, settings);
                    await PerformHelmDeploymentAsync(resourceGroup);
                }

                if (!configuration.Update)
                {
                    if (string.IsNullOrWhiteSpace(configuration.BatchPrefix))
                    {
                        var blob = new byte[5];
                        RandomNumberGenerator.Fill(blob);
                        configuration.BatchPrefix = blob.ConvertToBase32().TrimEnd('=');
                    }

                    ValidateRegionName(configuration.RegionName);
                    ValidateMainIdentifierPrefix(configuration.MainIdentifierPrefix);
                    storageAccount = await ValidateAndGetExistingStorageAccountAsync();
                    batchAccount = await ValidateAndGetExistingBatchAccountAsync();
                    aksCluster = await ValidateAndGetExistingAKSClusterAsync();
                    postgreSqlFlexServer = await ValidateAndGetExistingPostgresqlServerAsync();
                    var keyVault = await ValidateAndGetExistingKeyVaultAsync();

                    if (aksCluster is null && !configuration.ManualHelmDeployment)
                    {
                        await ValidateVmAsync();
                    }

                    ConsoleEx.WriteLine($"Deploying TES on Azure version {targetVersion}...");

                    // Configuration preferences not currently settable by user.
                    if (string.IsNullOrWhiteSpace(configuration.PostgreSqlServerName))
                    {
                        configuration.PostgreSqlServerName = SdkContext.RandomResourceName($"{configuration.MainIdentifierPrefix}-", 15);
                    }

                    configuration.PostgreSqlAdministratorPassword = PasswordGenerator.GeneratePassword();
                    configuration.PostgreSqlTesUserPassword = PasswordGenerator.GeneratePassword();

                    if (string.IsNullOrWhiteSpace(configuration.BatchAccountName))
                    {
                        configuration.BatchAccountName = SdkContext.RandomResourceName($"{configuration.MainIdentifierPrefix}", 15);
                    }

                    if (string.IsNullOrWhiteSpace(configuration.StorageAccountName))
                    {
                        configuration.StorageAccountName = SdkContext.RandomResourceName($"{configuration.MainIdentifierPrefix}", 24);
                    }

                    //if (string.IsNullOrWhiteSpace(configuration.NetworkSecurityGroupName))
                    //{
                    //    configuration.NetworkSecurityGroupName = SdkContext.RandomResourceName($"{configuration.MainIdentifierPrefix}", 15);
                    //}

                    if (string.IsNullOrWhiteSpace(configuration.ApplicationInsightsAccountName))
                    {
                        configuration.ApplicationInsightsAccountName = SdkContext.RandomResourceName($"{configuration.MainIdentifierPrefix}-", 15);
                    }

                    if (string.IsNullOrWhiteSpace(configuration.TesPassword))
                    {
                        configuration.TesPassword = PasswordGenerator.GeneratePassword();
                    }

                    if (string.IsNullOrWhiteSpace(configuration.AksClusterName))
                    {
                        configuration.AksClusterName = SdkContext.RandomResourceName($"{configuration.MainIdentifierPrefix}-", 25);
                    }

                    if (string.IsNullOrWhiteSpace(configuration.KeyVaultName))
                    {
                        configuration.KeyVaultName = SdkContext.RandomResourceName($"{configuration.MainIdentifierPrefix}-", 15);
                    }

                    await RegisterResourceProvidersAsync();
                    await RegisterResourceProviderFeaturesAsync();

                    if (batchAccount is null)
                    {
                        await ValidateBatchAccountQuotaAsync();
                    }

                    var vnetAndSubnet = await ValidateAndGetExistingVirtualNetworkAsync();

                    if (string.IsNullOrWhiteSpace(configuration.ResourceGroupName))
                    {
                        configuration.ResourceGroupName = SdkContext.RandomResourceName($"{configuration.MainIdentifierPrefix}-", 15);
                        resourceGroup = await CreateResourceGroupAsync();
                        isResourceGroupCreated = true;
                    }
                    else
                    {
                        resourceGroup = await azureSubscriptionClient.ResourceGroups.GetByNameAsync(configuration.ResourceGroupName, cts.Token);
                    }

                    // Derive TES ingress URL from resource group name
                    kubernetesManager.SetTesIngressNetworkingConfiguration(configuration.ResourceGroupName);

                    managedIdentity = await CreateUserManagedIdentityAsync(resourceGroup);

                    if (vnetAndSubnet is not null)
                    {
                        ConsoleEx.WriteLine($"Creating VM in existing virtual network {vnetAndSubnet.Value.virtualNetwork.Name} and subnet {vnetAndSubnet.Value.vmSubnet.Name}");
                    }

                    if (storageAccount is not null)
                    {
                        ConsoleEx.WriteLine($"Using existing Storage Account {storageAccount.Name}");
                    }

                    if (batchAccount is not null)
                    {
                        ConsoleEx.WriteLine($"Using existing Batch Account {batchAccount.Name}");
                    }

                    await Task.WhenAll(new Task[]
                    {
                            Task.Run(async () =>
                            {
                                if (vnetAndSubnet is null)
                                {
                                    configuration.VnetName = SdkContext.RandomResourceName($"{configuration.MainIdentifierPrefix}-", 15);
                                    configuration.PostgreSqlSubnetName = string.IsNullOrEmpty(configuration.PostgreSqlSubnetName) ? configuration.DefaultPostgreSqlSubnetName : configuration.PostgreSqlSubnetName;
                                    configuration.BatchSubnetName = string.IsNullOrEmpty(configuration.BatchSubnetName) ? configuration.DefaultBatchSubnetName : configuration.BatchSubnetName;
                                    configuration.VmSubnetName = string.IsNullOrEmpty(configuration.VmSubnetName) ? configuration.DefaultVmSubnetName : configuration.VmSubnetName;
                                    vnetAndSubnet = await CreateVnetAndSubnetsAsync(resourceGroup);

                                    if (string.IsNullOrEmpty(this.configuration.BatchNodesSubnetId))
                                    {
                                        this.configuration.BatchNodesSubnetId = vnetAndSubnet.Value.batchSubnet.Inner.Id;
                                    }
                                }
                            }),
                            Task.Run(async () =>
                            {
                                if (string.IsNullOrWhiteSpace(configuration.LogAnalyticsArmId))
                                {
                                    var workspaceName = SdkContext.RandomResourceName(configuration.MainIdentifierPrefix, 15);
                                    logAnalyticsWorkspace = await CreateLogAnalyticsWorkspaceResourceAsync(workspaceName);
                                    configuration.LogAnalyticsArmId = logAnalyticsWorkspace.Id;
                                }
                            }),
                            Task.Run(async () =>
                            {
                                storageAccount ??= await CreateStorageAccountAsync();
                                await CreateDefaultStorageContainersAsync(storageAccount);
                                await WritePersonalizedFilesToStorageAccountAsync(storageAccount);
                                await AssignVmAsContributorToStorageAccountAsync(managedIdentity, storageAccount);
                                await AssignVmAsDataOwnerToStorageAccountAsync(managedIdentity, storageAccount);
                                await AssignManagedIdOperatorToResourceAsync(managedIdentity, resourceGroup);
                                await AssignMIAsNetworkContributorToResourceAsync(managedIdentity, resourceGroup);
                            }),
                    });

                    if (configuration.CrossSubscriptionAKSDeployment.GetValueOrDefault())
                    {
                        await Task.Run(async () =>
                        {
                            keyVault ??= await CreateKeyVaultAsync(configuration.KeyVaultName, managedIdentity, vnetAndSubnet.Value.vmSubnet);
                            keyVaultUri = keyVault.Properties.VaultUri;
                            var keys = await storageAccount.GetKeysAsync();
                            await SetStorageKeySecret(keyVaultUri, StorageAccountKeySecretName, keys[0].Value);
                        });
                    }

                    if (postgreSqlFlexServer is null)
                    {
                        postgreSqlDnsZone = await CreatePrivateDnsZoneAsync(vnetAndSubnet.Value.virtualNetwork, $"privatelink.postgres.database.azure.com", "PostgreSQL Server");
                    }

                    await Task.WhenAll(new[]
                    {
                            Task.Run(async () =>
                            {
                                if (aksCluster is null && !configuration.ManualHelmDeployment)
                                {
                                    await ProvisionManagedClusterAsync(resourceGroup, managedIdentity, logAnalyticsWorkspace, vnetAndSubnet?.virtualNetwork, vnetAndSubnet?.vmSubnet.Name, configuration.PrivateNetworking.GetValueOrDefault());
                                }
                            }),
                            Task.Run(async () =>
                            {
                                batchAccount ??= await CreateBatchAccountAsync(storageAccount.Id);
                                await AssignVmAsContributorToBatchAccountAsync(managedIdentity, batchAccount);
                            }),
                            Task.Run(async () =>
                            {
                                appInsights = await CreateAppInsightsResourceAsync(configuration.LogAnalyticsArmId);
                                await AssignVmAsContributorToAppInsightsAsync(managedIdentity, appInsights);
                            }),
                            Task.Run(async () => {
                                postgreSqlFlexServer ??= await CreatePostgreSqlServerAndDatabaseAsync(postgreSqlFlexManagementClient, vnetAndSubnet.Value.postgreSqlSubnet, postgreSqlDnsZone);
                            })
                        });

                    var clientId = managedIdentity.ClientId;
                    var settings = ConfigureSettings(clientId);

                    await kubernetesManager.UpdateHelmValuesAsync(storageAccount, keyVaultUri, resourceGroup.Name, settings, managedIdentity);
                    await PerformHelmDeploymentAsync(resourceGroup,
                        new[]
                        {
                                "Run the following postgresql command to setup the database.",
                                $"\tPostgreSQL command: psql postgresql://{configuration.PostgreSqlAdministratorLogin}:{configuration.PostgreSqlAdministratorPassword}@{configuration.PostgreSqlServerName}.postgres.database.azure.com/{configuration.PostgreSqlTesDatabaseName} -c \"{GetCreateTesUserString()}\""
                        },
                        async kubernetesClient =>
                        {
                            await kubernetesManager.DeployCoADependenciesAsync();

                            // Deploy an ubuntu pod to run PSQL commands, then delete it
                            const string deploymentNamespace = "default";
                            var (deploymentName, ubuntuDeployment) = KubernetesManager.GetUbuntuDeploymentTemplate();
                            await kubernetesClient.AppsV1.CreateNamespacedDeploymentAsync(ubuntuDeployment, deploymentNamespace, cancellationToken: cts.Token);
                            await ExecuteQueriesOnAzurePostgreSQLDbFromK8(kubernetesClient, deploymentName, deploymentNamespace);
                            await kubernetesClient.AppsV1.DeleteNamespacedDeploymentAsync(deploymentName, deploymentNamespace, cancellationToken: cts.Token);


                            if (configuration.EnableIngress.GetValueOrDefault())
                            {
                                await Execute(
                                    $"Enabling Ingress {kubernetesManager.TesHostname}",
                                    async () =>
                                    {
                                        _ = await kubernetesManager.EnableIngress(configuration.TesUsername, configuration.TesPassword, kubernetesClient);
                                    });
                            }
                        });
                }

                if (configuration.OutputTesCredentialsJson.GetValueOrDefault())
                {
                    // Write credentials to JSON file in working directory
                    var credentialsJson = System.Text.Json.JsonSerializer.Serialize<TesCredentials>(
                        new(kubernetesManager.TesHostname, configuration.TesUsername, configuration.TesPassword));

                    var credentialsPath = Path.Combine(Directory.GetCurrentDirectory(), TesCredentialsFileName);
                    await File.WriteAllTextAsync(credentialsPath, credentialsJson, cts.Token);
                    ConsoleEx.WriteLine($"TES credentials file written to: {credentialsPath}");
                }

                var maxPerFamilyQuota = batchAccount.DedicatedCoreQuotaPerVMFamilyEnforced ? batchAccount.DedicatedCoreQuotaPerVMFamily.Select(q => q.CoreQuota).Where(q => 0 != q) : Enumerable.Repeat(batchAccount.DedicatedCoreQuota ?? 0, 1);
                var isBatchQuotaAvailable = batchAccount.LowPriorityCoreQuota > 0 || (batchAccount.DedicatedCoreQuota > 0 && maxPerFamilyQuota.Append(0).Max() > 0);
                var isBatchPoolQuotaAvailable = batchAccount.PoolQuota > 0;
                var isBatchJobQuotaAvailable = batchAccount.ActiveJobAndJobScheduleQuota > 0;
                var insufficientQuotas = new List<string>();
                int exitCode;

                if (!isBatchQuotaAvailable) insufficientQuotas.Add("core");
                if (!isBatchPoolQuotaAvailable) insufficientQuotas.Add("pool");
                if (!isBatchJobQuotaAvailable) insufficientQuotas.Add("job");

                if (insufficientQuotas.Any())
                {
                    if (!configuration.SkipTestWorkflow)
                    {
                        ConsoleEx.WriteLine("Could not run the test task.", ConsoleColor.Yellow);
                    }

                    var quotaMessage = string.Join(" and ", insufficientQuotas);
                    var batchAccountName = configuration.BatchAccountName;
                    ConsoleEx.WriteLine($"Deployment was successful, but Batch account {batchAccountName} does not have sufficient {quotaMessage} quota to run workflows.", ConsoleColor.Yellow);
                    ConsoleEx.WriteLine($"Request Batch {quotaMessage} quota: https://docs.microsoft.com/en-us/azure/batch/batch-quota-limit", ConsoleColor.Yellow);
                    ConsoleEx.WriteLine("After receiving the quota, read the docs to run a test workflow and confirm successful deployment.", ConsoleColor.Yellow);

                    exitCode = 2;
                }
                else
                {
                    if (configuration.SkipTestWorkflow)
                    {
                        exitCode = 0;
                    }
                    else
                    {
                        using var tokenSource = new CancellationTokenSource();
                        var release = cts.Token.Register(tokenSource.Cancel);
                        var deleteResourceGroupTask = Task.CompletedTask;

                        try
                        {
                            var startPortForward = new Func<CancellationToken, Task>(token =>
                                kubernetesManager.ExecKubectlProcessAsync($"port-forward -n {configuration.AksCoANamespace} svc/tes 8088:80", token, appendKubeconfig: true));

                            var portForwardTask = startPortForward(tokenSource.Token);
                            await Task.Delay(longRetryWaitTime * 2, tokenSource.Token); // Give enough time for kubectl to standup the port forwarding.
                            var runTestTask = RunTestTask("localhost:8088", batchAccount.LowPriorityCoreQuota > 0, configuration.TesUsername, configuration.TesPassword);

                            for (var task = await Task.WhenAny(portForwardTask, runTestTask);
                                runTestTask != task;
                                task = await Task.WhenAny(portForwardTask, runTestTask))
                            {
                                try
                                {
                                    await portForwardTask;
                                }
                                catch (Exception ex)
                                {
                                    ConsoleEx.WriteLine($"kubectl stopped unexpectedly ({ex.Message}).", ConsoleColor.Red);
                                }

                                ConsoleEx.WriteLine($"Restarting kubectl...");
                                portForwardTask = startPortForward(tokenSource.Token);
                            }

                            var isTestWorkflowSuccessful = await runTestTask;
                            exitCode = isTestWorkflowSuccessful ? 0 : 1;

                            if (!isTestWorkflowSuccessful)
                            {
                                deleteResourceGroupTask = DeleteResourceGroupIfUserConsentsAsync();
                            }
                        }
                        catch (Exception e)
                        {
                            ConsoleEx.WriteLine("Exception occurred running test task.", ConsoleColor.Red);
                            ConsoleEx.Write(e.Message, ConsoleColor.Red);
                            exitCode = 1;
                        }
                        finally
                        {
                            _ = release.Unregister();
                            tokenSource.Cancel();
                            await deleteResourceGroupTask;
                        }
                    }
                }

                ConsoleEx.WriteLine($"Completed in {mainTimer.Elapsed.TotalMinutes:n1} minutes.");
                return exitCode;
            }
            catch (ValidationException validationException)
            {
                DisplayValidationExceptionAndExit(validationException);
                return 1;
            }
            catch (Exception exc)
            {
                if (!(exc is OperationCanceledException && cts.Token.IsCancellationRequested))
                {
                    ConsoleEx.WriteLine();
                    ConsoleEx.WriteLine($"{exc.GetType().Name}: {exc.Message}", ConsoleColor.Red);

                    if (configuration.DebugLogging)
                    {
                        ConsoleEx.WriteLine(exc.StackTrace, ConsoleColor.Red);

                        if (exc is KubernetesException kExc)
                        {
                            ConsoleEx.WriteLine($"Kubenetes Status: {kExc.Status}");
                        }

                        if (exc is WebSocketException wExc)
                        {
                            ConsoleEx.WriteLine($"WebSocket ErrorCode: {wExc.WebSocketErrorCode}");
                        }

                        if (exc is HttpOperationException hExc)
                        {
                            ConsoleEx.WriteLine($"HTTP Response: {hExc.Response.Content}");
                        }

                        if (exc is HttpRequestException rExc)
                        {
                            ConsoleEx.WriteLine($"HTTP Request StatusCode: {rExc.StatusCode}");
                            if (rExc.InnerException is not null)
                            {
                                ConsoleEx.WriteLine($"InnerException: {rExc.InnerException.GetType().FullName}: {rExc.InnerException.Message}");
                            }
                        }

                        if (exc is JsonReaderException jExc)
                        {
                            if (!string.IsNullOrEmpty(jExc.Path))
                            {
                                ConsoleEx.WriteLine($"JSON Path: {jExc.Path}");
                            }

                            if (jExc.Data.Contains("Body"))
                            {
                                ConsoleEx.WriteLine($"HTTP Response: {jExc.Data["Body"]}");
                            }
                        }
                    }
                }

                ConsoleEx.WriteLine();
                Debugger.Break();
                WriteGeneralRetryMessageToConsole();
                await DeleteResourceGroupIfUserConsentsAsync();
                return 1;
            }
            finally
            {
                if (!configuration.ManualHelmDeployment)
                {
                    kubernetesManager?.DeleteTempFiles();
                }
            }
        }

        private async Task PerformHelmDeploymentAsync(IResourceGroup resourceGroup, IEnumerable<string> manualPrecommands = default, Func<IKubernetes, Task> asyncTask = default)
        {
            if (configuration.ManualHelmDeployment)
            {
                ConsoleEx.WriteLine($"Helm chart written to disk at: {kubernetesManager.helmScriptsRootDirectory}");
                ConsoleEx.WriteLine($"Please update values file if needed here: {kubernetesManager.TempHelmValuesYamlPath}");

                foreach (var line in manualPrecommands ?? Enumerable.Empty<string>())
                {
                    ConsoleEx.WriteLine(line);
                }

                ConsoleEx.WriteLine($"Then, deploy the helm chart, and press Enter to continue.");
                ConsoleEx.ReadLine();
            }
            else
            {
                var kubernetesClient = await kubernetesManager.GetKubernetesClientAsync(resourceGroup);
                await (asyncTask?.Invoke(kubernetesClient) ?? Task.CompletedTask);
                await kubernetesManager.DeployHelmChartToClusterAsync(kubernetesClient);
            }
        }

        private async Task<int> TestTaskAsync(string tesEndpoint, bool preemptible, string tesUsername, string tesPassword)
        {
            using var client = new HttpClient();

            var task = new TesTask()
            {
                Inputs = new(),
                Outputs = new(),
                Executors = new()
                {
                    new()
                    {
                        Image = "ubuntu:22.04",
                        Command = new() { "echo", "hello world" },
                    }
                },
                Resources = new()
                {
                    Preemptible = preemptible
                }
            };

            var content = new StringContent(JsonConvert.SerializeObject(task), Encoding.UTF8, "application/json");
            var requestUri = $"http://{tesEndpoint}/v1/tasks";

            Dictionary<string, string> response = null;
            await longRetryPolicy.ExecuteAsync(
                async ct =>
                {
                    var responseBody = await client.PostAsync(requestUri, content, ct);
                    var body = await responseBody.Content.ReadAsStringAsync(ct);
                    try
                    {
                        response = JsonConvert.DeserializeObject<Dictionary<string, string>>(body);
                    }
                    catch (JsonReaderException exception)
                    {
                        exception.Data.Add("Body", body);
                        throw;
                    }
                },
                cts.Token);

            return await IsTaskSuccessfulAfterLongPollingAsync(client, $"{requestUri}/{response["id"]}?view=full") ? 0 : 1;
        }

        private async Task<bool> RunTestTask(string tesEndpoint, bool preemptible, string tesUsername, string tesPassword)
        {
            var startTime = DateTime.UtcNow;
            var line = ConsoleEx.WriteLine("Running a test task...");
            var isTestWorkflowSuccessful = (await TestTaskAsync(tesEndpoint, preemptible, tesUsername, tesPassword)) < 1;
            WriteExecutionTime(line, startTime);

            if (isTestWorkflowSuccessful)
            {
                ConsoleEx.WriteLine();
                ConsoleEx.WriteLine($"Test task succeeded.", ConsoleColor.Green);
                ConsoleEx.WriteLine();
                ConsoleEx.WriteLine("Learn more about how to use Tes on Azure: https://github.com/microsoft/ga4gh-tes");
                ConsoleEx.WriteLine();
            }
            else
            {
                ConsoleEx.WriteLine();
                ConsoleEx.WriteLine($"Test task failed.", ConsoleColor.Red);
                ConsoleEx.WriteLine();
                WriteGeneralRetryMessageToConsole();
                ConsoleEx.WriteLine();
            }

            return isTestWorkflowSuccessful;
        }

        private async Task<bool> IsTaskSuccessfulAfterLongPollingAsync(HttpClient client, string taskEndpoint)
        {
            while (true)
            {
                try
                {
                    var responseBody = await client.GetAsync(taskEndpoint, cts.Token);
                    var content = await responseBody.Content.ReadAsStringAsync(cts.Token);
                    var response = JsonConvert.DeserializeObject<TesTask>(content);

                    if (response.State == TesState.COMPLETEEnum)
                    {
                        if (string.IsNullOrWhiteSpace(response.FailureReason))
                        {
                            ConsoleEx.WriteLine($"TES Task State: {response.State}");
                            return true;
                        }

                        ConsoleEx.WriteLine($"Failure reason: {response.FailureReason}");
                        return false;
                    }
                    else if (response.State == TesState.EXECUTORERROREnum || response.State == TesState.SYSTEMERROREnum || response.State == TesState.CANCELEDEnum)
                    {
                        ConsoleEx.WriteLine($"TES Task State: {response.State}");
                        ConsoleEx.WriteLine(content);

                        if (!string.IsNullOrWhiteSpace(response.FailureReason))
                        {
                            ConsoleEx.WriteLine($"Failure reason: {response.FailureReason}");
                        }

                        return false;
                    }
                }
                catch (Exception exc)
                {
                    // "Server is busy" occasionally can be ignored
                    ConsoleEx.WriteLine($"Transient error: '{exc.Message}' Will retry again in 10s.");
                }

                await Task.Delay(System.TimeSpan.FromSeconds(10), cts.Token);
            }
        }

        private async Task<Vault> ValidateAndGetExistingKeyVaultAsync()
        {
            if (string.IsNullOrWhiteSpace(configuration.KeyVaultName))
            {
                return null;
            }

            return (await GetKeyVaultAsync(configuration.KeyVaultName))
                ?? throw new ValidationException($"If key vault name is provided, it must already exist in region {configuration.RegionName}, and be accessible to the current user.", displayExample: false);
        }

        private async Task<FlexibleServerModel.Server> ValidateAndGetExistingPostgresqlServerAsync()
        {
            if (string.IsNullOrWhiteSpace(configuration.PostgreSqlServerName))
            {
                return null;
            }

            return (await GetExistingPostgresqlServiceAsync(configuration.PostgreSqlServerName))
                ?? throw new ValidationException($"If Postgresql server name is provided, the server must already exist in region {configuration.RegionName}, and be accessible to the current user.", displayExample: false);
        }

        private async Task<ManagedCluster> ValidateAndGetExistingAKSClusterAsync()
        {
            if (string.IsNullOrWhiteSpace(configuration.AksClusterName))
            {
                return null;
            }

            return (await GetExistingAKSClusterAsync(configuration.AksClusterName))
                ?? throw new ValidationException($"If AKS cluster name is provided, the cluster must already exist in region {configuration.RegionName}, and be accessible to the current user.", displayExample: false);
        }

        private async Task<FlexibleServerModel.Server> GetExistingPostgresqlServiceAsync(string serverName)
        {
            var regex = new Regex(@"\s+");
            return await subscriptionIds.ToAsyncEnumerable().SelectAwait(async s =>
            {
                try
                {
                    var client = new FlexibleServer.PostgreSQLManagementClient(tokenCredentials) { SubscriptionId = s };
                    return (await client.Servers.ListAsync(cts.Token)).ToAsyncEnumerable(client.Servers.ListNextAsync);
                }
                catch (Exception e)
                {
                    ConsoleEx.WriteLine(e.Message);
                    return null;
                }
            })
            .Where(a => a is not null)
            .SelectMany(a => a)
            .SingleOrDefaultAsync(a =>
                    a.Name.Equals(serverName, StringComparison.OrdinalIgnoreCase) &&
                    regex.Replace(a.Location, string.Empty).Equals(configuration.RegionName, StringComparison.OrdinalIgnoreCase),
                cts.Token);
        }

        private async Task<ManagedCluster> GetExistingAKSClusterAsync(string aksClusterName)
        {
            return await subscriptionIds.ToAsyncEnumerable().SelectAwait(async s =>
            {
                try
                {
                    var client = new ContainerServiceClient(tokenCredentials) { SubscriptionId = s };
                    return (await client.ManagedClusters.ListAsync(cts.Token)).ToAsyncEnumerable(client.ManagedClusters.ListNextAsync);
                }
                catch (Exception e)
                {
                    ConsoleEx.WriteLine(e.Message);
                    return null;
                }
            })
            .Where(a => a is not null)
            .SelectMany(a => a)
            .SingleOrDefaultAsync(a =>
                    a.Name.Equals(aksClusterName, StringComparison.OrdinalIgnoreCase) &&
                    a.Location.Equals(configuration.RegionName, StringComparison.OrdinalIgnoreCase),
                cts.Token);
        }

        private async Task<ManagedCluster> ProvisionManagedClusterAsync(IResource resourceGroupObject, IIdentity managedIdentity, IGenericResource logAnalyticsWorkspace, INetwork virtualNetwork, string subnetName, bool privateNetworking)
        {
            var resourceGroup = resourceGroupObject.Name;
            var nodePoolName = "nodepool1";
            var containerServiceClient = new ContainerServiceClient(azureCredentials) { SubscriptionId = configuration.SubscriptionId };
            var cluster = new ManagedCluster
            {
                AddonProfiles = new Dictionary<string, ManagedClusterAddonProfile>
                {
                    { "omsagent", new(true, new Dictionary<string, string>() { { "logAnalyticsWorkspaceResourceID", logAnalyticsWorkspace.Id } }) }
                },
                Location = configuration.RegionName,
                DnsPrefix = configuration.AksClusterName,
                NetworkProfile = new()
                {
                    NetworkPlugin = NetworkPlugin.Azure,
                    ServiceCidr = configuration.KubernetesServiceCidr,
                    DnsServiceIP = configuration.KubernetesDnsServiceIP,
                    DockerBridgeCidr = configuration.KubernetesDockerBridgeCidr,
                    NetworkPolicy = NetworkPolicy.Azure
                },
                Identity = new(managedIdentity.PrincipalId, managedIdentity.TenantId, Microsoft.Azure.Management.ContainerService.Models.ResourceIdentityType.UserAssigned)
                {
                    UserAssignedIdentities = new Dictionary<string, ManagedClusterIdentityUserAssignedIdentitiesValue>()
                }
            };

            if (!string.IsNullOrWhiteSpace(configuration.AadGroupIds))
            {
                cluster.EnableRBAC = true;
                cluster.AadProfile = new()
                {
                    AdminGroupObjectIDs = configuration.AadGroupIds.Split(",", StringSplitOptions.RemoveEmptyEntries),
                    EnableAzureRBAC = false,
                    Managed = true
                };
            }

            cluster.Identity.UserAssignedIdentities.Add(managedIdentity.Id, new(managedIdentity.PrincipalId, managedIdentity.ClientId));
            cluster.IdentityProfile = new Dictionary<string, ManagedClusterPropertiesIdentityProfileValue>
            {
                { "kubeletidentity", new(managedIdentity.Id, managedIdentity.ClientId, managedIdentity.PrincipalId) }
            };

            cluster.AgentPoolProfiles = new List<ManagedClusterAgentPoolProfile>
            {
                new()
                {
                    Name = nodePoolName,
                    Count = configuration.AksPoolSize,
                    VmSize = configuration.VmSize,
                    OsDiskSizeGB = 128,
                    OsDiskType = OSDiskType.Managed,
                    EnableEncryptionAtHost = true,
                    Type = "VirtualMachineScaleSets",
                    EnableAutoScaling = false,
                    EnableNodePublicIP = false,
                    OsType = "Linux",
                    OsSKU = "AzureLinux",
                    Mode = "System",
                    VnetSubnetID = virtualNetwork.Subnets[subnetName].Inner.Id,
                }
            };

            if (privateNetworking)
            {
                cluster.ApiServerAccessProfile = new()
                {
                    EnablePrivateCluster = true,
                    EnablePrivateClusterPublicFQDN = true
                };
            }

            return await Execute(
                $"Creating AKS Cluster: {configuration.AksClusterName}...",
                () => containerServiceClient.ManagedClusters.CreateOrUpdateAsync(resourceGroup, configuration.AksClusterName, cluster, cts.Token));
        }

        private static Dictionary<string, string> GetDefaultValues(string[] files)
        {
            var settings = new Dictionary<string, string>();

            foreach (var file in files)
            {
                settings = settings.Union(Utility.DelimitedTextToDictionary(Utility.GetFileContent("scripts", file))).ToDictionary(kv => kv.Key, kv => kv.Value);
            }

            return settings;
        }

        private Dictionary<string, string> ConfigureSettings(string managedIdentityClientId, Dictionary<string, string> settings = null, Version installedVersion = null)
        {
            settings ??= new();
            var defaults = GetDefaultValues(new[] { "env-00-tes-version.txt", "env-01-account-names.txt", "env-02-internal-images.txt", "env-04-settings.txt" });
            var currentTime = DateTime.UtcNow;

            // We always overwrite the CoA version
            UpdateSetting(settings, defaults, "TesOnAzureVersion", default(string), ignoreDefaults: false);
            UpdateSetting(settings, defaults, "ResourceGroupName", configuration.ResourceGroupName, ignoreDefaults: false);
            UpdateSetting(settings, defaults, "RegionName", configuration.RegionName, ignoreDefaults: false);
            UpdateSetting(settings, defaults, "DeploymentUpdated", currentTime.ToString("O"), ignoreDefaults: false);

            // Process images
            UpdateSetting(settings, defaults, "TesImageName", configuration.TesImageName,
                ignoreDefaults: ImageNameIgnoreDefaults(settings, defaults, "TesImageName", configuration.TesImageName is null, installedVersion));

            // Additional non-personalized settings
            UpdateSetting(settings, defaults, "BatchNodesSubnetId", configuration.BatchNodesSubnetId);
            UpdateSetting(settings, defaults, "DisableBatchNodesPublicIpAddress", configuration.DisableBatchNodesPublicIpAddress, b => b.GetValueOrDefault().ToString(), configuration.DisableBatchNodesPublicIpAddress.GetValueOrDefault().ToString());
            UpdateSetting(settings, defaults, "DeploymentOrganizationName", configuration.DeploymentOrganizationName);
            UpdateSetting(settings, defaults, "DeploymentOrganizationUrl", configuration.DeploymentOrganizationUrl);
            UpdateSetting(settings, defaults, "DeploymentContactUri", configuration.DeploymentContactUri);
            UpdateSetting(settings, defaults, "DeploymentEnvironment", configuration.DeploymentEnvironment);

            if (installedVersion is null)
            {
                UpdateSetting(settings, defaults, "BatchPrefix", configuration.BatchPrefix, ignoreDefaults: true);
                UpdateSetting(settings, defaults, "DefaultStorageAccountName", configuration.StorageAccountName, ignoreDefaults: true);
                UpdateSetting(settings, defaults, "ExecutionsContainerName", TesInternalContainerName, ignoreDefaults: true);
                UpdateSetting(settings, defaults, "BatchAccountName", configuration.BatchAccountName, ignoreDefaults: true);
                UpdateSetting(settings, defaults, "ApplicationInsightsAccountName", configuration.ApplicationInsightsAccountName, ignoreDefaults: true);
                UpdateSetting(settings, defaults, "ManagedIdentityClientId", managedIdentityClientId, ignoreDefaults: true);
                UpdateSetting(settings, defaults, "AzureServicesAuthConnectionString", $"RunAs=App;AppId={managedIdentityClientId}", ignoreDefaults: true);
                UpdateSetting(settings, defaults, "KeyVaultName", configuration.KeyVaultName, ignoreDefaults: true);
                UpdateSetting(settings, defaults, "AksCoANamespace", configuration.AksCoANamespace, ignoreDefaults: true);
                UpdateSetting(settings, defaults, "CrossSubscriptionAKSDeployment", configuration.CrossSubscriptionAKSDeployment);
                UpdateSetting(settings, defaults, "PostgreSqlServerName", configuration.PostgreSqlServerName, ignoreDefaults: true);
                UpdateSetting(settings, defaults, "PostgreSqlServerNameSuffix", configuration.PostgreSqlServerNameSuffix, ignoreDefaults: true);
                UpdateSetting(settings, defaults, "PostgreSqlServerPort", configuration.PostgreSqlServerPort.ToString(), ignoreDefaults: true);
                UpdateSetting(settings, defaults, "PostgreSqlServerSslMode", configuration.PostgreSqlServerSslMode, ignoreDefaults: true);
                UpdateSetting(settings, defaults, "PostgreSqlTesDatabaseName", configuration.PostgreSqlTesDatabaseName, ignoreDefaults: true);
                UpdateSetting(settings, defaults, "PostgreSqlTesDatabaseUserLogin", configuration.PostgreSqlTesUserLogin, ignoreDefaults: true);
                UpdateSetting(settings, defaults, "PostgreSqlTesDatabaseUserPassword", configuration.PostgreSqlTesUserPassword, ignoreDefaults: true);
                UpdateSetting(settings, defaults, "EnableIngress", configuration.EnableIngress);
                UpdateSetting(settings, defaults, "LetsEncryptEmail", configuration.LetsEncryptEmail);
                UpdateSetting(settings, defaults, "TesHostname", kubernetesManager.TesHostname, ignoreDefaults: true);
                UpdateSetting(settings, defaults, "DeploymentCreated", currentTime.ToString("O"), ignoreDefaults: true);
            }

            BackFillSettings(settings, defaults);
            return settings;
        }

        /// <summary>
        /// Determines if current setting should be ignored (used for product image names)
        /// </summary>
        /// <param name="settings">Property bag being updated.</param>
        /// <param name="defaults">Property bag containing default values.</param>
        /// <param name="key">Key of value in both <paramref name="settings"/> and <paramref name="defaults"/>.</param>
        /// <param name="valueIsNull">True if configuration value to set is null, otherwise False.</param>
        /// <param name="installedVersion"><see cref="Version"/> of currently installed deployment, or null if not an update.</param>
        /// <returns>False if current setting should be ignored, null otherwise.</returns>
        /// <remarks>This method provides a value for the "ignoreDefaults" parameter to <see cref="UpdateSetting{T}(Dictionary{string, string}, Dictionary{string, string}, string, T, Func{T, string}, string, bool?)"/> for use with container image names.</remarks>
        private static bool? ImageNameIgnoreDefaults(Dictionary<string, string> settings, Dictionary<string, string> defaults, string key, bool valueIsNull, Version installedVersion)
        {
            if (installedVersion is null || !valueIsNull)
            {
                return null;
            }

            var sameVersionUpgrade = installedVersion.Equals(new(defaults["TesOnAzureVersion"]));
            _ = settings.TryGetValue(key, out var installed);
            _ = defaults.TryGetValue(key, out var @default);
            var defaultPath = @default?[..@default.LastIndexOf(':')];
            var installedTag = installed?[(installed.LastIndexOf(':') + 1)..];
            bool? result;

            try
            {
                // Is this our official prepository/image?
                result = installed.StartsWith(defaultPath + ":")
                        // Is the tag a version (without decorations)?
                        && Version.TryParse(installedTag, out var version)
                        // Is the image version the same as the installed version?
                        && version.Equals(installedVersion)
                    // Upgrade image
                    ? false
                    // Preserve configured image
                    : null;
            }
            catch (ArgumentException)
            {
                result = null;
            }

            if (result is null && !sameVersionUpgrade)
            {
                ConsoleEx.WriteLine($"Warning: TES on Azure is being upgraded, but {key} was customized, and is not being upgraded, which might not be what you want. (To remove the customization of {key}, set it to the empty string.)", ConsoleColor.Yellow);
            }

            return result;
        }

        /// <summary>
        /// Pupulates <paramref name="settings"/> with missing values.
        /// </summary>
        /// <param name="settings">Property bag being updated.</param>
        /// <param name="defaults">Property bag containing default values.</param>
        /// <remarks>Copy to settings any missing values found in defaults.</remarks>
        private static void BackFillSettings(Dictionary<string, string> settings, Dictionary<string, string> defaults)
        {
            foreach (var key in defaults.Keys.Except(settings.Keys))
            {
                settings[key] = defaults[key];
            }
        }

        /// <summary>
        /// Updates <paramref name="settings"/>.
        /// </summary>
        /// <typeparam name="T">Type of <paramref name="value"/>.</typeparam>
        /// <param name="settings">Property bag being updated.</param>
        /// <param name="defaults">Property bag containing default values.</param>
        /// <param name="key">Key of value in both <paramref name="settings"/> and <paramref name="defaults"/>.</param>
        /// <param name="value">Configuration value to set. Nullable. See remarks.</param>
        /// <param name="ConvertValue">Function that converts <paramref name="value"/> to a string. Can be used for formatting. Defaults to returning the value's string.</param>
        /// <param name="defaultValue">Value to use if <paramref name="defaults"/> does not contain a record for <paramref name="key"/> when <paramref name="value"/> is null.</param>
        /// <param name="ignoreDefaults">True to never use value from <paramref name="defaults"/>, False to never keep the value from <paramref name="settings"/>, null to follow remarks.</param>
        /// <remarks>
        /// If value is null, keep the value already in <paramref name="settings"/>. If the key is not in <paramref name="settings"/>, set the corresponding value from <paramref name="defaults"/>. If key is not found in <paramref name="defaults"/>, use <paramref name="defaultValue"/>.
        /// Otherwise, convert value to a string using <paramref name="ConvertValue"/>.
        /// </remarks>
        private static void UpdateSetting<T>(Dictionary<string, string> settings, Dictionary<string, string> defaults, string key, T value, Func<T, string> ConvertValue = default, string defaultValue = "", bool? ignoreDefaults = null)
        {
            ConvertValue ??= new(v => v switch
            {
                string s => s,
                _ => v?.ToString(),
            });

            var valueIsNull = value is null;
            var valueIsNullOrEmpty = valueIsNull || value switch
            {
                string s => string.IsNullOrWhiteSpace(s),
                _ => string.IsNullOrWhiteSpace(value?.ToString()),
            };

            if (valueIsNull && settings.ContainsKey(key) && ignoreDefaults != false)
            {
                return; // No changes to this setting, no need to rewrite it.
            }

            var GetDefault = new Func<string>(() => ignoreDefaults switch
            {
                true => defaultValue,
                _ => defaults.TryGetValue(key, out var @default) ? @default : defaultValue,
            });

            settings[key] = valueIsNullOrEmpty ? GetDefault() : ConvertValue(value);
        }

        private static Microsoft.Azure.Management.Fluent.Azure.IAuthenticated GetAzureClient(AzureCredentials azureCredentials)
            => Microsoft.Azure.Management.Fluent.Azure
                .Configure()
                .WithLogLevel(HttpLoggingDelegatingHandler.Level.Basic)
                .Authenticate(azureCredentials);

        private IResourceManager GetResourceManagerClient(AzureCredentials azureCredentials)
            => ResourceManager
                .Configure()
                .WithLogLevel(HttpLoggingDelegatingHandler.Level.Basic)
                .Authenticate(azureCredentials)
                .WithSubscription(configuration.SubscriptionId);

        private async Task RegisterResourceProvidersAsync()
        {
            var unregisteredResourceProviders = await GetRequiredResourceProvidersNotRegisteredAsync();

            if (unregisteredResourceProviders.Count == 0)
            {
                return;
            }

            try
            {
                await Execute(
                    $"Registering resource providers...",
                    async () =>
                    {
                        await Task.WhenAll(
                            unregisteredResourceProviders.Select(rp =>
                                resourceManagerClient.Providers.RegisterAsync(rp, cts.Token))
                        );

                        // RP registration takes a few minutes; poll until done registering

                        while (!cts.IsCancellationRequested)
                        {
                            unregisteredResourceProviders = await GetRequiredResourceProvidersNotRegisteredAsync();

                            if (unregisteredResourceProviders.Count == 0)
                            {
                                break;
                            }

                            await Task.Delay(System.TimeSpan.FromSeconds(15), cts.Token);
                        }
                    });
            }
            catch (Microsoft.Rest.Azure.CloudException ex) when (ex.ToCloudErrorType() == CloudErrorType.AuthorizationFailed)
            {
                ConsoleEx.WriteLine();
                ConsoleEx.WriteLine("Unable to programatically register the required resource providers.", ConsoleColor.Red);
                ConsoleEx.WriteLine("This can happen if you don't have the Owner or Contributor role assignment for the subscription.", ConsoleColor.Red);
                ConsoleEx.WriteLine();
                ConsoleEx.WriteLine("Please contact the Owner or Contributor of your Azure subscription, and have them:", ConsoleColor.Yellow);
                ConsoleEx.WriteLine();
                ConsoleEx.WriteLine("1. Navigate to https://portal.azure.com", ConsoleColor.Yellow);
                ConsoleEx.WriteLine("2. Select Subscription -> Resource Providers", ConsoleColor.Yellow);
                ConsoleEx.WriteLine("3. Select each of the following and click Register:", ConsoleColor.Yellow);
                ConsoleEx.WriteLine();
                unregisteredResourceProviders.ForEach(rp => ConsoleEx.WriteLine($"- {rp}", ConsoleColor.Yellow));
                ConsoleEx.WriteLine();
                ConsoleEx.WriteLine("After completion, please re-attempt deployment.");

                Environment.Exit(1);
            }
        }

        private async Task<List<string>> GetRequiredResourceProvidersNotRegisteredAsync()
        {
            var cloudResourceProviders = (await resourceManagerClient.Providers.ListAsync(cancellationToken: cts.Token)).ToAsyncEnumerable();

            var notRegisteredResourceProviders = await requiredResourceProviders.ToAsyncEnumerable()
                .Intersect(cloudResourceProviders
                    .Where(rp => !rp.RegistrationState.Equals("Registered", StringComparison.OrdinalIgnoreCase))
                    .Select(rp => rp.Namespace), StringComparer.OrdinalIgnoreCase)
                .ToListAsync(cts.Token);

            return notRegisteredResourceProviders;
        }

        private async Task RegisterResourceProviderFeaturesAsync()
        {
            var unregisteredFeatures = new List<FeatureResource>();
            try
            {
                await Execute(
                    $"Registering resource provider features...",
                async () =>
                {
                    var subscription = armClient.GetSubscriptionResource(new($"/subscriptions/{configuration.SubscriptionId}"));

                    foreach (var rpName in requiredResourceProviderFeatures.Keys)
                    {
                        var rp = await subscription.GetResourceProviderAsync(rpName, cancellationToken: cts.Token);

                        foreach (var featureName in requiredResourceProviderFeatures[rpName])
                        {
                            var feature = await rp.Value.GetFeatureAsync(featureName, cts.Token);

                            if (!string.Equals(feature.Value.Data.FeatureState, "Registered", StringComparison.OrdinalIgnoreCase))
                            {
                                unregisteredFeatures.Add(feature);
                                _ = await feature.Value.RegisterAsync(cts.Token);
                            }
                        }
                    }

                    while (!cts.IsCancellationRequested)
                    {
                        if (unregisteredFeatures.Count == 0)
                        {
                            break;
                        }

                        await Task.Delay(System.TimeSpan.FromSeconds(30), cts.Token);
                        var finished = new List<FeatureResource>();

                        foreach (var feature in unregisteredFeatures)
                        {
                            var update = await feature.GetAsync(cts.Token);

                            if (string.Equals(update.Value.Data.FeatureState, "Registered", StringComparison.OrdinalIgnoreCase))
                            {
                                finished.Add(feature);
                            }
                        }
                        unregisteredFeatures.RemoveAll(x => finished.Contains(x));
                    }
                });
            }
            catch (Microsoft.Rest.Azure.CloudException ex) when (ex.ToCloudErrorType() == CloudErrorType.AuthorizationFailed)
            {
                ConsoleEx.WriteLine();
                ConsoleEx.WriteLine("Unable to programatically register the required features.", ConsoleColor.Red);
                ConsoleEx.WriteLine("This can happen if you don't have the Owner or Contributor role assignment for the subscription.", ConsoleColor.Red);
                ConsoleEx.WriteLine();
                ConsoleEx.WriteLine("Please contact the Owner or Contributor of your Azure subscription, and have them:", ConsoleColor.Yellow);
                ConsoleEx.WriteLine();
                ConsoleEx.WriteLine("1. For each of the following, execute 'az feature register --namespace {RESOURCE_PROVIDER_NAME} --name {FEATURE_NAME}'", ConsoleColor.Yellow);
                ConsoleEx.WriteLine();
                unregisteredFeatures.ForEach(f => ConsoleEx.WriteLine($"- {f.Data.Name}", ConsoleColor.Yellow));
                ConsoleEx.WriteLine();
                ConsoleEx.WriteLine("After completion, please re-attempt deployment.");

                Environment.Exit(1);
            }
        }

        private async Task<bool> TryAssignMIAsNetworkContributorToResourceAsync(IIdentity managedIdentity, IResource resource)
        {
            try
            {
                await AssignMIAsNetworkContributorToResourceAsync(managedIdentity, resource, cancelOnException: false);
                return true;
            }
            catch (Exception)
            {
                // Already exists
                ConsoleEx.WriteLine("Network Contributor role for the managed id likely already exists.  Skipping", ConsoleColor.Yellow);
                return false;
            }
        }

        private Task AssignMIAsNetworkContributorToResourceAsync(IIdentity managedIdentity, IResource resource, bool cancelOnException = true)
        {
            // https://learn.microsoft.com/en-us/azure/role-based-access-control/built-in-roles#network-contributor
            var roleDefinitionId = $"/subscriptions/{configuration.SubscriptionId}/providers/Microsoft.Authorization/roleDefinitions/4d97b98b-1d4f-4787-a291-c67834d212e7";
            return Execute(
                $"Assigning Network Contributor role for the managed id to resource group scope...",
                () => roleAssignmentHashConflictRetryPolicy.ExecuteAsync(
                    ct => azureSubscriptionClient.AccessManagement.RoleAssignments
                        .Define(Guid.NewGuid().ToString())
                        .ForObjectId(managedIdentity.PrincipalId)
                        .WithRoleDefinition(roleDefinitionId)
                        .WithResourceScope(resource)
                        .CreateAsync(ct),
                    cts.Token),
                cancelOnException: cancelOnException);
        }

        private Task AssignManagedIdOperatorToResourceAsync(IIdentity managedIdentity, IResource resource)
        {
            // https://docs.microsoft.com/en-us/azure/role-based-access-control/built-in-roles#managed-identity-operator
            var roleDefinitionId = $"/subscriptions/{configuration.SubscriptionId}/providers/Microsoft.Authorization/roleDefinitions/f1a07417-d97a-45cb-824c-7a7467783830";
            return Execute(
                $"Assigning Managed ID Operator role for the managed id to resource group scope...",
                () => roleAssignmentHashConflictRetryPolicy.ExecuteAsync(
                    ct => azureSubscriptionClient.AccessManagement.RoleAssignments
                        .Define(Guid.NewGuid().ToString())
                        .ForObjectId(managedIdentity.PrincipalId)
                        .WithRoleDefinition(roleDefinitionId)
                        .WithResourceScope(resource)
                        .CreateAsync(ct),
                    cts.Token));
        }

        private async Task<bool> TryAssignVmAsDataOwnerToStorageAccountAsync(IIdentity managedIdentity, IStorageAccount storageAccount)
        {
            try
            {
                await AssignVmAsDataOwnerToStorageAccountAsync(managedIdentity, storageAccount, cancelOnException: false);
                return true;
            }
            catch (Exception)
            {
                // Already exists
                ConsoleEx.WriteLine("Storage Blob Data Owner role for the managed id likely already exists.  Skipping", ConsoleColor.Yellow);
                return false;
            }
        }

        private Task AssignVmAsDataOwnerToStorageAccountAsync(IIdentity managedIdentity, IStorageAccount storageAccount, bool cancelOnException = true)
        {
            //https://learn.microsoft.com/en-us/azure/role-based-access-control/built-in-roles#storage-blob-data-owner
            var roleDefinitionId = $"/subscriptions/{configuration.SubscriptionId}/providers/Microsoft.Authorization/roleDefinitions/b7e6dc6d-f1e8-4753-8033-0f276bb0955b";

            return Execute(
                $"Assigning Storage Blob Data Owner role for user-managed identity to Storage Account resource scope...",
                () => roleAssignmentHashConflictRetryPolicy.ExecuteAsync(
                    ct => azureSubscriptionClient.AccessManagement.RoleAssignments
                        .Define(Guid.NewGuid().ToString())
                        .ForObjectId(managedIdentity.PrincipalId)
                        .WithRoleDefinition(roleDefinitionId)
                        .WithResourceScope(storageAccount)
                        .CreateAsync(ct),
                    cts.Token),
                cancelOnException: cancelOnException);
        }

        private Task AssignVmAsContributorToStorageAccountAsync(IIdentity managedIdentity, IResource storageAccount)
            => Execute(
                $"Assigning {BuiltInRole.Contributor} role for user-managed identity to Storage Account resource scope...",
                () => roleAssignmentHashConflictRetryPolicy.ExecuteAsync(
                    ct => azureSubscriptionClient.AccessManagement.RoleAssignments
                        .Define(Guid.NewGuid().ToString())
                        .ForObjectId(managedIdentity.PrincipalId)
                        .WithBuiltInRole(BuiltInRole.Contributor)
                        .WithResourceScope(storageAccount)
                        .CreateAsync(ct),
                    cts.Token));

        private Task<IStorageAccount> CreateStorageAccountAsync()
            => Execute(
                $"Creating Storage Account: {configuration.StorageAccountName}...",
                () => azureSubscriptionClient.StorageAccounts
                    .Define(configuration.StorageAccountName)
                    .WithRegion(configuration.RegionName)
                    .WithExistingResourceGroup(configuration.ResourceGroupName)
                    .WithGeneralPurposeAccountKindV2()
                    .WithOnlyHttpsTraffic()
                    .WithSku(StorageAccountSkuType.Standard_LRS)
                    .CreateAsync(cts.Token));

        private async Task<IStorageAccount> GetExistingStorageAccountAsync(string storageAccountName)
            => await subscriptionIds.ToAsyncEnumerable().SelectAwait(async s =>
            {
                try
                {
                    return (await azureClient.WithSubscription(s).StorageAccounts.ListAsync(cancellationToken: cts.Token)).ToAsyncEnumerable();
                }
                catch (Exception)
                {
                    // Ignore exception if a user does not have the required role to list storage accounts in a subscription
                    return null;
                }
            })
            .Where(a => a is not null)
            .SelectMany(a => a)
            .SingleOrDefaultAsync(a =>
                    a.Name.Equals(storageAccountName, StringComparison.OrdinalIgnoreCase) &&
                    a.RegionName.Equals(configuration.RegionName, StringComparison.OrdinalIgnoreCase),
                cts.Token);

        private async Task<BatchAccount> GetExistingBatchAccountAsync(string batchAccountName)
            => await subscriptionIds.ToAsyncEnumerable().SelectAwait(async s =>
            {
                try
                {
                    var client = new BatchManagementClient(tokenCredentials) { SubscriptionId = s };
                    return (await client.BatchAccount.ListAsync(cts.Token))
                        .ToAsyncEnumerable(client.BatchAccount.ListNextAsync);
                }
                catch (Exception e)
                {
                    ConsoleEx.WriteLine(e.Message);
                    return null;
                }
            })
            .Where(a => a is not null)
            .SelectMany(a => a)
            .SingleOrDefaultAsync(a =>
                    a.Name.Equals(batchAccountName, StringComparison.OrdinalIgnoreCase) &&
                    a.Location.Equals(configuration.RegionName, StringComparison.OrdinalIgnoreCase),
                cts.Token);

        private async Task CreateDefaultStorageContainersAsync(IStorageAccount storageAccount)
        {
            var blobClient = await GetBlobClientAsync(storageAccount, cts.Token);

            var defaultContainers = new List<string> { TesInternalContainerName, InputsContainerName, "outputs", ConfigurationContainerName };
            await Task.WhenAll(defaultContainers.Select(c => blobClient.GetBlobContainerClient(c).CreateIfNotExistsAsync(cancellationToken: cts.Token)));
        }

        private Task WritePersonalizedFilesToStorageAccountAsync(IStorageAccount storageAccount)
            => Execute(
                $"Writing {AllowedVmSizesFileName} file to '{TesInternalContainerName}' storage container...",
                async () =>
                {
                    await UploadTextToStorageAccountAsync(storageAccount, TesInternalContainerName, $"{ConfigurationContainerName}/{AllowedVmSizesFileName}", Utility.GetFileContent("scripts", AllowedVmSizesFileName), cts.Token);
                });

        private Task AssignVmAsContributorToBatchAccountAsync(IIdentity managedIdentity, BatchAccount batchAccount)
            => Execute(
                $"Assigning {BuiltInRole.Contributor} role for user-managed identity to Batch Account resource scope...",
                () => roleAssignmentHashConflictRetryPolicy.ExecuteAsync(
                    ct => azureSubscriptionClient.AccessManagement.RoleAssignments
                        .Define(Guid.NewGuid().ToString())
                        .ForObjectId(managedIdentity.PrincipalId)
                        .WithBuiltInRole(BuiltInRole.Contributor)
                        .WithScope(batchAccount.Id)
                        .CreateAsync(ct),
                    cts.Token));

        private async Task<FlexibleServerModel.Server> CreatePostgreSqlServerAndDatabaseAsync(FlexibleServer.IPostgreSQLManagementClient postgresManagementClient, ISubnet subnet, IPrivateDnsZone postgreSqlDnsZone)
        {
            if (!subnet.Inner.Delegations.Any())
            {
                subnet.Parent.Update().UpdateSubnet(subnet.Name).WithDelegation("Microsoft.DBforPostgreSQL/flexibleServers");
                await subnet.Parent.Update().ApplyAsync();
            }

            FlexibleServerModel.Server server = null;

            await Execute(
                $"Creating Azure Flexible Server for PostgreSQL: {configuration.PostgreSqlServerName}...",
                async () =>
                {
                    server = await postgresManagementClient.Servers.CreateAsync(
                        configuration.ResourceGroupName, configuration.PostgreSqlServerName,
                        new(
                           location: configuration.RegionName,
                           version: configuration.PostgreSqlVersion,
                           sku: new(configuration.PostgreSqlSkuName, configuration.PostgreSqlTier),
                           storage: new(configuration.PostgreSqlStorageSize),
                           administratorLogin: configuration.PostgreSqlAdministratorLogin,
                           administratorLoginPassword: configuration.PostgreSqlAdministratorPassword,
                           network: new(publicNetworkAccess: "Disabled", delegatedSubnetResourceId: subnet.Inner.Id, privateDnsZoneArmResourceId: postgreSqlDnsZone.Id),
                           highAvailability: new("Disabled")
                        ));
                });

            await Execute(
                $"Creating PostgreSQL tes database: {configuration.PostgreSqlTesDatabaseName}...",
                () => postgresManagementClient.Databases.CreateAsync(
                    configuration.ResourceGroupName, configuration.PostgreSqlServerName, configuration.PostgreSqlTesDatabaseName,
                    new()));

            return server;
        }

        private string GetCreateTesUserString()
        {
            return $"CREATE USER {configuration.PostgreSqlTesUserLogin} WITH PASSWORD '{configuration.PostgreSqlTesUserPassword}'; GRANT ALL PRIVILEGES ON DATABASE {configuration.PostgreSqlTesDatabaseName} TO {configuration.PostgreSqlTesUserLogin};";
        }

        private Task ExecuteQueriesOnAzurePostgreSQLDbFromK8(IKubernetes kubernetesClient, string podName, string aksNamespace)
            => Execute(
                $"Executing scripts on postgresql...",
                async () =>
                {
                    var tesScript = GetCreateTesUserString();
                    var serverPath = $"{configuration.PostgreSqlServerName}.postgres.database.azure.com";
                    var adminUser = configuration.PostgreSqlAdministratorLogin;

                    var commands = new List<string[]> {
                        new string[] { "apt", "-qq", "update" },
                        new string[] { "apt", "-qq", "install", "-y", "postgresql-client" },
                        new string[] { "bash", "-lic", $"echo {configuration.PostgreSqlServerName}{configuration.PostgreSqlServerNameSuffix}:{configuration.PostgreSqlServerPort}:{configuration.PostgreSqlTesDatabaseName}:{adminUser}:{configuration.PostgreSqlAdministratorPassword} >> ~/.pgpass" },
                        new string[] { "bash", "-lic", "chmod 0600 ~/.pgpass" },
                        new string[] { "/usr/bin/psql", "-h", serverPath, "-U", adminUser, "-d", configuration.PostgreSqlTesDatabaseName, "-c", tesScript }
                    };

                    await kubernetesManager.ExecuteCommandsOnPodAsync(kubernetesClient, podName, commands, aksNamespace);
                });

        private Task AssignVmAsContributorToAppInsightsAsync(IIdentity managedIdentity, IResource appInsights)
            => Execute(
                $"Assigning {BuiltInRole.Contributor} role for user-managed identity to App Insights resource scope...",
                () => roleAssignmentHashConflictRetryPolicy.ExecuteAsync(
                    ct => azureSubscriptionClient.AccessManagement.RoleAssignments
                        .Define(Guid.NewGuid().ToString())
                        .ForObjectId(managedIdentity.PrincipalId)
                        .WithBuiltInRole(BuiltInRole.Contributor)
                        .WithResourceScope(appInsights)
                        .CreateAsync(ct),
                    cts.Token));

        private Task<(INetwork virtualNetwork, ISubnet vmSubnet, ISubnet postgreSqlSubnet, ISubnet batchSubnet)> CreateVnetAndSubnetsAsync(IResourceGroup resourceGroup)
          => Execute(
                $"Creating virtual network and subnets: {configuration.VnetName}...",
                async () =>
                {
                    var tesPorts = new List<int> { };

                    if (configuration.EnableIngress.GetValueOrDefault())
                    {
                        tesPorts = new List<int> { 80, 443 };
                    }

                    var defaultNsg = await CreateNetworkSecurityGroupAsync(resourceGroup, $"{configuration.VnetName}-default-nsg");
                    var aksNsg = await CreateNetworkSecurityGroupAsync(resourceGroup, $"{configuration.VnetName}-aks-nsg", tesPorts);

                    var vnetDefinition = azureSubscriptionClient.Networks
                        .Define(configuration.VnetName)
                        .WithRegion(configuration.RegionName)
                        .WithExistingResourceGroup(resourceGroup)
                        .WithAddressSpace(configuration.VnetAddressSpace)
                        .DefineSubnet(configuration.VmSubnetName)
                        .WithAddressPrefix(configuration.VmSubnetAddressSpace)
                        .WithExistingNetworkSecurityGroup(aksNsg)
                        .Attach();

                    vnetDefinition = vnetDefinition.DefineSubnet(configuration.PostgreSqlSubnetName)
                        .WithAddressPrefix(configuration.PostgreSqlSubnetAddressSpace)
                        .WithExistingNetworkSecurityGroup(defaultNsg)
                        .WithDelegation("Microsoft.DBforPostgreSQL/flexibleServers")
                        .Attach();

                    vnetDefinition = vnetDefinition.DefineSubnet(configuration.BatchSubnetName)
                        .WithAddressPrefix(configuration.BatchNodesSubnetAddressSpace)
                        .WithExistingNetworkSecurityGroup(defaultNsg)
                        .Attach();

                    var vnet = await vnetDefinition.CreateAsync(cts.Token);
                    var batchSubnet = vnet.Subnets.FirstOrDefault(s => s.Key.Equals(configuration.BatchSubnetName, StringComparison.OrdinalIgnoreCase)).Value;

                    // Use the new ResourceManager sdk to add the ACR service endpoint since it is absent from the fluent sdk.
                    var armBatchSubnet = (await armClient.GetSubnetResource(new ResourceIdentifier(batchSubnet.Inner.Id)).GetAsync(cancellationToken: cts.Token)).Value;

                    AddServiceEndpointsToSubnet(armBatchSubnet.Data);

                    await armBatchSubnet.UpdateAsync(Azure.WaitUntil.Completed, armBatchSubnet.Data, cts.Token);

                    return (vnet,
                        vnet.Subnets.FirstOrDefault(s => s.Key.Equals(configuration.VmSubnetName, StringComparison.OrdinalIgnoreCase)).Value,
                        vnet.Subnets.FirstOrDefault(s => s.Key.Equals(configuration.PostgreSqlSubnetName, StringComparison.OrdinalIgnoreCase)).Value,
                        batchSubnet);
                });

        private Task<INetworkSecurityGroup> CreateNetworkSecurityGroupAsync(IResourceGroup resourceGroup, string networkSecurityGroupName, List<int> openPorts = null)
        {
            var icreate = azureSubscriptionClient.NetworkSecurityGroups.Define(networkSecurityGroupName)
                    .WithRegion(configuration.RegionName)
                    .WithExistingResourceGroup(resourceGroup);

            if (openPorts is not null)
            {
                var i = 0;
                foreach (var port in openPorts)
                {
                    icreate = icreate
                        .DefineRule($"ALLOW-{port}")
                        .AllowInbound()
                        .FromAnyAddress()
                        .FromAnyPort()
                        .ToAnyAddress()
                        .ToPort(port)
                        .WithAnyProtocol()
                        .WithPriority(1000 + i)
                        .Attach();
                    i++;
                }
            }

            return icreate.CreateAsync(cts.Token);
        }

        private Task<IPrivateDnsZone> CreatePrivateDnsZoneAsync(INetwork virtualNetwork, string name, string title)
            => Execute(
                $"Creating private DNS Zone for {title}...",
                async () =>
                {
                    // Note: for a potential future implementation of this method without Fluent,
                    // please see commit cbffa28 in #392
                    var dnsZone = await azureSubscriptionClient.PrivateDnsZones
                        .Define(name)
                        .WithExistingResourceGroup(configuration.ResourceGroupName)
                        .DefineVirtualNetworkLink($"{virtualNetwork.Name}-link")
                        .WithReferencedVirtualNetworkId(virtualNetwork.Id)
                        .DisableAutoRegistration()
                        .Attach()
                        .CreateAsync(cts.Token);
                    return dnsZone;
                });

        private async Task SetStorageKeySecret(string vaultUrl, string secretName, string secretValue)
        {
            var client = new SecretClient(new(vaultUrl), new DefaultAzureCredential());
            await client.SetSecretAsync(secretName, secretValue, cts.Token);
        }

        private Task<Vault> GetKeyVaultAsync(string vaultName)
        {
            var keyVaultManagementClient = new KeyVaultManagementClient(azureCredentials) { SubscriptionId = configuration.SubscriptionId };
            return keyVaultManagementClient.Vaults.GetAsync(configuration.ResourceGroupName, vaultName, cts.Token);
        }

        private Task<Vault> CreateKeyVaultAsync(string vaultName, IIdentity managedIdentity, ISubnet subnet)
            => Execute(
                $"Creating Key Vault: {vaultName}...",
                async () =>
                {
                    var tenantId = managedIdentity.TenantId;
                    var secrets = new List<string>
                    {
                        "get",
                        "list",
                        "set",
                        "delete",
                        "backup",
                        "restore",
                        "recover",
                        "purge"
                    };

                    var keyVaultManagementClient = new KeyVaultManagementClient(azureCredentials) { SubscriptionId = configuration.SubscriptionId };
                    var properties = new VaultCreateOrUpdateParameters()
                    {
                        Location = configuration.RegionName,
                        Properties = new()
                        {
                            TenantId = new(tenantId),
                            Sku = new(SkuName.Standard),
                            NetworkAcls = new()
                            {
                                DefaultAction = configuration.PrivateNetworking.GetValueOrDefault() ? "Deny" : "Allow"
                            },
                            AccessPolicies = new List<AccessPolicyEntry>()
                            {
                                new()
                                {
                                    TenantId = new(tenantId),
                                    ObjectId = await GetUserObjectId(),
                                    Permissions = new()
                                    {
                                        Secrets = secrets
                                    }
                                },
                                new()
                                {
                                    TenantId = new(tenantId),
                                    ObjectId = managedIdentity.PrincipalId,
                                    Permissions = new()
                                    {
                                        Secrets = secrets
                                    }
                                }
                            }
                        }
                    };

                    var vault = await keyVaultManagementClient.Vaults.CreateOrUpdateAsync(configuration.ResourceGroupName, vaultName, properties, cts.Token);

                    if (configuration.PrivateNetworking.GetValueOrDefault())
                    {
                        var connection = new NetworkPrivateLinkServiceConnection
                        {
                            Name = "pe-coa-keyvault",
                            PrivateLinkServiceId = new(vault.Id)
                        };
                        connection.GroupIds.Add("vault");

                        var endpointData = new PrivateEndpointData
                        {
                            CustomNetworkInterfaceName = "pe-coa-keyvault",
                            ExtendedLocation = new() { Name = configuration.RegionName },
                            Subnet = new() { Id = new(subnet.Inner.Id), Name = subnet.Name }
                        };
                        endpointData.PrivateLinkServiceConnections.Add(connection);

                        var privateEndpoint = (await armClient
                                .GetResourceGroupResource(new ResourceIdentifier(subnet.Parent.Inner.Id).Parent)
                                .GetPrivateEndpoints()
                                .CreateOrUpdateAsync(Azure.WaitUntil.Completed, "pe-keyvault", endpointData, cts.Token))
                            .Value.Data;

                        var networkInterface = privateEndpoint.NetworkInterfaces[0];

                        var dnsZone = await CreatePrivateDnsZoneAsync(subnet.Parent, "privatelink.vaultcore.azure.net", "KeyVault");
                        await dnsZone
                            .Update()
                            .DefineARecordSet(vault.Name)
                            .WithIPv4Address(networkInterface.IPConfigurations.First().PrivateIPAddress)
                            .Attach()
                            .ApplyAsync(cts.Token);
                    }

                    return vault;

                    async ValueTask<string> GetUserObjectId()
                    {
                        const string graphUri = "https://graph.windows.net//.default";
                        var credentials = new AzureCredentials(default, new TokenCredentials(new RefreshableAzureServiceTokenProvider(graphUri)), tenantId, AzureEnvironment.AzureGlobalCloud);
                        using GraphRbacManagementClient rbacClient = new(Configure().WithEnvironment(AzureEnvironment.AzureGlobalCloud).WithCredentials(credentials).WithBaseUri(graphUri).Build()) { TenantID = tenantId };
                        credentials.InitializeServiceClient(rbacClient);
                        return (await rbacClient.SignedInUser.GetAsync(cts.Token)).ObjectId;
                    }
                });

        private Task<IGenericResource> CreateLogAnalyticsWorkspaceResourceAsync(string workspaceName)
            => Execute(
                $"Creating Log Analytics Workspace: {workspaceName}...",
                () => ResourceManager
                    .Configure()
                    .Authenticate(azureCredentials)
                    .WithSubscription(configuration.SubscriptionId)
                    .GenericResources.Define(workspaceName)
                    .WithRegion(configuration.RegionName)
                    .WithExistingResourceGroup(configuration.ResourceGroupName)
                    .WithResourceType("workspaces")
                    .WithProviderNamespace("Microsoft.OperationalInsights")
                    .WithoutPlan()
                    .WithApiVersion("2020-08-01")
                    .WithParentResource(string.Empty)
                    .CreateAsync(cts.Token));

        private Task<IGenericResource> CreateAppInsightsResourceAsync(string logAnalyticsArmId)
            => Execute(
                $"Creating Application Insights: {configuration.ApplicationInsightsAccountName}...",
                () => ResourceManager
                    .Configure()
                    .Authenticate(azureCredentials)
                    .WithSubscription(configuration.SubscriptionId)
                    .GenericResources.Define(configuration.ApplicationInsightsAccountName)
                    .WithRegion(configuration.RegionName)
                    .WithExistingResourceGroup(configuration.ResourceGroupName)
                    .WithResourceType("components")
                    .WithProviderNamespace("microsoft.insights")
                    .WithoutPlan()
                    .WithApiVersion("2020-02-02")
                    .WithParentResource(string.Empty)
                    .WithProperties(new Dictionary<string, string>() {
                        { "Application_Type", "other" } ,
                        { "WorkspaceResourceId", logAnalyticsArmId }
                    })
                    .CreateAsync(cts.Token));

        private Task<BatchAccount> CreateBatchAccountAsync(string storageAccountId)
            => Execute(
                $"Creating Batch Account: {configuration.BatchAccountName}...",
                () => new BatchManagementClient(tokenCredentials) { SubscriptionId = configuration.SubscriptionId }
                    .BatchAccount
                    .CreateAsync(
                        configuration.ResourceGroupName,
                        configuration.BatchAccountName,
                        new(
                            configuration.RegionName,
                            autoStorage: configuration.PrivateNetworking.GetValueOrDefault() ? new() { StorageAccountId = storageAccountId } : null),
                        cts.Token));

        private Task<IResourceGroup> CreateResourceGroupAsync()
        {
            var tags = !string.IsNullOrWhiteSpace(configuration.Tags) ? Utility.DelimitedTextToDictionary(configuration.Tags, "=", ",") : null;

            var resourceGroupDefinition = azureSubscriptionClient
                .ResourceGroups
                .Define(configuration.ResourceGroupName)
                .WithRegion(configuration.RegionName);

            resourceGroupDefinition = tags is not null ? resourceGroupDefinition.WithTags(tags) : resourceGroupDefinition;

            return Execute(
                $"Creating Resource Group: {configuration.ResourceGroupName}...",
                () => resourceGroupDefinition.CreateAsync(cts.Token));
        }

        private Task<IIdentity> CreateUserManagedIdentityAsync(IResourceGroup resourceGroup)
        {
            // Resource group name supports periods and parenthesis but identity doesn't. Replacing them with hyphens.
            var managedIdentityName = $"{resourceGroup.Name.Replace(".", "-").Replace("(", "-").Replace(")", "-")}-identity";

            return Execute(
                $"Obtaining user-managed identity: {managedIdentityName}...",
                async () => await azureSubscriptionClient.Identities.GetByResourceGroupAsync(configuration.ResourceGroupName, managedIdentityName)
                    ?? await azureSubscriptionClient.Identities.Define(managedIdentityName)
                        .WithRegion(configuration.RegionName)
                        .WithExistingResourceGroup(resourceGroup)
                        .CreateAsync(cts.Token));
        }

        private async Task DeleteResourceGroupAsync()
        {
            var startTime = DateTime.UtcNow;
            var line = ConsoleEx.WriteLine("Deleting resource group...");
            await azureSubscriptionClient.ResourceGroups.DeleteByNameAsync(configuration.ResourceGroupName, CancellationToken.None);
            WriteExecutionTime(line, startTime);
        }

        private static void ValidateMainIdentifierPrefix(string prefix)
        {
            const int maxLength = 12;

            if (prefix.Any(c => !char.IsLetter(c)))
            {
                throw new ValidationException($"MainIdentifierPrefix must only contain letters.");
            }

            if (prefix.Length > maxLength)
            {
                throw new ValidationException($"MainIdentifierPrefix too long - must be {maxLength} characters or less.");
            }
        }

        private void ValidateRegionName(string regionName)
        {
            var validRegionNames = azureSubscriptionClient.GetCurrentSubscription().ListLocations().Select(loc => loc.Region.Name).Distinct();

            if (!validRegionNames.Contains(regionName, StringComparer.OrdinalIgnoreCase))
            {
                throw new ValidationException($"Invalid region name '{regionName}'. Valid names are: {string.Join(", ", validRegionNames)}");
            }
        }

        private async Task ValidateSubscriptionAndResourceGroupAsync(Configuration configuration)
        {
            const string ownerRoleId = "8e3af657-a8ff-443c-a75c-2fe8c4bcb635";
            const string contributorRoleId = "b24988ac-6180-42a0-ab88-20f7382dd24c";

            var azure = Microsoft.Azure.Management.Fluent.Azure
                .Configure()
                .WithLogLevel(HttpLoggingDelegatingHandler.Level.Basic)
                .Authenticate(azureCredentials);

            var subscriptionExists = await (await azure.Subscriptions.ListAsync(cancellationToken: cts.Token)).ToAsyncEnumerable()
                .AnyAsync(sub => sub.SubscriptionId.Equals(configuration.SubscriptionId, StringComparison.OrdinalIgnoreCase), cts.Token);

            if (!subscriptionExists)
            {
                throw new ValidationException($"Invalid or inaccessible subcription id '{configuration.SubscriptionId}'. Make sure that subscription exists and that you are either an Owner or have Contributor and User Access Administrator roles on the subscription.", displayExample: false);
            }

            var rgExists = !string.IsNullOrEmpty(configuration.ResourceGroupName) && await azureSubscriptionClient.ResourceGroups.ContainAsync(configuration.ResourceGroupName, cts.Token);

            if (!string.IsNullOrEmpty(configuration.ResourceGroupName) && !rgExists)
            {
                throw new ValidationException($"If ResourceGroupName is provided, the resource group must already exist.", displayExample: false);
            }

            var token = (await tokenProvider.GetAuthenticationHeaderAsync(cts.Token)).Parameter;
            var currentPrincipalObjectId = new JwtSecurityTokenHandler().ReadJwtToken(token).Claims.FirstOrDefault(c => c.Type == "oid").Value;

            var currentPrincipalSubscriptionRoleIds = (await azureSubscriptionClient.AccessManagement.RoleAssignments.Inner.ListForScopeWithHttpMessagesAsync(
                    $"/subscriptions/{configuration.SubscriptionId}", new($"atScope() and assignedTo('{currentPrincipalObjectId}')"), cancellationToken: cts.Token)).Body
                .ToAsyncEnumerable(async (link, ct) => (await azureSubscriptionClient.AccessManagement.RoleAssignments.Inner.ListForScopeNextWithHttpMessagesAsync(link, cancellationToken: ct)).Body)
                .Select(b => b.RoleDefinitionId.Split(new[] { '/' }).Last());

            if (!await currentPrincipalSubscriptionRoleIds.AnyAsync(role => ownerRoleId.Equals(role, StringComparison.OrdinalIgnoreCase) || contributorRoleId.Equals(role, StringComparison.OrdinalIgnoreCase), cts.Token))
            {
                if (!rgExists)
                {
                    throw new ValidationException($"Insufficient access to deploy. You must be: 1) Owner of the subscription, or 2) Contributor and User Access Administrator of the subscription, or 3) Owner of the resource group", displayExample: false);
                }

                var currentPrincipalRgRoleIds = (await azureSubscriptionClient.AccessManagement.RoleAssignments.Inner.ListForScopeWithHttpMessagesAsync(
                        $"/subscriptions/{configuration.SubscriptionId}/resourceGroups/{configuration.ResourceGroupName}", new($"atScope() and assignedTo('{currentPrincipalObjectId}')"), cancellationToken: cts.Token)).Body
                    .ToAsyncEnumerable(async (link, ct) => (await azureSubscriptionClient.AccessManagement.RoleAssignments.Inner.ListForScopeNextWithHttpMessagesAsync(link, cancellationToken: ct)).Body)
                    .Select(b => b.RoleDefinitionId.Split(new[] { '/' }).Last());

                if (!await currentPrincipalRgRoleIds.AnyAsync(role => ownerRoleId.Equals(role, StringComparison.OrdinalIgnoreCase), cts.Token))
                {
                    throw new ValidationException($"Insufficient access to deploy. You must be: 1) Owner of the subscription, or 2) Contributor and User Access Administrator of the subscription, or 3) Owner of the resource group", displayExample: false);
                }
            }
        }

        private async Task<IStorageAccount> ValidateAndGetExistingStorageAccountAsync()
        {
            if (configuration.StorageAccountName is null)
            {
                return null;
            }

            return (await GetExistingStorageAccountAsync(configuration.StorageAccountName))
                ?? throw new ValidationException($"If StorageAccountName is provided, the storage account must already exist in region {configuration.RegionName}, and be accessible to the current user.", displayExample: false);
        }

        private async Task<BatchAccount> ValidateAndGetExistingBatchAccountAsync()
        {
            if (configuration.BatchAccountName is null)
            {
                return null;
            }

            return (await GetExistingBatchAccountAsync(configuration.BatchAccountName))
                ?? throw new ValidationException($"If BatchAccountName is provided, the batch account must already exist in region {configuration.RegionName}, and be accessible to the current user.", displayExample: false);
        }

        private async Task<(INetwork virtualNetwork, ISubnet vmSubnet, ISubnet postgreSqlSubnet, ISubnet batchSubnet)?> ValidateAndGetExistingVirtualNetworkAsync()
        {
            static bool AllOrNoneSet(params string[] values) => values.All(v => !string.IsNullOrEmpty(v)) || values.All(v => string.IsNullOrEmpty(v));
            static bool NoneSet(params string[] values) => values.All(v => string.IsNullOrEmpty(v));

            if (NoneSet(configuration.VnetResourceGroupName, configuration.VnetName, configuration.VmSubnetName))
            {
                if (configuration.PrivateNetworking.GetValueOrDefault())
                {
                    throw new ValidationException($"{nameof(configuration.VnetResourceGroupName)}, {nameof(configuration.VnetName)} and {nameof(configuration.VmSubnetName)} are required when using private networking.");
                }

                return null;
            }

            if (!AllOrNoneSet(configuration.VnetResourceGroupName, configuration.VnetName, configuration.VmSubnetName, configuration.PostgreSqlSubnetName))
            {
                throw new ValidationException($"{nameof(configuration.VnetResourceGroupName)}, {nameof(configuration.VnetName)}, {nameof(configuration.VmSubnetName)} and {nameof(configuration.PostgreSqlSubnetName)} are required when using an existing virtual network.");
            }

            if (!AllOrNoneSet(configuration.VnetResourceGroupName, configuration.VnetName, configuration.VmSubnetName))
            {
                throw new ValidationException($"{nameof(configuration.VnetResourceGroupName)}, {nameof(configuration.VnetName)} and {nameof(configuration.VmSubnetName)} are required when using an existing virtual network.");
            }

            if (!await (await azureSubscriptionClient.ResourceGroups.ListAsync(true, cts.Token)).ToAsyncEnumerable().AnyAsync(rg => rg.Name.Equals(configuration.VnetResourceGroupName, StringComparison.OrdinalIgnoreCase), cts.Token))
            {
                throw new ValidationException($"Resource group '{configuration.VnetResourceGroupName}' does not exist.");
            }

            var vnet = await azureSubscriptionClient.Networks.GetByResourceGroupAsync(configuration.VnetResourceGroupName, configuration.VnetName, cts.Token) ??
                throw new ValidationException($"Virtual network '{configuration.VnetName}' does not exist in resource group '{configuration.VnetResourceGroupName}'.");

            if (!vnet.RegionName.Equals(configuration.RegionName, StringComparison.OrdinalIgnoreCase))
            {
                throw new ValidationException($"Virtual network '{configuration.VnetName}' must be in the same region that you are deploying to ({configuration.RegionName}).");
            }

            var vmSubnet = vnet.Subnets.FirstOrDefault(s => s.Key.Equals(configuration.VmSubnetName, StringComparison.OrdinalIgnoreCase)).Value ??
                throw new ValidationException($"Virtual network '{configuration.VnetName}' does not contain subnet '{configuration.VmSubnetName}'");

            var resourceGraphClient = new ResourceGraphClient(tokenCredentials);
            var postgreSqlSubnet = vnet.Subnets.FirstOrDefault(s => s.Key.Equals(configuration.PostgreSqlSubnetName, StringComparison.OrdinalIgnoreCase)).Value;

            if (postgreSqlSubnet is null)
            {
                throw new ValidationException($"Virtual network '{configuration.VnetName}' does not contain subnet '{configuration.PostgreSqlSubnetName}'");
            }

            var delegatedServices = postgreSqlSubnet.Inner.Delegations.Select(d => d.ServiceName);
            var hasOtherDelegations = delegatedServices.Any(s => s != "Microsoft.DBforPostgreSQL/flexibleServers");
            var hasNoDelegations = !delegatedServices.Any();

            if (hasOtherDelegations)
            {
                throw new ValidationException($"Subnet '{configuration.PostgreSqlSubnetName}' can have 'Microsoft.DBforPostgreSQL/flexibleServers' delegation only.");
            }

            var resourcesInPostgreSqlSubnetQuery = $"where type =~ 'Microsoft.Network/networkInterfaces' | where properties.ipConfigurations[0].properties.subnet.id == '{postgreSqlSubnet.Inner.Id}'";
            var resourcesExist = (await resourceGraphClient.ResourcesAsync(new(new[] { configuration.SubscriptionId }, resourcesInPostgreSqlSubnetQuery), cts.Token)).TotalRecords > 0;

            if (hasNoDelegations && resourcesExist)
            {
                throw new ValidationException($"Subnet '{configuration.PostgreSqlSubnetName}' must be either empty or have 'Microsoft.DBforPostgreSQL/flexibleServers' delegation.");
            }

            var batchSubnet = vnet.Subnets.FirstOrDefault(s => s.Key.Equals(configuration.BatchSubnetName, StringComparison.OrdinalIgnoreCase)).Value;

            return (vnet, vmSubnet, postgreSqlSubnet, batchSubnet);
        }

        private async Task ValidateBatchAccountQuotaAsync()
        {
            var batchManagementClient = new BatchManagementClient(tokenCredentials) { SubscriptionId = configuration.SubscriptionId };
            var accountQuota = (await batchManagementClient.Location.GetQuotasAsync(configuration.RegionName, cts.Token)).AccountQuota;
            var existingBatchAccountCount = await (await batchManagementClient.BatchAccount.ListAsync(cts.Token)).ToAsyncEnumerable(batchManagementClient.BatchAccount.ListNextAsync)
                .CountAsync(b => b.Location.Equals(configuration.RegionName), cts.Token);

            if (existingBatchAccountCount >= accountQuota)
            {
                throw new ValidationException($"The regional Batch account quota ({accountQuota} account(s) per region) for the specified subscription has been reached. Submit a support request to increase the quota or choose another region.", displayExample: false);
            }
        }

        private Task<string> UpdateVnetWithBatchSubnet(string resourceGroupId)
            => Execute(
                $"Creating batch subnet...",
                async () =>
                {
                    var coaRg = armClient.GetResourceGroupResource(new(resourceGroupId));

                    var vnetCollection = coaRg.GetVirtualNetworks();
                    var vnet = vnetCollection.FirstOrDefault();

                    if (vnetCollection.Count() != 1)
                    {
                        ConsoleEx.WriteLine("There are multiple vnets found in the resource group so the deployer cannot automatically create the subnet.", ConsoleColor.Red);
                        ConsoleEx.WriteLine("In order to avoid unnecessary load balancer charges we suggest manually configuring your deployment to use a subnet for batch pools with service endpoints.", ConsoleColor.Red);
                        ConsoleEx.WriteLine("See: https://github.com/microsoft/CromwellOnAzure/wiki/Using-a-batch-pool-subnet-with-service-endpoints-to-avoid-load-balancer-charges.", ConsoleColor.Red);

                        return null;
                    }

                    var vnetData = vnet.Data;
                    var ipRange = vnetData.AddressPrefixes.Single();
                    var defaultSubnetNames = new List<string> { configuration.DefaultVmSubnetName, configuration.DefaultPostgreSqlSubnetName, configuration.DefaultBatchSubnetName };

                    if (!string.Equals(ipRange, configuration.VnetAddressSpace, StringComparison.OrdinalIgnoreCase) ||
                        vnetData.Subnets.Select(x => x.Name).Except(defaultSubnetNames).Any())
                    {
                        ConsoleEx.WriteLine("We detected a customized networking setup so the deployer will not automatically create the subnet.", ConsoleColor.Red);
                        ConsoleEx.WriteLine("In order to avoid unnecessary load balancer charges we suggest manually configuring your deployment to use a subnet for batch pools with service endpoints.", ConsoleColor.Red);
                        ConsoleEx.WriteLine("See: https://github.com/microsoft/CromwellOnAzure/wiki/Using-a-batch-pool-subnet-with-service-endpoints-to-avoid-load-balancer-charges.", ConsoleColor.Red);

                        return null;
                    }

                    var batchSubnet = new SubnetData
                    {
                        Name = configuration.DefaultBatchSubnetName,
                        AddressPrefix = configuration.BatchNodesSubnetAddressSpace,
                    };

                    AddServiceEndpointsToSubnet(batchSubnet);

                    vnetData.Subnets.Add(batchSubnet);
                    var updatedVnet = (await vnetCollection.CreateOrUpdateAsync(Azure.WaitUntil.Completed, vnetData.Name, vnetData, cts.Token)).Value;

                    return (await updatedVnet.GetSubnetAsync(configuration.DefaultBatchSubnetName, cancellationToken: cts.Token)).Value.Id.ToString();
                });

        private static void AddServiceEndpointsToSubnet(SubnetData subnet)
        {
            subnet.ServiceEndpoints.Add(new ServiceEndpointProperties()
            {
                Service = "Microsoft.Storage.Global",
            });

            subnet.ServiceEndpoints.Add(new ServiceEndpointProperties()
            {
                Service = "Microsoft.Sql",
            });

            subnet.ServiceEndpoints.Add(new ServiceEndpointProperties()
            {
                Service = "Microsoft.ContainerRegistry",
            });

            subnet.ServiceEndpoints.Add(new ServiceEndpointProperties()
            {
                Service = "Microsoft.KeyVault",
            });
        }

        private async Task ValidateVmAsync()
        {
            var computeSkus = await generalRetryPolicy.ExecuteAsync(async ct =>
                    await (await azureSubscriptionClient.ComputeSkus.ListbyRegionAndResourceTypeAsync(
                        Region.Create(configuration.RegionName),
                        ComputeResourceType.VirtualMachines,
                        ct))
                        .ToAsyncEnumerable()
                        .Where(s => !s.Restrictions.Any())
                        .Select(s => s.Name.Value)
                        .ToListAsync(ct),
                    cts.Token);

            if (!computeSkus.Any())
            {
                throw new ValidationException($"Your subscription doesn't support virtual machine creation in {configuration.RegionName}.  Please create an Azure Support case: https://docs.microsoft.com/en-us/azure/azure-portal/supportability/how-to-create-azure-support-request", displayExample: false);
            }
            else if (!computeSkus.Any(s => s.Equals(configuration.VmSize, StringComparison.OrdinalIgnoreCase)))
            {
                throw new ValidationException($"The VmSize {configuration.VmSize} is not available or does not exist in {configuration.RegionName}.  You can use 'az vm list-skus --location {configuration.RegionName} --output table' to find an available VM.", displayExample: false);
            }
        }

        private static async Task<BlobServiceClient> GetBlobClientAsync(IStorageAccount storageAccount, CancellationToken cancellationToken)
            => new(
                new($"https://{storageAccount.Name}.blob.core.windows.net"),
                new StorageSharedKeyCredential(
                    storageAccount.Name,
                    (await storageAccount.GetKeysAsync(cancellationToken))[0].Value));

        private async Task ValidateTokenProviderAsync()
        {
            try
            {
                _ = await Execute("Retrieving Azure management token...", async () => (await (new AzureCliCredential()).GetTokenAsync(new Azure.Core.TokenRequestContext(new string[] { "https://management.azure.com//.default" }))).Token);
            }
            catch (AuthenticationFailedException ex)
            {
                ConsoleEx.WriteLine("No access token found.  Please install the Azure CLI and login with 'az login'", ConsoleColor.Red);
                ConsoleEx.WriteLine("Link: https://docs.microsoft.com/en-us/cli/azure/install-azure-cli");
                ConsoleEx.WriteLine($"Error details: {ex.Message}");
                Environment.Exit(1);
            }
        }

        private void ValidateInitialCommandLineArgs()
        {
            void ThrowIfProvidedForUpdate(object attributeValue, string attributeName)
            {
                if (configuration.Update && attributeValue is not null)
                {
                    throw new ValidationException($"{attributeName} must not be provided when updating", false);
                }
            }

            void ThrowIfNotProvidedForUpdate(string attributeValue, string attributeName)
            {
                if (configuration.Update && string.IsNullOrWhiteSpace(attributeValue))
                {
                    throw new ValidationException($"{attributeName} is required for update.", false);
                }
            }

            //void ThrowIfEitherNotProvidedForUpdate(string attributeValue1, string attributeName1, string attributeValue2, string attributeName2)
            //{
            //    if (configuration.Update && string.IsNullOrWhiteSpace(attributeValue1) && string.IsNullOrWhiteSpace(attributeValue2))
            //    {
            //        throw new ValidationException($"Either {attributeName1} or {attributeName2} is required for update.", false);
            //    }
            //}

            void ThrowIfNotProvided(string attributeValue, string attributeName)
            {
                if (string.IsNullOrWhiteSpace(attributeValue))
                {
                    throw new ValidationException($"{attributeName} is required.", false);
                }
            }

            void ThrowIfNotProvidedForInstall(string attributeValue, string attributeName)
            {
                if (!configuration.Update && string.IsNullOrWhiteSpace(attributeValue))
                {
                    throw new ValidationException($"{attributeName} is required.", false);
                }
            }

            void ThrowIfTagsFormatIsUnacceptable(string attributeValue, string attributeName)
            {
                if (string.IsNullOrWhiteSpace(attributeValue))
                {
                    return;
                }

                try
                {
                    Utility.DelimitedTextToDictionary(attributeValue, "=", ",");
                }
                catch
                {
                    throw new ValidationException($"{attributeName} is specified in incorrect format. Try as TagName=TagValue,TagName=TagValue in double quotes", false);
                }
            }

            void ValidateDependantFeature(bool feature1Enabled, string feature1Name, bool feature2Enabled, string feature2Name)
            {
                if (feature1Enabled && !feature2Enabled)
                {
                    throw new ValidationException($"{feature2Name} must be enabled to use flag {feature1Name}");
                }
            }

            //void ThrowIfBothProvided(bool feature1Enabled, string feature1Name, bool feature2Enabled, string feature2Name)
            //{
            //    if (feature1Enabled && feature2Enabled)
            //    {
            //        throw new ValidationException($"{feature2Name} is incompatible with {feature1Name}");
            //    }
            //}

            void ValidateHelmInstall(string helmPath, string featureName)
            {
                if (!File.Exists(helmPath))
                {
                    throw new ValidationException($"Helm must be installed and set with the {featureName} flag. You can find instructions for install Helm here: https://helm.sh/docs/intro/install/");
                }
            }

            void ValidateKubectlInstall(string kubectlPath, string featureName)
            {
                if (!File.Exists(kubectlPath))
                {
                    throw new ValidationException($"Kubectl must be installed and set with the {featureName} flag. You can find instructions for install Kubectl here: https://kubernetes.io/docs/tasks/tools/#kubectl");
                }
            }

            ThrowIfNotProvided(configuration.SubscriptionId, nameof(configuration.SubscriptionId));

            ThrowIfNotProvidedForInstall(configuration.RegionName, nameof(configuration.RegionName));

            ThrowIfNotProvidedForUpdate(configuration.ResourceGroupName, nameof(configuration.ResourceGroupName));

            ThrowIfProvidedForUpdate(configuration.BatchPrefix, nameof(configuration.BatchPrefix));
            ThrowIfProvidedForUpdate(configuration.RegionName, nameof(configuration.RegionName));
            ThrowIfProvidedForUpdate(configuration.BatchAccountName, nameof(configuration.BatchAccountName));
            ThrowIfProvidedForUpdate(configuration.CrossSubscriptionAKSDeployment, nameof(configuration.CrossSubscriptionAKSDeployment));
            ThrowIfProvidedForUpdate(configuration.ApplicationInsightsAccountName, nameof(configuration.ApplicationInsightsAccountName));
            ThrowIfProvidedForUpdate(configuration.PrivateNetworking, nameof(configuration.PrivateNetworking));
            ThrowIfProvidedForUpdate(configuration.EnableIngress, nameof(configuration.EnableIngress));
            ThrowIfProvidedForUpdate(configuration.VnetName, nameof(configuration.VnetName));
            ThrowIfProvidedForUpdate(configuration.VnetResourceGroupName, nameof(configuration.VnetResourceGroupName));
            ThrowIfProvidedForUpdate(configuration.SubnetName, nameof(configuration.SubnetName));
            ThrowIfProvidedForUpdate(configuration.Tags, nameof(configuration.Tags));

            ThrowIfTagsFormatIsUnacceptable(configuration.Tags, nameof(configuration.Tags));

            if (!configuration.ManualHelmDeployment)
            {
                ValidateHelmInstall(configuration.HelmBinaryPath, nameof(configuration.HelmBinaryPath));
            }

            if (!configuration.SkipTestWorkflow)
            {
                ValidateKubectlInstall(configuration.KubectlBinaryPath, nameof(configuration.KubectlBinaryPath));
            }

            ValidateDependantFeature(configuration.EnableIngress.GetValueOrDefault(), nameof(configuration.EnableIngress), !string.IsNullOrEmpty(configuration.LetsEncryptEmail), nameof(configuration.LetsEncryptEmail));

            if (!configuration.Update)
            {
                if (configuration.BatchPrefix?.Length > 11 || (configuration.BatchPrefix?.Any(c => !char.IsAsciiLetterOrDigit(c)) ?? false))
                {
                    throw new ValidationException("BatchPrefix must not be longer than 11 chars and may contain only ASCII letters or digits", false);
                }
            }

            if (!string.IsNullOrWhiteSpace(configuration.BatchNodesSubnetId) && !string.IsNullOrWhiteSpace(configuration.BatchSubnetName))
            {
                throw new ValidationException("Invalid configuration options BatchNodesSubnetId and BatchSubnetName are mutually exclusive.");
            }

            if (string.IsNullOrWhiteSpace(configuration.DeploymentOrganizationName) != string.IsNullOrWhiteSpace(configuration.DeploymentOrganizationUrl))
            {
                throw new ValidationException("Invalid configuration options DeploymentOrganizationName and DeploymentOrganizationUrl must both be provided together.");
            }
        }

        private static void DisplayValidationExceptionAndExit(ValidationException validationException)
        {
            ConsoleEx.WriteLine(validationException.Reason, ConsoleColor.Red);

            if (validationException.DisplayExample)
            {
                ConsoleEx.WriteLine();
                ConsoleEx.WriteLine($"Example: ", ConsoleColor.Green).Write($"deploy-tes-on-azure --subscriptionid {Guid.NewGuid()} --regionname westus2 --mainidentifierprefix coa", ConsoleColor.White);
            }

            Environment.Exit(1);
        }

        private async Task DeleteResourceGroupIfUserConsentsAsync()
        {
            if (!isResourceGroupCreated)
            {
                return;
            }

            var userResponse = string.Empty;

            if (!configuration.Silent)
            {
                ConsoleEx.WriteLine();
                ConsoleEx.Write("Delete the resource group?  Type 'yes' and press enter, or, press any key to exit: ");
                userResponse = ConsoleEx.ReadLine();
            }

            if (userResponse.Equals("yes", StringComparison.OrdinalIgnoreCase) || (configuration.Silent && configuration.DeleteResourceGroupOnFailure))
            {
                await DeleteResourceGroupAsync();
            }
        }

        private static void WriteGeneralRetryMessageToConsole()
            => ConsoleEx.WriteLine("Please try deployment again, and create an issue if this continues to fail: https://github.com/microsoft/ga4gh-tes/issues");

        public Task Execute(string message, Func<Task> func, bool cancelOnException = true)
            => Execute(message, async () => { await func(); return false; }, cancelOnException);

        private async Task<T> Execute<T>(string message, Func<Task<T>> func, bool cancelOnException = true)
        {
            const int retryCount = 3;

            var startTime = DateTime.UtcNow;
            var line = ConsoleEx.WriteLine(message);

            for (var i = 0; i < retryCount; i++)
            {
                try
                {
                    cts.Token.ThrowIfCancellationRequested();
                    var result = await func();
                    WriteExecutionTime(line, startTime);
                    return result;
                }
                catch (Microsoft.Rest.Azure.CloudException cloudException) when (cloudException.ToCloudErrorType() == CloudErrorType.ExpiredAuthenticationToken)
                {
                }
                catch (OperationCanceledException) when (cts.Token.IsCancellationRequested)
                {
                    line.Write(" Cancelled", ConsoleColor.Red);
                    return await Task.FromCanceled<T>(cts.Token);
                }
                catch (Exception ex)
                {
                    line.Write($" Failed. {ex.GetType().Name}: {ex.Message}", ConsoleColor.Red);

                    if (cancelOnException)
                    {
                        cts.Cancel();
                    }

                    throw;
                }
            }

            line.Write($" Failed", ConsoleColor.Red);
            cts.Cancel();
            throw new Exception($"Failed after {retryCount} attempts");
        }

        private static void WriteExecutionTime(ConsoleEx.Line line, DateTime startTime)
            => line.Write($" Completed in {DateTime.UtcNow.Subtract(startTime).TotalSeconds:n0}s", ConsoleColor.Green);

        public static async Task<string> DownloadTextFromStorageAccountAsync(IStorageAccount storageAccount, string containerName, string blobName, CancellationToken cancellationToken)
        {
            var blobClient = await GetBlobClientAsync(storageAccount, cancellationToken);
            var container = blobClient.GetBlobContainerClient(containerName);

            return (await container.GetBlobClient(blobName).DownloadContentAsync(cancellationToken)).Value.Content.ToString();
        }

        public static async Task UploadTextToStorageAccountAsync(IStorageAccount storageAccount, string containerName, string blobName, string content, CancellationToken token)
        {
            var blobClient = await GetBlobClientAsync(storageAccount, token);
            var container = blobClient.GetBlobContainerClient(containerName);

            await container.CreateIfNotExistsAsync(cancellationToken: token);
            await container.GetBlobClient(blobName).UploadAsync(BinaryData.FromString(content), true, token);
        }

        private class ValidationException : Exception
        {
            public string Reason { get; set; }
            public bool DisplayExample { get; set; }

            public ValidationException(string reason, bool displayExample = true)
            {
                Reason = reason;
                DisplayExample = displayExample;
            }
        }
    }
}<|MERGE_RESOLUTION|>--- conflicted
+++ resolved
@@ -332,17 +332,12 @@
                     {
                         var hasAssignedNetworkContributor = await TryAssignMIAsNetworkContributorToResourceAsync(managedIdentity, resourceGroup);
                         var hasAssignedDataOwner = await TryAssignVmAsDataOwnerToStorageAccountAsync(managedIdentity, storageAccount);
-
-<<<<<<< HEAD
-                        if (installedVersion is null || installedVersion < new Version(4, 4))
-=======
                         waitForRoleAssignmentPropagation |= hasAssignedNetworkContributor || hasAssignedDataOwner;
                     }
 
                     if (installedVersion is null || installedVersion < new Version(5, 0, 1))
                     {
                         if (string.IsNullOrWhiteSpace(settings["ExecutionsContainerName"]))
->>>>>>> f338d358
                         {
                             settings["ExecutionsContainerName"] = TesInternalContainerName;
                         }
@@ -352,27 +347,10 @@
                     //{
                     //}
 
-<<<<<<< HEAD
-                        if (installedVersion is null || installedVersion < new Version(4, 5))
-                        {
-                            if (string.IsNullOrWhiteSpace(settings["DeploymentCreated"]))
-                            {
-                                settings["DeploymentCreated"] = settings["DeploymentUpdated"];
-                            }
-                        }
-
-                        //if (installedVersion is null || installedVersion < new Version(4, x))
-                        //{
-                        //}
-
-                        await kubernetesManager.UpgradeValuesYamlAsync(storageAccount, settings);
-                        await PerformHelmDeploymentAsync(resourceGroup);
-=======
                     if (waitForRoleAssignmentPropagation)
                     {
                         await Execute("Waiting 5 minutes for role assignment propagation...",
                             () => Task.Delay(System.TimeSpan.FromMinutes(5), cts.Token));
->>>>>>> f338d358
                     }
 
                     await kubernetesManager.UpgradeValuesYamlAsync(storageAccount, settings);
