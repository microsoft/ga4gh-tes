--- conflicted
+++ resolved
@@ -626,17 +626,12 @@
 
                             try
                             {
-<<<<<<< HEAD
-                                var startPortForward = new Func<CancellationToken, Task>(token => kubernetesManager.ExecKubectlProcessAsync($"port-forward -n {configuration.AksCoANamespace} svc/tes 8088:80", token, appendKubeconfig: true));
-=======
                                 var startPortForward = new Func<CancellationToken, Task>(token =>
                                     kubernetesManager.ExecKubectlProcessAsync($"port-forward -n {configuration.AksCoANamespace} svc/tes 8088:80", token, appendKubeconfig: true));
->>>>>>> 6533c2ad
 
                                 var token = tokenSource.Token;
                                 var portForwardTask = startPortForward(token);
                                 var runTestTask = RunTestTask("localhost:8088", batchAccount.LowPriorityCoreQuota > 0, configuration.TesUsername, configuration.TesPassword);
-<<<<<<< HEAD
 
                                 for (var task = await Task.WhenAny(portForwardTask, runTestTask);
                                     runTestTask != task;
@@ -655,26 +650,6 @@
                                     portForwardTask = startPortForward(token);
                                 }
 
-=======
-
-                                for (var task = await Task.WhenAny(portForwardTask, runTestTask);
-                                    runTestTask != task;
-                                    task = await Task.WhenAny(portForwardTask, runTestTask))
-                                {
-                                    try
-                                    {
-                                        await portForwardTask;
-                                    }
-                                    catch (Exception ex)
-                                    {
-                                        ConsoleEx.WriteLine($"kubectl stopped unexpectedly ({ex.Message}).", ConsoleColor.Red);
-                                    }
-
-                                    ConsoleEx.WriteLine($"Restarting kubectl...");
-                                    portForwardTask = startPortForward(token);
-                                }
-
->>>>>>> 6533c2ad
                                 var isTestWorkflowSuccessful = await runTestTask;
                                 exitCode = isTestWorkflowSuccessful ? 0 : 1;
 
