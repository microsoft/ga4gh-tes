--- conflicted
+++ resolved
@@ -8,10 +8,6 @@
 using System.IO;
 using System.Linq;
 using System.Net.WebSockets;
-<<<<<<< HEAD
-using System.Text;
-=======
->>>>>>> db03ac2f
 using System.Text.RegularExpressions;
 using System.Threading;
 using System.Threading.Tasks;
@@ -23,7 +19,6 @@
 using Microsoft.Azure.Management.Batch;
 using Microsoft.Azure.Management.Batch.Models;
 using Microsoft.Azure.Management.Compute.Fluent;
-using Microsoft.Azure.Management.Compute.Fluent.Models;
 using Microsoft.Azure.Management.ContainerRegistry.Fluent;
 using Microsoft.Azure.Management.ContainerService;
 using Microsoft.Azure.Management.ContainerService.Fluent;
@@ -31,20 +26,12 @@
 using Microsoft.Azure.Management.CosmosDB.Fluent;
 using Microsoft.Azure.Management.Fluent;
 using Microsoft.Azure.Management.Graph.RBAC.Fluent;
-<<<<<<< HEAD
-=======
-using Microsoft.Azure.Management.Graph.RBAC.Fluent.Models;
->>>>>>> db03ac2f
 using Microsoft.Azure.Management.KeyVault;
 using Microsoft.Azure.Management.KeyVault.Fluent;
 using Microsoft.Azure.Management.KeyVault.Models;
 using Microsoft.Azure.Management.Msi.Fluent;
 using Microsoft.Azure.Management.Network;
 using Microsoft.Azure.Management.Network.Fluent;
-<<<<<<< HEAD
-=======
-using Microsoft.Azure.Management.Network.Models;
->>>>>>> db03ac2f
 using Microsoft.Azure.Management.PostgreSQL;
 using Microsoft.Azure.Management.PrivateDns.Fluent;
 using Microsoft.Azure.Management.ResourceGraph;
@@ -54,10 +41,6 @@
 using Microsoft.Azure.Management.Storage.Fluent;
 using Microsoft.Azure.Services.AppAuthentication;
 using Microsoft.Rest;
-<<<<<<< HEAD
-=======
-using Microsoft.Rest.Azure.OData;
->>>>>>> db03ac2f
 using Polly;
 using Polly.Retry;
 using Renci.SshNet;
@@ -73,10 +56,6 @@
 using KeyVaultManagementClient = Microsoft.Azure.Management.KeyVault.KeyVaultManagementClient;
 using SingleServer = Microsoft.Azure.Management.PostgreSQL;
 using SingleServerModel = Microsoft.Azure.Management.PostgreSQL.Models;
-<<<<<<< HEAD
-=======
-using Sku = Microsoft.Azure.Management.PostgreSQL.FlexibleServers.Models.Sku;
->>>>>>> db03ac2f
 
 namespace TesDeployer
 {
@@ -163,17 +142,8 @@
                 networkManagementClient = new Microsoft.Azure.Management.Network.NetworkManagementClient(azureCredentials) { SubscriptionId = configuration.SubscriptionId };
                 postgreSqlFlexManagementClient = new FlexibleServer.PostgreSQLManagementClient(azureCredentials) { SubscriptionId = configuration.SubscriptionId, LongRunningOperationRetryTimeout = 1200 };
                 postgreSqlSingleManagementClient = new SingleServer.PostgreSQLManagementClient(azureCredentials) { SubscriptionId = configuration.SubscriptionId, LongRunningOperationRetryTimeout = 1200 };
-<<<<<<< HEAD
-
-                if (configuration.UseAks)
-                {
-                    kubernetesManager = new(configuration, azureCredentials, cts);
-                }
-
-=======
-                kubernetesManager = new KubernetesManager(configuration, azureCredentials, cts);
-                
->>>>>>> db03ac2f
+                kubernetesManager = new(configuration, azureCredentials, cts);
+
                 await ValidateSubscriptionAndResourceGroupAsync(configuration);
 
                 IResourceGroup resourceGroup = null;
@@ -207,43 +177,16 @@
                         configuration.UseAks = existingAksCluster is not null;
 
                         Dictionary<string, string> accountNames = null;
-<<<<<<< HEAD
-                        if (configuration.UseAks)
-                        {
-                            if (!string.IsNullOrEmpty(configuration.StorageAccountName))
-                            {
-                                storageAccount = await GetExistingStorageAccountAsync(configuration.StorageAccountName)
-                                    ?? throw new ValidationException($"Storage account {configuration.StorageAccountName}, does not exist in region {configuration.RegionName} or is not accessible to the current user.");
-                            }
-                            else
-                            {
-                                var storageAccounts = await azureSubscriptionClient.StorageAccounts.ListByResourceGroupAsync(configuration.ResourceGroupName);
-
-                                if (!storageAccounts.Any())
-                                {
-                                    throw new ValidationException($"Update was requested but resource group {configuration.ResourceGroupName} does not contain any storage accounts.");
-                                }
-                                if (storageAccounts.Count() > 1)
-                                {
-                                    throw new ValidationException($"Resource group {configuration.ResourceGroupName} contains multiple storage accounts. {nameof(configuration.StorageAccountName)} must be provided.");
-                                }
-
-                                storageAccount = storageAccounts.First();
-                            }
-
-                            accountNames = await kubernetesManager.GetAKSSettingsAsync(storageAccount);
-=======
 
                         if (!string.IsNullOrEmpty(configuration.StorageAccountName))
                         {
                             storageAccount = await GetExistingStorageAccountAsync(configuration.StorageAccountName)
                                 ?? throw new ValidationException($"Storage account {configuration.StorageAccountName}, does not exist in region {configuration.RegionName} or is not accessible to the current user.");
->>>>>>> db03ac2f
                         }
                         else
                         {
                             var storageAccounts = await azureSubscriptionClient.StorageAccounts.ListByResourceGroupAsync(configuration.ResourceGroupName);
-                                
+
                             if (!storageAccounts.Any())
                             {
                                 throw new ValidationException($"Update was requested but resource group {configuration.ResourceGroupName} does not contain any storage accounts.");
@@ -256,7 +199,7 @@
                             storageAccount = storageAccounts.First();
                         }
 
-                        accountNames = await kubernetesManager.GetAKSSettingsAsync(storageAccount); 
+                        accountNames = await kubernetesManager.GetAKSSettingsAsync(storageAccount);
 
                         if (!accountNames.Any())
                         {
@@ -507,38 +450,9 @@
                         var clientId = managedIdentity.ClientId;
                         var settings = ConfigureSettings(clientId);
 
-                        if (aksCluster == null && !configuration.ManualHelmDeployment)
-                        {
-<<<<<<< HEAD
-                            compute = Task.Run(async () =>
-                            {
-                                var clientId = managedIdentity.ClientId;
-                                var settings = ConfigureSettings(clientId);
-
-                                if (aksCluster is null && !configuration.ManualHelmDeployment)
-                                {
-                                    await ProvisionManagedCluster(resourceGroup, managedIdentity, logAnalyticsWorkspace, vnetAndSubnet?.virtualNetwork, vnetAndSubnet?.vmSubnet.Name, configuration.PrivateNetworking.GetValueOrDefault());
-                                }
-
-                                await kubernetesManager.UpdateHelmValuesAsync(storageAccount, keyVaultUri, resourceGroup.Name, settings, managedIdentity);
-
-                                if (configuration.ManualHelmDeployment)
-                                {
-                                    ConsoleEx.WriteLine($"Please modify: {kubernetesManager.TempHelmValuesYamlPath}");
-                                    ConsoleEx.WriteLine($"Then, deploy the helm chart, and press Enter to continue.");
-                                    ConsoleEx.WriteLine("\tPostgreSQL command: " + GetPostgreSQLCreateCromwellUserCommand(configuration.UsePostgreSqlSingleServer));
-                                    ConsoleEx.ReadLine();
-                                }
-                                else
-                                {
-                                    kubernetesClient = await kubernetesManager.GetKubernetesClientAsync(resourceGroup);
-                                    await kubernetesManager.DeployCoADependenciesAsync();
-                                    await kubernetesManager.DeployHelmChartToClusterAsync();
-                                }
-                            });
-=======
+                        if (aksCluster is null && !configuration.ManualHelmDeployment)
+                        {
                             await ProvisionManagedCluster(resourceGroup, managedIdentity, logAnalyticsWorkspace, vnetAndSubnet?.virtualNetwork, vnetAndSubnet?.vmSubnet.Name, configuration.PrivateNetworking.GetValueOrDefault());
->>>>>>> db03ac2f
                         }
 
                         await kubernetesManager.UpdateHelmValuesAsync(storageAccount, keyVaultUri, resourceGroup.Name, settings, managedIdentity);
@@ -550,14 +464,7 @@
                             //ConsoleEx.WriteLine("\tPostgreSQL command: " + GetPostgreSQLCreateCromwellUserCommand(configuration.UsePostgreSqlSingleServer));
                             ConsoleEx.ReadLine();
                         }
-<<<<<<< HEAD
-
-                        await compute;
-
-                        if (compute.Exception is not null)
-=======
                         else
->>>>>>> db03ac2f
                         {
                             kubernetesClient = await kubernetesManager.GetKubernetesClientAsync(resourceGroup);
                             await kubernetesManager.DeployCoADependenciesAsync();
@@ -796,101 +703,6 @@
                 () => containerServiceClient.ManagedClusters.CreateOrUpdateAsync(resourceGroup, configuration.AksClusterName, cluster));
         }
 
-<<<<<<< HEAD
-        private async Task UpgradeVMDeployment(IResourceGroup resourceGroup, Dictionary<string, string> accountNames, ConnectionInfo sshConnectionInfo, IStorageAccount storageAccount, ICosmosDBAccount cosmosDb, IVirtualMachine linuxVm)
-        {
-            IIdentity managedIdentity = null;
-
-            await ConfigureVmAsync(sshConnectionInfo, null);
-
-            if (!accountNames.TryGetValue("ManagedIdentityClientId", out var existingUserManagedIdentity))
-            {
-                managedIdentity = await ReplaceSystemManagedIdentityWithUserManagedIdentityAsync(resourceGroup, linuxVm);
-            }
-            else
-            {
-                managedIdentity = await linuxVm.UserAssignedManagedServiceIdentityIds.Select(GetIdentityByIdAsync).FirstOrDefault(MatchesClientId);
-
-                if (managedIdentity is null)
-                {
-                    throw new ValidationException($"The managed identity, referenced by the VM configuration retrieved from virtual machine {configuration.VmName}, does not exist or is not accessible to the current user. ");
-                }
-
-                Task<IIdentity> GetIdentityByIdAsync(string id) => azureSubscriptionClient.Identities.GetByIdAsync(id);
-
-                bool MatchesClientId(Task<IIdentity> identity)
-                {
-                    try
-                    {
-                        return existingUserManagedIdentity.Equals(identity.Result.ClientId, StringComparison.OrdinalIgnoreCase);
-                    }
-                    catch (Exception e)
-                    {
-                        ConsoleEx.WriteLine(e.Message);
-                        _ = identity.Exception;
-                        return false;
-                    }
-                }
-            }
-
-            await WriteNonPersonalizedFilesToStorageAccountAsync(storageAccount);
-
-            var installedVersion = await GetInstalledCromwellOnAzureVersionAsync(sshConnectionInfo);
-
-            if (installedVersion is null)
-            {
-                // If upgrading from pre-2.1 version, patch the installed Cromwell configuration file (disable call caching and default to preemptible)
-                await PatchCromwellConfigurationFileV200Async(storageAccount);
-                await SetCosmosDbContainerAutoScaleAsync(cosmosDb);
-            }
-
-            if (installedVersion is null || installedVersion < new Version(2, 1))
-            {
-                await PatchContainersToMountFileV210Async(storageAccount, managedIdentity.Name);
-            }
-
-            if (installedVersion is null || installedVersion < new Version(2, 2))
-            {
-                await PatchContainersToMountFileV220Async(storageAccount);
-            }
-
-            if (installedVersion is null || installedVersion < new Version(2, 4))
-            {
-                await PatchContainersToMountFileV240Async(storageAccount);
-                await PatchAccountNamesFileV240Async(sshConnectionInfo, managedIdentity);
-            }
-
-            if (installedVersion is null || installedVersion < new Version(2, 5))
-            {
-                await MitigateChaosDbV250Async(cosmosDb);
-            }
-
-            if (installedVersion is null || installedVersion < new Version(3, 0))
-            {
-                await PatchCromwellConfigurationFileV300Async(storageAccount);
-                await AddNewSettingsV300Async(sshConnectionInfo);
-                await UpgradeBlobfuseV300Async(sshConnectionInfo);
-                await DisableDockerServiceV300Async(sshConnectionInfo);
-
-                ConsoleEx.WriteLine($"It's recommended to update the default CoA storage account to a General Purpose v2 account.", ConsoleColor.Yellow);
-                ConsoleEx.WriteLine($"To do that, navigate to the storage account in the Azure Portal,", ConsoleColor.Yellow);
-                ConsoleEx.WriteLine($"Configuration tab, and click 'Upgrade.'", ConsoleColor.Yellow);
-            }
-
-            if (installedVersion is null || installedVersion < new Version(3, 1))
-            {
-                await PatchCromwellConfigurationFileV310Async(storageAccount);
-            }
-
-            if (installedVersion is null || installedVersion < new Version(3, 2))
-            {
-                await PatchAllowedVmSizesFileV320Async(storageAccount);
-                await PatchMySqlDbRootPasswordV320Async(sshConnectionInfo);
-            }
-        }
-
-=======
->>>>>>> db03ac2f
         private static Dictionary<string, string> GetDefaultValues(string[] files)
         {
             var settings = new Dictionary<string, string>();
@@ -906,11 +718,7 @@
         private Dictionary<string, string> ConfigureSettings(string managedIdentityClientId, Dictionary<string, string> settings = null, Version installedVersion = null)
         {
             settings ??= new();
-<<<<<<< HEAD
-            var defaults = GetDefaultValues(new[] { "env-00-coa-version.txt", "env-01-account-names.txt", "env-02-internal-images.txt", "env-03-external-images.txt", "env-04-settings.txt" });
-=======
             var defaults = GetDefaultValues(new [] { "env-00-coa-version.txt", "env-01-account-names.txt", "env-02-internal-images.txt", "env-04-settings.txt" });
->>>>>>> db03ac2f
 
             // We always overwrite the CoA version
             UpdateSetting(settings, defaults, "TesOnAzureVersion", default(string), ignoreDefaults: false);
@@ -944,7 +752,7 @@
                 //UpdateSetting(settings, defaults, "UsePostgreSqlSingleServer", provisionPostgreSqlOnAzure ? configuration.UsePostgreSqlSingleServer.ToString() : string.Empty, ignoreDefaults: true);
             }
 
-            //if (installedVersion < new Version(3, 3))
+            //if (installedVersion is null || installedVersion < new Version(3, 3))
             //{ }
 
             BackFillSettings(settings, defaults);
@@ -1089,235 +897,6 @@
 
             return notRegisteredResourceProviders;
         }
-<<<<<<< HEAD
-
-        private async Task ConfigureVmAsync(ConnectionInfo sshConnectionInfo, IIdentity managedIdentity)
-        {
-            // If the user was added or password reset via Azure portal, assure that the user will not be prompted
-            // for password on each command and make bash the default shell.
-            await ExecuteCommandOnVirtualMachineAsync(sshConnectionInfo, $"echo '{configuration.VmPassword}' | sudo -S -p '' /bin/bash -c \"echo '{configuration.VmUsername} ALL=(ALL) NOPASSWD:ALL' > /etc/sudoers.d/z_{configuration.VmUsername}\"");
-            await ExecuteCommandOnVirtualMachineAsync(sshConnectionInfo, $"sudo usermod --shell /bin/bash {configuration.VmUsername}");
-
-            if (configuration.Update)
-            {
-                await ExecuteCommandOnVirtualMachineAsync(sshConnectionInfo, $"sudo systemctl stop cromwellazure");
-            }
-
-            await MountDataDiskOnTheVirtualMachineAsync(sshConnectionInfo);
-            await ExecuteCommandOnVirtualMachineAsync(sshConnectionInfo, $"sudo mkdir -p {CromwellAzureRootDir} && sudo chown {configuration.VmUsername} {CromwellAzureRootDir} && sudo chmod ug=rwx,o= {CromwellAzureRootDir}");
-            await WriteNonPersonalizedFilesToVmAsync(sshConnectionInfo);
-            await RunInstallationScriptAsync(sshConnectionInfo);
-            await HandleCustomImagesAsync(sshConnectionInfo);
-            await HandleConfigurationPropertiesAsync(sshConnectionInfo);
-
-            if (!configuration.Update)
-            {
-                await WritePersonalizedFilesToVmAsync(sshConnectionInfo, managedIdentity);
-            }
-        }
-
-        private static async Task<Version> GetInstalledCromwellOnAzureVersionAsync(ConnectionInfo sshConnectionInfo)
-        {
-            var versionString = (await ExecuteCommandOnVirtualMachineWithRetriesAsync(sshConnectionInfo, $@"grep -sPo 'CromwellOnAzureVersion=\K(.*)$' {CromwellAzureRootDir}/env-00-coa-version.txt || :")).Output;
-
-            return !string.IsNullOrEmpty(versionString) && Version.TryParse(versionString, out var version) ? version : null;
-        }
-
-        private Task MountDataDiskOnTheVirtualMachineAsync(ConnectionInfo sshConnectionInfo)
-            => Execute(
-                $"Mounting data disk to the VM...",
-                async () =>
-                {
-                    await UploadFilesToVirtualMachineAsync(sshConnectionInfo, (Utility.GetFileContent("scripts", "mount-data-disk.sh"), $"/tmp/mount-data-disk.sh", true));
-                    await ExecuteCommandOnVirtualMachineWithRetriesAsync(sshConnectionInfo, $"/tmp/mount-data-disk.sh");
-                });
-
-        private Task WriteNonPersonalizedFilesToVmAsync(ConnectionInfo sshConnectionInfo)
-            => Execute(
-                $"Writing files to the VM...",
-                () => UploadFilesToVirtualMachineAsync(
-                    sshConnectionInfo,
-                    new[] {
-                        (Utility.GetFileContent("scripts", "startup.sh"), $"{CromwellAzureRootDir}/startup.sh", true),
-                        (Utility.GetFileContent("scripts", "wait-for-it.sh"), $"{CromwellAzureRootDir}/wait-for-it/wait-for-it.sh", true),
-                        (Utility.GetFileContent("scripts", "install-cromwellazure.sh"), $"{CromwellAzureRootDir}/install-cromwellazure.sh", true),
-                        (Utility.GetFileContent("scripts", "mount_containers.sh"), $"{CromwellAzureRootDir}/mount_containers.sh", true),
-                        (Utility.GetFileContent("scripts", "env-02-internal-images.txt"), $"{CromwellAzureRootDir}/env-02-internal-images.txt", false),
-                        (Utility.GetFileContent("scripts", "env-03-external-images.txt"), $"{CromwellAzureRootDir}/env-03-external-images.txt", false),
-                        (Utility.GetFileContent("scripts", "docker-compose.yml"), $"{CromwellAzureRootDir}/docker-compose.yml", false),
-                        (Utility.GetFileContent("scripts", "cromwellazure.service"), "/lib/systemd/system/cromwellazure.service", false),
-                        (Utility.GetFileContent("scripts", "mount.blobfuse"), "/usr/sbin/mount.blobfuse", true)
-                    }.Concat(!configuration.ProvisionPostgreSqlOnAzure.GetValueOrDefault()
-                        ? new[] {
-                        (Utility.GetFileContent("scripts", "env-12-local-my-sql-db.txt"), $"{CromwellAzureRootDir}/env-12-local-my-sql-db.txt", false),
-                        (Utility.GetFileContent("scripts", "docker-compose.mysql.yml"), $"{CromwellAzureRootDir}/docker-compose.mysql.yml", false),
-                        (Utility.GetFileContent("scripts", "mysql", "init-user.sql"), $"{CromwellAzureRootDir}/mysql-init/init-user.sql", false),
-                        (Utility.GetFileContent("scripts", "mysql", "unlock-change-log.sql"), $"{CromwellAzureRootDir}/mysql-init/unlock-change-log.sql", false)
-                        }
-                        : Array.Empty<(string, string, bool)>())
-                     .ToArray()
-                    ));
-
-        private Task WriteCoaVersionToVmAsync(ConnectionInfo sshConnectionInfo)
-            => Execute(
-                $"Writing CoA version file to the VM...",
-                () => UploadFilesToVirtualMachineAsync(sshConnectionInfo, (Utility.GetFileContent("scripts", "env-00-coa-version.txt"), $"{CromwellAzureRootDir}/env-00-coa-version.txt", false)));
-
-        private Task RunInstallationScriptAsync(ConnectionInfo sshConnectionInfo)
-            => Execute(
-                $"Running installation script on the VM...",
-                async () =>
-                {
-                    await ExecuteCommandOnVirtualMachineAsync(sshConnectionInfo, $"sudo {CromwellAzureRootDir}/install-cromwellazure.sh");
-                    await ExecuteCommandOnVirtualMachineAsync(sshConnectionInfo, $"sudo usermod -aG docker {configuration.VmUsername}");
-
-                    if (configuration.ProvisionPostgreSqlOnAzure.GetValueOrDefault())
-                    {
-                        await ExecuteCommandOnVirtualMachineAsync(sshConnectionInfo, $"sudo apt install -y postgresql-client");
-                    }
-                });
-
-        private async Task WritePersonalizedFilesToVmAsync(ConnectionInfo sshConnectionInfo, IIdentity managedIdentity)
-        {
-            var env04SettingsContent = Utility.GetFileContent("scripts", "env-04-settings.txt");
-
-            if (!configuration.ProvisionPostgreSqlOnAzure.GetValueOrDefault())
-            {
-                var env04Settings = Utility.DelimitedTextToDictionary(env04SettingsContent);
-                env04Settings["MYSQL_ROOT_PASSWORD"] = Utility.GeneratePassword();
-                env04SettingsContent = Utility.DictionaryToDelimitedText(env04Settings);
-            }
-
-            var uploadList = new List<(string, string, bool)>
-            {
-                (Utility.PersonalizeContent(new Utility.ConfigReplaceTextItem[]
-                {
-                    new("{DefaultStorageAccountName}", configuration.StorageAccountName),
-                    new("{CosmosDbAccountName}", configuration.CosmosDbAccountName),
-                    new("{BatchAccountName}", configuration.BatchAccountName),
-                    new("{ApplicationInsightsAccountName}", configuration.ApplicationInsightsAccountName),
-                    new("{ManagedIdentityClientId}", managedIdentity.ClientId),
-                    new("{PostgreSqlServerName}", configuration.ProvisionPostgreSqlOnAzure.GetValueOrDefault() ? configuration.PostgreSqlServerName : String.Empty),
-                }, "scripts", "env-01-account-names.txt"),
-                $"{CromwellAzureRootDir}/env-01-account-names.txt", false),
-
-                (env04SettingsContent, $"{CromwellAzureRootDir}/env-04-settings.txt", false)
-            };
-
-            if (configuration.ProvisionPostgreSqlOnAzure.GetValueOrDefault())
-            {
-                uploadList.Add((Utility.PersonalizeContent(new Utility.ConfigReplaceTextItem[]
-                {
-                    new("{PostgreSqlCromwellDatabaseName}", configuration.PostgreSqlCromwellDatabaseName),
-                    new("{PostgreSqlTesDatabaseName}", configuration.PostgreSqlTesDatabaseName),
-                    new("{PostgreSqlCromwellUserLogin}", configuration.PostgreSqlCromwellUserLogin),
-                    new("{PostgreSqlCromwellUserPassword}", configuration.PostgreSqlCromwellUserPassword),
-                    new("{PostgreSqlTesUserLogin}", configuration.PostgreSqlTesUserLogin),
-                    new("{PostgreSqlTesUserPassword}", configuration.PostgreSqlTesUserPassword),
-                }, "scripts", "env-13-postgre-sql-db.txt"),
-                $"{CromwellAzureRootDir}/env-13-postgre-sql-db.txt", false));
-            }
-
-            await UploadFilesToVirtualMachineAsync(
-               sshConnectionInfo,
-               uploadList.ToArray());
-        }
-
-        private async Task HandleCustomImagesAsync(ConnectionInfo sshConnectionInfo)
-        {
-            await HandleCustomImageAsync(sshConnectionInfo, configuration.CromwellVersion, configuration.CustomCromwellImagePath, "env-05-custom-cromwell-image-name.txt", "CromwellImageName", cromwellVersion => $"broadinstitute/cromwell:{cromwellVersion}");
-            await HandleCustomImageAsync(sshConnectionInfo, configuration.TesImageName, configuration.CustomTesImagePath, "env-06-custom-tes-image-name.txt", "TesImageName");
-            await HandleCustomImageAsync(sshConnectionInfo, configuration.TriggerServiceImageName, configuration.CustomTriggerServiceImagePath, "env-07-custom-trigger-service-image-name.txt", "TriggerServiceImageName");
-        }
-
-        private static async Task HandleCustomImageAsync(ConnectionInfo sshConnectionInfo, string imageNameOrTag, string customImagePath, string envFileName, string envFileKey, Func<string, string> imageNameFactory = null)
-        {
-            async Task CopyCustomDockerImageAsync(string customImagePath)
-            {
-                var startTime = DateTime.UtcNow;
-                var line = ConsoleEx.WriteLine($"Copying custom image from {customImagePath} to the VM...");
-                var remotePath = $"{CromwellAzureRootDir}/{Path.GetFileName(customImagePath)}";
-                await UploadFilesToVirtualMachineAsync(sshConnectionInfo, (File.OpenRead(customImagePath), remotePath, false));
-                WriteExecutionTime(line, startTime);
-            }
-
-            async Task<string> LoadCustomDockerImageAsync(string customImagePath)
-            {
-                var startTime = DateTime.UtcNow;
-                var line = ConsoleEx.WriteLine($"Loading custom image {customImagePath} on the VM...");
-                var remotePath = $"{CromwellAzureRootDir}/{Path.GetFileName(customImagePath)}";
-                var (loadedImageName, _, _) = await ExecuteCommandOnVirtualMachineAsync(sshConnectionInfo, $"imageName=$(sudo docker load -i {remotePath}) && rm {remotePath} && imageName=$(expr \"$imageName\" : 'Loaded.*: \\(.*\\)') && echo $imageName");
-                WriteExecutionTime(line, startTime);
-
-                return loadedImageName;
-            }
-
-            if (imageNameOrTag is not null && imageNameOrTag.Equals(string.Empty))
-            {
-                await DeleteFileFromVirtualMachineAsync(sshConnectionInfo, $"{CromwellAzureRootDir}/{envFileName}");
-            }
-            else if (!string.IsNullOrEmpty(imageNameOrTag))
-            {
-                var actualImageName = imageNameFactory is not null ? imageNameFactory(imageNameOrTag) : imageNameOrTag;
-                await UploadFilesToVirtualMachineAsync(sshConnectionInfo, ($"{envFileKey}={actualImageName}", $"{CromwellAzureRootDir}/{envFileName}", false));
-            }
-            else if (!string.IsNullOrEmpty(customImagePath))
-            {
-                await CopyCustomDockerImageAsync(customImagePath);
-                var loadedImageName = await LoadCustomDockerImageAsync(customImagePath);
-                await UploadFilesToVirtualMachineAsync(sshConnectionInfo, ($"{envFileKey}={loadedImageName}", $"{CromwellAzureRootDir}/{envFileName}", false));
-            }
-        }
-
-        private async Task HandleConfigurationPropertiesAsync(ConnectionInfo sshConnectionInfo)
-        {
-            await HandleConfigurationPropertyAsync(sshConnectionInfo, "BatchNodesSubnetId", configuration.BatchNodesSubnetId, "env-08-batch-nodes-subnet-id.txt");
-            await HandleConfigurationPropertyAsync(sshConnectionInfo, "DockerInDockerImageName", configuration.DockerInDockerImageName, "env-09-docker-in-docker-image-name.txt");
-            await HandleConfigurationPropertyAsync(sshConnectionInfo, "BlobxferImageName", configuration.BlobxferImageName, "env-10-blobxfer-image-name.txt");
-            await HandleConfigurationPropertyAsync(sshConnectionInfo, "DisableBatchNodesPublicIpAddress", configuration.DisableBatchNodesPublicIpAddress, "env-11-disable-batch-nodes-public-ip-address.txt");
-        }
-
-        private static async Task HandleConfigurationPropertyAsync(ConnectionInfo sshConnectionInfo, string key, string value, string envFileName)
-        {
-            // If the value is provided and empty, remove the property from the VM
-            // If the value is not empty, create/update the property on the VM
-            // If the value is not provided, don't do anything, the property may or may not exist on the VM
-            // Properties are kept in env-* files, aggregated to .env file at VM startup, and used in docker-compose.yml as environment variables
-            if (!string.IsNullOrEmpty(value))
-            {
-                await UploadFilesToVirtualMachineAsync(sshConnectionInfo, ($"{key}={value}", $"{CromwellAzureRootDir}/{envFileName}", false));
-            }
-            else if (value is not null)
-            {
-                await DeleteFileFromVirtualMachineAsync(sshConnectionInfo, $"{CromwellAzureRootDir}/{envFileName}");
-            }
-        }
-
-        private static async Task HandleConfigurationPropertyAsync(ConnectionInfo sshConnectionInfo, string key, bool? value, string envFileName)
-        {
-            if (value.HasValue)
-            {
-                await HandleConfigurationPropertyAsync(sshConnectionInfo, key, value.Value.ToString(), envFileName);
-            }
-        }
-
-        private Task RebootVmAsync(ConnectionInfo sshConnectionInfo)
-            => Execute(
-                "Rebooting VM...",
-                async () =>
-                {
-                    try
-                    {
-                        await ExecuteCommandOnVirtualMachineAsync(sshConnectionInfo, "nohup sudo -b bash -c 'reboot' &>/dev/null");
-                    }
-                    catch (SshConnectionException)
-                    {
-                        return;
-                    }
-                });
-
-=======
->>>>>>> db03ac2f
 
         private Task AssignManagedIdOperatorToResourceAsync(IIdentity managedIdentity, IResource resource)
         {
@@ -1448,53 +1027,28 @@
                     }, "scripts", ContainersToMountFileName));
 
                     // Configure Cromwell config file for Docker Mysql or PostgreSQL on Azure.
-<<<<<<< HEAD
-                    if (configuration.ProvisionPostgreSqlOnAzure.GetValueOrDefault())
-                    {
-                        await UploadTextToStorageAccountAsync(storageAccount, ConfigurationContainerName, CromwellConfigurationFileName, Utility.PersonalizeContent(new Utility.ConfigReplaceTextItem[]
-                        {
-                            new("{DatabaseUrl}", $"\"jdbc:postgresql://{configuration.PostgreSqlServerName}.postgres.database.azure.com/{configuration.PostgreSqlCromwellDatabaseName}?sslmode=require\""),
-                            new("{DatabaseUser}", configuration.UsePostgreSqlSingleServer ? $"\"{configuration.PostgreSqlCromwellUserLogin}@{configuration.PostgreSqlServerName}\"": $"\"{configuration.PostgreSqlCromwellUserLogin}\""),
-                            new("{DatabasePassword}", $"\"{configuration.PostgreSqlCromwellUserPassword}\""),
-                            new("{DatabaseDriver}", $"\"org.postgresql.Driver\""),
-                            new("{DatabaseProfile}", "\"slick.jdbc.PostgresProfile$\""),
-                        }, "scripts", CromwellConfigurationFileName));
-                    }
-                    else
-                    {
-                        await UploadTextToStorageAccountAsync(storageAccount, ConfigurationContainerName, CromwellConfigurationFileName, Utility.PersonalizeContent(new Utility.ConfigReplaceTextItem[]
-                        {
-                            new("{DatabaseUrl}", $"\"jdbc:mysql://mysqldb/cromwell_db?useSSL=false&rewriteBatchedStatements=true&allowPublicKeyRetrieval=true\""),
-                            new("{DatabaseUser}", $"\"cromwell\""),
-                            new("{DatabasePassword}", $"\"cromwell\""),
-                            new("{DatabaseDriver}", $"\"com.mysql.cj.jdbc.Driver\""),
-                            new("{DatabaseProfile}", "\"slick.jdbc.MySQLProfile$\""),
-                        }, "scripts", CromwellConfigurationFileName));
-                    }
-=======
                     //if (configuration.ProvisionPostgreSqlOnAzure.GetValueOrDefault())
                     //{
-                    //    await UploadTextToStorageAccountAsync(storageAccount, ConfigurationContainerName, CromwellConfigurationFileName, Utility.PersonalizeContent(new[]
+                    //    await UploadTextToStorageAccountAsync(storageAccount, ConfigurationContainerName, CromwellConfigurationFileName, Utility.PersonalizeContent(new Utility.ConfigReplaceTextItem[]
                     //    {
-                    //        new Utility.ConfigReplaceTextItem("{DatabaseUrl}", $"\"jdbc:postgresql://{configuration.PostgreSqlServerName}.postgres.database.azure.com/{configuration.PostgreSqlCromwellDatabaseName}?sslmode=require\""),
-                    //        new Utility.ConfigReplaceTextItem("{DatabaseUser}", configuration.UsePostgreSqlSingleServer ? $"\"{configuration.PostgreSqlCromwellUserLogin}@{configuration.PostgreSqlServerName}\"": $"\"{configuration.PostgreSqlCromwellUserLogin}\""),
-                    //        new Utility.ConfigReplaceTextItem("{DatabasePassword}", $"\"{configuration.PostgreSqlCromwellUserPassword}\""),
-                    //        new Utility.ConfigReplaceTextItem("{DatabaseDriver}", $"\"org.postgresql.Driver\""),
-                    //        new Utility.ConfigReplaceTextItem("{DatabaseProfile}", "\"slick.jdbc.PostgresProfile$\""),
+                    //        new("{DatabaseUrl}", $"\"jdbc:postgresql://{configuration.PostgreSqlServerName}.postgres.database.azure.com/{configuration.PostgreSqlCromwellDatabaseName}?sslmode=require\""),
+                    //        new("{DatabaseUser}", configuration.UsePostgreSqlSingleServer ? $"\"{configuration.PostgreSqlCromwellUserLogin}@{configuration.PostgreSqlServerName}\"": $"\"{configuration.PostgreSqlCromwellUserLogin}\""),
+                    //        new("{DatabasePassword}", $"\"{configuration.PostgreSqlCromwellUserPassword}\""),
+                    //        new("{DatabaseDriver}", $"\"org.postgresql.Driver\""),
+                    //        new("{DatabaseProfile}", "\"slick.jdbc.PostgresProfile$\""),
                     //    }, "scripts", CromwellConfigurationFileName));
                     //}
                     //else
                     //{
-                    //    await UploadTextToStorageAccountAsync(storageAccount, ConfigurationContainerName, CromwellConfigurationFileName, Utility.PersonalizeContent(new[]
+                    //    await UploadTextToStorageAccountAsync(storageAccount, ConfigurationContainerName, CromwellConfigurationFileName, Utility.PersonalizeContent(new Utility.ConfigReplaceTextItem[]
                     //    {
-                    //        new Utility.ConfigReplaceTextItem("{DatabaseUrl}", $"\"jdbc:mysql://mysqldb/cromwell_db?useSSL=false&rewriteBatchedStatements=true&allowPublicKeyRetrieval=true\""),
-                    //        new Utility.ConfigReplaceTextItem("{DatabaseUser}", $"\"cromwell\""),
-                    //        new Utility.ConfigReplaceTextItem("{DatabasePassword}", $"\"cromwell\""),
-                    //        new Utility.ConfigReplaceTextItem("{DatabaseDriver}", $"\"com.mysql.cj.jdbc.Driver\""),
-                    //    new Utility.ConfigReplaceTextItem("{DatabaseProfile}", "\"slick.jdbc.MySQLProfile$\""),
+                    //        new("{DatabaseUrl}", $"\"jdbc:mysql://mysqldb/cromwell_db?useSSL=false&rewriteBatchedStatements=true&allowPublicKeyRetrieval=true\""),
+                    //        new("{DatabaseUser}", $"\"cromwell\""),
+                    //        new("{DatabasePassword}", $"\"cromwell\""),
+                    //        new("{DatabaseDriver}", $"\"com.mysql.cj.jdbc.Driver\""),
+                    //        new("{DatabaseProfile}", "\"slick.jdbc.MySQLProfile$\""),
                     //    }, "scripts", CromwellConfigurationFileName));
                     //}
->>>>>>> db03ac2f
 
                     await UploadTextToStorageAccountAsync(storageAccount, ConfigurationContainerName, AllowedVmSizesFileName, Utility.GetFileContent("scripts", AllowedVmSizesFileName));
                 });
@@ -1561,21 +1115,12 @@
                         ));
                 });
 
-<<<<<<< HEAD
-            await Execute(
-                $"Creating PostgreSQL cromwell database: {configuration.PostgreSqlCromwellDatabaseName}...",
-                () => postgresManagementClient.Databases.CreateAsync(
-                    configuration.ResourceGroupName, configuration.PostgreSqlServerName, configuration.PostgreSqlCromwellDatabaseName,
-                    new()));
-
-=======
             //await Execute(
             //    $"Creating PostgreSQL cromwell database: {configuration.PostgreSqlCromwellDatabaseName}...",
             //    () => postgresManagementClient.Databases.CreateAsync(
             //        configuration.ResourceGroupName, configuration.PostgreSqlServerName, configuration.PostgreSqlCromwellDatabaseName,
-            //        new FlexibleServerModel.Database()));
-                    
->>>>>>> db03ac2f
+            //        new()));
+
             await Execute(
                 $"Creating PostgreSQL tes database: {configuration.PostgreSqlTesDatabaseName}...",
                 () => postgresManagementClient.Databases.CreateAsync(
@@ -1625,19 +1170,11 @@
                         .ApplyAsync();
                 });
 
-<<<<<<< HEAD
-            await Execute(
-                $"Creating PostgreSQL cromwell database: {configuration.PostgreSqlCromwellDatabaseName}...",
-                async () => await postgresManagementClient.Databases.CreateOrUpdateAsync(
-                    configuration.ResourceGroupName, configuration.PostgreSqlServerName, configuration.PostgreSqlCromwellDatabaseName,
-                    new()));
-=======
             //await Execute(
             //    $"Creating PostgreSQL cromwell database: {configuration.PostgreSqlCromwellDatabaseName}...",
             //    async () => await postgresManagementClient.Databases.CreateOrUpdateAsync(
             //        configuration.ResourceGroupName, configuration.PostgreSqlServerName, configuration.PostgreSqlCromwellDatabaseName,
-            //        new SingleServerModel.Database()));
->>>>>>> db03ac2f
+            //        new()));
 
             await Execute(
                 $"Creating PostgreSQL tes database: {configuration.PostgreSqlTesDatabaseName}...",
@@ -1727,45 +1264,6 @@
                 () => networkInterface.Update().WithExistingNetworkSecurityGroup(networkSecurityGroup).ApplyAsync()
             );
 
-<<<<<<< HEAD
-        private string GetInitSqlString()
-            => $"CREATE USER {configuration.PostgreSqlCromwellUserLogin} WITH PASSWORD '{configuration.PostgreSqlCromwellUserPassword}'; GRANT ALL PRIVILEGES ON DATABASE {configuration.PostgreSqlCromwellDatabaseName} TO {configuration.PostgreSqlCromwellUserLogin};";
-
-        private string GetPostgreSQLCreateCromwellUserCommand(bool useSingleServer)
-        {
-            var sqlCommand = GetInitSqlString();
-            if (useSingleServer)
-            {
-                return $"PGPASSWORD={configuration.PostgreSqlAdministratorPassword} psql -U {configuration.PostgreSqlAdministratorLogin}@{configuration.PostgreSqlServerName} -h {configuration.PostgreSqlServerName}.postgres.database.azure.com -d cromwell_db  -v sslmode=true -c \"{sqlCommand}\"";
-            }
-            else
-            {
-                return $"psql postgresql://{configuration.PostgreSqlAdministratorLogin}:{configuration.PostgreSqlAdministratorPassword}@{configuration.PostgreSqlServerName}.postgres.database.azure.com/{configuration.PostgreSqlCromwellDatabaseName} -c \"{sqlCommand}\"";
-            }
-        }
-
-        private Task CreatePostgreSqlCromwellDatabaseUser(ConnectionInfo sshConnectionInfo)
-            => Execute(
-                $"Creating PostgreSQL database user...",
-                () =>
-                {
-                    var sqlCommand = $"CREATE USER {configuration.PostgreSqlCromwellUserLogin} WITH PASSWORD '{configuration.PostgreSqlCromwellUserPassword}'; GRANT ALL PRIVILEGES ON DATABASE {configuration.PostgreSqlCromwellDatabaseName} TO {configuration.PostgreSqlCromwellUserLogin};";
-                    return ExecuteCommandOnVirtualMachineAsync(sshConnectionInfo, $"psql postgresql://{configuration.PostgreSqlAdministratorLogin}:{configuration.PostgreSqlAdministratorPassword}@{configuration.PostgreSqlServerName}.postgres.database.azure.com/{configuration.PostgreSqlCromwellDatabaseName} -c \"{sqlCommand}\"");
-                }
-            );
-
-        private Task CreatePostgreSqlTesDatabaseUser(ConnectionInfo sshConnectionInfo)
-            => Execute(
-                $"Creating PostgreSQL database user...",
-                () =>
-                {
-                    var sqlCommand = $"CREATE USER {configuration.PostgreSqlTesUserLogin} WITH PASSWORD '{configuration.PostgreSqlTesUserPassword}'; GRANT ALL PRIVILEGES ON DATABASE {configuration.PostgreSqlTesDatabaseName} TO {configuration.PostgreSqlTesUserLogin};";
-                    return ExecuteCommandOnVirtualMachineAsync(sshConnectionInfo, $"psql postgresql://{configuration.PostgreSqlAdministratorLogin}:{configuration.PostgreSqlAdministratorPassword}@{configuration.PostgreSqlServerName}.postgres.database.azure.com/{configuration.PostgreSqlTesDatabaseName} -c \"{sqlCommand}\"");
-                }
-            );
-
-=======
->>>>>>> db03ac2f
         private Task<IPrivateDnsZone> CreatePrivateDnsZoneAsync(INetwork virtualNetwork, string name, string title)
             => Execute(
                 $"Creating private DNS Zone for {title}...",
@@ -1784,32 +1282,6 @@
                     return dnsZone;
                 });
 
-<<<<<<< HEAD
-        private Task ExecuteQueriesOnAzurePostgreSQLDbFromK8()
-            => Execute(
-                $"Executing scripts on cromwell_db...",
-                async () =>
-                {
-                    var initScript = GetInitSqlString();
-                    var serverPath = $"{configuration.PostgreSqlServerName}.postgres.database.azure.com";
-                    var username = configuration.PostgreSqlAdministratorLogin;
-
-                    if (configuration.UsePostgreSqlSingleServer)
-                    {
-                        username = $"{configuration.PostgreSqlAdministratorLogin}@{configuration.PostgreSqlServerName}";
-                    }
-
-                    var commands = new List<string[]> {
-                        new[] { "bash", "-lic", $"echo {configuration.PostgreSqlServerName}.postgres.database.azure.com:5432:{configuration.PostgreSqlCromwellDatabaseName}:{username}:{configuration.PostgreSqlAdministratorPassword} > ~/.pgpass" },
-                        new[] { "chmod", "0600", "/home/tes/.pgpass" },
-                        new[] { "/usr/bin/psql", "-h", serverPath, "-U", username, "-d", configuration.PostgreSqlCromwellDatabaseName, "-c", initScript }
-                    };
-
-                    await kubernetesManager.ExecuteCommandsOnPodAsync(kubernetesClient, "tes", commands);
-                });
-
-=======
->>>>>>> db03ac2f
         private static async Task SetStorageKeySecret(string vaultUrl, string secretName, string secretValue)
         {
             var client = new SecretClient(new(vaultUrl), new DefaultAzureCredential());
@@ -1992,45 +1464,6 @@
                         .WithExistingResourceGroup(resourceGroup)
                         .CreateAsync());
         }
-<<<<<<< HEAD
-
-        private Task<IIdentity> ReplaceSystemManagedIdentityWithUserManagedIdentityAsync(IResourceGroup resourceGroup, IVirtualMachine linuxVm)
-            => Execute(
-                "Replacing VM system-managed identity with user-managed identity for easier VM upgrades in the future...",
-                async () =>
-                {
-                    var userManagedIdentity = await CreateUserManagedIdentityAsync(resourceGroup);
-
-                    var existingVmRoles = (await azureSubscriptionClient.AccessManagement.RoleAssignments.Inner.ListForScopeWithHttpMessagesAsync(
-                            $"/subscriptions/{configuration.SubscriptionId}",
-                            new($"assignedTo('{linuxVm.SystemAssignedManagedServiceIdentityPrincipalId}')"))).Body
-                        .AsContinuousCollection(link => Extensions.Synchronize(() => azureSubscriptionClient.AccessManagement.RoleAssignments.Inner.ListForScopeNextWithHttpMessagesAsync(link)).Body)
-                        .ToList();
-
-                    foreach (var role in existingVmRoles)
-                    {
-                        await azureSubscriptionClient.AccessManagement.RoleAssignments
-                            .Define(Guid.NewGuid().ToString())
-                            .ForObjectId(userManagedIdentity.PrincipalId)
-                            .WithRoleDefinition(role.RoleDefinitionId)
-                            .WithScope(role.Scope)
-                            .CreateAsync();
-                    }
-
-                    foreach (var role in existingVmRoles)
-                    {
-                        await azureSubscriptionClient.AccessManagement.RoleAssignments.DeleteByIdAsync(role.Id);
-                    }
-
-                    await Execute(
-                        "Removing existing system-managed identity and assigning new user-managed identity to the VM...",
-                        () => linuxVm.Update().WithoutSystemAssignedManagedServiceIdentity().WithExistingUserAssignedManagedServiceIdentity(userManagedIdentity).ApplyAsync());
-
-                    return userManagedIdentity;
-                });
-
-=======
->>>>>>> db03ac2f
         private async Task DeleteResourceGroupAsync()
         {
             var startTime = DateTime.UtcNow;
@@ -2039,215 +1472,6 @@
             WriteExecutionTime(line, startTime);
         }
 
-<<<<<<< HEAD
-        private Task PatchCromwellConfigurationFileV200Async(IStorageAccount storageAccount)
-            => Execute(
-                $"Patching '{CromwellConfigurationFileName}' in '{ConfigurationContainerName}' storage container...",
-                async () =>
-                {
-                    await UploadTextToStorageAccountAsync(storageAccount, ConfigurationContainerName, CromwellConfigurationFileName, Utility.PersonalizeContent(new Utility.ConfigReplaceTextItemBase[]
-                    {
-                        // Replace "enabled = true" with "enabled = false" in call-caching element
-                        new Utility.ConfigReplaceRegExItemText(@"^(\s*call-caching\s*{[^}]*enabled\s*[=:]{1}\s*)(true)$", "$1false", RegexOptions.Multiline),
-                        // Add "preemptible: true" to default-runtime-attributes element, if preemptible is not already present
-                        new Utility.ConfigReplaceRegExItemEvaluator(@"(?![\s\S]*preemptible)^(\s*default-runtime-attributes\s*{)([^}]*$)(\s*})$", match => $"{match.Groups[1].Value}{match.Groups[2].Value}\n          preemptible: true{match.Groups[3].Value}", RegexOptions.Multiline),
-                    }, (await DownloadTextFromStorageAccountAsync(storageAccount, ConfigurationContainerName, CromwellConfigurationFileName, cts)) ?? Utility.GetFileContent("scripts", CromwellConfigurationFileName)));
-                });
-
-        private Task PatchContainersToMountFileV210Async(IStorageAccount storageAccount, string managedIdentityName)
-            => Execute(
-                $"Adding public datasettestinputs/dataset container to '{ContainersToMountFileName}' file in '{ConfigurationContainerName}' storage container...",
-                async () =>
-                {
-                    var containersToMountText = await DownloadTextFromStorageAccountAsync(storageAccount, ConfigurationContainerName, ContainersToMountFileName, cts);
-
-                    if (containersToMountText is not null)
-                    {
-                        // Add datasettestinputs container if not already present
-                        if (!containersToMountText.Contains("datasettestinputs.blob.core.windows.net/dataset"))
-                        {
-                            // [SuppressMessage("Microsoft.Security", "CS002:SecretInNextLine", Justification="SAS token for public use")]
-                            var dataSetUrl = "https://datasettestinputs.blob.core.windows.net/dataset?sv=2018-03-28&sr=c&si=coa&sig=nKoK6dxjtk5172JZfDH116N6p3xTs7d%2Bs5EAUE4qqgM%3D";
-                            containersToMountText = $"{containersToMountText.TrimEnd()}\n{dataSetUrl}";
-                        }
-
-                        containersToMountText = containersToMountText
-                            .Replace("where the VM has Contributor role", $"where the identity '{managedIdentityName}' has 'Contributor' role")
-                            .Replace("where VM's identity", "where CoA VM")
-                            .Replace("that the VM's identity has Contributor role", $"that the identity '{managedIdentityName}' has 'Contributor' role");
-
-                        await UploadTextToStorageAccountAsync(storageAccount, ConfigurationContainerName, ContainersToMountFileName, containersToMountText);
-                    }
-                });
-
-        private Task PatchContainersToMountFileV220Async(IStorageAccount storageAccount)
-            => Execute(
-                $"Commenting out msgenpublicdata/inputs in '{ContainersToMountFileName}' file in '{ConfigurationContainerName}' storage container. It will be removed in v2.3...",
-                async () =>
-                {
-                    var containersToMountText = await DownloadTextFromStorageAccountAsync(storageAccount, ConfigurationContainerName, ContainersToMountFileName, cts);
-
-                    if (containersToMountText is not null)
-                    {
-                        containersToMountText = containersToMountText.Replace("https://msgenpublicdata", $"#https://msgenpublicdata");
-
-                        await UploadTextToStorageAccountAsync(storageAccount, ConfigurationContainerName, ContainersToMountFileName, containersToMountText);
-                    }
-                });
-
-        private Task PatchContainersToMountFileV240Async(IStorageAccount storageAccount)
-            => Execute(
-                $"Removing reference to msgenpublicdata/inputs in '{ContainersToMountFileName}' file in '{ConfigurationContainerName}' storage container...",
-                async () =>
-                {
-                    var containersToMountText = await DownloadTextFromStorageAccountAsync(storageAccount, ConfigurationContainerName, ContainersToMountFileName, cts);
-
-                    if (containersToMountText is not null)
-                    {
-                        var regex = new Regex("^.*msgenpublicdata.blob.core.windows.net/inputs.*(\n|\r|\r\n)", RegexOptions.Multiline);
-                        containersToMountText = regex.Replace(containersToMountText, string.Empty);
-
-                        await UploadTextToStorageAccountAsync(storageAccount, ConfigurationContainerName, ContainersToMountFileName, containersToMountText);
-                    }
-                });
-
-        private Task PatchAccountNamesFileV240Async(ConnectionInfo sshConnectionInfo, IIdentity managedIdentity)
-            => Execute(
-                $"Adding Managed Identity ClientId to 'env-01-account-names.txt' file on the VM...",
-                async () =>
-                {
-                    var accountNames = Utility.DelimitedTextToDictionary((await ExecuteCommandOnVirtualMachineWithRetriesAsync(sshConnectionInfo, $"cat {CromwellAzureRootDir}/env-01-account-names.txt")).Output);
-                    accountNames["ManagedIdentityClientId"] = managedIdentity.ClientId;
-
-                    await UploadFilesToVirtualMachineAsync(sshConnectionInfo, (Utility.DictionaryToDelimitedText(accountNames), $"{CromwellAzureRootDir}/env-01-account-names.txt", false));
-                });
-
-        private Task PatchCromwellConfigurationFileV300Async(IStorageAccount storageAccount)
-            => Execute(
-                $"Patching '{CromwellConfigurationFileName}' in '{ConfigurationContainerName}' storage container...",
-                async () =>
-                {
-                    var cromwellConfigText = await DownloadTextFromStorageAccountAsync(storageAccount, ConfigurationContainerName, CromwellConfigurationFileName, cts);
-                    var tesBackendParametersRegex = new Regex(@"^(\s*endpoint.*)([\s\S]*)", RegexOptions.Multiline);
-
-                    // Add "use_tes_11_preview_backend_parameters = true" to TES config, after endpoint setting, if use_tes_11_preview_backend_parameters is not already present
-                    if (!cromwellConfigText.Contains("use_tes_11_preview_backend_parameters", StringComparison.OrdinalIgnoreCase))
-                    {
-                        cromwellConfigText = tesBackendParametersRegex.Replace(cromwellConfigText, match => $"{match.Groups[1].Value}\n        use_tes_11_preview_backend_parameters = true{match.Groups[2].Value}");
-                    }
-
-                    await UploadTextToStorageAccountAsync(storageAccount, ConfigurationContainerName, CromwellConfigurationFileName, cromwellConfigText);
-                });
-
-        private Task PatchCromwellConfigurationFileV310Async(IStorageAccount storageAccount)
-            => Execute(
-                $"Patching '{CromwellConfigurationFileName}' in '{ConfigurationContainerName}' storage container...",
-                async () =>
-                {
-                    var cromwellConfigText = await DownloadTextFromStorageAccountAsync(storageAccount, ConfigurationContainerName, CromwellConfigurationFileName, cts);
-                    var akkaHttpRegex = new Regex(@"(\s*akka\.http\.host-connection-pool\.pool-implementation.*$)", RegexOptions.Multiline);
-                    cromwellConfigText = akkaHttpRegex.Replace(cromwellConfigText, match => string.Empty);
-
-                    await UploadTextToStorageAccountAsync(storageAccount, ConfigurationContainerName, CromwellConfigurationFileName, cromwellConfigText);
-                });
-
-        private async Task PatchMySqlDbRootPasswordV320Async(ConnectionInfo sshConnectionInfo)
-        {
-            if (!configuration.ProvisionPostgreSqlOnAzure.GetValueOrDefault())
-            {
-                await Execute(
-                    $"Adding new setting to 'env-04-settings.txt' file on the VM...",
-                    async () =>
-                    {
-                        var envSettings = Utility.DelimitedTextToDictionary((await ExecuteCommandOnVirtualMachineWithRetriesAsync(sshConnectionInfo, $"cat {CromwellAzureRootDir}/env-04-settings.txt")).Output);
-                        // [SuppressMessage("Microsoft.Security", "CS002:SecretInNextLine", Justification="Previously hardcoded password only accessible within security context.")]
-                        envSettings["MYSQL_ROOT_PASSWORD"] = "cromwell";
-                        await UploadFilesToVirtualMachineAsync(sshConnectionInfo, (Utility.DictionaryToDelimitedText(envSettings), $"{CromwellAzureRootDir}/env-04-settings.txt", false));
-                    }
-                );
-            }
-        }
-
-        private Task PatchAllowedVmSizesFileV320Async(IStorageAccount storageAccount)
-            => Execute(
-                $"Patching '{AllowedVmSizesFileName}' in '{ConfigurationContainerName}' storage container...",
-                async () =>
-                {
-                    var allowedVmSizesText = await DownloadTextFromStorageAccountAsync(storageAccount, ConfigurationContainerName, AllowedVmSizesFileName, cts);
-
-                    allowedVmSizesText = allowedVmSizesText
-                        .Replace("Azure VM sizes used", "Azure VM sizes/families used")
-                        .Replace("VM size names", "VM size or family names")
-                        .Replace("# Standard_D3_v2", "# standardDv2Family");
-
-                    await UploadTextToStorageAccountAsync(storageAccount, ConfigurationContainerName, AllowedVmSizesFileName, allowedVmSizesText);
-                });
-
-        private Task AddNewSettingsV300Async(ConnectionInfo sshConnectionInfo)
-            => Execute(
-                $"Adding new settings to 'env-04-settings.txt' file on the VM...",
-                async () =>
-                {
-                    var existingFileContent = await ExecuteCommandOnVirtualMachineAsync(sshConnectionInfo, $"cat {CromwellAzureRootDir}/env-04-settings.txt");
-                    var existingSettings = Utility.DelimitedTextToDictionary(existingFileContent.Output.Trim());
-                    var newSettings = Utility.DelimitedTextToDictionary(Utility.GetFileContent("scripts", "env-04-settings.txt"));
-
-                    foreach (var key in newSettings.Keys.Except(existingSettings.Keys))
-                    {
-                        existingSettings.Add(key, newSettings[key]);
-                    }
-
-                    var newFileContent = Utility.DictionaryToDelimitedText(existingSettings);
-
-                    await UploadFilesToVirtualMachineAsync(
-                        sshConnectionInfo,
-                        new[] {
-                            (newFileContent, $"{CromwellAzureRootDir}/env-04-settings.txt", false)
-                        });
-                });
-
-        private async Task MitigateChaosDbV250Async(ICosmosDBAccount cosmosDb)
-            => await Execute("#ChaosDB remedition (regenerating CosmosDB primary key)...",
-                () => cosmosDb.RegenerateKeyAsync(KeyKind.Primary.Value));
-
-        private async Task UpgradeBlobfuseV300Async(ConnectionInfo sshConnectionInfo)
-            => await Execute("Upgrading blobfuse to 1.4.3...",
-                () => ExecuteCommandOnVirtualMachineWithRetriesAsync(sshConnectionInfo, "sudo apt-get update ; sudo apt-get --only-upgrade install blobfuse=1.4.3"));
-
-        private async Task DisableDockerServiceV300Async(ConnectionInfo sshConnectionInfo)
-            => await Execute("Disabling auto-start of Docker service...",
-                () => ExecuteCommandOnVirtualMachineWithRetriesAsync(sshConnectionInfo, "sudo systemctl disable docker"));
-
-        private async Task SetCosmosDbContainerAutoScaleAsync(ICosmosDBAccount cosmosDb)
-        {
-            var tesDb = await cosmosDb.GetSqlDatabaseAsync(CosmosDbDatabaseId);
-            var taskContainer = await tesDb.GetSqlContainerAsync(CosmosDbContainerId);
-            var requestThroughput = await taskContainer.GetThroughputSettingsAsync();
-
-            if (requestThroughput is not null && requestThroughput.Throughput is not null && requestThroughput.AutopilotSettings?.MaxThroughput is null)
-            {
-                var key = (await cosmosDb.ListKeysAsync()).PrimaryMasterKey;
-                var cosmosClient = new CosmosRestClient(cosmosDb.DocumentEndpoint, key);
-
-                // If the container has request throughput setting configured, and it is currently manual, set it to auto
-                await Execute(
-                    $"Switching the throughput setting for CosmosDb container 'Tasks' in database 'TES' from Manual to Autoscale...",
-                    () => cosmosClient.SwitchContainerRequestThroughputToAutoAsync(CosmosDbDatabaseId, CosmosDbContainerId));
-            }
-        }
-
-        private static ConnectionInfo GetSshConnectionInfo(IVirtualMachine linuxVm, string vmUsername, string vmPassword)
-        {
-            var publicIPAddress = linuxVm.GetPrimaryPublicIPAddress();
-
-            return new(
-                publicIPAddress is not null ? publicIPAddress.Fqdn : linuxVm.GetPrimaryNetworkInterface().PrimaryPrivateIP,
-                vmUsername,
-                new PasswordAuthenticationMethod(vmUsername, vmPassword));
-        }
-
-=======
->>>>>>> db03ac2f
         private static void ValidateMainIdentifierPrefix(string prefix)
         {
             const int maxLength = 12;
@@ -2605,31 +1829,15 @@
                 ValidateDependantFeature(configuration.CrossSubscriptionAKSDeployment.GetValueOrDefault(), nameof(configuration.CrossSubscriptionAKSDeployment), configuration.UseAks, nameof(configuration.UseAks));
             }
 
-<<<<<<< HEAD
             ThrowIfBothProvided(configuration.UseAks, nameof(configuration.UseAks), configuration.CustomTesImagePath is not null, nameof(configuration.CustomTesImagePath));
             ThrowIfBothProvided(configuration.UseAks, nameof(configuration.UseAks), configuration.CustomTriggerServiceImagePath is not null, nameof(configuration.CustomTriggerServiceImagePath));
-            ThrowIfBothProvided(configuration.UseAks, nameof(configuration.UseAks), configuration.CustomCromwellImagePath is not null, nameof(configuration.CustomCromwellImagePath));
-
-            if (configuration.UseAks)
-            {
-                ThrowIfNotProvidedForUpdate(configuration.AksClusterName, nameof(configuration.AksClusterName));
-
-                if (!configuration.ManualHelmDeployment)
-                {
-                    ValidateDependantFeature(configuration.UseAks, nameof(configuration.UseAks), !string.IsNullOrWhiteSpace(configuration.HelmBinaryPath), nameof(configuration.HelmBinaryPath));
-                    ValidateHelmInstall(configuration.HelmBinaryPath, nameof(configuration.HelmBinaryPath));
-                }
-=======
-            ThrowIfBothProvided(configuration.UseAks, nameof(configuration.UseAks), configuration.CustomTesImagePath != null, nameof(configuration.CustomTesImagePath));
-            ThrowIfBothProvided(configuration.UseAks, nameof(configuration.UseAks), configuration.CustomTriggerServiceImagePath != null, nameof(configuration.CustomTriggerServiceImagePath));
             ThrowIfNotProvidedForUpdate(configuration.AksClusterName, nameof(configuration.AksClusterName));
-                
+
             if (!configuration.ManualHelmDeployment)
             {
                 ValidateDependantFeature(configuration.UseAks, nameof(configuration.UseAks), !string.IsNullOrWhiteSpace(configuration.HelmBinaryPath), nameof(configuration.HelmBinaryPath));
                 ValidateHelmInstall(configuration.HelmBinaryPath, nameof(configuration.HelmBinaryPath));
             }
->>>>>>> db03ac2f
 
             if (configuration.ProvisionPostgreSqlOnAzure is null)
             {
