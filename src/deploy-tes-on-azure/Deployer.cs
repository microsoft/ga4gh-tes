--- conflicted
+++ resolved
@@ -473,8 +473,8 @@
                         ConsoleEx.WriteLine($"Using existing Batch Account {batchAccount.Name}");
                     }
 
-                    await Task.WhenAll(new Task[]
-                    {
+                    await Task.WhenAll(
+                    [
                         Task.Run(async () =>
                         {
                             if (vnetAndSubnet is null)
@@ -510,7 +510,7 @@
                             await AssignManagedIdOperatorToResourceAsync(managedIdentity, resourceGroup);
                             await AssignMIAsNetworkContributorToResourceAsync(managedIdentity, resourceGroup);
                         }),
-                    });
+                    ]);
 
                     if (configuration.CrossSubscriptionAKSDeployment.GetValueOrDefault())
                     {
@@ -528,30 +528,17 @@
                         postgreSqlDnsZone = await CreatePrivateDnsZoneAsync(vnetAndSubnet.Value.virtualNetwork, $"privatelink.postgres.database.azure.com", "PostgreSQL Server");
                     }
 
-                    await Task.WhenAll(new[]
-                    {
-<<<<<<< HEAD
+                    await Task.WhenAll(
+                    [
                         Task.Run(async () =>
                         {
                             if (aksCluster is null && !configuration.ManualHelmDeployment)
-=======
-                            Task.Run(async () =>
                             {
                                 if (aksCluster is null && !configuration.ManualHelmDeployment)
                                 {
                                     aksCluster = await ProvisionManagedClusterAsync(resourceGroup, managedIdentity, logAnalyticsWorkspace, vnetAndSubnet?.virtualNetwork, vnetAndSubnet?.vmSubnet.Name, configuration.PrivateNetworking.GetValueOrDefault());
                                     await EnableWorkloadIdentity(aksCluster, managedIdentity, resourceGroup);
                                 }
-                            }),
-                            Task.Run(async () =>
-                            {
-                                batchAccount ??= await CreateBatchAccountAsync(storageAccount.Id);
-                                await AssignVmAsContributorToBatchAccountAsync(managedIdentity, batchAccount);
-                            }),
-                            Task.Run(async () =>
->>>>>>> 1829bc34
-                            {
-                                await ProvisionManagedClusterAsync(resourceGroup, managedIdentity, logAnalyticsWorkspace, vnetAndSubnet?.virtualNetwork, vnetAndSubnet?.vmSubnet.Name, configuration.PrivateNetworking.GetValueOrDefault());
                             }
                         }),
                         Task.Run(async () =>
@@ -567,18 +554,17 @@
                         Task.Run(async () => {
                             postgreSqlFlexServer ??= await CreatePostgreSqlServerAndDatabaseAsync(postgreSqlFlexManagementClient, vnetAndSubnet.Value.postgreSqlSubnet, postgreSqlDnsZone);
                         })
-                    });
+                    ]);
 
                     var clientId = managedIdentity.ClientId;
                     var settings = ConfigureSettings(clientId);
 
                     await kubernetesManager.UpdateHelmValuesAsync(storageAccount, keyVaultUri, resourceGroup.Name, settings, managedIdentity);
                     await PerformHelmDeploymentAsync(resourceGroup,
-                        new[]
-                        {
+                        [
                             "Run the following postgresql command to setup the database.",
                             $"\tPostgreSQL command: psql postgresql://{configuration.PostgreSqlAdministratorLogin}:{configuration.PostgreSqlAdministratorPassword}@{configuration.PostgreSqlServerName}.postgres.database.azure.com/{configuration.PostgreSqlTesDatabaseName} -c \"{GetCreateTesUserString()}\""
-                        },
+                        ],
                         async kubernetesClient =>
                         {
                             // Deploy an ubuntu pod to run PSQL commands, then delete it
