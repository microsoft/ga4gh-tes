﻿// Copyright (c) Microsoft Corporation.
// Licensed under the MIT License.

using System;
using System.Collections.Generic;
using System.Diagnostics;
using System.IdentityModel.Tokens.Jwt;
using System.IO;
using System.Linq;
using System.Net.Http;
using System.Net.WebSockets;
using System.Security.Cryptography;
using System.Text;
using System.Text.RegularExpressions;
using System.Threading;
using System.Threading.Tasks;
using Azure.Core;
using Azure.Identity;
using Azure.ResourceManager;
using Azure.ResourceManager.ContainerService;
using Azure.ResourceManager.ManagedServiceIdentities;
using Azure.ResourceManager.ManagedServiceIdentities.Models;
using Azure.ResourceManager.Network;
using Azure.ResourceManager.Network.Models;
using Azure.ResourceManager.Resources;
using Azure.Security.KeyVault.Secrets;
using Azure.Storage;
using Azure.Storage.Blobs;
using CommonUtilities;
using CommonUtilities.AzureCloud;
using k8s;
using Microsoft.Azure.Management.Batch;
using Microsoft.Azure.Management.Batch.Models;
using Microsoft.Azure.Management.Compute.Fluent;
using Microsoft.Azure.Management.ContainerRegistry.Fluent;
using Microsoft.Azure.Management.ContainerService;
using Microsoft.Azure.Management.ContainerService.Fluent;
using Microsoft.Azure.Management.ContainerService.Models;
using Microsoft.Azure.Management.Fluent;
using Microsoft.Azure.Management.Graph.RBAC.Fluent;
using Microsoft.Azure.Management.KeyVault;
using Microsoft.Azure.Management.KeyVault.Fluent;
using Microsoft.Azure.Management.KeyVault.Models;
using Microsoft.Azure.Management.Msi.Fluent;
using Microsoft.Azure.Management.Network.Fluent;
using Microsoft.Azure.Management.PostgreSQL;
using Microsoft.Azure.Management.PrivateDns.Fluent;
using Microsoft.Azure.Management.ResourceGraph;
using Microsoft.Azure.Management.ResourceManager.Fluent;
using Microsoft.Azure.Management.ResourceManager.Fluent.Authentication;
using Microsoft.Azure.Management.ResourceManager.Fluent.Core;
using Microsoft.Azure.Management.Storage.Fluent;
using Microsoft.Azure.Services.AppAuthentication;
using Microsoft.Rest;
using Newtonsoft.Json;
using Polly;
using Polly.Retry;
using Tes.Models;
using static Microsoft.Azure.Management.PostgreSQL.FlexibleServers.DatabasesOperationsExtensions;
using static Microsoft.Azure.Management.PostgreSQL.FlexibleServers.ServersOperationsExtensions;
using static Microsoft.Azure.Management.PostgreSQL.ServersOperationsExtensions;
using static Microsoft.Azure.Management.ResourceManager.Fluent.Core.RestClient;
using FlexibleServer = Microsoft.Azure.Management.PostgreSQL.FlexibleServers;
using FlexibleServerModel = Microsoft.Azure.Management.PostgreSQL.FlexibleServers.Models;
using IResource = Microsoft.Azure.Management.ResourceManager.Fluent.Core.IResource;
using KeyVaultManagementClient = Microsoft.Azure.Management.KeyVault.KeyVaultManagementClient;

namespace TesDeployer
{
    public class Deployer
    {
        private static readonly AsyncRetryPolicy roleAssignmentHashConflictRetryPolicy = Policy
            .Handle<Microsoft.Rest.Azure.CloudException>(cloudException => cloudException.Body.Code.Equals("HashConflictOnDifferentRoleAssignmentIds"))
            .RetryAsync();

        private static readonly AsyncRetryPolicy generalRetryPolicy = Policy
            .Handle<Exception>()
            .WaitAndRetryAsync(3, retryAttempt => System.TimeSpan.FromSeconds(1));

        private static readonly System.TimeSpan longRetryWaitTime = System.TimeSpan.FromSeconds(15);

        private static readonly AsyncRetryPolicy longRetryPolicy = Policy
            .Handle<Exception>()
            .WaitAndRetryAsync(60, retryAttempt => longRetryWaitTime,
            (exception, timespan) => ConsoleEx.WriteLine($"Retrying task creation in {timespan} due to {exception.GetType().FullName}: {exception.Message}"));

        public const string ConfigurationContainerName = "configuration";
        public const string TesInternalContainerName = "tes-internal";
        public const string AllowedVmSizesFileName = "allowed-vm-sizes";
        public const string TesCredentialsFileName = "TesCredentials.json";
        public const string InputsContainerName = "inputs";
        public const string StorageAccountKeySecretName = "CoAStorageKey";
        public const string PostgresqlSslMode = "VerifyFull";

        private record TesCredentials(string TesHostname, string TesUsername, string TesPassword);

        private readonly CancellationTokenSource cts = new();

        private readonly List<string> requiredResourceProviders = new()
        {
            "Microsoft.Authorization",
            "Microsoft.Batch",
            "Microsoft.Compute",
            "Microsoft.ContainerService",
            "Microsoft.DocumentDB",
            "Microsoft.OperationalInsights",
            "Microsoft.OperationsManagement",
            "Microsoft.insights",
            "Microsoft.Network",
            "Microsoft.Storage",
            "Microsoft.DBforPostgreSQL"
        };

        private readonly Dictionary<string, List<string>> requiredResourceProviderFeatures = new()
        {
            { "Microsoft.Compute", new() { "EncryptionAtHost" } }
        };

        private Configuration configuration { get; set; }
        private ITokenProvider tokenProvider;
        private TokenCredentials tokenCredentials;
        private IAzure azureSubscriptionClient { get; set; }
        private Microsoft.Azure.Management.Fluent.Azure.IAuthenticated azureClient { get; set; }
        private IResourceManager resourceManagerClient { get; set; }
        private ArmClient armClient { get; set; }
        private AzureCredentials azureCredentials { get; set; }
        private FlexibleServer.IPostgreSQLManagementClient postgreSqlFlexManagementClient { get; set; }
        private IEnumerable<string> subscriptionIds { get; set; }
        private bool isResourceGroupCreated { get; set; }
        private KubernetesManager kubernetesManager { get; set; }
        internal static AzureCloudConfig azureCloudConfig { get; set; }

        public Deployer(Configuration configuration)
            => this.configuration = configuration;

        public async Task<int> DeployAsync()
        {
            var mainTimer = Stopwatch.StartNew();

            try
            {
                ConsoleEx.WriteLine("Running...");

                await Execute($"Getting cloud configuration for {configuration.AzureCloudName}...", async () =>
                {
                    azureCloudConfig = await AzureCloudConfig.CreateAsync(configuration.AzureCloudName);
                });

                await Execute("Validating command line arguments...", async () =>
                {
                    ValidateInitialCommandLineArgs();
                });

                await ValidateTokenProviderAsync();

                await Execute("Connecting to Azure Services...", async () =>
                {
                    tokenProvider = new RefreshableAzureServiceTokenProvider(azureCloudConfig.ResourceManagerUrl, null, azureCloudConfig.Authentication.LoginEndpointUrl);
                    tokenCredentials = new(tokenProvider);
                    azureCredentials = new(tokenCredentials, null, null, azureCloudConfig.AzureEnvironment);
                    azureClient = GetAzureClient(azureCredentials);
                    armClient = new ArmClient(new AzureCliCredential(), null, new ArmClientOptions { Environment = azureCloudConfig.ArmEnvironment });
                    azureSubscriptionClient = azureClient.WithSubscription(configuration.SubscriptionId);
                    subscriptionIds = await (await azureClient.Subscriptions.ListAsync(cancellationToken: cts.Token)).ToAsyncEnumerable().Select(s => s.SubscriptionId).ToListAsync(cts.Token);
                    resourceManagerClient = GetResourceManagerClient(azureCredentials);
                    postgreSqlFlexManagementClient = new FlexibleServer.PostgreSQLManagementClient(azureCredentials) { SubscriptionId = configuration.SubscriptionId, BaseUri = new Uri(azureCloudConfig.ResourceManagerUrl), LongRunningOperationRetryTimeout = 1200 };
                });

                await ValidateSubscriptionAndResourceGroupAsync(configuration);
                kubernetesManager = new(configuration, azureCredentials, azureCloudConfig, cts.Token);
                IResourceGroup resourceGroup = null;
                ManagedCluster aksCluster = null;
                BatchAccount batchAccount = null;
                IGenericResource logAnalyticsWorkspace = null;
                IGenericResource appInsights = null;
                FlexibleServerModel.Server postgreSqlFlexServer = null;
                IStorageAccount storageAccount = null;
                var keyVaultUri = string.Empty;
                IIdentity managedIdentity = null;
                IPrivateDnsZone postgreSqlDnsZone = null;

                var targetVersion = Utility.DelimitedTextToDictionary(Utility.GetFileContent("scripts", "env-00-tes-version.txt")).GetValueOrDefault("TesOnAzureVersion");

                if (configuration.Update)
                {
                    resourceGroup = await azureSubscriptionClient.ResourceGroups.GetByNameAsync(configuration.ResourceGroupName, cts.Token);
                    configuration.RegionName = resourceGroup.RegionName;

                    ConsoleEx.WriteLine($"Upgrading TES on Azure instance in resource group '{resourceGroup.Name}' to version {targetVersion}...");

                    if (string.IsNullOrEmpty(configuration.StorageAccountName))
                    {
                        var storageAccounts = await (await azureSubscriptionClient.StorageAccounts.ListByResourceGroupAsync(configuration.ResourceGroupName, cancellationToken: cts.Token))
                            .ToAsyncEnumerable().ToListAsync(cts.Token);

                        storageAccount = storageAccounts.Count switch
                        {
                            0 => throw new ValidationException($"Update was requested but resource group {configuration.ResourceGroupName} does not contain any storage accounts.", displayExample: false),
                            1 => storageAccounts.Single(),
                            _ => throw new ValidationException($"Resource group {configuration.ResourceGroupName} contains multiple storage accounts. {nameof(configuration.StorageAccountName)} must be provided.", displayExample: false),
                        };
                    }
                    else
                    {
                        storageAccount = await GetExistingStorageAccountAsync(configuration.StorageAccountName)
                            ?? throw new ValidationException($"Storage account {configuration.StorageAccountName} does not exist in region {configuration.RegionName} or is not accessible to the current user.", displayExample: false);
                    }

                    ManagedCluster existingAksCluster = default;

                    if (string.IsNullOrWhiteSpace(configuration.AksClusterName))
                    {
                        using var client = new ContainerServiceClient(azureCredentials) { SubscriptionId = configuration.SubscriptionId };
                        var aksClusters = await (await client.ManagedClusters.ListByResourceGroupAsync(configuration.ResourceGroupName, cts.Token))
                            .ToAsyncEnumerable(client.ManagedClusters.ListByResourceGroupNextAsync).ToListAsync(cts.Token);

                        existingAksCluster = aksClusters.Count switch
                        {
                            0 => throw new ValidationException($"Update was requested but resource group {configuration.ResourceGroupName} does not contain any AKS clusters.", displayExample: false),
                            1 => aksClusters.Single(),
                            _ => throw new ValidationException($"Resource group {configuration.ResourceGroupName} contains multiple AKS clusters. {nameof(configuration.AksClusterName)} must be provided.", displayExample: false),
                        };

                        configuration.AksClusterName = existingAksCluster.Name;
                    }
                    else
                    {
                        existingAksCluster = (await GetExistingAKSClusterAsync(configuration.AksClusterName))
                            ?? throw new ValidationException($"AKS cluster {configuration.AksClusterName} does not exist in region {configuration.RegionName} or is not accessible to the current user.", displayExample: false);
                    }

                    var aksValues = await kubernetesManager.GetAKSSettingsAsync(storageAccount);

                    if (!aksValues.Any())
                    {
                        throw new ValidationException($"Could not retrieve account names from stored configuration in {storageAccount.Name}.", displayExample: false);
                    }

                    if (aksValues.TryGetValue("EnableIngress", out var enableIngress) && aksValues.TryGetValue("TesHostname", out var tesHostname))
                    {
                        kubernetesManager.TesHostname = tesHostname;
                        configuration.EnableIngress = bool.TryParse(enableIngress, out var parsed) ? parsed : null;

                        var tesCredentials = new FileInfo(Path.Combine(Directory.GetCurrentDirectory(), TesCredentialsFileName));
                        tesCredentials.Refresh();

                        if (configuration.EnableIngress.GetValueOrDefault() && tesCredentials.Exists)
                        {
                            try
                            {
                                using var stream = tesCredentials.OpenRead();
                                var (hostname, tesUsername, tesPassword) = System.Text.Json.JsonSerializer.Deserialize<TesCredentials>(stream,
                                    new System.Text.Json.JsonSerializerOptions() { IncludeFields = true, PropertyNameCaseInsensitive = true });

                                if (kubernetesManager.TesHostname.Equals(hostname, StringComparison.InvariantCultureIgnoreCase) && string.IsNullOrEmpty(configuration.TesPassword))
                                {
                                    configuration.TesPassword = tesPassword;
                                    configuration.TesUsername = tesUsername;
                                }
                            }
                            catch (NotSupportedException)
                            { }
                            catch (ArgumentException)
                            { }
                            catch (IOException)
                            { }
                            catch (UnauthorizedAccessException)
                            { }
                            catch (System.Text.Json.JsonException)
                            { }
                        }
                    }

                    if (!configuration.SkipTestWorkflow && configuration.EnableIngress.GetValueOrDefault() && string.IsNullOrEmpty(configuration.TesPassword))
                    {
                        throw new ValidationException($"{nameof(configuration.TesPassword)} is required for update.", false);
                    }

                    if (!aksValues.TryGetValue("BatchAccountName", out var batchAccountName))
                    {
                        throw new ValidationException($"Could not retrieve the Batch account name from stored configuration in {storageAccount.Name}.", displayExample: false);
                    }

                    batchAccount = await GetExistingBatchAccountAsync(batchAccountName)
                        ?? throw new ValidationException($"Batch account {batchAccountName}, referenced by the stored configuration, does not exist in region {configuration.RegionName} or is not accessible to the current user.", displayExample: false);

                    configuration.BatchAccountName = batchAccountName;

                    if (!aksValues.TryGetValue("PostgreSqlServerName", out var postgreSqlServerName))
                    {
                        throw new ValidationException($"Could not retrieve the PostgreSqlServer account name from stored configuration in {storageAccount.Name}.", displayExample: false);
                    }

                    configuration.PostgreSqlServerName = postgreSqlServerName;

                    if (aksValues.TryGetValue("CrossSubscriptionAKSDeployment", out var crossSubscriptionAKSDeployment))
                    {
                        configuration.CrossSubscriptionAKSDeployment = bool.TryParse(crossSubscriptionAKSDeployment, out var parsed) ? parsed : null;
                    }

                    if (aksValues.TryGetValue("KeyVaultName", out var keyVaultName))
                    {
                        var keyVault = await GetKeyVaultAsync(keyVaultName);
                        keyVaultUri = keyVault.Properties.VaultUri;
                    }

                    if (!aksValues.TryGetValue("ManagedIdentityClientId", out var managedIdentityClientId))
                    {
                        throw new ValidationException($"Could not retrieve ManagedIdentityClientId.", displayExample: false);
                    }

                    managedIdentity = await (await azureSubscriptionClient.Identities.ListByResourceGroupAsync(configuration.ResourceGroupName, cancellationToken: cts.Token))
                            .ToAsyncEnumerable().FirstOrDefaultAsync(id => id.ClientId == managedIdentityClientId, cts.Token)
                        ?? throw new ValidationException($"Managed Identity {managedIdentityClientId} does not exist in region {configuration.RegionName} or is not accessible to the current user.", displayExample: false);

                    // Override any configuration that is used by the update.
                    var versionString = aksValues["TesOnAzureVersion"];
                    var installedVersion = !string.IsNullOrEmpty(versionString) && Version.TryParse(versionString, out var version) ? version : null;

                    if (installedVersion is null || installedVersion < new Version(4, 1)) // Assume 4.0.0. The work needed to upgrade from this version shouldn't apply to other releases of TES.
                    {
                        var tesImageString = aksValues["TesImageName"];
                        if (!string.IsNullOrEmpty(tesImageString) && tesImageString.EndsWith("/tes:4"))
                        {
                            aksValues["TesImageName"] = tesImageString + ".0";
                            installedVersion = new("4.0");
                        }
                    }

                    var settings = ConfigureSettings(managedIdentity.ClientId, aksValues, installedVersion);
                    var waitForRoleAssignmentPropagation = false;

                    if (installedVersion is null || installedVersion < new Version(4, 4))
                    {
                        // Ensure all storage containers are created.
                        await CreateDefaultStorageContainersAsync(storageAccount);

                        if (string.IsNullOrWhiteSpace(settings["BatchNodesSubnetId"]))
                        {
                            settings["BatchNodesSubnetId"] = await UpdateVnetWithBatchSubnet(resourceGroup.Inner.Id);
                        }
                    }

                    if (installedVersion is null || installedVersion < new Version(4, 8))
                    {
                        var hasAssignedNetworkContributor = await TryAssignMIAsNetworkContributorToResourceAsync(managedIdentity, resourceGroup);
                        var hasAssignedDataOwner = await TryAssignVmAsDataOwnerToStorageAccountAsync(managedIdentity, storageAccount);
                        waitForRoleAssignmentPropagation |= hasAssignedNetworkContributor || hasAssignedDataOwner;
                    }

                    if (installedVersion is null || installedVersion < new Version(5, 0, 1))
                    {
                        if (string.IsNullOrWhiteSpace(settings["ExecutionsContainerName"]))
                        {
                            settings["ExecutionsContainerName"] = TesInternalContainerName;
                        }
                    }

                    if (installedVersion is null || installedVersion < new Version(5, 2, 2))
                    {
                        await EnableWorkloadIdentity(existingAksCluster, managedIdentity, resourceGroup);
                        await kubernetesManager.RemovePodAadChart();
                    }

                    if (waitForRoleAssignmentPropagation)
                    {
                        await Execute("Waiting 5 minutes for role assignment propagation...",
                            () => Task.Delay(System.TimeSpan.FromMinutes(5), cts.Token));
                    }

                    await kubernetesManager.UpgradeValuesYamlAsync(storageAccount, settings);
                    await PerformHelmDeploymentAsync(resourceGroup);
                }

                if (!configuration.Update)
                {
                    if (string.IsNullOrWhiteSpace(configuration.BatchPrefix))
                    {
                        var blob = new byte[5];
                        RandomNumberGenerator.Fill(blob);
                        configuration.BatchPrefix = blob.ConvertToBase32().TrimEnd('=');
                    }

                    ValidateRegionName(configuration.RegionName);
                    ValidateMainIdentifierPrefix(configuration.MainIdentifierPrefix);
                    storageAccount = await ValidateAndGetExistingStorageAccountAsync();
                    batchAccount = await ValidateAndGetExistingBatchAccountAsync();
                    aksCluster = await ValidateAndGetExistingAKSClusterAsync();
                    postgreSqlFlexServer = await ValidateAndGetExistingPostgresqlServerAsync();
                    var keyVault = await ValidateAndGetExistingKeyVaultAsync();

                    if (aksCluster is null && !configuration.ManualHelmDeployment)
                    {
                        //await ValidateVmAsync();
                    }

                    ConsoleEx.WriteLine($"Deploying TES on Azure version {targetVersion}...");

                    if (string.IsNullOrWhiteSpace(configuration.PostgreSqlServerNameSuffix))
                    {
                        configuration.PostgreSqlServerNameSuffix = $".{azureCloudConfig.Suffixes.PostgresqlServerEndpointSuffix}";
                    }

                    // Configuration preferences not currently settable by user.
                    if (string.IsNullOrWhiteSpace(configuration.PostgreSqlServerName))
                    {
                        configuration.PostgreSqlServerName = SdkContext.RandomResourceName($"{configuration.MainIdentifierPrefix}-", 15);
                    }

                    configuration.PostgreSqlAdministratorPassword = PasswordGenerator.GeneratePassword();
                    configuration.PostgreSqlTesUserPassword = PasswordGenerator.GeneratePassword();

                    if (string.IsNullOrWhiteSpace(configuration.BatchAccountName))
                    {
                        configuration.BatchAccountName = SdkContext.RandomResourceName($"{configuration.MainIdentifierPrefix}", 15);
                    }

                    if (string.IsNullOrWhiteSpace(configuration.StorageAccountName))
                    {
                        configuration.StorageAccountName = SdkContext.RandomResourceName($"{configuration.MainIdentifierPrefix}", 24);
                    }

                    //if (string.IsNullOrWhiteSpace(configuration.NetworkSecurityGroupName))
                    //{
                    //    configuration.NetworkSecurityGroupName = SdkContext.RandomResourceName($"{configuration.MainIdentifierPrefix}", 15);
                    //}

                    if (string.IsNullOrWhiteSpace(configuration.ApplicationInsightsAccountName))
                    {
                        configuration.ApplicationInsightsAccountName = SdkContext.RandomResourceName($"{configuration.MainIdentifierPrefix}-", 15);
                    }

                    if (string.IsNullOrWhiteSpace(configuration.TesPassword))
                    {
                        configuration.TesPassword = PasswordGenerator.GeneratePassword();
                    }

                    if (string.IsNullOrWhiteSpace(configuration.AksClusterName))
                    {
                        configuration.AksClusterName = SdkContext.RandomResourceName($"{configuration.MainIdentifierPrefix}-", 25);
                    }

                    if (string.IsNullOrWhiteSpace(configuration.KeyVaultName))
                    {
                        configuration.KeyVaultName = SdkContext.RandomResourceName($"{configuration.MainIdentifierPrefix}-", 15);
                    }

                    await RegisterResourceProvidersAsync();
                    await RegisterResourceProviderFeaturesAsync();

                    if (batchAccount is null)
                    {
                        await ValidateBatchAccountQuotaAsync();
                    }

                    var vnetAndSubnet = await ValidateAndGetExistingVirtualNetworkAsync();

                    if (string.IsNullOrWhiteSpace(configuration.ResourceGroupName))
                    {
                        configuration.ResourceGroupName = SdkContext.RandomResourceName($"{configuration.MainIdentifierPrefix}-", 15);
                        resourceGroup = await CreateResourceGroupAsync();
                        isResourceGroupCreated = true;
                    }
                    else
                    {
                        resourceGroup = await azureSubscriptionClient.ResourceGroups.GetByNameAsync(configuration.ResourceGroupName, cts.Token);
                    }

                    // Derive TES ingress URL from resource group name
                    kubernetesManager.SetTesIngressNetworkingConfiguration(configuration.ResourceGroupName);

                    managedIdentity = await CreateUserManagedIdentityAsync(resourceGroup);

                    if (vnetAndSubnet is not null)
                    {
                        ConsoleEx.WriteLine($"Creating VM in existing virtual network {vnetAndSubnet.Value.virtualNetwork.Name} and subnet {vnetAndSubnet.Value.vmSubnet.Name}");
                    }

                    if (storageAccount is not null)
                    {
                        ConsoleEx.WriteLine($"Using existing Storage Account {storageAccount.Name}");
                    }

                    if (batchAccount is not null)
                    {
                        ConsoleEx.WriteLine($"Using existing Batch Account {batchAccount.Name}");
                    }

                    await Task.WhenAll(new Task[]
                    {
                            Task.Run(async () =>
                            {
                                if (vnetAndSubnet is null)
                                {
                                    configuration.VnetName = SdkContext.RandomResourceName($"{configuration.MainIdentifierPrefix}-", 15);
                                    configuration.PostgreSqlSubnetName = string.IsNullOrEmpty(configuration.PostgreSqlSubnetName) ? configuration.DefaultPostgreSqlSubnetName : configuration.PostgreSqlSubnetName;
                                    configuration.BatchSubnetName = string.IsNullOrEmpty(configuration.BatchSubnetName) ? configuration.DefaultBatchSubnetName : configuration.BatchSubnetName;
                                    configuration.VmSubnetName = string.IsNullOrEmpty(configuration.VmSubnetName) ? configuration.DefaultVmSubnetName : configuration.VmSubnetName;
                                    vnetAndSubnet = await CreateVnetAndSubnetsAsync(resourceGroup);

                                    if (string.IsNullOrEmpty(this.configuration.BatchNodesSubnetId))
                                    {
                                        this.configuration.BatchNodesSubnetId = vnetAndSubnet.Value.batchSubnet.Inner.Id;
                                    }
                                }
                            }),
                            Task.Run(async () =>
                            {
                                if (string.IsNullOrWhiteSpace(configuration.LogAnalyticsArmId))
                                {
                                    var workspaceName = SdkContext.RandomResourceName(configuration.MainIdentifierPrefix, 15);
                                    logAnalyticsWorkspace = await CreateLogAnalyticsWorkspaceResourceAsync(workspaceName);
                                    configuration.LogAnalyticsArmId = logAnalyticsWorkspace.Id;
                                }
                            }),
                            Task.Run(async () =>
                            {
                                storageAccount ??= await CreateStorageAccountAsync();
                                await CreateDefaultStorageContainersAsync(storageAccount);
                                await WritePersonalizedFilesToStorageAccountAsync(storageAccount);
                                await AssignVmAsContributorToStorageAccountAsync(managedIdentity, storageAccount);
                                await AssignVmAsDataOwnerToStorageAccountAsync(managedIdentity, storageAccount);
                                await AssignManagedIdOperatorToResourceAsync(managedIdentity, resourceGroup);
                                await AssignMIAsNetworkContributorToResourceAsync(managedIdentity, resourceGroup);
                            }),
                    });

                    if (configuration.CrossSubscriptionAKSDeployment.GetValueOrDefault())
                    {
                        await Task.Run(async () =>
                        {
                            keyVault ??= await CreateKeyVaultAsync(configuration.KeyVaultName, managedIdentity, vnetAndSubnet.Value.vmSubnet);
                            keyVaultUri = keyVault.Properties.VaultUri;
                            var keys = await storageAccount.GetKeysAsync();
                            await SetStorageKeySecret(keyVaultUri, StorageAccountKeySecretName, keys[0].Value);
                        });
                    }

                    if (postgreSqlFlexServer is null)
                    {
                        postgreSqlDnsZone = await CreatePrivateDnsZoneAsync(vnetAndSubnet.Value.virtualNetwork, $"privatelink.{azureCloudConfig.Suffixes.PostgresqlServerEndpointSuffix}", "PostgreSQL Server");
                    }

                    await Task.WhenAll(new[]
                    {
                            Task.Run(async () =>
                            {
                                if (aksCluster is null && !configuration.ManualHelmDeployment)
                                {
                                    aksCluster = await ProvisionManagedClusterAsync(resourceGroup, managedIdentity, logAnalyticsWorkspace, vnetAndSubnet?.virtualNetwork, vnetAndSubnet?.vmSubnet.Name, configuration.PrivateNetworking.GetValueOrDefault());
                                    await EnableWorkloadIdentity(aksCluster, managedIdentity, resourceGroup);
                                }
                            }),
                            Task.Run(async () =>
                            {
                                batchAccount ??= await CreateBatchAccountAsync(storageAccount.Id);
                                await AssignVmAsContributorToBatchAccountAsync(managedIdentity, batchAccount);
                            }),
                            Task.Run(async () =>
                            {
                                appInsights = await CreateAppInsightsResourceAsync(configuration.LogAnalyticsArmId);
                                await AssignVmAsContributorToAppInsightsAsync(managedIdentity, appInsights);
                            }),
                            Task.Run(async () => {
                                postgreSqlFlexServer ??= await CreatePostgreSqlServerAndDatabaseAsync(postgreSqlFlexManagementClient, vnetAndSubnet.Value.postgreSqlSubnet, postgreSqlDnsZone);
                            })
                        });

                    var clientId = managedIdentity.ClientId;
                    var settings = ConfigureSettings(clientId);

                    await kubernetesManager.UpdateHelmValuesAsync(storageAccount, keyVaultUri, resourceGroup.Name, settings, managedIdentity);
                    await PerformHelmDeploymentAsync(resourceGroup,
                        new[]
                        {
                                "Run the following postgresql command to setup the database.",
                                $"\tPostgreSQL command: psql postgresql://{configuration.PostgreSqlAdministratorLogin}:{configuration.PostgreSqlAdministratorPassword}@{configuration.PostgreSqlServerName}.{azureCloudConfig.Suffixes.PostgresqlServerEndpointSuffix}/{configuration.PostgreSqlTesDatabaseName} -c \"{GetCreateTesUserString()}\""
                        },
                        async kubernetesClient =>
                        {
                            // Deploy an ubuntu pod to run PSQL commands, then delete it
                            const string deploymentNamespace = "default";
                            var (deploymentName, ubuntuDeployment) = KubernetesManager.GetUbuntuDeploymentTemplate();
                            await kubernetesClient.AppsV1.CreateNamespacedDeploymentAsync(ubuntuDeployment, deploymentNamespace, cancellationToken: cts.Token);
                            await ExecuteQueriesOnAzurePostgreSQLDbFromK8(kubernetesClient, deploymentName, deploymentNamespace);
                            await kubernetesClient.AppsV1.DeleteNamespacedDeploymentAsync(deploymentName, deploymentNamespace, cancellationToken: cts.Token);


                            if (configuration.EnableIngress.GetValueOrDefault())
                            {
                                await Execute(
                                    $"Enabling Ingress {kubernetesManager.TesHostname}",
                                    async () =>
                                    {
                                        _ = await kubernetesManager.EnableIngress(configuration.TesUsername, configuration.TesPassword, kubernetesClient);
                                    });
                            }
                        });
                }

                if (configuration.OutputTesCredentialsJson.GetValueOrDefault())
                {
                    // Write credentials to JSON file in working directory
                    var credentialsJson = System.Text.Json.JsonSerializer.Serialize<TesCredentials>(
                        new(kubernetesManager.TesHostname, configuration.TesUsername, configuration.TesPassword));

                    var credentialsPath = Path.Combine(Directory.GetCurrentDirectory(), TesCredentialsFileName);
                    await File.WriteAllTextAsync(credentialsPath, credentialsJson, cts.Token);
                    ConsoleEx.WriteLine($"TES credentials file written to: {credentialsPath}");
                }

                var maxPerFamilyQuota = batchAccount.DedicatedCoreQuotaPerVMFamilyEnforced ? batchAccount.DedicatedCoreQuotaPerVMFamily.Select(q => q.CoreQuota).Where(q => 0 != q) : Enumerable.Repeat(batchAccount.DedicatedCoreQuota ?? 0, 1);
                var isBatchQuotaAvailable = batchAccount.LowPriorityCoreQuota > 0 || (batchAccount.DedicatedCoreQuota > 0 && maxPerFamilyQuota.Append(0).Max() > 0);
                var isBatchPoolQuotaAvailable = batchAccount.PoolQuota > 0;
                var isBatchJobQuotaAvailable = batchAccount.ActiveJobAndJobScheduleQuota > 0;
                var insufficientQuotas = new List<string>();
                int exitCode;

                if (!isBatchQuotaAvailable) insufficientQuotas.Add("core");
                if (!isBatchPoolQuotaAvailable) insufficientQuotas.Add("pool");
                if (!isBatchJobQuotaAvailable) insufficientQuotas.Add("job");

                if (insufficientQuotas.Any())
                {
                    if (!configuration.SkipTestWorkflow)
                    {
                        ConsoleEx.WriteLine("Could not run the test task.", ConsoleColor.Yellow);
                    }

                    var quotaMessage = string.Join(" and ", insufficientQuotas);
                    var batchAccountName = configuration.BatchAccountName;
                    ConsoleEx.WriteLine($"Deployment was successful, but Batch account {batchAccountName} does not have sufficient {quotaMessage} quota to run workflows.", ConsoleColor.Yellow);
                    ConsoleEx.WriteLine($"Request Batch {quotaMessage} quota: https://docs.microsoft.com/en-us/azure/batch/batch-quota-limit", ConsoleColor.Yellow);
                    ConsoleEx.WriteLine("After receiving the quota, read the docs to run a test workflow and confirm successful deployment.", ConsoleColor.Yellow);

                    exitCode = 2;
                }
                else
                {
                    if (configuration.SkipTestWorkflow)
                    {
                        exitCode = 0;
                    }
                    else
                    {
                        using var tokenSource = new CancellationTokenSource();
                        var release = cts.Token.Register(tokenSource.Cancel);
                        var deleteResourceGroupTask = Task.CompletedTask;

                        try
                        {
                            var startPortForward = new Func<CancellationToken, Task>(token =>
                                kubernetesManager.ExecKubectlProcessAsync($"port-forward -n {configuration.AksCoANamespace} svc/tes 8088:80", token, appendKubeconfig: true));

                            var portForwardTask = startPortForward(tokenSource.Token);
                            await Task.Delay(longRetryWaitTime * 2, tokenSource.Token); // Give enough time for kubectl to standup the port forwarding.
                            var runTestTask = RunTestTask("localhost:8088", batchAccount.LowPriorityCoreQuota > 0, configuration.TesUsername, configuration.TesPassword);

                            for (var task = await Task.WhenAny(portForwardTask, runTestTask);
                                runTestTask != task;
                                task = await Task.WhenAny(portForwardTask, runTestTask))
                            {
                                try
                                {
                                    await portForwardTask;
                                }
                                catch (Exception ex)
                                {
                                    ConsoleEx.WriteLine($"kubectl stopped unexpectedly ({ex.Message}).", ConsoleColor.Red);
                                }

                                ConsoleEx.WriteLine($"Restarting kubectl...");
                                portForwardTask = startPortForward(tokenSource.Token);
                            }

                            var isTestWorkflowSuccessful = await runTestTask;
                            exitCode = isTestWorkflowSuccessful ? 0 : 1;

                            if (!isTestWorkflowSuccessful)
                            {
                                deleteResourceGroupTask = DeleteResourceGroupIfUserConsentsAsync();
                            }
                        }
                        catch (Exception e)
                        {
                            ConsoleEx.WriteLine("Exception occurred running test task.", ConsoleColor.Red);
                            ConsoleEx.Write(e.Message, ConsoleColor.Red);
                            exitCode = 1;
                        }
                        finally
                        {
                            _ = release.Unregister();
                            tokenSource.Cancel();
                            await deleteResourceGroupTask;
                        }
                    }
                }

                ConsoleEx.WriteLine($"Completed in {mainTimer.Elapsed.TotalMinutes:n1} minutes.");
                return exitCode;
            }
            catch (ValidationException validationException)
            {
                DisplayValidationExceptionAndExit(validationException);
                return 1;
            }
            catch (Exception exc)
            {
                if (!(exc is OperationCanceledException && cts.Token.IsCancellationRequested))
                {
                    ConsoleEx.WriteLine();
                    ConsoleEx.WriteLine($"{exc.GetType().Name}: {exc.Message}", ConsoleColor.Red);

                    if (configuration.DebugLogging)
                    {
                        ConsoleEx.WriteLine(exc.StackTrace, ConsoleColor.Red);

                        if (exc is KubernetesException kExc)
                        {
                            ConsoleEx.WriteLine($"Kubenetes Status: {kExc.Status}");
                        }

                        if (exc is WebSocketException wExc)
                        {
                            ConsoleEx.WriteLine($"WebSocket ErrorCode: {wExc.WebSocketErrorCode}");
                        }

                        if (exc is HttpOperationException hExc)
                        {
                            ConsoleEx.WriteLine($"HTTP Response: {hExc.Response.Content}");
                        }

                        if (exc is HttpRequestException rExc)
                        {
                            ConsoleEx.WriteLine($"HTTP Request StatusCode: {rExc.StatusCode}");
                            if (rExc.InnerException is not null)
                            {
                                ConsoleEx.WriteLine($"InnerException: {rExc.InnerException.GetType().FullName}: {rExc.InnerException.Message}");
                            }
                        }

                        if (exc is JsonReaderException jExc)
                        {
                            if (!string.IsNullOrEmpty(jExc.Path))
                            {
                                ConsoleEx.WriteLine($"JSON Path: {jExc.Path}");
                            }

                            if (jExc.Data.Contains("Body"))
                            {
                                ConsoleEx.WriteLine($"HTTP Response: {jExc.Data["Body"]}");
                            }
                        }
                    }
                }

                ConsoleEx.WriteLine();
                Debugger.Break();
                WriteGeneralRetryMessageToConsole();
                await DeleteResourceGroupIfUserConsentsAsync();
                return 1;
            }
            finally
            {
                if (!configuration.ManualHelmDeployment)
                {
                    kubernetesManager?.DeleteTempFiles();
                }
            }
        }

        private async Task PerformHelmDeploymentAsync(IResourceGroup resourceGroup, IEnumerable<string> manualPrecommands = default, Func<IKubernetes, Task> asyncTask = default)
        {
            if (configuration.ManualHelmDeployment)
            {
                ConsoleEx.WriteLine($"Helm chart written to disk at: {kubernetesManager.helmScriptsRootDirectory}");
                ConsoleEx.WriteLine($"Please update values file if needed here: {kubernetesManager.TempHelmValuesYamlPath}");

                foreach (var line in manualPrecommands ?? Enumerable.Empty<string>())
                {
                    ConsoleEx.WriteLine(line);
                }

                ConsoleEx.WriteLine($"Then, deploy the helm chart, and press Enter to continue.");
                ConsoleEx.ReadLine();
            }
            else
            {
                var kubernetesClient = await kubernetesManager.GetKubernetesClientAsync(resourceGroup);
                await (asyncTask?.Invoke(kubernetesClient) ?? Task.CompletedTask);
                await kubernetesManager.DeployHelmChartToClusterAsync(kubernetesClient);
            }
        }

        private async Task<int> TestTaskAsync(string tesEndpoint, bool preemptible, string tesUsername, string tesPassword)
        {
            using var client = new HttpClient();

            var task = new TesTask()
            {
                Inputs = new(),
                Outputs = new(),
                Executors = new()
                {
                    new()
                    {
                        Image = "ubuntu:22.04",
                        Command = new() { "echo", "hello world" },
                    }
                },
                Resources = new()
                {
                    Preemptible = preemptible
                }
            };

            var content = new StringContent(JsonConvert.SerializeObject(task), Encoding.UTF8, "application/json");
            var requestUri = $"http://{tesEndpoint}/v1/tasks";

            Dictionary<string, string> response = null;
            await longRetryPolicy.ExecuteAsync(
                async ct =>
                {
                    var responseBody = await client.PostAsync(requestUri, content, ct);
                    var body = await responseBody.Content.ReadAsStringAsync(ct);
                    try
                    {
                        response = JsonConvert.DeserializeObject<Dictionary<string, string>>(body);
                    }
                    catch (JsonReaderException exception)
                    {
                        exception.Data.Add("Body", body);
                        throw;
                    }
                },
                cts.Token);

            return await IsTaskSuccessfulAfterLongPollingAsync(client, $"{requestUri}/{response["id"]}?view=full") ? 0 : 1;
        }

        private async Task<bool> RunTestTask(string tesEndpoint, bool preemptible, string tesUsername, string tesPassword)
        {
            var startTime = DateTime.UtcNow;
            var line = ConsoleEx.WriteLine("Running a test task...");
            var isTestWorkflowSuccessful = (await TestTaskAsync(tesEndpoint, preemptible, tesUsername, tesPassword)) < 1;
            WriteExecutionTime(line, startTime);

            if (isTestWorkflowSuccessful)
            {
                ConsoleEx.WriteLine();
                ConsoleEx.WriteLine($"Test task succeeded.", ConsoleColor.Green);
                ConsoleEx.WriteLine();
                ConsoleEx.WriteLine("Learn more about how to use Tes on Azure: https://github.com/microsoft/ga4gh-tes");
                ConsoleEx.WriteLine();
            }
            else
            {
                ConsoleEx.WriteLine();
                ConsoleEx.WriteLine($"Test task failed.", ConsoleColor.Red);
                ConsoleEx.WriteLine();
                WriteGeneralRetryMessageToConsole();
                ConsoleEx.WriteLine();
            }

            return isTestWorkflowSuccessful;
        }

        private async Task<bool> IsTaskSuccessfulAfterLongPollingAsync(HttpClient client, string taskEndpoint)
        {
            while (true)
            {
                try
                {
                    var responseBody = await client.GetAsync(taskEndpoint, cts.Token);
                    var content = await responseBody.Content.ReadAsStringAsync(cts.Token);
                    var response = JsonConvert.DeserializeObject<TesTask>(content);

                    if (response.State == TesState.COMPLETEEnum)
                    {
                        if (string.IsNullOrWhiteSpace(response.FailureReason))
                        {
                            ConsoleEx.WriteLine($"TES Task State: {response.State}");
                            return true;
                        }

                        ConsoleEx.WriteLine($"Failure reason: {response.FailureReason}");
                        return false;
                    }
                    else if (response.State == TesState.EXECUTORERROREnum || response.State == TesState.SYSTEMERROREnum || response.State == TesState.CANCELEDEnum)
                    {
                        ConsoleEx.WriteLine($"TES Task State: {response.State}");
                        ConsoleEx.WriteLine(content);

                        if (!string.IsNullOrWhiteSpace(response.FailureReason))
                        {
                            ConsoleEx.WriteLine($"Failure reason: {response.FailureReason}");
                        }

                        return false;
                    }
                }
                catch (Exception exc)
                {
                    // "Server is busy" occasionally can be ignored
                    ConsoleEx.WriteLine($"Transient error: '{exc.Message}' Will retry again in 10s.");
                }

                await Task.Delay(System.TimeSpan.FromSeconds(10), cts.Token);
            }
        }

        private async Task<Vault> ValidateAndGetExistingKeyVaultAsync()
        {
            if (string.IsNullOrWhiteSpace(configuration.KeyVaultName))
            {
                return null;
            }

            return (await GetKeyVaultAsync(configuration.KeyVaultName))
                ?? throw new ValidationException($"If key vault name is provided, it must already exist in region {configuration.RegionName}, and be accessible to the current user.", displayExample: false);
        }

        private async Task<FlexibleServerModel.Server> ValidateAndGetExistingPostgresqlServerAsync()
        {
            if (string.IsNullOrWhiteSpace(configuration.PostgreSqlServerName))
            {
                return null;
            }

            return (await GetExistingPostgresqlServiceAsync(configuration.PostgreSqlServerName))
                ?? throw new ValidationException($"If Postgresql server name is provided, the server must already exist in region {configuration.RegionName}, and be accessible to the current user.", displayExample: false);
        }

        private async Task<ManagedCluster> ValidateAndGetExistingAKSClusterAsync()
        {
            if (string.IsNullOrWhiteSpace(configuration.AksClusterName))
            {
                return null;
            }

            return (await GetExistingAKSClusterAsync(configuration.AksClusterName))
                ?? throw new ValidationException($"If AKS cluster name is provided, the cluster must already exist in region {configuration.RegionName}, and be accessible to the current user.", displayExample: false);
        }

        private async Task<FlexibleServerModel.Server> GetExistingPostgresqlServiceAsync(string serverName)
        {
            var regex = new Regex(@"\s+");
            return await subscriptionIds.ToAsyncEnumerable().SelectAwait(async s =>
            {
                try
                {
                    var client = new FlexibleServer.PostgreSQLManagementClient(tokenCredentials) { SubscriptionId = s };
                    return (await client.Servers.ListAsync(cts.Token)).ToAsyncEnumerable(client.Servers.ListNextAsync);
                }
                catch (Exception e)
                {
                    ConsoleEx.WriteLine(e.Message);
                    return null;
                }
            })
            .Where(a => a is not null)
            .SelectMany(a => a)
            .SingleOrDefaultAsync(a =>
                    a.Name.Equals(serverName, StringComparison.OrdinalIgnoreCase) &&
                    regex.Replace(a.Location, string.Empty).Equals(configuration.RegionName, StringComparison.OrdinalIgnoreCase),
                cts.Token);
        }

        private async Task<ManagedCluster> GetExistingAKSClusterAsync(string aksClusterName)
        {
            return await subscriptionIds.ToAsyncEnumerable().SelectAwait(async s =>
            {
                try
                {
                    var client = new ContainerServiceClient(tokenCredentials) { SubscriptionId = s };
                    return (await client.ManagedClusters.ListAsync(cts.Token)).ToAsyncEnumerable(client.ManagedClusters.ListNextAsync);
                }
                catch (Exception e)
                {
                    ConsoleEx.WriteLine(e.Message);
                    return null;
                }
            })
            .Where(a => a is not null)
            .SelectMany(a => a)
            .SingleOrDefaultAsync(a =>
                    a.Name.Equals(aksClusterName, StringComparison.OrdinalIgnoreCase) &&
                    a.Location.Equals(configuration.RegionName, StringComparison.OrdinalIgnoreCase),
                cts.Token);
        }

        private async Task<ManagedCluster> ProvisionManagedClusterAsync(IResource resourceGroupObject, IIdentity managedIdentity, IGenericResource logAnalyticsWorkspace, INetwork virtualNetwork, string subnetName, bool privateNetworking)
        {
            var resourceGroup = resourceGroupObject.Name;
            var nodePoolName = "nodepool1";
            var containerServiceClient = new ContainerServiceClient(azureCredentials) { SubscriptionId = configuration.SubscriptionId, BaseUri = new Uri(azureCloudConfig.ResourceManagerUrl) };
            var cluster = new ManagedCluster
            {
                AddonProfiles = new Dictionary<string, ManagedClusterAddonProfile>
                {
                    { "omsagent", new(true, new Dictionary<string, string>() { { "logAnalyticsWorkspaceResourceID", logAnalyticsWorkspace.Id } }) }
                },
                Location = configuration.RegionName,
                DnsPrefix = configuration.AksClusterName,
                NetworkProfile = new()
                {
                    NetworkPlugin = NetworkPlugin.Azure,
                    ServiceCidr = configuration.KubernetesServiceCidr,
                    DnsServiceIP = configuration.KubernetesDnsServiceIP,
                    DockerBridgeCidr = configuration.KubernetesDockerBridgeCidr,
                    NetworkPolicy = NetworkPolicy.Azure
                },
                Identity = new(managedIdentity.PrincipalId, managedIdentity.TenantId, Microsoft.Azure.Management.ContainerService.Models.ResourceIdentityType.UserAssigned)
                {
                    UserAssignedIdentities = new Dictionary<string, ManagedClusterIdentityUserAssignedIdentitiesValue>()
                }
            };

            if (!string.IsNullOrWhiteSpace(configuration.AadGroupIds))
            {
                cluster.EnableRBAC = true;
                cluster.AadProfile = new()
                {
                    AdminGroupObjectIDs = configuration.AadGroupIds.Split(",", StringSplitOptions.RemoveEmptyEntries),
                    EnableAzureRBAC = false,
                    Managed = true
                };
            }

            cluster.Identity.UserAssignedIdentities.Add(managedIdentity.Id, new(managedIdentity.PrincipalId, managedIdentity.ClientId));
            cluster.IdentityProfile = new Dictionary<string, ManagedClusterPropertiesIdentityProfileValue>
            {
                { "kubeletidentity", new(managedIdentity.Id, managedIdentity.ClientId, managedIdentity.PrincipalId) }
            };

            cluster.AgentPoolProfiles = new List<ManagedClusterAgentPoolProfile>
            {
                new()
                {
                    Name = nodePoolName,
                    Count = configuration.AksPoolSize,
                    VmSize = configuration.VmSize,
                    OsDiskSizeGB = 128,
                    OsDiskType = OSDiskType.Managed,
                    EnableEncryptionAtHost = true,
                    Type = "VirtualMachineScaleSets",
                    EnableAutoScaling = false,
                    EnableNodePublicIP = false,
                    OsType = "Linux",
                    OsSKU = "AzureLinux",
                    Mode = "System",
                    VnetSubnetID = virtualNetwork.Subnets[subnetName].Inner.Id,
                }
            };

            if (privateNetworking)
            {
                cluster.ApiServerAccessProfile = new()
                {
                    EnablePrivateCluster = true,
                    EnablePrivateClusterPublicFQDN = true
                };
            }

            return await Execute(
                $"Creating AKS Cluster: {configuration.AksClusterName}...",
                () => containerServiceClient.ManagedClusters.CreateOrUpdateAsync(resourceGroup, configuration.AksClusterName, cluster, cts.Token));
        }

        private async Task EnableWorkloadIdentity(ManagedCluster aksCluster, IIdentity managedIdentity, IResourceGroup resourceGroup)
        {
            // Use the new ResourceManager sdk enable workload identity.
            var armCluster = (await armClient.GetContainerServiceManagedClusterResource(new ResourceIdentifier(aksCluster.Id)).GetAsync(cancellationToken: cts.Token)).Value;
            armCluster.Data.SecurityProfile.IsWorkloadIdentityEnabled = true;
            armCluster.Data.OidcIssuerProfile.IsEnabled = true;
            var coaRg = armClient.GetResourceGroupResource(new ResourceIdentifier(resourceGroup.Id));
            var aksClusterCollection = coaRg.GetContainerServiceManagedClusters();
            var cluster = await aksClusterCollection.CreateOrUpdateAsync(Azure.WaitUntil.Completed, armCluster.Data.Name, armCluster.Data, cts.Token);
            var aksOidcIssuer = cluster.Value.Data.OidcIssuerProfile.IssuerUriInfo;
            var uami = armClient.GetUserAssignedIdentityResource(new ResourceIdentifier(managedIdentity.Id));

            var federatedCredentialsCollection = uami.GetFederatedIdentityCredentials();
            var data = new FederatedIdentityCredentialData()
            {
                IssuerUri = new Uri(aksOidcIssuer),
                Subject = $"system:serviceaccount:{configuration.AksCoANamespace}:{managedIdentity.Name}-sa"
            };
            data.Audiences.Add("api://AzureADTokenExchange");

            await federatedCredentialsCollection.CreateOrUpdateAsync(Azure.WaitUntil.Completed, "toaFederatedIdentity", data, cts.Token);
        }

        private static Dictionary<string, string> GetDefaultValues(string[] files)
        {
            var settings = new Dictionary<string, string>();

            foreach (var file in files)
            {
                settings = settings.Union(Utility.DelimitedTextToDictionary(Utility.GetFileContent("scripts", file))).ToDictionary(kv => kv.Key, kv => kv.Value);
            }

            return settings;
        }

        private Dictionary<string, string> ConfigureSettings(string managedIdentityClientId, Dictionary<string, string> settings = null, Version installedVersion = null)
        {
            settings ??= new();
            var defaults = GetDefaultValues(new[] { "env-00-tes-version.txt", "env-01-account-names.txt", "env-02-internal-images.txt", "env-04-settings.txt" });
            var currentTime = DateTime.UtcNow;

            // We always overwrite the CoA version
            UpdateSetting(settings, defaults, "TesOnAzureVersion", default(string), ignoreDefaults: false);
            UpdateSetting(settings, defaults, "ResourceGroupName", configuration.ResourceGroupName, ignoreDefaults: false);
            UpdateSetting(settings, defaults, "RegionName", configuration.RegionName, ignoreDefaults: false);
            UpdateSetting(settings, defaults, "DeploymentUpdated", currentTime.ToString("O"), ignoreDefaults: false);

            // Process images
            UpdateSetting(settings, defaults, "TesImageName", configuration.TesImageName,
                ignoreDefaults: ImageNameIgnoreDefaults(settings, defaults, "TesImageName", configuration.TesImageName is null, installedVersion));

            // Additional non-personalized settings
            UpdateSetting(settings, defaults, "BatchNodesSubnetId", configuration.BatchNodesSubnetId);
            UpdateSetting(settings, defaults, "DisableBatchNodesPublicIpAddress", configuration.DisableBatchNodesPublicIpAddress, b => b.GetValueOrDefault().ToString(), configuration.DisableBatchNodesPublicIpAddress.GetValueOrDefault().ToString());
            UpdateSetting(settings, defaults, "DeploymentOrganizationName", configuration.DeploymentOrganizationName);
            UpdateSetting(settings, defaults, "DeploymentOrganizationUrl", configuration.DeploymentOrganizationUrl);
            UpdateSetting(settings, defaults, "DeploymentContactUri", configuration.DeploymentContactUri);
            UpdateSetting(settings, defaults, "DeploymentEnvironment", configuration.DeploymentEnvironment);

            if (installedVersion is null)
            {
                UpdateSetting(settings, defaults, "AzureCloudName", configuration.AzureCloudName, ignoreDefaults: true);
                UpdateSetting(settings, defaults, "BatchPrefix", configuration.BatchPrefix, ignoreDefaults: true);
                UpdateSetting(settings, defaults, "DefaultStorageAccountName", configuration.StorageAccountName, ignoreDefaults: true);
                UpdateSetting(settings, defaults, "ExecutionsContainerName", TesInternalContainerName, ignoreDefaults: true);
                UpdateSetting(settings, defaults, "BatchAccountName", configuration.BatchAccountName, ignoreDefaults: true);
                UpdateSetting(settings, defaults, "ApplicationInsightsAccountName", configuration.ApplicationInsightsAccountName, ignoreDefaults: true);
                UpdateSetting(settings, defaults, "ManagedIdentityClientId", managedIdentityClientId, ignoreDefaults: true);
                UpdateSetting(settings, defaults, "AzureServicesAuthConnectionString", $"RunAs=App;AppId={managedIdentityClientId}", ignoreDefaults: true);
                UpdateSetting(settings, defaults, "KeyVaultName", configuration.KeyVaultName, ignoreDefaults: true);
                UpdateSetting(settings, defaults, "AksCoANamespace", configuration.AksCoANamespace, ignoreDefaults: true);
                UpdateSetting(settings, defaults, "CrossSubscriptionAKSDeployment", configuration.CrossSubscriptionAKSDeployment);
                UpdateSetting(settings, defaults, "PostgreSqlServerName", configuration.PostgreSqlServerName, ignoreDefaults: true);
                UpdateSetting(settings, defaults, "PostgreSqlServerNameSuffix", configuration.PostgreSqlServerNameSuffix, ignoreDefaults: true);
                UpdateSetting(settings, defaults, "PostgreSqlServerPort", configuration.PostgreSqlServerPort.ToString(), ignoreDefaults: true);
                UpdateSetting(settings, defaults, "PostgreSqlServerSslMode", configuration.PostgreSqlServerSslMode, ignoreDefaults: true);
                UpdateSetting(settings, defaults, "PostgreSqlTesDatabaseName", configuration.PostgreSqlTesDatabaseName, ignoreDefaults: true);
                UpdateSetting(settings, defaults, "PostgreSqlTesDatabaseUserLogin", configuration.PostgreSqlTesUserLogin, ignoreDefaults: true);
                UpdateSetting(settings, defaults, "PostgreSqlTesDatabaseUserPassword", configuration.PostgreSqlTesUserPassword, ignoreDefaults: true);
                UpdateSetting(settings, defaults, "EnableIngress", configuration.EnableIngress);
                UpdateSetting(settings, defaults, "LetsEncryptEmail", configuration.LetsEncryptEmail);
                UpdateSetting(settings, defaults, "TesHostname", kubernetesManager.TesHostname, ignoreDefaults: true);
                UpdateSetting(settings, defaults, "DeploymentCreated", currentTime.ToString("O"), ignoreDefaults: true);
            }

            BackFillSettings(settings, defaults);
            return settings;
        }

        /// <summary>
        /// Determines if current setting should be ignored (used for product image names)
        /// </summary>
        /// <param name="settings">Property bag being updated.</param>
        /// <param name="defaults">Property bag containing default values.</param>
        /// <param name="key">Key of value in both <paramref name="settings"/> and <paramref name="defaults"/>.</param>
        /// <param name="valueIsNull">True if configuration value to set is null, otherwise False.</param>
        /// <param name="installedVersion"><see cref="Version"/> of currently installed deployment, or null if not an update.</param>
        /// <returns>False if current setting should be ignored, null otherwise.</returns>
        /// <remarks>This method provides a value for the "ignoreDefaults" parameter to <see cref="UpdateSetting{T}(Dictionary{string, string}, Dictionary{string, string}, string, T, Func{T, string}, string, bool?)"/> for use with container image names.</remarks>
        private static bool? ImageNameIgnoreDefaults(Dictionary<string, string> settings, Dictionary<string, string> defaults, string key, bool valueIsNull, Version installedVersion)
        {
            if (installedVersion is null || !valueIsNull)
            {
                return null;
            }

            var sameVersionUpgrade = installedVersion.Equals(new(defaults["TesOnAzureVersion"]));
            _ = settings.TryGetValue(key, out var installed);
            _ = defaults.TryGetValue(key, out var @default);
            var defaultPath = @default?[..@default.LastIndexOf(':')];
            var installedTag = installed?[(installed.LastIndexOf(':') + 1)..];
            bool? result;

            try
            {
                // Is this our official prepository/image?
                result = installed.StartsWith(defaultPath + ":")
                        // Is the tag a version (without decorations)?
                        && Version.TryParse(installedTag, out var version)
                        // Is the image version the same as the installed version?
                        && version.Equals(installedVersion)
                    // Upgrade image
                    ? false
                    // Preserve configured image
                    : null;
            }
            catch (ArgumentException)
            {
                result = null;
            }

            if (result is null && !sameVersionUpgrade)
            {
                ConsoleEx.WriteLine($"Warning: TES on Azure is being upgraded, but {key} was customized, and is not being upgraded, which might not be what you want. (To remove the customization of {key}, set it to the empty string.)", ConsoleColor.Yellow);
            }

            return result;
        }

        /// <summary>
        /// Pupulates <paramref name="settings"/> with missing values.
        /// </summary>
        /// <param name="settings">Property bag being updated.</param>
        /// <param name="defaults">Property bag containing default values.</param>
        /// <remarks>Copy to settings any missing values found in defaults.</remarks>
        private static void BackFillSettings(Dictionary<string, string> settings, Dictionary<string, string> defaults)
        {
            foreach (var key in defaults.Keys.Except(settings.Keys))
            {
                settings[key] = defaults[key];
            }
        }

        /// <summary>
        /// Updates <paramref name="settings"/>.
        /// </summary>
        /// <typeparam name="T">Type of <paramref name="value"/>.</typeparam>
        /// <param name="settings">Property bag being updated.</param>
        /// <param name="defaults">Property bag containing default values.</param>
        /// <param name="key">Key of value in both <paramref name="settings"/> and <paramref name="defaults"/>.</param>
        /// <param name="value">Configuration value to set. Nullable. See remarks.</param>
        /// <param name="ConvertValue">Function that converts <paramref name="value"/> to a string. Can be used for formatting. Defaults to returning the value's string.</param>
        /// <param name="defaultValue">Value to use if <paramref name="defaults"/> does not contain a record for <paramref name="key"/> when <paramref name="value"/> is null.</param>
        /// <param name="ignoreDefaults">True to never use value from <paramref name="defaults"/>, False to never keep the value from <paramref name="settings"/>, null to follow remarks.</param>
        /// <remarks>
        /// If value is null, keep the value already in <paramref name="settings"/>. If the key is not in <paramref name="settings"/>, set the corresponding value from <paramref name="defaults"/>. If key is not found in <paramref name="defaults"/>, use <paramref name="defaultValue"/>.
        /// Otherwise, convert value to a string using <paramref name="ConvertValue"/>.
        /// </remarks>
        private static void UpdateSetting<T>(Dictionary<string, string> settings, Dictionary<string, string> defaults, string key, T value, Func<T, string> ConvertValue = default, string defaultValue = "", bool? ignoreDefaults = null)
        {
            ConvertValue ??= new(v => v switch
            {
                string s => s,
                _ => v?.ToString(),
            });

            var valueIsNull = value is null;
            var valueIsNullOrEmpty = valueIsNull || value switch
            {
                string s => string.IsNullOrWhiteSpace(s),
                _ => string.IsNullOrWhiteSpace(value?.ToString()),
            };

            if (valueIsNull && settings.ContainsKey(key) && ignoreDefaults != false)
            {
                return; // No changes to this setting, no need to rewrite it.
            }

            var GetDefault = new Func<string>(() => ignoreDefaults switch
            {
                true => defaultValue,
                _ => defaults.TryGetValue(key, out var @default) ? @default : defaultValue,
            });

            settings[key] = valueIsNullOrEmpty ? GetDefault() : ConvertValue(value);
        }

        private static Microsoft.Azure.Management.Fluent.Azure.IAuthenticated GetAzureClient(AzureCredentials azureCredentials)
            => Microsoft.Azure.Management.Fluent.Azure
                .Configure()
                .WithLogLevel(HttpLoggingDelegatingHandler.Level.Basic)
                .Authenticate(azureCredentials);

        private IResourceManager GetResourceManagerClient(AzureCredentials azureCredentials)
            => ResourceManager
                .Configure()
                .WithLogLevel(HttpLoggingDelegatingHandler.Level.Basic)
                .Authenticate(azureCredentials)
                .WithSubscription(configuration.SubscriptionId);

        private async Task RegisterResourceProvidersAsync()
        {
            var unregisteredResourceProviders = await GetRequiredResourceProvidersNotRegisteredAsync();

            if (unregisteredResourceProviders.Count == 0)
            {
                return;
            }

            try
            {
                await Execute(
                    $"Registering resource providers...",
                    async () =>
                    {
                        await Task.WhenAll(
                            unregisteredResourceProviders.Select(rp =>
                                resourceManagerClient.Providers.RegisterAsync(rp, cts.Token))
                        );

                        // RP registration takes a few minutes; poll until done registering

                        while (!cts.IsCancellationRequested)
                        {
                            unregisteredResourceProviders = await GetRequiredResourceProvidersNotRegisteredAsync();

                            if (unregisteredResourceProviders.Count == 0)
                            {
                                break;
                            }

                            await Task.Delay(System.TimeSpan.FromSeconds(15), cts.Token);
                        }
                    });
            }
            catch (Microsoft.Rest.Azure.CloudException ex) when (ex.ToCloudErrorType() == CloudErrorType.AuthorizationFailed)
            {
                ConsoleEx.WriteLine();
                ConsoleEx.WriteLine("Unable to programatically register the required resource providers.", ConsoleColor.Red);
                ConsoleEx.WriteLine("This can happen if you don't have the Owner or Contributor role assignment for the subscription.", ConsoleColor.Red);
                ConsoleEx.WriteLine();
                ConsoleEx.WriteLine("Please contact the Owner or Contributor of your Azure subscription, and have them:", ConsoleColor.Yellow);
                ConsoleEx.WriteLine();
                ConsoleEx.WriteLine($"1. Navigate to {azureCloudConfig.PortalUrl}", ConsoleColor.Yellow);
                ConsoleEx.WriteLine("2. Select Subscription -> Resource Providers", ConsoleColor.Yellow);
                ConsoleEx.WriteLine("3. Select each of the following and click Register:", ConsoleColor.Yellow);
                ConsoleEx.WriteLine();
                unregisteredResourceProviders.ForEach(rp => ConsoleEx.WriteLine($"- {rp}", ConsoleColor.Yellow));
                ConsoleEx.WriteLine();
                ConsoleEx.WriteLine("After completion, please re-attempt deployment.");

                Environment.Exit(1);
            }
        }

        private async Task<List<string>> GetRequiredResourceProvidersNotRegisteredAsync()
        {
            var cloudResourceProviders = (await resourceManagerClient.Providers.ListAsync(cancellationToken: cts.Token)).ToAsyncEnumerable();

            var notRegisteredResourceProviders = await requiredResourceProviders.ToAsyncEnumerable()
                .Intersect(cloudResourceProviders
                    .Where(rp => !rp.RegistrationState.Equals("Registered", StringComparison.OrdinalIgnoreCase))
                    .Select(rp => rp.Namespace), StringComparer.OrdinalIgnoreCase)
                .ToListAsync(cts.Token);

            return notRegisteredResourceProviders;
        }

        private async Task RegisterResourceProviderFeaturesAsync()
        {
            var unregisteredFeatures = new List<FeatureResource>();
            try
            {
                await Execute(
                    $"Registering resource provider features...",
                async () =>
                {
                    var subscription = armClient.GetSubscriptionResource(new($"/subscriptions/{configuration.SubscriptionId}"));

                    foreach (var rpName in requiredResourceProviderFeatures.Keys)
                    {
                        var rp = await subscription.GetResourceProviderAsync(rpName, cancellationToken: cts.Token);

                        foreach (var featureName in requiredResourceProviderFeatures[rpName])
                        {
                            var feature = await rp.Value.GetFeatureAsync(featureName, cts.Token);

                            if (!string.Equals(feature.Value.Data.FeatureState, "Registered", StringComparison.OrdinalIgnoreCase))
                            {
                                unregisteredFeatures.Add(feature);
                                _ = await feature.Value.RegisterAsync(cts.Token);
                            }
                        }
                    }

                    while (!cts.IsCancellationRequested)
                    {
                        if (unregisteredFeatures.Count == 0)
                        {
                            break;
                        }

                        await Task.Delay(System.TimeSpan.FromSeconds(30), cts.Token);
                        var finished = new List<FeatureResource>();

                        foreach (var feature in unregisteredFeatures)
                        {
                            var update = await feature.GetAsync(cts.Token);

                            if (string.Equals(update.Value.Data.FeatureState, "Registered", StringComparison.OrdinalIgnoreCase))
                            {
                                finished.Add(feature);
                            }
                        }
                        unregisteredFeatures.RemoveAll(x => finished.Contains(x));
                    }
                });
            }
            catch (Microsoft.Rest.Azure.CloudException ex) when (ex.ToCloudErrorType() == CloudErrorType.AuthorizationFailed)
            {
                ConsoleEx.WriteLine();
                ConsoleEx.WriteLine("Unable to programatically register the required features.", ConsoleColor.Red);
                ConsoleEx.WriteLine("This can happen if you don't have the Owner or Contributor role assignment for the subscription.", ConsoleColor.Red);
                ConsoleEx.WriteLine();
                ConsoleEx.WriteLine("Please contact the Owner or Contributor of your Azure subscription, and have them:", ConsoleColor.Yellow);
                ConsoleEx.WriteLine();
                ConsoleEx.WriteLine("1. For each of the following, execute 'az feature register --namespace {RESOURCE_PROVIDER_NAME} --name {FEATURE_NAME}'", ConsoleColor.Yellow);
                ConsoleEx.WriteLine();
                unregisteredFeatures.ForEach(f => ConsoleEx.WriteLine($"- {f.Data.Name}", ConsoleColor.Yellow));
                ConsoleEx.WriteLine();
                ConsoleEx.WriteLine("After completion, please re-attempt deployment.");

                Environment.Exit(1);
            }
        }

        private async Task<bool> TryAssignMIAsNetworkContributorToResourceAsync(IIdentity managedIdentity, IResource resource)
        {
            try
            {
                await AssignMIAsNetworkContributorToResourceAsync(managedIdentity, resource, cancelOnException: false);
                return true;
            }
            catch (Exception)
            {
                // Already exists
                ConsoleEx.WriteLine("Network Contributor role for the managed id likely already exists.  Skipping", ConsoleColor.Yellow);
                return false;
            }
        }

        private Task AssignMIAsNetworkContributorToResourceAsync(IIdentity managedIdentity, IResource resource, bool cancelOnException = true)
        {
            // https://learn.microsoft.com/en-us/azure/role-based-access-control/built-in-roles#network-contributor
            var roleDefinitionId = $"/subscriptions/{configuration.SubscriptionId}/providers/Microsoft.Authorization/roleDefinitions/4d97b98b-1d4f-4787-a291-c67834d212e7";
            return Execute(
                $"Assigning Network Contributor role for the managed id to resource group scope...",
                () => roleAssignmentHashConflictRetryPolicy.ExecuteAsync(
                    ct => azureSubscriptionClient.AccessManagement.RoleAssignments
                        .Define(Guid.NewGuid().ToString())
                        .ForObjectId(managedIdentity.PrincipalId)
                        .WithRoleDefinition(roleDefinitionId)
                        .WithResourceScope(resource)
                        .CreateAsync(ct),
                    cts.Token),
                cancelOnException: cancelOnException);
        }

        private Task AssignManagedIdOperatorToResourceAsync(IIdentity managedIdentity, IResource resource)
        {
            // https://docs.microsoft.com/en-us/azure/role-based-access-control/built-in-roles#managed-identity-operator
            var roleDefinitionId = $"/subscriptions/{configuration.SubscriptionId}/providers/Microsoft.Authorization/roleDefinitions/f1a07417-d97a-45cb-824c-7a7467783830";
            return Execute(
                $"Assigning Managed ID Operator role for the managed id to resource group scope...",
                () => roleAssignmentHashConflictRetryPolicy.ExecuteAsync(
                    ct => azureSubscriptionClient.AccessManagement.RoleAssignments
                        .Define(Guid.NewGuid().ToString())
                        .ForObjectId(managedIdentity.PrincipalId)
                        .WithRoleDefinition(roleDefinitionId)
                        .WithResourceScope(resource)
                        .CreateAsync(ct),
                    cts.Token));
        }

        private async Task<bool> TryAssignVmAsDataOwnerToStorageAccountAsync(IIdentity managedIdentity, IStorageAccount storageAccount)
        {
            try
            {
                await AssignVmAsDataOwnerToStorageAccountAsync(managedIdentity, storageAccount, cancelOnException: false);
                return true;
            }
            catch (Exception)
            {
                // Already exists
                ConsoleEx.WriteLine("Storage Blob Data Owner role for the managed id likely already exists.  Skipping", ConsoleColor.Yellow);
                return false;
            }
        }

        private Task AssignVmAsDataOwnerToStorageAccountAsync(IIdentity managedIdentity, IStorageAccount storageAccount, bool cancelOnException = true)
        {
            //https://learn.microsoft.com/en-us/azure/role-based-access-control/built-in-roles#storage-blob-data-owner
            var roleDefinitionId = $"/subscriptions/{configuration.SubscriptionId}/providers/Microsoft.Authorization/roleDefinitions/b7e6dc6d-f1e8-4753-8033-0f276bb0955b";

            return Execute(
                $"Assigning Storage Blob Data Owner role for user-managed identity to Storage Account resource scope...",
                () => roleAssignmentHashConflictRetryPolicy.ExecuteAsync(
                    ct => azureSubscriptionClient.AccessManagement.RoleAssignments
                        .Define(Guid.NewGuid().ToString())
                        .ForObjectId(managedIdentity.PrincipalId)
                        .WithRoleDefinition(roleDefinitionId)
                        .WithResourceScope(storageAccount)
                        .CreateAsync(ct),
                    cts.Token),
                cancelOnException: cancelOnException);
        }

        private Task AssignVmAsContributorToStorageAccountAsync(IIdentity managedIdentity, IResource storageAccount)
            => Execute(
                $"Assigning {BuiltInRole.Contributor} role for user-managed identity to Storage Account resource scope...",
                () => roleAssignmentHashConflictRetryPolicy.ExecuteAsync(
                    ct => azureSubscriptionClient.AccessManagement.RoleAssignments
                        .Define(Guid.NewGuid().ToString())
                        .ForObjectId(managedIdentity.PrincipalId)
                        .WithBuiltInRole(BuiltInRole.Contributor)
                        .WithResourceScope(storageAccount)
                        .CreateAsync(ct),
                    cts.Token));

        private Task<IStorageAccount> CreateStorageAccountAsync()
            => Execute(
                $"Creating Storage Account: {configuration.StorageAccountName}...",
                () => azureSubscriptionClient.StorageAccounts
                    .Define(configuration.StorageAccountName)
                    .WithRegion(configuration.RegionName)
                    .WithExistingResourceGroup(configuration.ResourceGroupName)
                    .WithGeneralPurposeAccountKindV2()
                    .WithOnlyHttpsTraffic()
                    .WithSku(StorageAccountSkuType.Standard_LRS)
                    .CreateAsync(cts.Token));

        private async Task<IStorageAccount> GetExistingStorageAccountAsync(string storageAccountName)
            => await subscriptionIds.ToAsyncEnumerable().SelectAwait(async s =>
            {
                try
                {
                    return (await azureClient.WithSubscription(s).StorageAccounts.ListAsync(cancellationToken: cts.Token)).ToAsyncEnumerable();
                }
                catch (Exception)
                {
                    // Ignore exception if a user does not have the required role to list storage accounts in a subscription
                    return null;
                }
            })
            .Where(a => a is not null)
            .SelectMany(a => a)
            .SingleOrDefaultAsync(a =>
                    a.Name.Equals(storageAccountName, StringComparison.OrdinalIgnoreCase) &&
                    a.RegionName.Equals(configuration.RegionName, StringComparison.OrdinalIgnoreCase),
                cts.Token);

        private async Task<BatchAccount> GetExistingBatchAccountAsync(string batchAccountName)
            => await subscriptionIds.ToAsyncEnumerable().SelectAwait(async s =>
            {
                try
                {
                    var client = new BatchManagementClient(tokenCredentials) { SubscriptionId = s };
                    return (await client.BatchAccount.ListAsync(cts.Token))
                        .ToAsyncEnumerable(client.BatchAccount.ListNextAsync);
                }
                catch (Exception e)
                {
                    ConsoleEx.WriteLine(e.Message);
                    return null;
                }
            })
            .Where(a => a is not null)
            .SelectMany(a => a)
            .SingleOrDefaultAsync(a =>
                    a.Name.Equals(batchAccountName, StringComparison.OrdinalIgnoreCase) &&
                    a.Location.Equals(configuration.RegionName, StringComparison.OrdinalIgnoreCase),
                cts.Token);

        private async Task CreateDefaultStorageContainersAsync(IStorageAccount storageAccount)
        {
            var blobClient = await GetBlobClientAsync(storageAccount, cts.Token);

            var defaultContainers = new List<string> { TesInternalContainerName, InputsContainerName, "outputs", ConfigurationContainerName };
            await Task.WhenAll(defaultContainers.Select(c => blobClient.GetBlobContainerClient(c).CreateIfNotExistsAsync(cancellationToken: cts.Token)));
        }

        private Task WritePersonalizedFilesToStorageAccountAsync(IStorageAccount storageAccount)
            => Execute(
                $"Writing {AllowedVmSizesFileName} file to '{TesInternalContainerName}' storage container...",
                async () =>
                {
                    await UploadTextToStorageAccountAsync(storageAccount, TesInternalContainerName, $"{ConfigurationContainerName}/{AllowedVmSizesFileName}", Utility.GetFileContent("scripts", AllowedVmSizesFileName), cts.Token);
                });

        private Task AssignVmAsContributorToBatchAccountAsync(IIdentity managedIdentity, BatchAccount batchAccount)
            => Execute(
                $"Assigning {BuiltInRole.Contributor} role for user-managed identity to Batch Account resource scope...",
                () => roleAssignmentHashConflictRetryPolicy.ExecuteAsync(
                    ct => azureSubscriptionClient.AccessManagement.RoleAssignments
                        .Define(Guid.NewGuid().ToString())
                        .ForObjectId(managedIdentity.PrincipalId)
                        .WithBuiltInRole(BuiltInRole.Contributor)
                        .WithScope(batchAccount.Id)
                        .CreateAsync(ct),
                    cts.Token));

        private async Task<FlexibleServerModel.Server> CreatePostgreSqlServerAndDatabaseAsync(FlexibleServer.IPostgreSQLManagementClient postgresManagementClient, ISubnet subnet, IPrivateDnsZone postgreSqlDnsZone)
        {
            if (!subnet.Inner.Delegations.Any())
            {
                subnet.Parent.Update().UpdateSubnet(subnet.Name).WithDelegation("Microsoft.DBforPostgreSQL/flexibleServers");
                await subnet.Parent.Update().ApplyAsync();
            }

            FlexibleServerModel.Server server = null;

            await Execute(
                $"Creating Azure Flexible Server for PostgreSQL: {configuration.PostgreSqlServerName}...",
                async () =>
                {
                    server = await postgresManagementClient.Servers.CreateAsync(
                        configuration.ResourceGroupName, configuration.PostgreSqlServerName,
                        new(
                           location: configuration.RegionName,
                           version: configuration.PostgreSqlVersion,
                           sku: new(configuration.PostgreSqlSkuName, configuration.PostgreSqlTier),
                           storage: new(configuration.PostgreSqlStorageSize),
                           administratorLogin: configuration.PostgreSqlAdministratorLogin,
                           administratorLoginPassword: configuration.PostgreSqlAdministratorPassword,
                           network: new(publicNetworkAccess: "Disabled", delegatedSubnetResourceId: subnet.Inner.Id, privateDnsZoneArmResourceId: postgreSqlDnsZone.Id),
                           highAvailability: new("Disabled")
                        ));
                });

            await Execute(
                $"Creating PostgreSQL tes database: {configuration.PostgreSqlTesDatabaseName}...",
                () => postgresManagementClient.Databases.CreateAsync(
                    configuration.ResourceGroupName, configuration.PostgreSqlServerName, configuration.PostgreSqlTesDatabaseName,
                    new()));

            return server;
        }

        private string GetCreateTesUserString()
        {
            return $"CREATE USER {configuration.PostgreSqlTesUserLogin} WITH PASSWORD '{configuration.PostgreSqlTesUserPassword}'; GRANT ALL PRIVILEGES ON DATABASE {configuration.PostgreSqlTesDatabaseName} TO {configuration.PostgreSqlTesUserLogin};";
        }

        private Task ExecuteQueriesOnAzurePostgreSQLDbFromK8(IKubernetes kubernetesClient, string podName, string aksNamespace)
            => Execute(
                $"Executing scripts on postgresql...",
                async () =>
                {
                    var tesScript = GetCreateTesUserString();
                    var serverPath = $"{configuration.PostgreSqlServerName}.{azureCloudConfig.Suffixes.PostgresqlServerEndpointSuffix}";
                    var adminUser = configuration.PostgreSqlAdministratorLogin;

                    var commands = new List<string[]> {
                        new string[] { "apt", "-qq", "update" },
                        new string[] { "apt", "-qq", "install", "-y", "postgresql-client" },
                        new string[] { "bash", "-lic", $"echo '{configuration.PostgreSqlServerName}{configuration.PostgreSqlServerNameSuffix}:{configuration.PostgreSqlServerPort}:{configuration.PostgreSqlTesDatabaseName}:{adminUser}:{configuration.PostgreSqlAdministratorPassword}' >> ~/.pgpass" },
                        new string[] { "bash", "-lic", "chmod 0600 ~/.pgpass" },
                        // Set the PGPASSFILE environment variable to point to the .pgpass file
                        new string[] { "bash", "-lic", "export PGPASSFILE=~/.pgpass" },
                        new string[] { "/usr/bin/psql", "-h", serverPath, "-U", adminUser, "-d", configuration.PostgreSqlTesDatabaseName, "-c", tesScript }
                    };

                    await kubernetesManager.ExecuteCommandsOnPodAsync(kubernetesClient, podName, commands, aksNamespace);
                });

        private Task AssignVmAsContributorToAppInsightsAsync(IIdentity managedIdentity, IResource appInsights)
            => Execute(
                $"Assigning {BuiltInRole.Contributor} role for user-managed identity to App Insights resource scope...",
                () => roleAssignmentHashConflictRetryPolicy.ExecuteAsync(
                    ct => azureSubscriptionClient.AccessManagement.RoleAssignments
                        .Define(Guid.NewGuid().ToString())
                        .ForObjectId(managedIdentity.PrincipalId)
                        .WithBuiltInRole(BuiltInRole.Contributor)
                        .WithResourceScope(appInsights)
                        .CreateAsync(ct),
                    cts.Token));

        private Task<(INetwork virtualNetwork, ISubnet vmSubnet, ISubnet postgreSqlSubnet, ISubnet batchSubnet)> CreateVnetAndSubnetsAsync(IResourceGroup resourceGroup)
          => Execute(
                $"Creating virtual network and subnets: {configuration.VnetName}...",
                async () =>
                {
                    var tesPorts = new List<int> { };

                    if (configuration.EnableIngress.GetValueOrDefault())
                    {
                        tesPorts = new List<int> { 80, 443 };
                    }

                    var defaultNsg = await CreateNetworkSecurityGroupAsync(resourceGroup, $"{configuration.VnetName}-default-nsg");
                    var aksNsg = await CreateNetworkSecurityGroupAsync(resourceGroup, $"{configuration.VnetName}-aks-nsg", tesPorts);

                    var vnetDefinition = azureSubscriptionClient.Networks
                        .Define(configuration.VnetName)
                        .WithRegion(configuration.RegionName)
                        .WithExistingResourceGroup(resourceGroup)
                        .WithAddressSpace(configuration.VnetAddressSpace)
                        .DefineSubnet(configuration.VmSubnetName)
                        .WithAddressPrefix(configuration.VmSubnetAddressSpace)
                        .WithExistingNetworkSecurityGroup(aksNsg)
                        .Attach();

                    vnetDefinition = vnetDefinition.DefineSubnet(configuration.PostgreSqlSubnetName)
                        .WithAddressPrefix(configuration.PostgreSqlSubnetAddressSpace)
                        .WithExistingNetworkSecurityGroup(defaultNsg)
                        .WithDelegation("Microsoft.DBforPostgreSQL/flexibleServers")
                        .Attach();

                    vnetDefinition = vnetDefinition.DefineSubnet(configuration.BatchSubnetName)
                        .WithAddressPrefix(configuration.BatchNodesSubnetAddressSpace)
                        .WithExistingNetworkSecurityGroup(defaultNsg)
                        .Attach();

                    var vnet = await vnetDefinition.CreateAsync(cts.Token);
                    var batchSubnet = vnet.Subnets.FirstOrDefault(s => s.Key.Equals(configuration.BatchSubnetName, StringComparison.OrdinalIgnoreCase)).Value;

                    // Use the new ResourceManager sdk to add the ACR service endpoint since it is absent from the fluent sdk.
                    var armBatchSubnet = (await armClient.GetSubnetResource(new ResourceIdentifier(batchSubnet.Inner.Id)).GetAsync(cancellationToken: cts.Token)).Value;

                    AddServiceEndpointsToSubnet(armBatchSubnet.Data);

                    await armBatchSubnet.UpdateAsync(Azure.WaitUntil.Completed, armBatchSubnet.Data, cts.Token);

                    return (vnet,
                        vnet.Subnets.FirstOrDefault(s => s.Key.Equals(configuration.VmSubnetName, StringComparison.OrdinalIgnoreCase)).Value,
                        vnet.Subnets.FirstOrDefault(s => s.Key.Equals(configuration.PostgreSqlSubnetName, StringComparison.OrdinalIgnoreCase)).Value,
                        batchSubnet);
                });

        private Task<INetworkSecurityGroup> CreateNetworkSecurityGroupAsync(IResourceGroup resourceGroup, string networkSecurityGroupName, List<int> openPorts = null)
        {
            var icreate = azureSubscriptionClient.NetworkSecurityGroups.Define(networkSecurityGroupName)
                    .WithRegion(configuration.RegionName)
                    .WithExistingResourceGroup(resourceGroup);

            if (openPorts is not null)
            {
                var i = 0;
                foreach (var port in openPorts)
                {
                    icreate = icreate
                        .DefineRule($"ALLOW-{port}")
                        .AllowInbound()
                        .FromAnyAddress()
                        .FromAnyPort()
                        .ToAnyAddress()
                        .ToPort(port)
                        .WithAnyProtocol()
                        .WithPriority(1000 + i)
                        .Attach();
                    i++;
                }
            }

            return icreate.CreateAsync(cts.Token);
        }

        private Task<IPrivateDnsZone> CreatePrivateDnsZoneAsync(INetwork virtualNetwork, string name, string title)
            => Execute(
                $"Creating private DNS Zone for {title}...",
                async () =>
                {
                    // Note: for a potential future implementation of this method without Fluent,
                    // please see commit cbffa28 in #392
                    var dnsZone = await azureSubscriptionClient.PrivateDnsZones
                        .Define(name)
                        .WithExistingResourceGroup(configuration.ResourceGroupName)
                        .DefineVirtualNetworkLink($"{virtualNetwork.Name}-link")
                        .WithReferencedVirtualNetworkId(virtualNetwork.Id)
                        .DisableAutoRegistration()
                        .Attach()
                        .CreateAsync(cts.Token);
                    return dnsZone;
                });

        private async Task SetStorageKeySecret(string vaultUrl, string secretName, string secretValue)
        {
            var client = new SecretClient(new(vaultUrl), new DefaultAzureCredential(new DefaultAzureCredentialOptions { AuthorityHost = new Uri(azureCloudConfig.Authentication.LoginEndpointUrl) }));
            await client.SetSecretAsync(secretName, secretValue, cts.Token);
        }

        private Task<Vault> GetKeyVaultAsync(string vaultName)
        {
            var keyVaultManagementClient = new KeyVaultManagementClient(azureCredentials) { SubscriptionId = configuration.SubscriptionId };
            return keyVaultManagementClient.Vaults.GetAsync(configuration.ResourceGroupName, vaultName, cts.Token);
        }

        private Task<Vault> CreateKeyVaultAsync(string vaultName, IIdentity managedIdentity, ISubnet subnet)
            => Execute(
                $"Creating Key Vault: {vaultName}...",
                async () =>
                {
                    var tenantId = managedIdentity.TenantId;
                    var secrets = new List<string>
                    {
                        "get",
                        "list",
                        "set",
                        "delete",
                        "backup",
                        "restore",
                        "recover",
                        "purge"
                    };

                    var keyVaultManagementClient = new KeyVaultManagementClient(azureCredentials) { SubscriptionId = configuration.SubscriptionId };
                    var properties = new VaultCreateOrUpdateParameters()
                    {
                        Location = configuration.RegionName,
                        Properties = new()
                        {
                            TenantId = new(tenantId),
                            Sku = new(SkuName.Standard),
                            NetworkAcls = new()
                            {
                                DefaultAction = configuration.PrivateNetworking.GetValueOrDefault() ? "Deny" : "Allow"
                            },
                            AccessPolicies = new List<AccessPolicyEntry>()
                            {
                                new()
                                {
                                    TenantId = new(tenantId),
                                    ObjectId = await GetUserObjectId(),
                                    Permissions = new()
                                    {
                                        Secrets = secrets
                                    }
                                },
                                new()
                                {
                                    TenantId = new(tenantId),
                                    ObjectId = managedIdentity.PrincipalId,
                                    Permissions = new()
                                    {
                                        Secrets = secrets
                                    }
                                }
                            }
                        }
                    };

                    var vault = await keyVaultManagementClient.Vaults.CreateOrUpdateAsync(configuration.ResourceGroupName, vaultName, properties, cts.Token);

                    if (configuration.PrivateNetworking.GetValueOrDefault())
                    {
                        var connection = new NetworkPrivateLinkServiceConnection
                        {
                            Name = "pe-coa-keyvault",
                            PrivateLinkServiceId = new(vault.Id)
                        };
                        connection.GroupIds.Add("vault");

                        var endpointData = new PrivateEndpointData
                        {
                            CustomNetworkInterfaceName = "pe-coa-keyvault",
                            ExtendedLocation = new() { Name = configuration.RegionName },
                            Subnet = new() { Id = new(subnet.Inner.Id), Name = subnet.Name }
                        };
                        endpointData.PrivateLinkServiceConnections.Add(connection);

                        var privateEndpoint = (await armClient
                                .GetResourceGroupResource(new ResourceIdentifier(subnet.Parent.Inner.Id).Parent)
                                .GetPrivateEndpoints()
                                .CreateOrUpdateAsync(Azure.WaitUntil.Completed, "pe-keyvault", endpointData, cts.Token))
                            .Value.Data;

                        var networkInterface = privateEndpoint.NetworkInterfaces[0];

                        var dnsZone = await CreatePrivateDnsZoneAsync(subnet.Parent, $"privatelink.{azureCloudConfig.Suffixes.KeyVaultDnsSuffix}", "KeyVault");
                        await dnsZone
                            .Update()
                            .DefineARecordSet(vault.Name)
                            .WithIPv4Address(networkInterface.IPConfigurations.First().PrivateIPAddress)
                            .Attach()
                            .ApplyAsync(cts.Token);
                    }

                    return vault;

                    async ValueTask<string> GetUserObjectId()
                    {
                        const string graphUri = "https://graph.windows.net//.default";
                        var credentials = new AzureCredentials(default, new TokenCredentials(new RefreshableAzureServiceTokenProvider(graphUri)), tenantId, AzureEnvironment.AzureGlobalCloud);
                        using GraphRbacManagementClient rbacClient = new(Configure().WithEnvironment(AzureEnvironment.AzureGlobalCloud).WithCredentials(credentials).WithBaseUri(graphUri).Build()) { TenantID = tenantId };
                        credentials.InitializeServiceClient(rbacClient);
                        return (await rbacClient.SignedInUser.GetAsync(cts.Token)).ObjectId;
                    }
                });

        private Task<IGenericResource> CreateLogAnalyticsWorkspaceResourceAsync(string workspaceName)
            => Execute(
                $"Creating Log Analytics Workspace: {workspaceName}...",
                () => ResourceManager
                    .Configure()
                    .Authenticate(azureCredentials)
                    .WithSubscription(configuration.SubscriptionId)
                    .GenericResources.Define(workspaceName)
                    .WithRegion(configuration.RegionName)
                    .WithExistingResourceGroup(configuration.ResourceGroupName)
                    .WithResourceType("workspaces")
                    .WithProviderNamespace("Microsoft.OperationalInsights")
                    .WithoutPlan()
                    .WithApiVersion("2020-08-01")
                    .WithParentResource(string.Empty)
                    .CreateAsync(cts.Token));

        private Task<IGenericResource> CreateAppInsightsResourceAsync(string logAnalyticsArmId)
            => Execute(
                $"Creating Application Insights: {configuration.ApplicationInsightsAccountName}...",
                () => ResourceManager
                    .Configure()
                    .Authenticate(azureCredentials)
                    .WithSubscription(configuration.SubscriptionId)
                    .GenericResources.Define(configuration.ApplicationInsightsAccountName)
                    .WithRegion(configuration.RegionName)
                    .WithExistingResourceGroup(configuration.ResourceGroupName)
                    .WithResourceType("components")
                    .WithProviderNamespace("microsoft.insights")
                    .WithoutPlan()
                    .WithApiVersion("2020-02-02")
                    .WithParentResource(string.Empty)
                    .WithProperties(new Dictionary<string, string>() {
                        { "Application_Type", "other" } ,
                        { "WorkspaceResourceId", logAnalyticsArmId }
                    })
                    .CreateAsync(cts.Token));

        private Task<BatchAccount> CreateBatchAccountAsync(string storageAccountId)
            => Execute(
                $"Creating Batch Account: {configuration.BatchAccountName}...",
                () => new BatchManagementClient(tokenCredentials) { SubscriptionId = configuration.SubscriptionId, BaseUri = new Uri(azureCloudConfig.ResourceManagerUrl) }
                    .BatchAccount
                    .CreateAsync(
                        configuration.ResourceGroupName,
                        configuration.BatchAccountName,
                        new(
                            configuration.RegionName,
                            autoStorage: configuration.PrivateNetworking.GetValueOrDefault() ? new() { StorageAccountId = storageAccountId } : null),
                        cts.Token));

        private Task<IResourceGroup> CreateResourceGroupAsync()
        {
            var tags = !string.IsNullOrWhiteSpace(configuration.Tags) ? Utility.DelimitedTextToDictionary(configuration.Tags, "=", ",") : null;

            var resourceGroupDefinition = azureSubscriptionClient
                .ResourceGroups
                .Define(configuration.ResourceGroupName)
                .WithRegion(configuration.RegionName);

            resourceGroupDefinition = tags is not null ? resourceGroupDefinition.WithTags(tags) : resourceGroupDefinition;

            return Execute(
                $"Creating Resource Group: {configuration.ResourceGroupName}...",
                () => resourceGroupDefinition.CreateAsync(cts.Token));
        }

        private Task<IIdentity> CreateUserManagedIdentityAsync(IResourceGroup resourceGroup)
        {
            // Resource group name supports periods and parenthesis but identity doesn't. Replacing them with hyphens.
            var managedIdentityName = $"{resourceGroup.Name.Replace(".", "-").Replace("(", "-").Replace(")", "-")}-identity";

            return Execute(
                $"Obtaining user-managed identity: {managedIdentityName}...",
                async () => await azureSubscriptionClient.Identities.GetByResourceGroupAsync(configuration.ResourceGroupName, managedIdentityName)
                    ?? await azureSubscriptionClient.Identities.Define(managedIdentityName)
                        .WithRegion(configuration.RegionName)
                        .WithExistingResourceGroup(resourceGroup)
                        .CreateAsync(cts.Token));
        }

        private async Task DeleteResourceGroupAsync()
        {
            var startTime = DateTime.UtcNow;
            var line = ConsoleEx.WriteLine("Deleting resource group...");
            await azureSubscriptionClient.ResourceGroups.DeleteByNameAsync(configuration.ResourceGroupName, CancellationToken.None);
            WriteExecutionTime(line, startTime);
        }

        private static void ValidateMainIdentifierPrefix(string prefix)
        {
            const int maxLength = 12;

            if (prefix.Any(c => !char.IsLetter(c)))
            {
                throw new ValidationException($"MainIdentifierPrefix must only contain letters.");
            }

            if (prefix.Length > maxLength)
            {
                throw new ValidationException($"MainIdentifierPrefix too long - must be {maxLength} characters or less.");
            }
        }

        private void ValidateRegionName(string regionName)
        {
            var validRegionNames = azureSubscriptionClient.GetCurrentSubscription().ListLocations().Select(loc => loc.Region.Name).Distinct();

            if (!validRegionNames.Contains(regionName, StringComparer.OrdinalIgnoreCase))
            {
                throw new ValidationException($"Invalid region name '{regionName}'. Valid names are: {string.Join(", ", validRegionNames)}");
            }
        }

        private async Task ValidateSubscriptionAndResourceGroupAsync(Configuration configuration)
        {
            const string ownerRoleId = "8e3af657-a8ff-443c-a75c-2fe8c4bcb635";
            const string contributorRoleId = "b24988ac-6180-42a0-ab88-20f7382dd24c";

            var azure = Microsoft.Azure.Management.Fluent.Azure
                .Configure()
                .WithLogLevel(HttpLoggingDelegatingHandler.Level.Basic)
                .Authenticate(azureCredentials);

            var subscriptionExists = await (await azure.Subscriptions.ListAsync(cancellationToken: cts.Token)).ToAsyncEnumerable()
                .AnyAsync(sub => sub.SubscriptionId.Equals(configuration.SubscriptionId, StringComparison.OrdinalIgnoreCase), cts.Token);

            if (!subscriptionExists)
            {
                throw new ValidationException($"Invalid or inaccessible subcription id '{configuration.SubscriptionId}'. Make sure that subscription exists and that you are either an Owner or have Contributor and User Access Administrator roles on the subscription.", displayExample: false);
            }

            var rgExists = !string.IsNullOrEmpty(configuration.ResourceGroupName) && await azureSubscriptionClient.ResourceGroups.ContainAsync(configuration.ResourceGroupName, cts.Token);

            if (!string.IsNullOrEmpty(configuration.ResourceGroupName) && !rgExists)
            {
                throw new ValidationException($"If ResourceGroupName is provided, the resource group must already exist.", displayExample: false);
            }

            var token = (await tokenProvider.GetAuthenticationHeaderAsync(cts.Token)).Parameter;
            var currentPrincipalObjectId = new JwtSecurityTokenHandler().ReadJwtToken(token).Claims.FirstOrDefault(c => c.Type == "oid").Value;

            var currentPrincipalSubscriptionRoleIds = (await azureSubscriptionClient.AccessManagement.RoleAssignments.Inner.ListForScopeWithHttpMessagesAsync(
                    $"/subscriptions/{configuration.SubscriptionId}", new($"atScope() and assignedTo('{currentPrincipalObjectId}')"), cancellationToken: cts.Token)).Body
                .ToAsyncEnumerable(async (link, ct) => (await azureSubscriptionClient.AccessManagement.RoleAssignments.Inner.ListForScopeNextWithHttpMessagesAsync(link, cancellationToken: ct)).Body)
                .Select(b => b.RoleDefinitionId.Split(new[] { '/' }).Last());

            if (!await currentPrincipalSubscriptionRoleIds.AnyAsync(role => ownerRoleId.Equals(role, StringComparison.OrdinalIgnoreCase) || contributorRoleId.Equals(role, StringComparison.OrdinalIgnoreCase), cts.Token))
            {
                if (!rgExists)
                {
                    throw new ValidationException($"Insufficient access to deploy. You must be: 1) Owner of the subscription, or 2) Contributor and User Access Administrator of the subscription, or 3) Owner of the resource group", displayExample: false);
                }

                var currentPrincipalRgRoleIds = (await azureSubscriptionClient.AccessManagement.RoleAssignments.Inner.ListForScopeWithHttpMessagesAsync(
                        $"/subscriptions/{configuration.SubscriptionId}/resourceGroups/{configuration.ResourceGroupName}", new($"atScope() and assignedTo('{currentPrincipalObjectId}')"), cancellationToken: cts.Token)).Body
                    .ToAsyncEnumerable(async (link, ct) => (await azureSubscriptionClient.AccessManagement.RoleAssignments.Inner.ListForScopeNextWithHttpMessagesAsync(link, cancellationToken: ct)).Body)
                    .Select(b => b.RoleDefinitionId.Split(new[] { '/' }).Last());

                if (!await currentPrincipalRgRoleIds.AnyAsync(role => ownerRoleId.Equals(role, StringComparison.OrdinalIgnoreCase), cts.Token))
                {
                    throw new ValidationException($"Insufficient access to deploy. You must be: 1) Owner of the subscription, or 2) Contributor and User Access Administrator of the subscription, or 3) Owner of the resource group", displayExample: false);
                }
            }
        }

        private async Task<IStorageAccount> ValidateAndGetExistingStorageAccountAsync()
        {
            if (configuration.StorageAccountName is null)
            {
                return null;
            }

            return (await GetExistingStorageAccountAsync(configuration.StorageAccountName))
                ?? throw new ValidationException($"If StorageAccountName is provided, the storage account must already exist in region {configuration.RegionName}, and be accessible to the current user.", displayExample: false);
        }

        private async Task<BatchAccount> ValidateAndGetExistingBatchAccountAsync()
        {
            if (configuration.BatchAccountName is null)
            {
                return null;
            }

            return (await GetExistingBatchAccountAsync(configuration.BatchAccountName))
                ?? throw new ValidationException($"If BatchAccountName is provided, the batch account must already exist in region {configuration.RegionName}, and be accessible to the current user.", displayExample: false);
        }

        private async Task<(INetwork virtualNetwork, ISubnet vmSubnet, ISubnet postgreSqlSubnet, ISubnet batchSubnet)?> ValidateAndGetExistingVirtualNetworkAsync()
        {
            static bool AllOrNoneSet(params string[] values) => values.All(v => !string.IsNullOrEmpty(v)) || values.All(v => string.IsNullOrEmpty(v));
            static bool NoneSet(params string[] values) => values.All(v => string.IsNullOrEmpty(v));

            if (NoneSet(configuration.VnetResourceGroupName, configuration.VnetName, configuration.VmSubnetName))
            {
                if (configuration.PrivateNetworking.GetValueOrDefault())
                {
                    throw new ValidationException($"{nameof(configuration.VnetResourceGroupName)}, {nameof(configuration.VnetName)} and {nameof(configuration.VmSubnetName)} are required when using private networking.");
                }

                return null;
            }

            if (!AllOrNoneSet(configuration.VnetResourceGroupName, configuration.VnetName, configuration.VmSubnetName, configuration.PostgreSqlSubnetName))
            {
                throw new ValidationException($"{nameof(configuration.VnetResourceGroupName)}, {nameof(configuration.VnetName)}, {nameof(configuration.VmSubnetName)} and {nameof(configuration.PostgreSqlSubnetName)} are required when using an existing virtual network.");
            }

            if (!AllOrNoneSet(configuration.VnetResourceGroupName, configuration.VnetName, configuration.VmSubnetName))
            {
                throw new ValidationException($"{nameof(configuration.VnetResourceGroupName)}, {nameof(configuration.VnetName)} and {nameof(configuration.VmSubnetName)} are required when using an existing virtual network.");
            }

            if (!await (await azureSubscriptionClient.ResourceGroups.ListAsync(true, cts.Token)).ToAsyncEnumerable().AnyAsync(rg => rg.Name.Equals(configuration.VnetResourceGroupName, StringComparison.OrdinalIgnoreCase), cts.Token))
            {
                throw new ValidationException($"Resource group '{configuration.VnetResourceGroupName}' does not exist.");
            }

            var vnet = await azureSubscriptionClient.Networks.GetByResourceGroupAsync(configuration.VnetResourceGroupName, configuration.VnetName, cts.Token) ??
                throw new ValidationException($"Virtual network '{configuration.VnetName}' does not exist in resource group '{configuration.VnetResourceGroupName}'.");

            if (!vnet.RegionName.Equals(configuration.RegionName, StringComparison.OrdinalIgnoreCase))
            {
                throw new ValidationException($"Virtual network '{configuration.VnetName}' must be in the same region that you are deploying to ({configuration.RegionName}).");
            }

            var vmSubnet = vnet.Subnets.FirstOrDefault(s => s.Key.Equals(configuration.VmSubnetName, StringComparison.OrdinalIgnoreCase)).Value ??
                throw new ValidationException($"Virtual network '{configuration.VnetName}' does not contain subnet '{configuration.VmSubnetName}'");

            var resourceGraphClient = new ResourceGraphClient(tokenCredentials);
            var postgreSqlSubnet = vnet.Subnets.FirstOrDefault(s => s.Key.Equals(configuration.PostgreSqlSubnetName, StringComparison.OrdinalIgnoreCase)).Value;

            if (postgreSqlSubnet is null)
            {
                throw new ValidationException($"Virtual network '{configuration.VnetName}' does not contain subnet '{configuration.PostgreSqlSubnetName}'");
            }

            var delegatedServices = postgreSqlSubnet.Inner.Delegations.Select(d => d.ServiceName);
            var hasOtherDelegations = delegatedServices.Any(s => s != "Microsoft.DBforPostgreSQL/flexibleServers");
            var hasNoDelegations = !delegatedServices.Any();

            if (hasOtherDelegations)
            {
                throw new ValidationException($"Subnet '{configuration.PostgreSqlSubnetName}' can have 'Microsoft.DBforPostgreSQL/flexibleServers' delegation only.");
            }

            var resourcesInPostgreSqlSubnetQuery = $"where type =~ 'Microsoft.Network/networkInterfaces' | where properties.ipConfigurations[0].properties.subnet.id == '{postgreSqlSubnet.Inner.Id}'";
            var resourcesExist = (await resourceGraphClient.ResourcesAsync(new(new[] { configuration.SubscriptionId }, resourcesInPostgreSqlSubnetQuery), cts.Token)).TotalRecords > 0;

            if (hasNoDelegations && resourcesExist)
            {
                throw new ValidationException($"Subnet '{configuration.PostgreSqlSubnetName}' must be either empty or have 'Microsoft.DBforPostgreSQL/flexibleServers' delegation.");
            }

            var batchSubnet = vnet.Subnets.FirstOrDefault(s => s.Key.Equals(configuration.BatchSubnetName, StringComparison.OrdinalIgnoreCase)).Value;

            return (vnet, vmSubnet, postgreSqlSubnet, batchSubnet);
        }

        private async Task ValidateBatchAccountQuotaAsync()
        {
            var batchManagementClient = new BatchManagementClient(tokenCredentials) { SubscriptionId = configuration.SubscriptionId, BaseUri = new Uri(azureCloudConfig.ResourceManagerUrl) };
            var accountQuota = (await batchManagementClient.Location.GetQuotasAsync(configuration.RegionName, cts.Token)).AccountQuota;
            var existingBatchAccountCount = await (await batchManagementClient.BatchAccount.ListAsync(cts.Token)).ToAsyncEnumerable(batchManagementClient.BatchAccount.ListNextAsync)
                .CountAsync(b => b.Location.Equals(configuration.RegionName), cts.Token);

            if (existingBatchAccountCount >= accountQuota)
            {
                throw new ValidationException($"The regional Batch account quota ({accountQuota} account(s) per region) for the specified subscription has been reached. Submit a support request to increase the quota or choose another region.", displayExample: false);
            }
        }

        private Task<string> UpdateVnetWithBatchSubnet(string resourceGroupId)
            => Execute(
                $"Creating batch subnet...",
                async () =>
                {
                    var coaRg = armClient.GetResourceGroupResource(new(resourceGroupId));

                    var vnetCollection = coaRg.GetVirtualNetworks();
                    var vnet = vnetCollection.FirstOrDefault();

                    if (vnetCollection.Count() != 1)
                    {
                        ConsoleEx.WriteLine("There are multiple vnets found in the resource group so the deployer cannot automatically create the subnet.", ConsoleColor.Red);
                        ConsoleEx.WriteLine("In order to avoid unnecessary load balancer charges we suggest manually configuring your deployment to use a subnet for batch pools with service endpoints.", ConsoleColor.Red);
                        ConsoleEx.WriteLine("See: https://github.com/microsoft/CromwellOnAzure/wiki/Using-a-batch-pool-subnet-with-service-endpoints-to-avoid-load-balancer-charges.", ConsoleColor.Red);

                        return null;
                    }

                    var vnetData = vnet.Data;
                    var ipRange = vnetData.AddressPrefixes.Single();
                    var defaultSubnetNames = new List<string> { configuration.DefaultVmSubnetName, configuration.DefaultPostgreSqlSubnetName, configuration.DefaultBatchSubnetName };

                    if (!string.Equals(ipRange, configuration.VnetAddressSpace, StringComparison.OrdinalIgnoreCase) ||
                        vnetData.Subnets.Select(x => x.Name).Except(defaultSubnetNames).Any())
                    {
                        ConsoleEx.WriteLine("We detected a customized networking setup so the deployer will not automatically create the subnet.", ConsoleColor.Red);
                        ConsoleEx.WriteLine("In order to avoid unnecessary load balancer charges we suggest manually configuring your deployment to use a subnet for batch pools with service endpoints.", ConsoleColor.Red);
                        ConsoleEx.WriteLine("See: https://github.com/microsoft/CromwellOnAzure/wiki/Using-a-batch-pool-subnet-with-service-endpoints-to-avoid-load-balancer-charges.", ConsoleColor.Red);

                        return null;
                    }

                    var batchSubnet = new SubnetData
                    {
                        Name = configuration.DefaultBatchSubnetName,
                        AddressPrefix = configuration.BatchNodesSubnetAddressSpace,
                    };

                    AddServiceEndpointsToSubnet(batchSubnet);

                    vnetData.Subnets.Add(batchSubnet);
                    var updatedVnet = (await vnetCollection.CreateOrUpdateAsync(Azure.WaitUntil.Completed, vnetData.Name, vnetData, cts.Token)).Value;

                    return (await updatedVnet.GetSubnetAsync(configuration.DefaultBatchSubnetName, cancellationToken: cts.Token)).Value.Id.ToString();
                });

        private static void AddServiceEndpointsToSubnet(SubnetData subnet)
        {
            subnet.ServiceEndpoints.Add(new ServiceEndpointProperties()
            {
                Service = "Microsoft.Storage.Global",
            });

            subnet.ServiceEndpoints.Add(new ServiceEndpointProperties()
            {
                Service = "Microsoft.Sql",
            });

            subnet.ServiceEndpoints.Add(new ServiceEndpointProperties()
            {
                Service = "Microsoft.ContainerRegistry",
            });

            subnet.ServiceEndpoints.Add(new ServiceEndpointProperties()
            {
                Service = "Microsoft.KeyVault",
            });
        }

        private async Task ValidateVmAsync()
        {
            var computeSkus = await generalRetryPolicy.ExecuteAsync(async ct =>
                    await (await azureSubscriptionClient.ComputeSkus.ListbyRegionAndResourceTypeAsync(
                        Region.Create(configuration.RegionName),
                        ComputeResourceType.VirtualMachines,
                        ct))
                        .ToAsyncEnumerable()
                        .Where(s => !s.Restrictions.Any())
                        .Select(s => s.Name.Value)
                        .ToListAsync(ct),
                    cts.Token);

            if (!computeSkus.Any())
            {
                throw new ValidationException($"Your subscription doesn't support virtual machine creation in {configuration.RegionName}.  Please create an Azure Support case: https://docs.microsoft.com/en-us/azure/azure-portal/supportability/how-to-create-azure-support-request", displayExample: false);
            }
            else if (!computeSkus.Any(s => s.Equals(configuration.VmSize, StringComparison.OrdinalIgnoreCase)))
            {
                throw new ValidationException($"The VmSize {configuration.VmSize} is not available or does not exist in {configuration.RegionName}.  You can use 'az vm list-skus --location {configuration.RegionName} --output table' to find an available VM.", displayExample: false);
            }
        }

        private static async Task<BlobServiceClient> GetBlobClientAsync(IStorageAccount storageAccount, CancellationToken cancellationToken)
            => new(
                new($"https://{storageAccount.Name}.blob.{azureCloudConfig.Suffixes.StorageSuffix}"),
                new StorageSharedKeyCredential(
                    storageAccount.Name,
                    (await storageAccount.GetKeysAsync(cancellationToken))[0].Value));

        private async Task ValidateTokenProviderAsync()
        {
            try
            {
                _ = await Execute("Retrieving Azure management token...", () => new AzureServiceTokenProvider("RunAs=Developer; DeveloperTool=AzureCli").GetAccessTokenAsync(azureCloudConfig.ResourceManagerUrl, cancellationToken: cts.Token));
            }
            catch (AuthenticationFailedException ex)
            {
                ConsoleEx.WriteLine("No access token found.  Please install the Azure CLI and login with 'az login'", ConsoleColor.Red);
                ConsoleEx.WriteLine("Link: https://docs.microsoft.com/en-us/cli/azure/install-azure-cli");
                ConsoleEx.WriteLine($"Error details: {ex.Message}");
                Environment.Exit(1);
            }
        }

        private void ValidateInitialCommandLineArgs()
        {
            void ThrowIfProvidedForUpdate(object attributeValue, string attributeName)
            {
                if (configuration.Update && attributeValue is not null)
                {
                    throw new ValidationException($"{attributeName} must not be provided when updating", false);
                }
            }

            void ThrowIfNotProvidedForUpdate(string attributeValue, string attributeName)
            {
                if (configuration.Update && string.IsNullOrWhiteSpace(attributeValue))
                {
                    throw new ValidationException($"{attributeName} is required for update.", false);
                }
            }

            //void ThrowIfEitherNotProvidedForUpdate(string attributeValue1, string attributeName1, string attributeValue2, string attributeName2)
            //{
            //    if (configuration.Update && string.IsNullOrWhiteSpace(attributeValue1) && string.IsNullOrWhiteSpace(attributeValue2))
            //    {
            //        throw new ValidationException($"Either {attributeName1} or {attributeName2} is required for update.", false);
            //    }
            //}

            void ThrowIfNotProvided(string attributeValue, string attributeName)
            {
                if (string.IsNullOrWhiteSpace(attributeValue))
                {
                    throw new ValidationException($"{attributeName} is required.", false);
                }
            }

            void ThrowIfNotProvidedForInstall(string attributeValue, string attributeName)
            {
                if (!configuration.Update && string.IsNullOrWhiteSpace(attributeValue))
                {
                    throw new ValidationException($"{attributeName} is required.", false);
                }
            }

            void ThrowIfTagsFormatIsUnacceptable(string attributeValue, string attributeName)
            {
                if (string.IsNullOrWhiteSpace(attributeValue))
                {
                    return;
                }

                try
                {
                    Utility.DelimitedTextToDictionary(attributeValue, "=", ",");
                }
                catch
                {
                    throw new ValidationException($"{attributeName} is specified in incorrect format. Try as TagName=TagValue,TagName=TagValue in double quotes", false);
                }
            }

            void ValidateDependantFeature(bool feature1Enabled, string feature1Name, bool feature2Enabled, string feature2Name)
            {
                if (feature1Enabled && !feature2Enabled)
                {
                    throw new ValidationException($"{feature2Name} must be enabled to use flag {feature1Name}");
                }
            }

            //void ThrowIfBothProvided(bool feature1Enabled, string feature1Name, bool feature2Enabled, string feature2Name)
            //{
            //    if (feature1Enabled && feature2Enabled)
            //    {
            //        throw new ValidationException($"{feature2Name} is incompatible with {feature1Name}");
            //    }
            //}

            void ValidateHelmInstall(string helmPath, string featureName)
            {
                if (!File.Exists(helmPath))
                {
                    throw new ValidationException($"Helm must be installed and set with the {featureName} flag. You can find instructions for install Helm here: https://helm.sh/docs/intro/install/");
                }
            }

            void ValidateKubectlInstall(string kubectlPath, string featureName)
            {
                if (!File.Exists(kubectlPath))
                {
                    throw new ValidationException($"Kubectl must be installed and set with the {featureName} flag. You can find instructions for install Kubectl here: https://kubernetes.io/docs/tasks/tools/#kubectl");
                }
            }

            ThrowIfNotProvided(configuration.SubscriptionId, nameof(configuration.SubscriptionId));

            ThrowIfNotProvidedForInstall(configuration.RegionName, nameof(configuration.RegionName));

            ThrowIfNotProvidedForUpdate(configuration.ResourceGroupName, nameof(configuration.ResourceGroupName));

            ThrowIfProvidedForUpdate(configuration.BatchPrefix, nameof(configuration.BatchPrefix));
            ThrowIfProvidedForUpdate(configuration.RegionName, nameof(configuration.RegionName));
            ThrowIfProvidedForUpdate(configuration.BatchAccountName, nameof(configuration.BatchAccountName));
            ThrowIfProvidedForUpdate(configuration.CrossSubscriptionAKSDeployment, nameof(configuration.CrossSubscriptionAKSDeployment));
            ThrowIfProvidedForUpdate(configuration.ApplicationInsightsAccountName, nameof(configuration.ApplicationInsightsAccountName));
            ThrowIfProvidedForUpdate(configuration.PrivateNetworking, nameof(configuration.PrivateNetworking));
            ThrowIfProvidedForUpdate(configuration.EnableIngress, nameof(configuration.EnableIngress));
            ThrowIfProvidedForUpdate(configuration.VnetName, nameof(configuration.VnetName));
            ThrowIfProvidedForUpdate(configuration.VnetResourceGroupName, nameof(configuration.VnetResourceGroupName));
            ThrowIfProvidedForUpdate(configuration.SubnetName, nameof(configuration.SubnetName));
            ThrowIfProvidedForUpdate(configuration.Tags, nameof(configuration.Tags));

            ThrowIfTagsFormatIsUnacceptable(configuration.Tags, nameof(configuration.Tags));

            if (!configuration.ManualHelmDeployment)
            {
                ValidateHelmInstall(configuration.HelmBinaryPath, nameof(configuration.HelmBinaryPath));
            }

            if (!configuration.SkipTestWorkflow)
            {
                ValidateKubectlInstall(configuration.KubectlBinaryPath, nameof(configuration.KubectlBinaryPath));
            }

            ValidateDependantFeature(configuration.EnableIngress.GetValueOrDefault(), nameof(configuration.EnableIngress), !string.IsNullOrEmpty(configuration.LetsEncryptEmail), nameof(configuration.LetsEncryptEmail));

            if (!configuration.Update)
            {
                if (configuration.BatchPrefix?.Length > 11 || (configuration.BatchPrefix?.Any(c => !char.IsAsciiLetterOrDigit(c)) ?? false))
                {
                    throw new ValidationException("BatchPrefix must not be longer than 11 chars and may contain only ASCII letters or digits", false);
                }
            }

            if (!string.IsNullOrWhiteSpace(configuration.BatchNodesSubnetId) && !string.IsNullOrWhiteSpace(configuration.BatchSubnetName))
            {
                throw new ValidationException("Invalid configuration options BatchNodesSubnetId and BatchSubnetName are mutually exclusive.");
            }

<<<<<<< HEAD
            if (string.IsNullOrWhiteSpace(configuration.DeploymentOrganizationName) != string.IsNullOrWhiteSpace(configuration.DeploymentOrganizationUrl))
            {
                throw new ValidationException("Invalid configuration options DeploymentOrganizationName and DeploymentOrganizationUrl must both be provided together.");
=======
            if (!new[] { "AzureCloud", "AzureUSGovernment", "AzureChinaCloud" }.Contains(configuration.AzureCloudName, StringComparer.OrdinalIgnoreCase))
            {
                throw new ValidationException("AzureCloudName must be either 'AzureCloud','AzureUSGovernment', or 'AzureChinaCloud'");
>>>>>>> 179b96d3
            }
        }

        private static void DisplayValidationExceptionAndExit(ValidationException validationException)
        {
            ConsoleEx.WriteLine(validationException.Reason, ConsoleColor.Red);

            if (validationException.DisplayExample)
            {
                ConsoleEx.WriteLine();
                ConsoleEx.WriteLine($"Example: ", ConsoleColor.Green).Write($"deploy-tes-on-azure --subscriptionid {Guid.NewGuid()} --regionname westus2 --mainidentifierprefix coa", ConsoleColor.White);
            }

            Environment.Exit(1);
        }

        private async Task DeleteResourceGroupIfUserConsentsAsync()
        {
            if (!isResourceGroupCreated)
            {
                return;
            }

            var userResponse = string.Empty;

            if (!configuration.Silent)
            {
                ConsoleEx.WriteLine();
                ConsoleEx.Write("Delete the resource group?  Type 'yes' and press enter, or, press any key to exit: ");
                userResponse = ConsoleEx.ReadLine();
            }

            if (userResponse.Equals("yes", StringComparison.OrdinalIgnoreCase) || (configuration.Silent && configuration.DeleteResourceGroupOnFailure))
            {
                await DeleteResourceGroupAsync();
            }
        }

        private static void WriteGeneralRetryMessageToConsole()
            => ConsoleEx.WriteLine("Please try deployment again, and create an issue if this continues to fail: https://github.com/microsoft/ga4gh-tes/issues");

        public Task Execute(string message, Func<Task> func, bool cancelOnException = true)
            => Execute(message, async () => { await func(); return false; }, cancelOnException);

        private async Task<T> Execute<T>(string message, Func<Task<T>> func, bool cancelOnException = true)
        {
            const int retryCount = 3;

            var startTime = DateTime.UtcNow;
            var line = ConsoleEx.WriteLine(message);

            for (var i = 0; i < retryCount; i++)
            {
                try
                {
                    cts.Token.ThrowIfCancellationRequested();
                    var result = await func();
                    WriteExecutionTime(line, startTime);
                    return result;
                }
                catch (Microsoft.Rest.Azure.CloudException cloudException) when (cloudException.ToCloudErrorType() == CloudErrorType.ExpiredAuthenticationToken)
                {
                }
                catch (OperationCanceledException) when (cts.Token.IsCancellationRequested)
                {
                    line.Write(" Cancelled", ConsoleColor.Red);
                    return await Task.FromCanceled<T>(cts.Token);
                }
                catch (Exception ex)
                {
                    line.Write($" Failed. {ex.GetType().Name}: {ex.Message}", ConsoleColor.Red);

                    if (cancelOnException)
                    {
                        cts.Cancel();
                    }

                    throw;
                }
            }

            line.Write($" Failed", ConsoleColor.Red);
            cts.Cancel();
            throw new Exception($"Failed after {retryCount} attempts");
        }

        private static void WriteExecutionTime(ConsoleEx.Line line, DateTime startTime)
            => line.Write($" Completed in {DateTime.UtcNow.Subtract(startTime).TotalSeconds:n0}s", ConsoleColor.Green);

        public static async Task<string> DownloadTextFromStorageAccountAsync(IStorageAccount storageAccount, string containerName, string blobName, CancellationToken cancellationToken)
        {
            var blobClient = await GetBlobClientAsync(storageAccount, cancellationToken);
            var container = blobClient.GetBlobContainerClient(containerName);

            return (await container.GetBlobClient(blobName).DownloadContentAsync(cancellationToken)).Value.Content.ToString();
        }

        public static async Task UploadTextToStorageAccountAsync(IStorageAccount storageAccount, string containerName, string blobName, string content, CancellationToken token)
        {
            var blobClient = await GetBlobClientAsync(storageAccount, token);
            var container = blobClient.GetBlobContainerClient(containerName);

            await container.CreateIfNotExistsAsync(cancellationToken: token);
            await container.GetBlobClient(blobName).UploadAsync(BinaryData.FromString(content), true, token);
        }

        private class ValidationException : Exception
        {
            public string Reason { get; set; }
            public bool DisplayExample { get; set; }

            public ValidationException(string reason, bool displayExample = true)
            {
                Reason = reason;
                DisplayExample = displayExample;
            }
        }
    }
}<|MERGE_RESOLUTION|>--- conflicted
+++ resolved
@@ -2399,15 +2399,9 @@
                 throw new ValidationException("Invalid configuration options BatchNodesSubnetId and BatchSubnetName are mutually exclusive.");
             }
 
-<<<<<<< HEAD
-            if (string.IsNullOrWhiteSpace(configuration.DeploymentOrganizationName) != string.IsNullOrWhiteSpace(configuration.DeploymentOrganizationUrl))
-            {
-                throw new ValidationException("Invalid configuration options DeploymentOrganizationName and DeploymentOrganizationUrl must both be provided together.");
-=======
             if (!new[] { "AzureCloud", "AzureUSGovernment", "AzureChinaCloud" }.Contains(configuration.AzureCloudName, StringComparer.OrdinalIgnoreCase))
             {
                 throw new ValidationException("AzureCloudName must be either 'AzureCloud','AzureUSGovernment', or 'AzureChinaCloud'");
->>>>>>> 179b96d3
             }
         }
 
