﻿// Copyright (c) Microsoft Corporation.
// Licensed under the MIT License.

using System;
using System.Collections.Generic;
using System.Diagnostics;
using System.IdentityModel.Tokens.Jwt;
using System.IO;
using System.Linq;
using System.Net.Http;
using System.Net.WebSockets;
using System.Security.Cryptography;
using System.Text;
using System.Text.RegularExpressions;
using System.Threading;
using System.Threading.Tasks;
using Azure.Core;
using Azure.Identity;
using Azure.ResourceManager;
using Azure.ResourceManager.Network;
using Azure.ResourceManager.Network.Models;
using Azure.ResourceManager.Resources;
using Azure.Security.KeyVault.Secrets;
using Azure.Storage;
using Azure.Storage.Blobs;
using CommonUtilities;
using k8s;
using Microsoft.Azure.Management.Batch;
using Microsoft.Azure.Management.Batch.Models;
using Microsoft.Azure.Management.Compute.Fluent;
using Microsoft.Azure.Management.ContainerRegistry.Fluent;
using Microsoft.Azure.Management.ContainerService;
using Microsoft.Azure.Management.ContainerService.Fluent;
using Microsoft.Azure.Management.ContainerService.Models;
using Microsoft.Azure.Management.Fluent;
using Microsoft.Azure.Management.Graph.RBAC.Fluent;
using Microsoft.Azure.Management.KeyVault;
using Microsoft.Azure.Management.KeyVault.Fluent;
using Microsoft.Azure.Management.KeyVault.Models;
using Microsoft.Azure.Management.Msi.Fluent;
using Microsoft.Azure.Management.Network;
using Microsoft.Azure.Management.Network.Fluent;
using Microsoft.Azure.Management.PostgreSQL;
using Microsoft.Azure.Management.PrivateDns.Fluent;
using Microsoft.Azure.Management.ResourceGraph;
using Microsoft.Azure.Management.ResourceManager.Fluent;
using Microsoft.Azure.Management.ResourceManager.Fluent.Authentication;
using Microsoft.Azure.Management.ResourceManager.Fluent.Core;
using Microsoft.Azure.Management.Storage.Fluent;
using Microsoft.Azure.Services.AppAuthentication;
using Microsoft.Rest;
using Newtonsoft.Json;
using Polly;
using Polly.Retry;
using Tes.Models;
using static Microsoft.Azure.Management.PostgreSQL.FlexibleServers.DatabasesOperationsExtensions;
using static Microsoft.Azure.Management.PostgreSQL.FlexibleServers.ServersOperationsExtensions;
using static Microsoft.Azure.Management.PostgreSQL.ServersOperationsExtensions;
using static Microsoft.Azure.Management.ResourceManager.Fluent.Core.RestClient;
using Extensions = Microsoft.Azure.Management.ResourceManager.Fluent.Core.Extensions;
using FlexibleServer = Microsoft.Azure.Management.PostgreSQL.FlexibleServers;
using FlexibleServerModel = Microsoft.Azure.Management.PostgreSQL.FlexibleServers.Models;
using IResource = Microsoft.Azure.Management.ResourceManager.Fluent.Core.IResource;
using KeyVaultManagementClient = Microsoft.Azure.Management.KeyVault.KeyVaultManagementClient;
using SingleServer = Microsoft.Azure.Management.PostgreSQL;
using SingleServerModel = Microsoft.Azure.Management.PostgreSQL.Models;

namespace TesDeployer
{
    public class Deployer
    {
        private static readonly AsyncRetryPolicy roleAssignmentHashConflictRetryPolicy = Policy
            .Handle<Microsoft.Rest.Azure.CloudException>(cloudException => cloudException.Body.Code.Equals("HashConflictOnDifferentRoleAssignmentIds"))
            .RetryAsync();

        private static readonly AsyncRetryPolicy generalRetryPolicy = Policy
            .Handle<Exception>()
            .WaitAndRetryAsync(3, retryAttempt => System.TimeSpan.FromSeconds(1));

        private static readonly System.TimeSpan longRetryWaitTime = System.TimeSpan.FromSeconds(15);

        private static readonly AsyncRetryPolicy longRetryPolicy = Policy
            .Handle<Exception>()
<<<<<<< HEAD
            .WaitAndRetryAsync(60, retryAttempt => System.TimeSpan.FromSeconds(15), (exception, timespan) => ConsoleEx.WriteLine($"{exception.GetType().FullName}:{exception.Message}"));
=======
            .WaitAndRetryAsync(60, retryAttempt => longRetryWaitTime,
            (exception, timespan) => ConsoleEx.WriteLine($"Retrying task creation in {timespan} due to {exception.GetType().FullName}: {exception.Message}"));
>>>>>>> d470a118

        public const string ConfigurationContainerName = "configuration";
        public const string TesInternalContainerName = "tes-internal";
        public const string AllowedVmSizesFileName = "allowed-vm-sizes";
        public const string TesCredentialsFileName = "TesCredentials.json";
        public const string InputsContainerName = "inputs";
        public const string StorageAccountKeySecretName = "CoAStorageKey";
        public const string PostgresqlSslMode = "VerifyFull";

        private record TesCredentials(string TesHostname, string TesUsername, string TesPassword);

        private readonly CancellationTokenSource cts = new();

        private readonly List<string> requiredResourceProviders = new()
        {
            "Microsoft.Authorization",
            "Microsoft.Batch",
            "Microsoft.Compute",
            "Microsoft.ContainerService",
            "Microsoft.DocumentDB",
            "Microsoft.OperationalInsights",
            "Microsoft.OperationsManagement",
            "Microsoft.insights",
            "Microsoft.Network",
            "Microsoft.Storage",
            "Microsoft.DBforPostgreSQL"
        };

        private readonly Dictionary<string, List<string>> requiredResourceProviderFeatures = new()
        {
            { "Microsoft.Compute", new List<string> { "EncryptionAtHost" } }
        };

        private Configuration configuration { get; set; }
        private ITokenProvider tokenProvider;
        private TokenCredentials tokenCredentials;
        private IAzure azureSubscriptionClient { get; set; }
        private Microsoft.Azure.Management.Fluent.Azure.IAuthenticated azureClient { get; set; }
        private IResourceManager resourceManagerClient { get; set; }
        private ArmClient armClient { get; set; }
        private Microsoft.Azure.Management.Network.INetworkManagementClient networkManagementClient { get; set; }
        private AzureCredentials azureCredentials { get; set; }
        private FlexibleServer.IPostgreSQLManagementClient postgreSqlFlexManagementClient { get; set; }
        private SingleServer.IPostgreSQLManagementClient postgreSqlSingleManagementClient { get; set; }
        private IEnumerable<string> subscriptionIds { get; set; }
        private bool isResourceGroupCreated { get; set; }
        private KubernetesManager kubernetesManager { get; set; }

        public Deployer(Configuration configuration)
            => this.configuration = configuration;

        public async Task<int> DeployAsync()
        {
            var mainTimer = Stopwatch.StartNew();

            try
            {
                ValidateInitialCommandLineArgs();

                ConsoleEx.WriteLine("Running...");

                await ValidateTokenProviderAsync();

                await Execute("Connecting to Azure Services...", async () =>
                {
                    tokenProvider = new RefreshableAzureServiceTokenProvider("https://management.azure.com/");
                    tokenCredentials = new(tokenProvider);
                    azureCredentials = new(tokenCredentials, null, null, AzureEnvironment.AzureGlobalCloud);
                    armClient = new ArmClient(new DefaultAzureCredential());
                    azureClient = GetAzureClient(azureCredentials);
                    armClient = new ArmClient(new AzureCliCredential());
                    azureSubscriptionClient = azureClient.WithSubscription(configuration.SubscriptionId);
                    subscriptionIds = (await azureClient.Subscriptions.ListAsync()).Select(s => s.SubscriptionId);
                    resourceManagerClient = GetResourceManagerClient(azureCredentials);
                    networkManagementClient = new Microsoft.Azure.Management.Network.NetworkManagementClient(azureCredentials) { SubscriptionId = configuration.SubscriptionId };
                    postgreSqlFlexManagementClient = new FlexibleServer.PostgreSQLManagementClient(azureCredentials) { SubscriptionId = configuration.SubscriptionId, LongRunningOperationRetryTimeout = 1200 };
                    postgreSqlSingleManagementClient = new SingleServer.PostgreSQLManagementClient(azureCredentials) { SubscriptionId = configuration.SubscriptionId, LongRunningOperationRetryTimeout = 1200 };
                });

                await ValidateSubscriptionAndResourceGroupAsync(configuration);
                kubernetesManager = new(configuration, azureCredentials, cts.Token);
                IResourceGroup resourceGroup = null;
                ManagedCluster aksCluster = null;
                BatchAccount batchAccount = null;
                IGenericResource logAnalyticsWorkspace = null;
                IGenericResource appInsights = null;
                FlexibleServerModel.Server postgreSqlFlexServer = null;
                SingleServerModel.Server postgreSqlSingleServer = null;
                IStorageAccount storageAccount = null;
                var keyVaultUri = string.Empty;
                IIdentity managedIdentity = null;
                IPrivateDnsZone postgreSqlDnsZone = null;

                try
                {
                    var targetVersion = Utility.DelimitedTextToDictionary(Utility.GetFileContent("scripts", "env-00-tes-version.txt")).GetValueOrDefault("CromwellOnAzureVersion");

                    if (configuration.Update)
                    {
                        resourceGroup = await azureSubscriptionClient.ResourceGroups.GetByNameAsync(configuration.ResourceGroupName);
                        configuration.RegionName = resourceGroup.RegionName;

                        ConsoleEx.WriteLine($"Upgrading TES on Azure instance in resource group '{resourceGroup.Name}' to version {targetVersion}...");

                        if (!string.IsNullOrEmpty(configuration.StorageAccountName))
                        {
                            storageAccount = await GetExistingStorageAccountAsync(configuration.StorageAccountName)
                                ?? throw new ValidationException($"Storage account {configuration.StorageAccountName} does not exist in region {configuration.RegionName} or is not accessible to the current user.", displayExample: false);
                        }
                        else
                        {
                            var storageAccounts = (await azureSubscriptionClient.StorageAccounts.ListByResourceGroupAsync(configuration.ResourceGroupName)).ToList();

                            storageAccount = storageAccounts.Count switch
                            {
                                0 => throw new ValidationException($"Update was requested but resource group {configuration.ResourceGroupName} does not contain any storage accounts.", displayExample: false),
                                1 => storageAccounts.Single(),
                                _ => throw new ValidationException($"Resource group {configuration.ResourceGroupName} contains multiple storage accounts. {nameof(configuration.StorageAccountName)} must be provided.", displayExample: false),
                            };
                        }

                        ManagedCluster existingAksCluster = default;

                        if (!string.IsNullOrWhiteSpace(configuration.AksClusterName))
                        {
                            existingAksCluster = (await GetExistingAKSClusterAsync(configuration.AksClusterName))
                                ?? throw new ValidationException($"AKS cluster {configuration.AksClusterName} does not exist in region {configuration.RegionName} or is not accessible to the current user.", displayExample: false);
                        }
                        else
                        {
                            using var client = new ContainerServiceClient(azureCredentials) { SubscriptionId = configuration.SubscriptionId };
                            var aksClusters = (await client.ManagedClusters.ListByResourceGroupAsync(configuration.ResourceGroupName)).ToList();

                            existingAksCluster = aksClusters.Count switch
                            {
                                0 => throw new ValidationException($"Update was requested but resource group {configuration.ResourceGroupName} does not contain any AKS clusters.", displayExample: false),
                                1 => aksClusters.Single(),
                                _ => throw new ValidationException($"Resource group {configuration.ResourceGroupName} contains multiple AKS clusters. {nameof(configuration.AksClusterName)} must be provided.", displayExample: false),
                            };

                            configuration.AksClusterName = existingAksCluster.Name;
                        }

                        var aksValues = await kubernetesManager.GetAKSSettingsAsync(storageAccount);

                        if (!aksValues.Any())
                        {
                            throw new ValidationException($"Could not retrieve account names from stored configuration in {storageAccount.Name}.", displayExample: false);
                        }

                        if (aksValues.TryGetValue("EnableIngress", out var enableIngress) && aksValues.TryGetValue("TesHostname", out var tesHostname))
                        {
                            kubernetesManager.TesHostname = tesHostname;
                            configuration.EnableIngress = bool.TryParse(enableIngress, out var parsed) ? parsed : null;

                            var tesCredentials = new FileInfo(Path.Combine(Directory.GetCurrentDirectory(), TesCredentialsFileName));
                            tesCredentials.Refresh();

                            if (configuration.EnableIngress.GetValueOrDefault() && tesCredentials.Exists)
                            {
                                try
                                {
                                    using var stream = tesCredentials.OpenRead();
                                    var (hostname, tesUsername, tesPassword) = System.Text.Json.JsonSerializer.Deserialize<TesCredentials>(stream,
                                        new System.Text.Json.JsonSerializerOptions() { IncludeFields = true, PropertyNameCaseInsensitive = true });

                                    if (kubernetesManager.TesHostname.Equals(hostname, StringComparison.InvariantCultureIgnoreCase) && string.IsNullOrEmpty(configuration.TesPassword))
                                    {
                                        configuration.TesPassword = tesPassword;
                                        configuration.TesUsername = tesUsername;
                                    }
                                }
                                catch (NotSupportedException)
                                { }
                                catch (ArgumentException)
                                { }
                                catch (IOException)
                                { }
                                catch (UnauthorizedAccessException)
                                { }
                                catch (System.Text.Json.JsonException)
                                { }
                            }
                        }

                        if (!configuration.SkipTestWorkflow && configuration.EnableIngress.GetValueOrDefault() && string.IsNullOrEmpty(configuration.TesPassword))
                        {
                            throw new ValidationException($"{nameof(configuration.TesPassword)} is required for update.", false);
                        }

                        if (!aksValues.TryGetValue("BatchAccountName", out var batchAccountName))
                        {
                            throw new ValidationException($"Could not retrieve the Batch account name from stored configuration in {storageAccount.Name}.", displayExample: false);
                        }

                        batchAccount = await GetExistingBatchAccountAsync(batchAccountName)
                            ?? throw new ValidationException($"Batch account {batchAccountName}, referenced by the stored configuration, does not exist in region {configuration.RegionName} or is not accessible to the current user.", displayExample: false);

                        configuration.BatchAccountName = batchAccountName;

                        // Note: Current behavior is to block switching from Docker MySQL to Azure PostgreSql on Update.
                        // However we do ancitipate including this change, this code is here to facilitate this future behavior.
                        configuration.PostgreSqlServerName = aksValues.GetValueOrDefault("PostgreSqlServerName");

                        if (aksValues.TryGetValue("CrossSubscriptionAKSDeployment", out var crossSubscriptionAKSDeployment))
                        {
                            configuration.CrossSubscriptionAKSDeployment = bool.TryParse(crossSubscriptionAKSDeployment, out var parsed) ? parsed : null;
                        }

                        if (aksValues.TryGetValue("KeyVaultName", out var keyVaultName))
                        {
                            var keyVault = await GetKeyVaultAsync(keyVaultName);
                            keyVaultUri = keyVault.Properties.VaultUri;
                        }

                        if (!aksValues.TryGetValue("ManagedIdentityClientId", out var managedIdentityClientId))
                        {
                            throw new ValidationException($"Could not retrieve ManagedIdentityClientId.", displayExample: false);
                        }

                        managedIdentity = azureSubscriptionClient.Identities.ListByResourceGroup(configuration.ResourceGroupName).Where(id => id.ClientId == managedIdentityClientId).FirstOrDefault()
                            ?? throw new ValidationException($"Managed Identity {managedIdentityClientId} does not exist in region {configuration.RegionName} or is not accessible to the current user.", displayExample: false);

                        // Override any configuration that is used by the update.
                        var versionString = aksValues["TesOnAzureVersion"];
                        var installedVersion = !string.IsNullOrEmpty(versionString) && Version.TryParse(versionString, out var version) ? version : null;

                        if (installedVersion is null || installedVersion < new Version(4, 1)) // Assume 4.0.0. The work needed to upgrade from this version shouldn't apply to other releases of TES.
                        {
                            var tesImageString = aksValues["TesImageName"];
                            if (!string.IsNullOrEmpty(tesImageString) && tesImageString.EndsWith("/tes:4"))
                            {
                                aksValues["TesImageName"] = tesImageString + ".0";
                                installedVersion = new("4.0");
                            }
                        }

                        var settings = ConfigureSettings(managedIdentity.ClientId, aksValues, installedVersion);
                        var waitForRoleAssignmentPropagation = false;

                        if (installedVersion is null || installedVersion < new Version(4, 4))
                        {
                            // Ensure all storage containers are created.
                            await CreateDefaultStorageContainersAsync(storageAccount);

                            // Always place the compute nodes into the new batch subnet (needed for simplified communication with batch and is faster/cheaper for azure services access).
                            await AssignMIAsNetworkContributorToResourceAsync(managedIdentity, resourceGroup);
                            waitForRoleAssignmentPropagation = true;

                            if (string.IsNullOrWhiteSpace(settings["BatchNodesSubnetId"]))
                            {
                                settings["BatchNodesSubnetId"] = await UpdateVnetWithBatchSubnet();
                            }
                        }

<<<<<<< HEAD
                        if (installedVersion is null || installedVersion < new Version(4, 7))
                        {
                            settings["ExecutionsContainerName"] = TesInternalContainerName;

                            // Storage account now requires Storage Blob Data Owner
                            await AssignVmAsDataOwnerToStorageAccountAsync(managedIdentity, storageAccount);
                            waitForRoleAssignmentPropagation = true;
                        }

                        //if (installedVersion is null || installedVersion < new Version(4, 8))
=======
                        if (installedVersion is null || installedVersion < new Version(4, 8))
                        {
                            var hasAssignedNetworkContributor = await TryAssignMIAsNetworkContributorToResourceAsync(managedIdentity, resourceGroup);
                            var hasAssignedDataOwner = await TryAssignVmAsDataOwnerToStorageAccountAsync(managedIdentity, storageAccount);

                            waitForRoleAssignmentPropagation |= hasAssignedNetworkContributor || hasAssignedDataOwner;
                        }

                        //if (installedVersion is null || installedVersion < new Version(4, 9))
>>>>>>> d470a118
                        //{
                        //}

                        if (waitForRoleAssignmentPropagation)
                        {
<<<<<<< HEAD
                            ConsoleEx.WriteLine("Waiting 5 minutes for role assignment propagation...");
                            await Task.Delay(System.TimeSpan.FromMinutes(5));
=======
                            await Execute("Waiting 5 minutes for role assignment propagation...",
                                () => Task.Delay(System.TimeSpan.FromMinutes(5)));
>>>>>>> d470a118
                        }

                        await kubernetesManager.UpgradeValuesYamlAsync(storageAccount, settings);
                        await PerformHelmDeploymentAsync(resourceGroup);
                    }

                    if (!configuration.Update)
                    {
                        configuration.ProvisionPostgreSqlOnAzure ??= true;

                        if (string.IsNullOrWhiteSpace(configuration.BatchPrefix))
                        {
                            var blob = new byte[5];
                            RandomNumberGenerator.Fill(blob);
                            configuration.BatchPrefix = CommonUtilities.Base32.ConvertToBase32(blob).TrimEnd('=');
                        }

                        ValidateRegionName(configuration.RegionName);
                        ValidateMainIdentifierPrefix(configuration.MainIdentifierPrefix);
                        storageAccount = await ValidateAndGetExistingStorageAccountAsync();
                        batchAccount = await ValidateAndGetExistingBatchAccountAsync();
                        aksCluster = await ValidateAndGetExistingAKSClusterAsync();
                        postgreSqlFlexServer = await ValidateAndGetExistingPostgresqlServerAsync();
                        var keyVault = await ValidateAndGetExistingKeyVaultAsync();

<<<<<<< HEAD
                        ConsoleEx.WriteLine($"Deploying TES on Azure version {Utility.DelimitedTextToDictionary(Utility.GetFileContent("scripts", "env-00-tes-version.txt")).GetValueOrDefault("TesOnAzureVersion")}...");
=======
                        ConsoleEx.WriteLine($"Deploying TES on Azure version {targetVersion}...");
>>>>>>> d470a118

                        // Configuration preferences not currently settable by user.
                        if (string.IsNullOrWhiteSpace(configuration.PostgreSqlServerName) && configuration.ProvisionPostgreSqlOnAzure.GetValueOrDefault())
                        {
                            configuration.PostgreSqlServerName = SdkContext.RandomResourceName($"{configuration.MainIdentifierPrefix}-", 15);
                        }

                        configuration.PostgreSqlAdministratorPassword = PasswordGenerator.GeneratePassword();
                        configuration.PostgreSqlTesUserPassword = PasswordGenerator.GeneratePassword();

                        if (string.IsNullOrWhiteSpace(configuration.BatchAccountName))
                        {
                            configuration.BatchAccountName = SdkContext.RandomResourceName($"{configuration.MainIdentifierPrefix}", 15);
                        }

                        if (string.IsNullOrWhiteSpace(configuration.StorageAccountName))
                        {
                            configuration.StorageAccountName = SdkContext.RandomResourceName($"{configuration.MainIdentifierPrefix}", 24);
                        }

                        //if (string.IsNullOrWhiteSpace(configuration.NetworkSecurityGroupName))
                        //{
                        //    configuration.NetworkSecurityGroupName = SdkContext.RandomResourceName($"{configuration.MainIdentifierPrefix}", 15);
                        //}

                        if (string.IsNullOrWhiteSpace(configuration.ApplicationInsightsAccountName))
                        {
                            configuration.ApplicationInsightsAccountName = SdkContext.RandomResourceName($"{configuration.MainIdentifierPrefix}-", 15);
                        }

                        if (string.IsNullOrWhiteSpace(configuration.TesPassword))
                        {
                            configuration.TesPassword = PasswordGenerator.GeneratePassword();
                        }

                        if (string.IsNullOrWhiteSpace(configuration.AksClusterName))
                        {
                            configuration.AksClusterName = SdkContext.RandomResourceName($"{configuration.MainIdentifierPrefix}-", 25);
                        }

                        if (string.IsNullOrWhiteSpace(configuration.KeyVaultName))
                        {
                            configuration.KeyVaultName = SdkContext.RandomResourceName($"{configuration.MainIdentifierPrefix}-", 15);
                        }

                        await RegisterResourceProvidersAsync();
                        await RegisterResourceProviderFeaturesAsync();

                        if (batchAccount is null)
                        {
                            await ValidateBatchAccountQuotaAsync();
                        }

                        var vnetAndSubnet = await ValidateAndGetExistingVirtualNetworkAsync();

                        if (string.IsNullOrWhiteSpace(configuration.ResourceGroupName))
                        {
                            configuration.ResourceGroupName = SdkContext.RandomResourceName($"{configuration.MainIdentifierPrefix}-", 15);
                            resourceGroup = await CreateResourceGroupAsync();
                            isResourceGroupCreated = true;
                        }
                        else
                        {
                            resourceGroup = await azureSubscriptionClient.ResourceGroups.GetByNameAsync(configuration.ResourceGroupName);
                        }

                        // Derive TES ingress URL from resource group name
                        kubernetesManager.SetTesIngressNetworkingConfiguration(configuration.ResourceGroupName);

                        managedIdentity = await CreateUserManagedIdentityAsync(resourceGroup);

                        if (vnetAndSubnet is not null)
                        {
                            ConsoleEx.WriteLine($"Creating VM in existing virtual network {vnetAndSubnet.Value.virtualNetwork.Name} and subnet {vnetAndSubnet.Value.vmSubnet.Name}");
                        }

                        if (storageAccount is not null)
                        {
                            ConsoleEx.WriteLine($"Using existing Storage Account {storageAccount.Name}");
                        }

                        if (batchAccount is not null)
                        {
                            ConsoleEx.WriteLine($"Using existing Batch Account {batchAccount.Name}");
                        }

                        if (vnetAndSubnet is null)
                        {
                            configuration.VnetName = SdkContext.RandomResourceName($"{configuration.MainIdentifierPrefix}-", 15);
                            configuration.PostgreSqlSubnetName = string.IsNullOrEmpty(configuration.PostgreSqlSubnetName) ? configuration.DefaultPostgreSqlSubnetName : configuration.PostgreSqlSubnetName;
                            configuration.BatchSubnetName = string.IsNullOrEmpty(configuration.BatchSubnetName) ? configuration.DefaultBatchSubnetName : configuration.BatchSubnetName;
                            configuration.VmSubnetName = string.IsNullOrEmpty(configuration.VmSubnetName) ? configuration.DefaultVmSubnetName : configuration.VmSubnetName;
                            vnetAndSubnet = await CreateVnetAndSubnetsAsync(resourceGroup);

                            if (string.IsNullOrEmpty(this.configuration.BatchNodesSubnetId))
                            {
                                this.configuration.BatchNodesSubnetId = vnetAndSubnet.Value.batchSubnet.Inner.Id;
                            }
                        }

                        if (string.IsNullOrWhiteSpace(configuration.LogAnalyticsArmId))
                        {
                            var workspaceName = SdkContext.RandomResourceName(configuration.MainIdentifierPrefix, 15);
                            logAnalyticsWorkspace = await CreateLogAnalyticsWorkspaceResourceAsync(workspaceName);
                            configuration.LogAnalyticsArmId = logAnalyticsWorkspace.Id;
                        }

                        await Task.Run(async () =>
                        {
                            storageAccount ??= await CreateStorageAccountAsync();
                            await CreateDefaultStorageContainersAsync(storageAccount);
                            await WritePersonalizedFilesToStorageAccountAsync(storageAccount);
                            await AssignVmAsContributorToStorageAccountAsync(managedIdentity, storageAccount);
                            await AssignVmAsDataOwnerToStorageAccountAsync(managedIdentity, storageAccount);
                            await AssignManagedIdOperatorToResourceAsync(managedIdentity, resourceGroup);
                            await AssignMIAsNetworkContributorToResourceAsync(managedIdentity, resourceGroup);
                        });

                        if (configuration.CrossSubscriptionAKSDeployment.GetValueOrDefault())
                        {
                            await Task.Run(async () =>
                            {
                                keyVault ??= await CreateKeyVaultAsync(configuration.KeyVaultName, managedIdentity, vnetAndSubnet.Value.vmSubnet);
                                keyVaultUri = keyVault.Properties.VaultUri;
                                var keys = await storageAccount.GetKeysAsync();
                                await SetStorageKeySecret(keyVaultUri, StorageAccountKeySecretName, keys[0].Value);
                            });
                        }

                        if (configuration.ProvisionPostgreSqlOnAzure.GetValueOrDefault() && postgreSqlFlexServer is null)
                        {
                            postgreSqlDnsZone = await CreatePrivateDnsZoneAsync(vnetAndSubnet.Value.virtualNetwork, $"privatelink.postgres.database.azure.com", "PostgreSQL Server");
                        }

                        await Task.WhenAll(new[]
                        {
                            Task.Run(async () =>
                            {
                                if (aksCluster is null && !configuration.ManualHelmDeployment)
                                {
                                    await ProvisionManagedClusterAsync(resourceGroup, managedIdentity, logAnalyticsWorkspace, vnetAndSubnet?.virtualNetwork, vnetAndSubnet?.vmSubnet.Name, configuration.PrivateNetworking.GetValueOrDefault());
                                }
                            }),
                            Task.Run(async () =>
                            {
                                batchAccount ??= await CreateBatchAccountAsync(storageAccount.Id);
                                await AssignVmAsContributorToBatchAccountAsync(managedIdentity, batchAccount);
                            }),
                            Task.Run(async () =>
                            {
                                appInsights = await CreateAppInsightsResourceAsync(configuration.LogAnalyticsArmId);
                                await AssignVmAsContributorToAppInsightsAsync(managedIdentity, appInsights);
                            }),
                            Task.Run(async () => {
                                if (configuration.UsePostgreSqlSingleServer)
                                {
                                    postgreSqlSingleServer ??= await CreateSinglePostgreSqlServerAndDatabaseAsync(postgreSqlSingleManagementClient, vnetAndSubnet.Value.vmSubnet, postgreSqlDnsZone);
                                }
                                else
                                {
                                    postgreSqlFlexServer ??= await CreatePostgreSqlServerAndDatabaseAsync(postgreSqlFlexManagementClient, vnetAndSubnet.Value.postgreSqlSubnet, postgreSqlDnsZone);
                                }
                            })
                        });

                        var clientId = managedIdentity.ClientId;
                        var settings = ConfigureSettings(clientId);

                        await kubernetesManager.UpdateHelmValuesAsync(storageAccount, keyVaultUri, resourceGroup.Name, settings, managedIdentity);
                        await PerformHelmDeploymentAsync(resourceGroup,
                            new[]
                            {
                                "Run the following postgresql command to setup the database.",
                                "\tPostgreSQL command: " + GetPostgreSQLCreateUserCommand(configuration.UsePostgreSqlSingleServer, configuration.PostgreSqlTesDatabaseName, GetCreateTesUserString()),
                            },
                            async kubernetesClient =>
                            {
                                await kubernetesManager.DeployCoADependenciesAsync();

                                // Deploy an ubuntu pod to run PSQL commands, then delete it
                                const string deploymentNamespace = "default";
                                var (deploymentName, ubuntuDeployment) = KubernetesManager.GetUbuntuDeploymentTemplate();
                                await kubernetesClient.AppsV1.CreateNamespacedDeploymentAsync(ubuntuDeployment, deploymentNamespace);
                                await ExecuteQueriesOnAzurePostgreSQLDbFromK8(kubernetesClient, deploymentName, deploymentNamespace);
                                await kubernetesClient.AppsV1.DeleteNamespacedDeploymentAsync(deploymentName, deploymentNamespace);


                                if (configuration.EnableIngress.GetValueOrDefault())
                                {
                                    await Execute(
                                        $"Enabling Ingress {kubernetesManager.TesHostname}",
                                        async () =>
                                        {
                                            _ = await kubernetesManager.EnableIngress(configuration.TesUsername, configuration.TesPassword, kubernetesClient);
                                        });
                                }
                            });
                    }

                    if (configuration.OutputTesCredentialsJson.GetValueOrDefault())
                    {
                        // Write credentials to JSON file in working directory
                        var credentialsJson = System.Text.Json.JsonSerializer.Serialize<TesCredentials>(
                            new(kubernetesManager.TesHostname, configuration.TesUsername, configuration.TesPassword));

                        var credentialsPath = Path.Combine(Directory.GetCurrentDirectory(), TesCredentialsFileName);
                        await File.WriteAllTextAsync(credentialsPath, credentialsJson);
                        ConsoleEx.WriteLine($"TES credentials file written to: {credentialsPath}");
                    }

                    var maxPerFamilyQuota = batchAccount.DedicatedCoreQuotaPerVMFamilyEnforced ? batchAccount.DedicatedCoreQuotaPerVMFamily.Select(q => q.CoreQuota).Where(q => 0 != q) : Enumerable.Repeat(batchAccount.DedicatedCoreQuota ?? 0, 1);
                    var isBatchQuotaAvailable = batchAccount.LowPriorityCoreQuota > 0 || (batchAccount.DedicatedCoreQuota > 0 && maxPerFamilyQuota.Append(0).Max() > 0);
                    var isBatchPoolQuotaAvailable = batchAccount.PoolQuota > 0;
                    var isBatchJobQuotaAvailable = batchAccount.ActiveJobAndJobScheduleQuota > 0;
                    var insufficientQuotas = new List<string>();
                    int exitCode;

                    if (!isBatchQuotaAvailable) insufficientQuotas.Add("core");
                    if (!isBatchPoolQuotaAvailable) insufficientQuotas.Add("pool");
                    if (!isBatchJobQuotaAvailable) insufficientQuotas.Add("job");

                    if (insufficientQuotas.Any())
                    {
                        if (!configuration.SkipTestWorkflow)
                        {
                            ConsoleEx.WriteLine("Could not run the test task.", ConsoleColor.Yellow);
                        }

                        var quotaMessage = string.Join(" and ", insufficientQuotas);
                        var batchAccountName = configuration.BatchAccountName;
                        ConsoleEx.WriteLine($"Deployment was successful, but Batch account {batchAccountName} does not have sufficient {quotaMessage} quota to run workflows.", ConsoleColor.Yellow);
                        ConsoleEx.WriteLine($"Request Batch {quotaMessage} quota: https://docs.microsoft.com/en-us/azure/batch/batch-quota-limit", ConsoleColor.Yellow);
                        ConsoleEx.WriteLine("After receiving the quota, read the docs to run a test workflow and confirm successful deployment.", ConsoleColor.Yellow);

                        exitCode = 2;
                    }
                    else
                    {
                        if (configuration.SkipTestWorkflow)
                        {
                            exitCode = 0;
                        }
                        else
                        {
                            var tokenSource = new CancellationTokenSource();
                            var deleteResourceGroupTask = Task.CompletedTask;

                            try
                            {
                                var startPortForward = new Func<CancellationToken, Task>(token =>
                                    kubernetesManager.ExecKubectlProcessAsync($"port-forward -n {configuration.AksCoANamespace} svc/tes 8088:80", token, appendKubeconfig: true));

                                var portForwardTask = startPortForward(tokenSource.Token);
                                await Task.Delay(longRetryWaitTime * 2, tokenSource.Token); // Give enough time for kubectl to standup the port forwarding.
                                var runTestTask = RunTestTask("localhost:8088", batchAccount.LowPriorityCoreQuota > 0, configuration.TesUsername, configuration.TesPassword);

                                for (var task = await Task.WhenAny(portForwardTask, runTestTask);
                                    runTestTask != task;
                                    task = await Task.WhenAny(portForwardTask, runTestTask))
                                {
                                    try
                                    {
                                        await portForwardTask;
                                    }
                                    catch (Exception ex)
                                    {
                                        ConsoleEx.WriteLine($"kubectl stopped unexpectedly ({ex.Message}).", ConsoleColor.Red);
                                    }

                                    ConsoleEx.WriteLine($"Restarting kubectl...");
                                    portForwardTask = startPortForward(tokenSource.Token);
                                }

                                var isTestWorkflowSuccessful = await runTestTask;
                                exitCode = isTestWorkflowSuccessful ? 0 : 1;

                                if (!isTestWorkflowSuccessful)
                                {
                                    deleteResourceGroupTask = DeleteResourceGroupIfUserConsentsAsync();
                                }
                            }
                            catch (Exception e)
                            {
                                ConsoleEx.WriteLine("Exception occurred running test task.", ConsoleColor.Red);
                                ConsoleEx.Write(e.Message, ConsoleColor.Red);
                                exitCode = 1;
                            }
                            finally
                            {
                                tokenSource.Cancel();
                                await deleteResourceGroupTask;
                            }
                        }
                    }

                    ConsoleEx.WriteLine($"Completed in {mainTimer.Elapsed.TotalMinutes:n1} minutes.");
                    return exitCode;
                }
                finally
                {
                    if (!configuration.ManualHelmDeployment)
                    {
                        kubernetesManager.DeleteTempFiles();
                    }
                }
            }
            catch (ValidationException validationException)
            {
                DisplayValidationExceptionAndExit(validationException);
                return 1;
            }
            catch (Exception exc)
            {
                if (!(exc is OperationCanceledException && cts.Token.IsCancellationRequested))
                {
                    ConsoleEx.WriteLine();
                    ConsoleEx.WriteLine($"{exc.GetType().Name}: {exc.Message}", ConsoleColor.Red);

                    if (configuration.DebugLogging)
                    {
                        ConsoleEx.WriteLine(exc.StackTrace, ConsoleColor.Red);

                        if (exc is KubernetesException kExc)
                        {
                            ConsoleEx.WriteLine($"Kubenetes Status: {kExc.Status}");
                        }

                        if (exc is WebSocketException wExc)
                        {
                            ConsoleEx.WriteLine($"WebSocket ErrorCode: {wExc.WebSocketErrorCode}");
                        }

                        if (exc is HttpOperationException hExc)
                        {
                            ConsoleEx.WriteLine($"HTTP Response: {hExc.Response.Content}");
                        }

                        if (exc is HttpRequestException rExc)
                        {
                            ConsoleEx.WriteLine($"HTTP Request StatusCode: {rExc.StatusCode}");
                            if (rExc.InnerException is not null)
                            {
                                ConsoleEx.WriteLine($"InnerException: {rExc.InnerException.GetType().FullName}: {rExc.InnerException.Message}");
                            }
                        }

                        if (exc is JsonReaderException jExc)
                        {
                            if (!string.IsNullOrEmpty(jExc.Path))
                            {
                                ConsoleEx.WriteLine($"JSON Path: {jExc.Path}");
                            }

                            if (jExc.Data.Contains("Body"))
                            {
                                ConsoleEx.WriteLine($"HTTP Response: {jExc.Data["Body"]}");
                            }
                        }
                    }
                }

                ConsoleEx.WriteLine();
                Debugger.Break();
                WriteGeneralRetryMessageToConsole();
                await DeleteResourceGroupIfUserConsentsAsync();
                return 1;
            }
        }

        private async Task PerformHelmDeploymentAsync(IResourceGroup resourceGroup, IEnumerable<string> manualPrecommands = default, Func<IKubernetes, Task> asyncTask = default)
        {
            if (configuration.ManualHelmDeployment)
            {
                ConsoleEx.WriteLine($"Helm chart written to disk at: {kubernetesManager.helmScriptsRootDirectory}");
                ConsoleEx.WriteLine($"Please update values file if needed here: {kubernetesManager.TempHelmValuesYamlPath}");

                foreach (var line in manualPrecommands ?? Enumerable.Empty<string>())
                {
                    ConsoleEx.WriteLine(line);
                }

                ConsoleEx.WriteLine($"Then, deploy the helm chart, and press Enter to continue.");
                ConsoleEx.ReadLine();
            }
            else
            {
                var kubernetesClient = await kubernetesManager.GetKubernetesClientAsync(resourceGroup);
                await (asyncTask?.Invoke(kubernetesClient) ?? Task.CompletedTask);
                await kubernetesManager.DeployHelmChartToClusterAsync(kubernetesClient);
            }
        }

        private static async Task<int> TestTaskAsync(string tesEndpoint, bool preemptible, string tesUsername, string tesPassword)
        {
            using var client = new HttpClient();

            var task = new TesTask()
            {
                Inputs = new List<TesInput>(),
                Outputs = new List<TesOutput>(),
                Executors = new List<TesExecutor>
                {
                    new TesExecutor()
                    {
                        Image = "ubuntu:22.04",
                        Command = new List<string>{ "echo", "hello world" },
                    }
                },
                Resources = new TesResources()
                {
                    Preemptible = preemptible
                }
            };

            var content = new StringContent(JsonConvert.SerializeObject(task), Encoding.UTF8, "application/json");
            var requestUri = $"http://{tesEndpoint}/v1/tasks";
            Dictionary<string, string> response = null;
            await longRetryPolicy.ExecuteAsync(
                    async () =>
                    {
                        var responseBody = await client.PostAsync(requestUri, content);
                        var body = await responseBody.Content.ReadAsStringAsync();
                        try
                        {
                            response = JsonConvert.DeserializeObject<Dictionary<string, string>>(body);
                        }
                        catch (JsonReaderException exception)
                        {
                            exception.Data.Add("Body", body);
                            throw;
                        }
                    });

            return await IsTaskSuccessfulAfterLongPollingAsync(client, $"{requestUri}/{response["id"]}?view=full") ? 0 : 1;
        }

        private static async Task<bool> RunTestTask(string tesEndpoint, bool preemptible, string tesUsername, string tesPassword)
        {
            var startTime = DateTime.UtcNow;
            var line = ConsoleEx.WriteLine("Running a test task...");
            var isTestWorkflowSuccessful = (await TestTaskAsync(tesEndpoint, preemptible, tesUsername, tesPassword)) < 1;
            WriteExecutionTime(line, startTime);

            if (isTestWorkflowSuccessful)
            {
                ConsoleEx.WriteLine();
                ConsoleEx.WriteLine($"Test task succeeded.", ConsoleColor.Green);
                ConsoleEx.WriteLine();
                ConsoleEx.WriteLine("Learn more about how to use Tes on Azure: https://github.com/microsoft/ga4gh-tes");
                ConsoleEx.WriteLine();
            }
            else
            {
                ConsoleEx.WriteLine();
                ConsoleEx.WriteLine($"Test task failed.", ConsoleColor.Red);
                ConsoleEx.WriteLine();
                WriteGeneralRetryMessageToConsole();
                ConsoleEx.WriteLine();
            }

            return isTestWorkflowSuccessful;
        }

        private static async Task<bool> IsTaskSuccessfulAfterLongPollingAsync(HttpClient client, string taskEndpoint)
        {
            while (true)
            {
                try
                {
                    var responseBody = await client.GetAsync(taskEndpoint);
                    var content = await responseBody.Content.ReadAsStringAsync();
                    var response = JsonConvert.DeserializeObject<TesTask>(content);

                    if (response.State == TesState.COMPLETEEnum)
                    {
                        if (string.IsNullOrWhiteSpace(response.FailureReason))
                        {
                            ConsoleEx.WriteLine($"TES Task State: {response.State}");
                            return true;
                        }

                        ConsoleEx.WriteLine($"Failure reason: {response.FailureReason}");
                        return false;
                    }
                    else if (response.State == TesState.EXECUTORERROREnum || response.State == TesState.SYSTEMERROREnum || response.State == TesState.CANCELEDEnum)
                    {
                        ConsoleEx.WriteLine($"TES Task State: {response.State}");
                        ConsoleEx.WriteLine(content);

                        if (!string.IsNullOrWhiteSpace(response.FailureReason))
                        {
                            ConsoleEx.WriteLine($"Failure reason: {response.FailureReason}");
                        }

                        return false;
                    }
                }
                catch (Exception exc)
                {
                    // "Server is busy" occasionally can be ignored
                    ConsoleEx.WriteLine($"Transient error: '{exc.Message}' Will retry again in 10s.");
                }

                await Task.Delay(System.TimeSpan.FromSeconds(10));
            }
        }

        private async Task<Vault> ValidateAndGetExistingKeyVaultAsync()
        {
            if (string.IsNullOrWhiteSpace(configuration.KeyVaultName))
            {
                return null;
            }

            return (await GetKeyVaultAsync(configuration.KeyVaultName))
                ?? throw new ValidationException($"If key vault name is provided, it must already exist in region {configuration.RegionName}, and be accessible to the current user.", displayExample: false);
        }

        private async Task<FlexibleServerModel.Server> ValidateAndGetExistingPostgresqlServerAsync()
        {
            if (string.IsNullOrWhiteSpace(configuration.PostgreSqlServerName))
            {
                return null;
            }

            return (await GetExistingPostgresqlServiceAsync(configuration.PostgreSqlServerName))
                ?? throw new ValidationException($"If Postgresql server name is provided, the server must already exist in region {configuration.RegionName}, and be accessible to the current user.", displayExample: false);
        }

        private async Task<ManagedCluster> ValidateAndGetExistingAKSClusterAsync()
        {
            if (string.IsNullOrWhiteSpace(configuration.AksClusterName))
            {
                return null;
            }

            return (await GetExistingAKSClusterAsync(configuration.AksClusterName))
                ?? throw new ValidationException($"If AKS cluster name is provided, the cluster must already exist in region {configuration.RegionName}, and be accessible to the current user.", displayExample: false);
        }

        private async Task<FlexibleServerModel.Server> GetExistingPostgresqlServiceAsync(string serverName)
        {
            var regex = new Regex(@"\s+");
            return (await Task.WhenAll(subscriptionIds.Select(async s =>
            {
                try
                {
                    var client = new FlexibleServer.PostgreSQLManagementClient(tokenCredentials) { SubscriptionId = s };
                    return await client.Servers.ListAsync();
                }
                catch (Exception e)
                {
                    ConsoleEx.WriteLine(e.Message);
                    return null;
                }
            })))
                .Where(a => a is not null)
                .SelectMany(a => a)
                .SingleOrDefault(a => a.Name.Equals(serverName, StringComparison.OrdinalIgnoreCase) && regex.Replace(a.Location, string.Empty).Equals(configuration.RegionName, StringComparison.OrdinalIgnoreCase));
        }

        private async Task<ManagedCluster> GetExistingAKSClusterAsync(string aksClusterName)
        {
            return (await Task.WhenAll(subscriptionIds.Select(async s =>
            {
                try
                {
                    var client = new ContainerServiceClient(tokenCredentials) { SubscriptionId = s };
                    return await client.ManagedClusters.ListAsync();
                }
                catch (Exception e)
                {
                    ConsoleEx.WriteLine(e.Message);
                    return null;
                }
            })))
                .Where(a => a is not null)
                .SelectMany(a => a)
                .SingleOrDefault(a => a.Name.Equals(aksClusterName, StringComparison.OrdinalIgnoreCase) && a.Location.Equals(configuration.RegionName, StringComparison.OrdinalIgnoreCase));
        }

        private async Task<ManagedCluster> ProvisionManagedClusterAsync(IResource resourceGroupObject, IIdentity managedIdentity, IGenericResource logAnalyticsWorkspace, INetwork virtualNetwork, string subnetName, bool privateNetworking)
        {
            var resourceGroup = resourceGroupObject.Name;
            var nodePoolName = "nodepool1";
            var containerServiceClient = new ContainerServiceClient(azureCredentials) { SubscriptionId = configuration.SubscriptionId };
            var cluster = new ManagedCluster
            {
                AddonProfiles = new Dictionary<string, ManagedClusterAddonProfile>
                {
                    { "omsagent", new(true, new Dictionary<string, string>() { { "logAnalyticsWorkspaceResourceID", logAnalyticsWorkspace.Id } }) }
                },
                Location = configuration.RegionName,
                DnsPrefix = configuration.AksClusterName,
                NetworkProfile = new()
                {
                    NetworkPlugin = NetworkPlugin.Azure,
                    ServiceCidr = configuration.KubernetesServiceCidr,
                    DnsServiceIP = configuration.KubernetesDnsServiceIP,
                    DockerBridgeCidr = configuration.KubernetesDockerBridgeCidr,
                    NetworkPolicy = NetworkPolicy.Azure
                },
                Identity = new(managedIdentity.PrincipalId, managedIdentity.TenantId, Microsoft.Azure.Management.ContainerService.Models.ResourceIdentityType.UserAssigned)
                {
                    UserAssignedIdentities = new Dictionary<string, ManagedClusterIdentityUserAssignedIdentitiesValue>()
                }
            };

            if (!string.IsNullOrWhiteSpace(configuration.AadGroupIds))
            {
                cluster.EnableRBAC = true;
                cluster.AadProfile = new ManagedClusterAADProfile()
                {
                    AdminGroupObjectIDs = configuration.AadGroupIds.Split(",", StringSplitOptions.RemoveEmptyEntries),
                    EnableAzureRBAC = false,
                    Managed = true
                };
            }

            cluster.Identity.UserAssignedIdentities.Add(managedIdentity.Id, new(managedIdentity.PrincipalId, managedIdentity.ClientId));
            cluster.IdentityProfile = new Dictionary<string, ManagedClusterPropertiesIdentityProfileValue>
            {
                { "kubeletidentity", new(managedIdentity.Id, managedIdentity.ClientId, managedIdentity.PrincipalId) }
            };
            cluster.AgentPoolProfiles = new List<ManagedClusterAgentPoolProfile>
            {
                new()
                {
                    Name = nodePoolName,
                    Count = configuration.AksPoolSize,
                    VmSize = configuration.VmSize,
                    OsDiskSizeGB = 128,
                    OsDiskType = OSDiskType.Managed,
                    EnableEncryptionAtHost = true,
                    Type = "VirtualMachineScaleSets",
                    EnableAutoScaling = false,
                    EnableNodePublicIP = false,
                    OsType = "Linux",
                    Mode = "System",
                    VnetSubnetID = virtualNetwork.Subnets[subnetName].Inner.Id,
                }
            };

            if (privateNetworking)
            {
                cluster.ApiServerAccessProfile = new()
                {
                    EnablePrivateCluster = true,
                    EnablePrivateClusterPublicFQDN = true
                };
            }

            return await Execute(
                $"Creating AKS Cluster: {configuration.AksClusterName}...",
                () => containerServiceClient.ManagedClusters.CreateOrUpdateAsync(resourceGroup, configuration.AksClusterName, cluster));
        }

        private static Dictionary<string, string> GetDefaultValues(string[] files)
        {
            var settings = new Dictionary<string, string>();

            foreach (var file in files)
            {
                settings = settings.Union(Utility.DelimitedTextToDictionary(Utility.GetFileContent("scripts", file))).ToDictionary(kv => kv.Key, kv => kv.Value);
            }

            return settings;
        }

        private Dictionary<string, string> ConfigureSettings(string managedIdentityClientId, Dictionary<string, string> settings = null, Version installedVersion = null)
        {
            settings ??= new();
            var defaults = GetDefaultValues(new[] { "env-00-tes-version.txt", "env-01-account-names.txt", "env-02-internal-images.txt", "env-04-settings.txt" });

            // We always overwrite the CoA version
            UpdateSetting(settings, defaults, "TesOnAzureVersion", default(string), ignoreDefaults: false);
            UpdateSetting(settings, defaults, "ResourceGroupName", configuration.ResourceGroupName, ignoreDefaults: false);
            UpdateSetting(settings, defaults, "RegionName", configuration.RegionName, ignoreDefaults: false);

            // Process images
            UpdateSetting(settings, defaults, "TesImageName", configuration.TesImageName,
                ignoreDefaults: ImageNameIgnoreDefaults(settings, defaults, "TesImageName", configuration.TesImageName is null, installedVersion));

            // Additional non-personalized settings
            UpdateSetting(settings, defaults, "BatchNodesSubnetId", configuration.BatchNodesSubnetId);
            UpdateSetting(settings, defaults, "DockerInDockerImageName", configuration.DockerInDockerImageName);
            UpdateSetting(settings, defaults, "DisableBatchNodesPublicIpAddress", configuration.DisableBatchNodesPublicIpAddress, b => b.GetValueOrDefault().ToString(), configuration.DisableBatchNodesPublicIpAddress.GetValueOrDefault().ToString());

            if (installedVersion is null)
            {
                UpdateSetting(settings, defaults, "BatchPrefix", configuration.BatchPrefix, ignoreDefaults: true);
                UpdateSetting(settings, defaults, "DefaultStorageAccountName", configuration.StorageAccountName, ignoreDefaults: true);
                UpdateSetting(settings, defaults, "ExecutionsContainerName", TesInternalContainerName, ignoreDefaults: true);
                UpdateSetting(settings, defaults, "BatchAccountName", configuration.BatchAccountName, ignoreDefaults: true);
                UpdateSetting(settings, defaults, "ApplicationInsightsAccountName", configuration.ApplicationInsightsAccountName, ignoreDefaults: true);
                UpdateSetting(settings, defaults, "ManagedIdentityClientId", managedIdentityClientId, ignoreDefaults: true);
                UpdateSetting(settings, defaults, "AzureServicesAuthConnectionString", $"RunAs=App;AppId={managedIdentityClientId}", ignoreDefaults: true);
                UpdateSetting(settings, defaults, "KeyVaultName", configuration.KeyVaultName, ignoreDefaults: true);
                UpdateSetting(settings, defaults, "AksCoANamespace", configuration.AksCoANamespace, ignoreDefaults: true);
                UpdateSetting(settings, defaults, "ProvisionPostgreSqlOnAzure", configuration.ProvisionPostgreSqlOnAzure, ignoreDefaults: true);
                UpdateSetting(settings, defaults, "CrossSubscriptionAKSDeployment", configuration.CrossSubscriptionAKSDeployment);
                UpdateSetting(settings, defaults, "PostgreSqlServerName", configuration.PostgreSqlServerName, ignoreDefaults: true);
                UpdateSetting(settings, defaults, "PostgreSqlServerNameSuffix", configuration.PostgreSqlServerNameSuffix, ignoreDefaults: true);
                UpdateSetting(settings, defaults, "PostgreSqlServerPort", configuration.PostgreSqlServerPort.ToString(), ignoreDefaults: true);
                UpdateSetting(settings, defaults, "PostgreSqlServerSslMode", configuration.PostgreSqlServerSslMode, ignoreDefaults: true);
                UpdateSetting(settings, defaults, "PostgreSqlTesDatabaseName", configuration.PostgreSqlTesDatabaseName, ignoreDefaults: true);
                UpdateSetting(settings, defaults, "PostgreSqlTesDatabaseUserLogin", GetFormattedPostgresqlUser(), ignoreDefaults: true);
                UpdateSetting(settings, defaults, "PostgreSqlTesDatabaseUserPassword", configuration.PostgreSqlTesUserPassword, ignoreDefaults: true);
                UpdateSetting(settings, defaults, "UsePostgreSqlSingleServer", configuration.UsePostgreSqlSingleServer.ToString(), ignoreDefaults: true);
                UpdateSetting(settings, defaults, "EnableIngress", configuration.EnableIngress);
                UpdateSetting(settings, defaults, "LetsEncryptEmail", configuration.LetsEncryptEmail);
                UpdateSetting(settings, defaults, "TesHostname", kubernetesManager.TesHostname, ignoreDefaults: true);
            }

            BackFillSettings(settings, defaults);
            return settings;
        }

        /// <summary>
        /// Determines if current setting should be ignored (used for product image names)
        /// </summary>
        /// <param name="settings">Property bag being updated.</param>
        /// <param name="defaults">Property bag containing default values.</param>
        /// <param name="key">Key of value in both <paramref name="settings"/> and <paramref name="defaults"/>.</param>
        /// <param name="valueIsNull">True if configuration value to set is null, otherwise False.</param>
        /// <param name="installedVersion"><see cref="Version"/> of currently installed deployment, or null if not an update.</param>
        /// <returns>False if current setting should be ignored, null otherwise.</returns>
        /// <remarks>This method provides a value for the "ignoreDefaults" parameter to <see cref="UpdateSetting{T}(Dictionary{string, string}, Dictionary{string, string}, string, T, Func{T, string}, string, bool?)"/> for use with container image names.</remarks>
        private static bool? ImageNameIgnoreDefaults(Dictionary<string, string> settings, Dictionary<string, string> defaults, string key, bool valueIsNull, Version installedVersion)
        {
            if (installedVersion is null || !valueIsNull)
            {
                return null;
            }

            var sameVersionUpgrade = installedVersion.Equals(new(defaults["TesOnAzureVersion"]));
            _ = settings.TryGetValue(key, out var installed);
            _ = defaults.TryGetValue(key, out var @default);
            var defaultPath = @default?[..@default.LastIndexOf(':')];
            var installedTag = installed?[(installed.LastIndexOf(':') + 1)..];
            bool? result;

            try
            {
                // Is this our official prepository/image?
                result = installed.StartsWith(defaultPath + ":")
                        // Is the tag a version (without decorations)?
                        && Version.TryParse(installedTag, out var version)
                        // Is the image version the same as the installed version?
                        && version.Equals(installedVersion)
                    // Upgrade image
                    ? false
                    // Preserve configured image
                    : null;
            }
            catch (ArgumentException)
            {
                result = null;
            }

            if (result is null && !sameVersionUpgrade)
            {
                ConsoleEx.WriteLine($"Warning: TES on Azure is being upgraded, but {key} was customized, and is not being upgraded, which might not be what you want. (To remove the customization of {key}, set it to the empty string.)", ConsoleColor.Yellow);
            }

            return result;
        }

        /// <summary>
        /// Pupulates <paramref name="settings"/> with missing values.
        /// </summary>
        /// <param name="settings">Property bag being updated.</param>
        /// <param name="defaults">Property bag containing default values.</param>
        /// <remarks>Copy to settings any missing values found in defaults.</remarks>
        private static void BackFillSettings(Dictionary<string, string> settings, Dictionary<string, string> defaults)
        {
            foreach (var key in defaults.Keys.Except(settings.Keys))
            {
                settings[key] = defaults[key];
            }
        }

        /// <summary>
        /// Updates <paramref name="settings"/>.
        /// </summary>
        /// <typeparam name="T">Type of <paramref name="value"/>.</typeparam>
        /// <param name="settings">Property bag being updated.</param>
        /// <param name="defaults">Property bag containing default values.</param>
        /// <param name="key">Key of value in both <paramref name="settings"/> and <paramref name="defaults"/>.</param>
        /// <param name="value">Configuration value to set. Nullable. See remarks.</param>
        /// <param name="ConvertValue">Function that converts <paramref name="value"/> to a string. Can be used for formatting. Defaults to returning the value's string.</param>
        /// <param name="defaultValue">Value to use if <paramref name="defaults"/> does not contain a record for <paramref name="key"/> when <paramref name="value"/> is null.</param>
        /// <param name="ignoreDefaults">True to never use value from <paramref name="defaults"/>, False to never keep the value from <paramref name="settings"/>, null to follow remarks.</param>
        /// <remarks>
        /// If value is null, keep the value already in <paramref name="settings"/>. If the key is not in <paramref name="settings"/>, set the corresponding value from <paramref name="defaults"/>. If key is not found in <paramref name="defaults"/>, use <paramref name="defaultValue"/>.
        /// Otherwise, convert value to a string using <paramref name="ConvertValue"/>.
        /// </remarks>
        private static void UpdateSetting<T>(Dictionary<string, string> settings, Dictionary<string, string> defaults, string key, T value, Func<T, string> ConvertValue = default, string defaultValue = "", bool? ignoreDefaults = null)
        {
            ConvertValue ??= new(v => v switch
            {
                string s => s,
                _ => v?.ToString(),
            });

            var valueIsNull = value is null;
            var valueIsNullOrEmpty = valueIsNull || value switch
            {
                string s => string.IsNullOrWhiteSpace(s),
                _ => string.IsNullOrWhiteSpace(value?.ToString()),
            };

            if (valueIsNull && settings.ContainsKey(key) && ignoreDefaults != false)
            {
                return; // No changes to this setting, no need to rewrite it.
            }

            var GetDefault = new Func<string>(() => ignoreDefaults switch
            {
                true => defaultValue,
                _ => defaults.TryGetValue(key, out var @default) ? @default : defaultValue,
            });

            settings[key] = valueIsNullOrEmpty ? GetDefault() : ConvertValue(value);
        }

        private static Microsoft.Azure.Management.Fluent.Azure.IAuthenticated GetAzureClient(AzureCredentials azureCredentials)
            => Microsoft.Azure.Management.Fluent.Azure
                .Configure()
                .WithLogLevel(HttpLoggingDelegatingHandler.Level.Basic)
                .Authenticate(azureCredentials);

        private IResourceManager GetResourceManagerClient(AzureCredentials azureCredentials)
            => ResourceManager
                .Configure()
                .WithLogLevel(HttpLoggingDelegatingHandler.Level.Basic)
                .Authenticate(azureCredentials)
                .WithSubscription(configuration.SubscriptionId);

        private async Task RegisterResourceProvidersAsync()
        {
            var unregisteredResourceProviders = await GetRequiredResourceProvidersNotRegisteredAsync();

            if (unregisteredResourceProviders.Count == 0)
            {
                return;
            }

            try
            {
                await Execute(
                    $"Registering resource providers...",
                    async () =>
                    {
                        await Task.WhenAll(
                            unregisteredResourceProviders.Select(rp =>
                                resourceManagerClient.Providers.RegisterAsync(rp))
                        );

                        // RP registration takes a few minutes; poll until done registering

                        while (!cts.IsCancellationRequested)
                        {
                            unregisteredResourceProviders = await GetRequiredResourceProvidersNotRegisteredAsync();

                            if (unregisteredResourceProviders.Count == 0)
                            {
                                break;
                            }

                            await Task.Delay(System.TimeSpan.FromSeconds(15));
                        }
                    });
            }
            catch (Microsoft.Rest.Azure.CloudException ex) when (ex.ToCloudErrorType() == CloudErrorType.AuthorizationFailed)
            {
                ConsoleEx.WriteLine();
                ConsoleEx.WriteLine("Unable to programatically register the required resource providers.", ConsoleColor.Red);
                ConsoleEx.WriteLine("This can happen if you don't have the Owner or Contributor role assignment for the subscription.", ConsoleColor.Red);
                ConsoleEx.WriteLine();
                ConsoleEx.WriteLine("Please contact the Owner or Contributor of your Azure subscription, and have them:", ConsoleColor.Yellow);
                ConsoleEx.WriteLine();
                ConsoleEx.WriteLine("1. Navigate to https://portal.azure.com", ConsoleColor.Yellow);
                ConsoleEx.WriteLine("2. Select Subscription -> Resource Providers", ConsoleColor.Yellow);
                ConsoleEx.WriteLine("3. Select each of the following and click Register:", ConsoleColor.Yellow);
                ConsoleEx.WriteLine();
                unregisteredResourceProviders.ForEach(rp => ConsoleEx.WriteLine($"- {rp}", ConsoleColor.Yellow));
                ConsoleEx.WriteLine();
                ConsoleEx.WriteLine("After completion, please re-attempt deployment.");

                Environment.Exit(1);
            }
        }

        private async Task<List<string>> GetRequiredResourceProvidersNotRegisteredAsync()
        {
            var cloudResourceProviders = await resourceManagerClient.Providers.ListAsync();

            var notRegisteredResourceProviders = requiredResourceProviders
                .Intersect(cloudResourceProviders
                    .Where(rp => !rp.RegistrationState.Equals("Registered", StringComparison.OrdinalIgnoreCase))
                    .Select(rp => rp.Namespace), StringComparer.OrdinalIgnoreCase)
                .ToList();

            return notRegisteredResourceProviders;
        }

        private async Task RegisterResourceProviderFeaturesAsync()
        {
            var unregisteredFeatures = new List<FeatureResource>();
            try
            {
                await Execute(
                    $"Registering resource provider features...",
                async () =>
                {
                    var subscription = armClient.GetSubscriptionResource(new ResourceIdentifier($"/subscriptions/{configuration.SubscriptionId}"));

                    foreach (var rpName in requiredResourceProviderFeatures.Keys)
                    {
                        var rp = await subscription.GetResourceProviderAsync(rpName);

                        foreach (var featureName in requiredResourceProviderFeatures[rpName])
                        {
                            var feature = await rp.Value.GetFeatureAsync(featureName);

                            if (!string.Equals(feature.Value.Data.FeatureState, "Registered", StringComparison.OrdinalIgnoreCase))
                            {
                                unregisteredFeatures.Add(feature);
                                _ = await feature.Value.RegisterAsync();
                            }
                        }
                    }

                    while (!cts.IsCancellationRequested)
                    {
                        if (unregisteredFeatures.Count == 0)
                        {
                            break;
                        }

                        await Task.Delay(System.TimeSpan.FromSeconds(30));
                        var finished = new List<FeatureResource>();

                        foreach (var feature in unregisteredFeatures)
                        {
                            var update = await feature.GetAsync();

                            if (string.Equals(update.Value.Data.FeatureState, "Registered", StringComparison.OrdinalIgnoreCase))
                            {
                                finished.Add(feature);
                            }
                        }
                        unregisteredFeatures.RemoveAll(x => finished.Contains(x));
                    }
                });
            }
            catch (Microsoft.Rest.Azure.CloudException ex) when (ex.ToCloudErrorType() == CloudErrorType.AuthorizationFailed)
            {
                ConsoleEx.WriteLine();
                ConsoleEx.WriteLine("Unable to programatically register the required features.", ConsoleColor.Red);
                ConsoleEx.WriteLine("This can happen if you don't have the Owner or Contributor role assignment for the subscription.", ConsoleColor.Red);
                ConsoleEx.WriteLine();
                ConsoleEx.WriteLine("Please contact the Owner or Contributor of your Azure subscription, and have them:", ConsoleColor.Yellow);
                ConsoleEx.WriteLine();
                ConsoleEx.WriteLine("1. For each of the following, execute 'az feature register --namespace {RESOURCE_PROVIDER_NAME} --name {FEATURE_NAME}'", ConsoleColor.Yellow);
                ConsoleEx.WriteLine();
                unregisteredFeatures.ForEach(f => ConsoleEx.WriteLine($"- {f.Data.Name}", ConsoleColor.Yellow));
                ConsoleEx.WriteLine();
                ConsoleEx.WriteLine("After completion, please re-attempt deployment.");

                Environment.Exit(1);
            }
        }

        private async Task<bool> TryAssignMIAsNetworkContributorToResourceAsync(IIdentity managedIdentity, IResource resource)
        {
            try
            {
                await AssignMIAsNetworkContributorToResourceAsync(managedIdentity, resource, cancelOnException: false);
                return true;
            }
            catch (Exception)
            {
                // Already exists
                ConsoleEx.WriteLine("Network Contributor role for the managed id likely already exists.  Skipping", ConsoleColor.Yellow);
                return false;
            }
        }

        private Task AssignMIAsNetworkContributorToResourceAsync(IIdentity managedIdentity, IResource resource, bool cancelOnException = true)
        {
            // https://learn.microsoft.com/en-us/azure/role-based-access-control/built-in-roles#network-contributor
            var roleDefinitionId = $"/subscriptions/{configuration.SubscriptionId}/providers/Microsoft.Authorization/roleDefinitions/4d97b98b-1d4f-4787-a291-c67834d212e7";
            return Execute(
                $"Assigning Network Contributor role for the managed id to resource group scope...",
                () => roleAssignmentHashConflictRetryPolicy.ExecuteAsync(
                    ct => azureSubscriptionClient.AccessManagement.RoleAssignments
                        .Define(Guid.NewGuid().ToString())
                        .ForObjectId(managedIdentity.PrincipalId)
                        .WithRoleDefinition(roleDefinitionId)
                        .WithResourceScope(resource)
                        .CreateAsync(ct),
                    cts.Token),
                cancelOnException: cancelOnException);
        }

        private Task AssignManagedIdOperatorToResourceAsync(IIdentity managedIdentity, IResource resource)
        {
            // https://docs.microsoft.com/en-us/azure/role-based-access-control/built-in-roles#managed-identity-operator
            var roleDefinitionId = $"/subscriptions/{configuration.SubscriptionId}/providers/Microsoft.Authorization/roleDefinitions/f1a07417-d97a-45cb-824c-7a7467783830";
            return Execute(
                $"Assigning Managed ID Operator role for the managed id to resource group scope...",
                () => roleAssignmentHashConflictRetryPolicy.ExecuteAsync(
                    ct => azureSubscriptionClient.AccessManagement.RoleAssignments
                        .Define(Guid.NewGuid().ToString())
                        .ForObjectId(managedIdentity.PrincipalId)
                        .WithRoleDefinition(roleDefinitionId)
                        .WithResourceScope(resource)
                        .CreateAsync(ct),
                    cts.Token));
        }

        private async Task<bool> TryAssignVmAsDataOwnerToStorageAccountAsync(IIdentity managedIdentity, IStorageAccount storageAccount)
        {
            try
            {
                await AssignVmAsDataOwnerToStorageAccountAsync(managedIdentity, storageAccount, cancelOnException: false);
                return true;
            }
            catch (Exception)
            {
                // Already exists
                ConsoleEx.WriteLine("Storage Blob Data Owner role for the managed id likely already exists.  Skipping", ConsoleColor.Yellow);
                return false;
            }
        }

        private Task AssignVmAsDataOwnerToStorageAccountAsync(IIdentity managedIdentity, IStorageAccount storageAccount, bool cancelOnException = true)
        {
            //https://learn.microsoft.com/en-us/azure/role-based-access-control/built-in-roles#storage-blob-data-owner
            var roleDefinitionId = $"/subscriptions/{configuration.SubscriptionId}/providers/Microsoft.Authorization/roleDefinitions/b7e6dc6d-f1e8-4753-8033-0f276bb0955b";

            return Execute(
                $"Assigning Storage Blob Data Owner role for user-managed identity to Storage Account resource scope...",
                () => roleAssignmentHashConflictRetryPolicy.ExecuteAsync(
                    ct => azureSubscriptionClient.AccessManagement.RoleAssignments
                        .Define(Guid.NewGuid().ToString())
                        .ForObjectId(managedIdentity.PrincipalId)
                        .WithRoleDefinition(roleDefinitionId)
                        .WithResourceScope(storageAccount)
                        .CreateAsync(ct),
                    cts.Token),
                cancelOnException: cancelOnException);
        }

        private Task AssignVmAsContributorToStorageAccountAsync(IIdentity managedIdentity, IResource storageAccount)
            => Execute(
                $"Assigning {BuiltInRole.Contributor} role for user-managed identity to Storage Account resource scope...",
                () => roleAssignmentHashConflictRetryPolicy.ExecuteAsync(
                    ct => azureSubscriptionClient.AccessManagement.RoleAssignments
                        .Define(Guid.NewGuid().ToString())
                        .ForObjectId(managedIdentity.PrincipalId)
                        .WithBuiltInRole(BuiltInRole.Contributor)
                        .WithResourceScope(storageAccount)
                        .CreateAsync(ct),
                    cts.Token));

        private Task<IStorageAccount> CreateStorageAccountAsync()
            => Execute(
                $"Creating Storage Account: {configuration.StorageAccountName}...",
                () => azureSubscriptionClient.StorageAccounts
                    .Define(configuration.StorageAccountName)
                    .WithRegion(configuration.RegionName)
                    .WithExistingResourceGroup(configuration.ResourceGroupName)
                    .WithGeneralPurposeAccountKindV2()
                    .WithOnlyHttpsTraffic()
                    .WithSku(StorageAccountSkuType.Standard_LRS)
                    .CreateAsync(cts.Token));

        private async Task<IStorageAccount> GetExistingStorageAccountAsync(string storageAccountName)
            => (await Task.WhenAll(subscriptionIds.Select(async s =>
            {
                try
                {
                    return await azureClient.WithSubscription(s).StorageAccounts.ListAsync();
                }
                catch (Exception)
                {
                    // Ignore exception if a user does not have the required role to list storage accounts in a subscription
                    return null;
                }
            })))
                .Where(a => a is not null)
                .SelectMany(a => a)
                .SingleOrDefault(a => a.Name.Equals(storageAccountName, StringComparison.OrdinalIgnoreCase) && a.RegionName.Equals(configuration.RegionName, StringComparison.OrdinalIgnoreCase));

        private async Task<BatchAccount> GetExistingBatchAccountAsync(string batchAccountName)
            => (await Task.WhenAll(subscriptionIds.Select(async s =>
            {
                try
                {
                    var client = new BatchManagementClient(tokenCredentials) { SubscriptionId = s };
                    return await client.BatchAccount.ListAsync();
                }
                catch (Exception e)
                {
                    ConsoleEx.WriteLine(e.Message);
                    return null;
                }
            })))
                .Where(a => a is not null)
                .SelectMany(a => a)
                .SingleOrDefault(a => a.Name.Equals(batchAccountName, StringComparison.OrdinalIgnoreCase) && a.Location.Equals(configuration.RegionName, StringComparison.OrdinalIgnoreCase));

        private async Task CreateDefaultStorageContainersAsync(IStorageAccount storageAccount)
        {
            var blobClient = await GetBlobClientAsync(storageAccount);

            var defaultContainers = new List<string> { "tes-internal", InputsContainerName, "outputs", ConfigurationContainerName };
            await Task.WhenAll(defaultContainers.Select(c => blobClient.GetBlobContainerClient(c).CreateIfNotExistsAsync(cancellationToken: cts.Token)));
        }

        private Task WritePersonalizedFilesToStorageAccountAsync(IStorageAccount storageAccount)
            => Execute(
                $"Writing {AllowedVmSizesFileName} file to '{TesInternalContainerName}' storage container...",
                async () =>
                {
<<<<<<< HEAD
                    await UploadTextToStorageAccountAsync(storageAccount, TesInternalContainerName, $"{ConfigurationContainerName}/{AllowedVmSizesFileName}", Utility.GetFileContent("scripts", AllowedVmSizesFileName));
=======
                    await UploadTextToStorageAccountAsync(storageAccount, TesInternalContainerName, $"{ConfigurationContainerName}/{AllowedVmSizesFileName}", Utility.GetFileContent("scripts", AllowedVmSizesFileName), cts.Token);
>>>>>>> d470a118
                });

        private Task AssignVmAsContributorToBatchAccountAsync(IIdentity managedIdentity, BatchAccount batchAccount)
            => Execute(
                $"Assigning {BuiltInRole.Contributor} role for user-managed identity to Batch Account resource scope...",
                () => roleAssignmentHashConflictRetryPolicy.ExecuteAsync(
                    ct => azureSubscriptionClient.AccessManagement.RoleAssignments
                        .Define(Guid.NewGuid().ToString())
                        .ForObjectId(managedIdentity.PrincipalId)
                        .WithBuiltInRole(BuiltInRole.Contributor)
                        .WithScope(batchAccount.Id)
                        .CreateAsync(ct),
                    cts.Token));

        private async Task<FlexibleServerModel.Server> CreatePostgreSqlServerAndDatabaseAsync(FlexibleServer.IPostgreSQLManagementClient postgresManagementClient, ISubnet subnet, IPrivateDnsZone postgreSqlDnsZone)
        {
            if (!subnet.Inner.Delegations.Any())
            {
                subnet.Parent.Update().UpdateSubnet(subnet.Name).WithDelegation("Microsoft.DBforPostgreSQL/flexibleServers");
                await subnet.Parent.Update().ApplyAsync();
            }

            FlexibleServerModel.Server server = null;

            await Execute(
                $"Creating Azure Flexible Server for PostgreSQL: {configuration.PostgreSqlServerName}...",
                async () =>
                {
                    server = await postgresManagementClient.Servers.CreateAsync(
                        configuration.ResourceGroupName, configuration.PostgreSqlServerName,
                        new(
                           location: configuration.RegionName,
                           version: configuration.PostgreSqlVersion,
                           sku: new(configuration.PostgreSqlSkuName, configuration.PostgreSqlTier),
                           storage: new(configuration.PostgreSqlStorageSize),
                           administratorLogin: configuration.PostgreSqlAdministratorLogin,
                           administratorLoginPassword: configuration.PostgreSqlAdministratorPassword,
                           network: new(publicNetworkAccess: "Disabled", delegatedSubnetResourceId: subnet.Inner.Id, privateDnsZoneArmResourceId: postgreSqlDnsZone.Id),
                           highAvailability: new("Disabled")
                        ));
                });

            await Execute(
                $"Creating PostgreSQL tes database: {configuration.PostgreSqlTesDatabaseName}...",
                () => postgresManagementClient.Databases.CreateAsync(
                    configuration.ResourceGroupName, configuration.PostgreSqlServerName, configuration.PostgreSqlTesDatabaseName,
                    new()));

            return server;
        }

        private async Task<SingleServerModel.Server> CreateSinglePostgreSqlServerAndDatabaseAsync(SingleServer.IPostgreSQLManagementClient postgresManagementClient, ISubnet subnet, IPrivateDnsZone postgreSqlDnsZone)
        {
            SingleServerModel.Server server = null;

            await Execute(
                $"Creating Azure Single Server for PostgreSQL: {configuration.PostgreSqlServerName}...",
                async () =>
                {
                    server = await postgresManagementClient.Servers.CreateAsync(
                        configuration.ResourceGroupName, configuration.PostgreSqlServerName,
                        new(
                           new SingleServerModel.ServerPropertiesForDefaultCreate(
                               administratorLogin: configuration.PostgreSqlAdministratorLogin,
                               administratorLoginPassword: configuration.PostgreSqlAdministratorPassword,
                               version: configuration.PostgreSqlVersion,
                               publicNetworkAccess: "Disabled",
                               storageProfile: new(
                                   storageMB: configuration.PostgreSqlStorageSize * 1000)),
                           configuration.RegionName,
                           sku: new("GP_Gen5_4")
                       ));

                    var privateEndpoint = await networkManagementClient.PrivateEndpoints.CreateOrUpdateAsync(configuration.ResourceGroupName, "pe-postgres1",
                        new(
                            name: "pe-coa-postgresql",
                            location: configuration.RegionName,
                            privateLinkServiceConnections: new List<Microsoft.Azure.Management.Network.Models.PrivateLinkServiceConnection>()
                            { new(name: "pe-coa-postgresql", privateLinkServiceId: server.Id, groupIds: new List<string>(){"postgresqlServer"}) },
                            subnet: new(subnet.Inner.Id)));
                    var networkInterfaceName = privateEndpoint.NetworkInterfaces.First().Id.Split("/").Last();
                    var networkInterface = await networkManagementClient.NetworkInterfaces.GetAsync(configuration.ResourceGroupName, networkInterfaceName);

                    await postgreSqlDnsZone
                        .Update()
                        .DefineARecordSet(server.Name)
                        .WithIPv4Address(networkInterface.IpConfigurations.First().PrivateIPAddress)
                        .Attach()
                        .ApplyAsync();
                });

            await Execute(
                $"Creating PostgreSQL tes database: {configuration.PostgreSqlTesDatabaseName}...",
                () => postgresManagementClient.Databases.CreateOrUpdateAsync(
                    configuration.ResourceGroupName, configuration.PostgreSqlServerName, configuration.PostgreSqlTesDatabaseName,
                    new()));
            return server;
        }

        private string GetFormattedPostgresqlUser()
        {
            if (!configuration.ProvisionPostgreSqlOnAzure.GetValueOrDefault())
            {
                return string.Empty;
            }

            if (configuration.UsePostgreSqlSingleServer)
            {
                return $"{configuration.PostgreSqlTesUserLogin}@{configuration.PostgreSqlServerName}";
            }
            else
            {
                return configuration.PostgreSqlTesUserLogin;
            }
        }

        private string GetCreateTesUserString()
        {
            return $"CREATE USER {configuration.PostgreSqlTesUserLogin} WITH PASSWORD '{configuration.PostgreSqlTesUserPassword}'; GRANT ALL PRIVILEGES ON DATABASE {configuration.PostgreSqlTesDatabaseName} TO {configuration.PostgreSqlTesUserLogin};";
        }

        private string GetPostgreSQLCreateUserCommand(bool useSingleServer, string dbName, string sqlCommand)
        {
            if (useSingleServer)
            {
                return $"PGPASSWORD={configuration.PostgreSqlAdministratorPassword} psql -U {configuration.PostgreSqlAdministratorLogin}@{configuration.PostgreSqlServerName} -h {configuration.PostgreSqlServerName}.postgres.database.azure.com -d {dbName}  -v sslmode=true -c \"{sqlCommand}\"";
            }
            else
            {
                return $"psql postgresql://{configuration.PostgreSqlAdministratorLogin}:{configuration.PostgreSqlAdministratorPassword}@{configuration.PostgreSqlServerName}.postgres.database.azure.com/{dbName} -c \"{sqlCommand}\"";
            }
        }

        private Task ExecuteQueriesOnAzurePostgreSQLDbFromK8(IKubernetes kubernetesClient, string podName, string aksNamespace)
            => Execute(
                $"Executing scripts on postgresql...",
                async () =>
                {
                    var tesScript = GetCreateTesUserString();
                    var serverPath = $"{configuration.PostgreSqlServerName}.postgres.database.azure.com";
                    var adminUser = configuration.PostgreSqlAdministratorLogin;

                    if (configuration.UsePostgreSqlSingleServer)
                    {
                        adminUser = $"{configuration.PostgreSqlAdministratorLogin}@{configuration.PostgreSqlServerName}";
                    }

                    var commands = new List<string[]> {
                        new string[] { "apt", "-qq", "update" },
                        new string[] { "apt", "-qq", "install", "-y", "postgresql-client" },
                        new string[] { "bash", "-lic", $"echo {configuration.PostgreSqlServerName}{configuration.PostgreSqlServerNameSuffix}:{configuration.PostgreSqlServerPort}:{configuration.PostgreSqlTesDatabaseName}:{adminUser}:{configuration.PostgreSqlAdministratorPassword} >> ~/.pgpass" },
                        new string[] { "bash", "-lic", "chmod 0600 ~/.pgpass" },
                        new string[] { "/usr/bin/psql", "-h", serverPath, "-U", adminUser, "-d", configuration.PostgreSqlTesDatabaseName, "-c", tesScript }
                    };

                    await kubernetesManager.ExecuteCommandsOnPodAsync(kubernetesClient, podName, commands, aksNamespace);
                });

        private Task AssignVmAsContributorToAppInsightsAsync(IIdentity managedIdentity, IResource appInsights)
            => Execute(
                $"Assigning {BuiltInRole.Contributor} role for user-managed identity to App Insights resource scope...",
                () => roleAssignmentHashConflictRetryPolicy.ExecuteAsync(
                    ct => azureSubscriptionClient.AccessManagement.RoleAssignments
                        .Define(Guid.NewGuid().ToString())
                        .ForObjectId(managedIdentity.PrincipalId)
                        .WithBuiltInRole(BuiltInRole.Contributor)
                        .WithResourceScope(appInsights)
                        .CreateAsync(ct),
                    cts.Token));

        private Task<(INetwork virtualNetwork, ISubnet vmSubnet, ISubnet postgreSqlSubnet, ISubnet batchSubnet)> CreateVnetAndSubnetsAsync(IResourceGroup resourceGroup)
          => Execute(
                $"Creating virtual network and subnets: {configuration.VnetName}...",
                async () =>
                {
                    var tesPorts = new List<int> { };

                    if (configuration.EnableIngress.GetValueOrDefault())
                    {
                        tesPorts = new List<int> { 80, 443 };
                    }

                    var defaultNsg = await CreateNetworkSecurityGroupAsync(resourceGroup, $"{configuration.VnetName}-default-nsg");
                    var aksNsg = await CreateNetworkSecurityGroupAsync(resourceGroup, $"{configuration.VnetName}-aks-nsg", tesPorts);

                    var vnetDefinition = azureSubscriptionClient.Networks
                        .Define(configuration.VnetName)
                        .WithRegion(configuration.RegionName)
                        .WithExistingResourceGroup(resourceGroup)
                        .WithAddressSpace(configuration.VnetAddressSpace)
                        .DefineSubnet(configuration.VmSubnetName)
                        .WithAddressPrefix(configuration.VmSubnetAddressSpace)
                        .WithExistingNetworkSecurityGroup(aksNsg)
                        .Attach();

                    vnetDefinition = vnetDefinition.DefineSubnet(configuration.PostgreSqlSubnetName)
                        .WithAddressPrefix(configuration.PostgreSqlSubnetAddressSpace)
                        .WithExistingNetworkSecurityGroup(defaultNsg)
                        .WithDelegation("Microsoft.DBforPostgreSQL/flexibleServers")
                        .Attach();

                    vnetDefinition = vnetDefinition.DefineSubnet(configuration.BatchSubnetName)
                        .WithAddressPrefix(configuration.BatchNodesSubnetAddressSpace)
                        .WithExistingNetworkSecurityGroup(defaultNsg)
                        .Attach();

                    var vnet = await vnetDefinition.CreateAsync();
                    var batchSubnet = vnet.Subnets.FirstOrDefault(s => s.Key.Equals(configuration.BatchSubnetName, StringComparison.OrdinalIgnoreCase)).Value;

                    // Use the new ResourceManager sdk to add the ACR service endpoint since it is absent from the fluent sdk.
                    var armBatchSubnet = (await armClient.GetSubnetResource(new ResourceIdentifier(batchSubnet.Inner.Id)).GetAsync()).Value;

                    AddServiceEndpointsToSubnet(armBatchSubnet.Data);

                    await armBatchSubnet.UpdateAsync(Azure.WaitUntil.Completed, armBatchSubnet.Data);

                    return (vnet,
                        vnet.Subnets.FirstOrDefault(s => s.Key.Equals(configuration.VmSubnetName, StringComparison.OrdinalIgnoreCase)).Value,
                        vnet.Subnets.FirstOrDefault(s => s.Key.Equals(configuration.PostgreSqlSubnetName, StringComparison.OrdinalIgnoreCase)).Value,
                        batchSubnet);
                });

        private Task<INetworkSecurityGroup> CreateNetworkSecurityGroupAsync(IResourceGroup resourceGroup, string networkSecurityGroupName, List<int> openPorts = null)
        {
            var icreate = azureSubscriptionClient.NetworkSecurityGroups.Define(networkSecurityGroupName)
                    .WithRegion(configuration.RegionName)
                    .WithExistingResourceGroup(resourceGroup);

            if (openPorts is not null)
            {
                var i = 0;
                foreach (var port in openPorts)
                {
                    icreate = icreate
                        .DefineRule($"ALLOW-{port}")
                        .AllowInbound()
                        .FromAnyAddress()
                        .FromAnyPort()
                        .ToAnyAddress()
                        .ToPort(port)
                        .WithAnyProtocol()
                        .WithPriority(1000 + i)
                        .Attach();
                    i++;
                }
            }

            return icreate.CreateAsync(cts.Token);
        }

        private Task<IPrivateDnsZone> CreatePrivateDnsZoneAsync(INetwork virtualNetwork, string name, string title)
            => Execute(
                $"Creating private DNS Zone for {title}...",
                async () =>
                {
                    // Note: for a potential future implementation of this method without Fluent,
                    // please see commit cbffa28 in #392
                    var dnsZone = await azureSubscriptionClient.PrivateDnsZones
                        .Define(name)
                        .WithExistingResourceGroup(configuration.ResourceGroupName)
                        .DefineVirtualNetworkLink($"{virtualNetwork.Name}-link")
                        .WithReferencedVirtualNetworkId(virtualNetwork.Id)
                        .DisableAutoRegistration()
                        .Attach()
                        .CreateAsync();
                    return dnsZone;
                });

        private static async Task SetStorageKeySecret(string vaultUrl, string secretName, string secretValue)
        {
            var client = new SecretClient(new(vaultUrl), new DefaultAzureCredential());
            await client.SetSecretAsync(secretName, secretValue);
        }

        private Task<Vault> GetKeyVaultAsync(string vaultName)
        {
            var keyVaultManagementClient = new KeyVaultManagementClient(azureCredentials) { SubscriptionId = configuration.SubscriptionId };
            return keyVaultManagementClient.Vaults.GetAsync(configuration.ResourceGroupName, vaultName);
        }

        private Task<Vault> CreateKeyVaultAsync(string vaultName, IIdentity managedIdentity, ISubnet subnet)
            => Execute(
                $"Creating Key Vault: {vaultName}...",
                async () =>
                {
                    var tenantId = managedIdentity.TenantId;
                    var secrets = new List<string>
                    {
                        "get",
                        "list",
                        "set",
                        "delete",
                        "backup",
                        "restore",
                        "recover",
                        "purge"
                    };

                    var keyVaultManagementClient = new KeyVaultManagementClient(azureCredentials) { SubscriptionId = configuration.SubscriptionId };
                    var properties = new VaultCreateOrUpdateParameters()
                    {
                        Location = configuration.RegionName,
                        Properties = new()
                        {
                            TenantId = new(tenantId),
                            Sku = new(SkuName.Standard),
                            NetworkAcls = new()
                            {
                                DefaultAction = configuration.PrivateNetworking.GetValueOrDefault() ? "Deny" : "Allow"
                            },
                            AccessPolicies = new List<AccessPolicyEntry>()
                            {
                                new()
                                {
                                    TenantId = new(tenantId),
                                    ObjectId = await GetUserObjectId(),
                                    Permissions = new()
                                    {
                                        Secrets = secrets
                                    }
                                },
                                new()
                                {
                                    TenantId = new(tenantId),
                                    ObjectId = managedIdentity.PrincipalId,
                                    Permissions = new()
                                    {
                                        Secrets = secrets
                                    }
                                }
                            }
                        }
                    };

                    var vault = await keyVaultManagementClient.Vaults.CreateOrUpdateAsync(configuration.ResourceGroupName, vaultName, properties);

                    if (configuration.PrivateNetworking.GetValueOrDefault())
                    {
                        var privateEndpoint = await networkManagementClient.PrivateEndpoints.CreateOrUpdateAsync(configuration.ResourceGroupName, "pe-keyvault",
                            new(
                                name: "pe-coa-keyvault",
                                location: configuration.RegionName,
                                privateLinkServiceConnections: new List<Microsoft.Azure.Management.Network.Models.PrivateLinkServiceConnection>()
                                { new(name: "pe-coa-keyvault", privateLinkServiceId: vault.Id, groupIds: new List<string>(){"vault"}) },
                                subnet: new(subnet.Inner.Id)));

                        var networkInterfaceName = privateEndpoint.NetworkInterfaces.First().Id.Split("/").Last();
                        var networkInterface = await networkManagementClient.NetworkInterfaces.GetAsync(configuration.ResourceGroupName, networkInterfaceName);

                        var dnsZone = await CreatePrivateDnsZoneAsync(subnet.Parent, "privatelink.vaultcore.azure.net", "KeyVault");
                        await dnsZone
                            .Update()
                            .DefineARecordSet(vault.Name)
                            .WithIPv4Address(networkInterface.IpConfigurations.First().PrivateIPAddress)
                            .Attach()
                            .ApplyAsync();
                    }

                    return vault;

                    async ValueTask<string> GetUserObjectId()
                    {
                        const string graphUri = "https://graph.windows.net";
                        var credentials = new AzureCredentials(default, new TokenCredentials(new RefreshableAzureServiceTokenProvider(graphUri)), tenantId, AzureEnvironment.AzureGlobalCloud);
                        using GraphRbacManagementClient rbacClient = new(Configure().WithEnvironment(AzureEnvironment.AzureGlobalCloud).WithCredentials(credentials).WithBaseUri(graphUri).Build()) { TenantID = tenantId };
                        credentials.InitializeServiceClient(rbacClient);
                        return (await rbacClient.SignedInUser.GetAsync()).ObjectId;
                    }
                });

        private Task<IGenericResource> CreateLogAnalyticsWorkspaceResourceAsync(string workspaceName)
            => Execute(
                $"Creating Log Analytics Workspace: {workspaceName}...",
                () => ResourceManager
                    .Configure()
                    .Authenticate(azureCredentials)
                    .WithSubscription(configuration.SubscriptionId)
                    .GenericResources.Define(workspaceName)
                    .WithRegion(configuration.RegionName)
                    .WithExistingResourceGroup(configuration.ResourceGroupName)
                    .WithResourceType("workspaces")
                    .WithProviderNamespace("Microsoft.OperationalInsights")
                    .WithoutPlan()
                    .WithApiVersion("2020-08-01")
                    .WithParentResource(string.Empty)
                    .CreateAsync(cts.Token));

        private Task<IGenericResource> CreateAppInsightsResourceAsync(string logAnalyticsArmId)
            => Execute(
                $"Creating Application Insights: {configuration.ApplicationInsightsAccountName}...",
                () => ResourceManager
                    .Configure()
                    .Authenticate(azureCredentials)
                    .WithSubscription(configuration.SubscriptionId)
                    .GenericResources.Define(configuration.ApplicationInsightsAccountName)
                    .WithRegion(configuration.RegionName)
                    .WithExistingResourceGroup(configuration.ResourceGroupName)
                    .WithResourceType("components")
                    .WithProviderNamespace("microsoft.insights")
                    .WithoutPlan()
                    .WithApiVersion("2020-02-02")
                    .WithParentResource(string.Empty)
                    .WithProperties(new Dictionary<string, string>() {
                        { "Application_Type", "other" } ,
                        { "WorkspaceResourceId", logAnalyticsArmId }
                    })
                    .CreateAsync(cts.Token));

        private Task<BatchAccount> CreateBatchAccountAsync(string storageAccountId)
            => Execute(
                $"Creating Batch Account: {configuration.BatchAccountName}...",
                () => new BatchManagementClient(tokenCredentials) { SubscriptionId = configuration.SubscriptionId }
                    .BatchAccount
                    .CreateAsync(
                        configuration.ResourceGroupName,
                        configuration.BatchAccountName,
                        new(
                            configuration.RegionName,
                            autoStorage: configuration.PrivateNetworking.GetValueOrDefault() ? new() { StorageAccountId = storageAccountId } : null),
                        cts.Token));

        private Task<IResourceGroup> CreateResourceGroupAsync()
        {
            var tags = !string.IsNullOrWhiteSpace(configuration.Tags) ? Utility.DelimitedTextToDictionary(configuration.Tags, "=", ",") : null;

            var resourceGroupDefinition = azureSubscriptionClient
                .ResourceGroups
                .Define(configuration.ResourceGroupName)
                .WithRegion(configuration.RegionName);

            resourceGroupDefinition = tags is not null ? resourceGroupDefinition.WithTags(tags) : resourceGroupDefinition;

            return Execute(
                $"Creating Resource Group: {configuration.ResourceGroupName}...",
                () => resourceGroupDefinition.CreateAsync());
        }

        private Task<IIdentity> CreateUserManagedIdentityAsync(IResourceGroup resourceGroup)
        {
            // Resource group name supports periods and parenthesis but identity doesn't. Replacing them with hyphens.
            var managedIdentityName = $"{resourceGroup.Name.Replace(".", "-").Replace("(", "-").Replace(")", "-")}-identity";

            return Execute(
                $"Obtaining user-managed identity: {managedIdentityName}...",
                async () => await azureSubscriptionClient.Identities.GetByResourceGroupAsync(configuration.ResourceGroupName, managedIdentityName)
                    ?? await azureSubscriptionClient.Identities.Define(managedIdentityName)
                        .WithRegion(configuration.RegionName)
                        .WithExistingResourceGroup(resourceGroup)
                        .CreateAsync());
        }
        private async Task DeleteResourceGroupAsync()
        {
            var startTime = DateTime.UtcNow;
            var line = ConsoleEx.WriteLine("Deleting resource group...");
            await azureSubscriptionClient.ResourceGroups.DeleteByNameAsync(configuration.ResourceGroupName, CancellationToken.None);
            WriteExecutionTime(line, startTime);
        }

        private static void ValidateMainIdentifierPrefix(string prefix)
        {
            const int maxLength = 12;

            if (prefix.Any(c => !char.IsLetter(c)))
            {
                throw new ValidationException($"MainIdentifierPrefix must only contain letters.");
            }

            if (prefix.Length > maxLength)
            {
                throw new ValidationException($"MainIdentifierPrefix too long - must be {maxLength} characters or less.");
            }
        }

        private void ValidateRegionName(string regionName)
        {
            var validRegionNames = azureSubscriptionClient.GetCurrentSubscription().ListLocations().Select(loc => loc.Region.Name);

            if (!validRegionNames.Contains(regionName, StringComparer.OrdinalIgnoreCase))
            {
                throw new ValidationException($"Invalid region name '{regionName}'. Valid names are: {string.Join(", ", validRegionNames)}");
            }
        }

        private async Task ValidateSubscriptionAndResourceGroupAsync(Configuration configuration)
        {
            const string ownerRoleId = "8e3af657-a8ff-443c-a75c-2fe8c4bcb635";
            const string contributorRoleId = "b24988ac-6180-42a0-ab88-20f7382dd24c";

            var azure = Microsoft.Azure.Management.Fluent.Azure
                .Configure()
                .WithLogLevel(HttpLoggingDelegatingHandler.Level.Basic)
                .Authenticate(azureCredentials);

            var subscriptionExists = (await azure.Subscriptions.ListAsync()).Any(sub => sub.SubscriptionId.Equals(configuration.SubscriptionId, StringComparison.OrdinalIgnoreCase));

            if (!subscriptionExists)
            {
                throw new ValidationException($"Invalid or inaccessible subcription id '{configuration.SubscriptionId}'. Make sure that subscription exists and that you are either an Owner or have Contributor and User Access Administrator roles on the subscription.", displayExample: false);
            }

            var rgExists = !string.IsNullOrEmpty(configuration.ResourceGroupName) && await azureSubscriptionClient.ResourceGroups.ContainAsync(configuration.ResourceGroupName);

            if (!string.IsNullOrEmpty(configuration.ResourceGroupName) && !rgExists)
            {
                throw new ValidationException($"If ResourceGroupName is provided, the resource group must already exist.", displayExample: false);
            }

            var token = (await tokenProvider.GetAuthenticationHeaderAsync(CancellationToken.None)).Parameter;
            var currentPrincipalObjectId = new JwtSecurityTokenHandler().ReadJwtToken(token).Claims.FirstOrDefault(c => c.Type == "oid").Value;

            var currentPrincipalSubscriptionRoleIds = (await azureSubscriptionClient.AccessManagement.RoleAssignments.Inner.ListForScopeWithHttpMessagesAsync($"/subscriptions/{configuration.SubscriptionId}", new($"atScope() and assignedTo('{currentPrincipalObjectId}')")))
                .Body.AsContinuousCollection(link => Extensions.Synchronize(() => azureSubscriptionClient.AccessManagement.RoleAssignments.Inner.ListForScopeNextWithHttpMessagesAsync(link)).Body)
                .Select(b => b.RoleDefinitionId.Split(new[] { '/' }).Last());

            if (!currentPrincipalSubscriptionRoleIds.Contains(ownerRoleId) && !(currentPrincipalSubscriptionRoleIds.Contains(contributorRoleId)))
            {
                if (!rgExists)
                {
                    throw new ValidationException($"Insufficient access to deploy. You must be: 1) Owner of the subscription, or 2) Contributor and User Access Administrator of the subscription, or 3) Owner of the resource group", displayExample: false);
                }

                var currentPrincipalRgRoleIds = (await azureSubscriptionClient.AccessManagement.RoleAssignments.Inner.ListForScopeWithHttpMessagesAsync($"/subscriptions/{configuration.SubscriptionId}/resourceGroups/{configuration.ResourceGroupName}", new($"atScope() and assignedTo('{currentPrincipalObjectId}')")))
                    .Body.AsContinuousCollection(link => Extensions.Synchronize(() => azureSubscriptionClient.AccessManagement.RoleAssignments.Inner.ListForScopeNextWithHttpMessagesAsync(link)).Body)
                    .Select(b => b.RoleDefinitionId.Split(new[] { '/' }).Last());

                if (!currentPrincipalRgRoleIds.Contains(ownerRoleId))
                {
                    throw new ValidationException($"Insufficient access to deploy. You must be: 1) Owner of the subscription, or 2) Contributor and User Access Administrator of the subscription, or 3) Owner of the resource group", displayExample: false);
                }
            }

            if (configuration.UsePostgreSqlSingleServer && int.Parse(configuration.PostgreSqlVersion) > 11)
            {
                // https://learn.microsoft.com/en-us/azure/postgresql/single-server/concepts-version-policy
                ConsoleEx.WriteLine($"Warning: as of 2/7/2023, Azure Database for PostgreSQL Single Server only supports up to PostgreSQL version 11", ConsoleColor.Yellow);
                ConsoleEx.WriteLine($"{nameof(configuration.PostgreSqlVersion)} is currently set to {configuration.PostgreSqlVersion}", ConsoleColor.Yellow);
                ConsoleEx.WriteLine($"Deployment will continue but could fail; please consider including '--{nameof(configuration.PostgreSqlVersion)} 11'", ConsoleColor.Yellow);
                ConsoleEx.WriteLine("More info: https://learn.microsoft.com/en-us/azure/postgresql/single-server/concepts-version-policy");
            }
        }

        private async Task<IStorageAccount> ValidateAndGetExistingStorageAccountAsync()
        {
            if (configuration.StorageAccountName is null)
            {
                return null;
            }

            return (await GetExistingStorageAccountAsync(configuration.StorageAccountName))
                ?? throw new ValidationException($"If StorageAccountName is provided, the storage account must already exist in region {configuration.RegionName}, and be accessible to the current user.", displayExample: false);
        }

        private async Task<BatchAccount> ValidateAndGetExistingBatchAccountAsync()
        {
            if (configuration.BatchAccountName is null)
            {
                return null;
            }

            return (await GetExistingBatchAccountAsync(configuration.BatchAccountName))
                ?? throw new ValidationException($"If BatchAccountName is provided, the batch account must already exist in region {configuration.RegionName}, and be accessible to the current user.", displayExample: false);
        }

        private async Task<(INetwork virtualNetwork, ISubnet vmSubnet, ISubnet postgreSqlSubnet, ISubnet batchSubnet)?> ValidateAndGetExistingVirtualNetworkAsync()
        {
            static bool AllOrNoneSet(params string[] values) => values.All(v => !string.IsNullOrEmpty(v)) || values.All(v => string.IsNullOrEmpty(v));
            static bool NoneSet(params string[] values) => values.All(v => string.IsNullOrEmpty(v));

            if (NoneSet(configuration.VnetResourceGroupName, configuration.VnetName, configuration.VmSubnetName))
            {
                if (configuration.PrivateNetworking.GetValueOrDefault())
                {
                    throw new ValidationException($"{nameof(configuration.VnetResourceGroupName)}, {nameof(configuration.VnetName)} and {nameof(configuration.VmSubnetName)} are required when using private networking.");
                }

                return null;
            }

            if (configuration.ProvisionPostgreSqlOnAzure == true && !AllOrNoneSet(configuration.VnetResourceGroupName, configuration.VnetName, configuration.VmSubnetName, configuration.PostgreSqlSubnetName))
            {
                throw new ValidationException($"{nameof(configuration.VnetResourceGroupName)}, {nameof(configuration.VnetName)}, {nameof(configuration.VmSubnetName)} and {nameof(configuration.PostgreSqlSubnetName)} are required when using an existing virtual network and {nameof(configuration.ProvisionPostgreSqlOnAzure)} is set.");
            }

            if (!AllOrNoneSet(configuration.VnetResourceGroupName, configuration.VnetName, configuration.VmSubnetName))
            {
                throw new ValidationException($"{nameof(configuration.VnetResourceGroupName)}, {nameof(configuration.VnetName)} and {nameof(configuration.VmSubnetName)} are required when using an existing virtual network.");
            }

            if (!(await azureSubscriptionClient.ResourceGroups.ListAsync(true)).Any(rg => rg.Name.Equals(configuration.VnetResourceGroupName, StringComparison.OrdinalIgnoreCase)))
            {
                throw new ValidationException($"Resource group '{configuration.VnetResourceGroupName}' does not exist.");
            }

            var vnet = await azureSubscriptionClient.Networks.GetByResourceGroupAsync(configuration.VnetResourceGroupName, configuration.VnetName) ??
                throw new ValidationException($"Virtual network '{configuration.VnetName}' does not exist in resource group '{configuration.VnetResourceGroupName}'.");

            if (!vnet.RegionName.Equals(configuration.RegionName, StringComparison.OrdinalIgnoreCase))
            {
                throw new ValidationException($"Virtual network '{configuration.VnetName}' must be in the same region that you are deploying to ({configuration.RegionName}).");
            }

            var vmSubnet = vnet.Subnets.FirstOrDefault(s => s.Key.Equals(configuration.VmSubnetName, StringComparison.OrdinalIgnoreCase)).Value ??
                throw new ValidationException($"Virtual network '{configuration.VnetName}' does not contain subnet '{configuration.VmSubnetName}'");

            var resourceGraphClient = new ResourceGraphClient(tokenCredentials);
            var postgreSqlSubnet = vnet.Subnets.FirstOrDefault(s => s.Key.Equals(configuration.PostgreSqlSubnetName, StringComparison.OrdinalIgnoreCase)).Value;

            if (configuration.ProvisionPostgreSqlOnAzure == true)
            {
                if (postgreSqlSubnet is null)
                {
                    throw new ValidationException($"Virtual network '{configuration.VnetName}' does not contain subnet '{configuration.PostgreSqlSubnetName}'");
                }

                var delegatedServices = postgreSqlSubnet.Inner.Delegations.Select(d => d.ServiceName);
                var hasOtherDelegations = delegatedServices.Any(s => s != "Microsoft.DBforPostgreSQL/flexibleServers");
                var hasNoDelegations = !delegatedServices.Any();

                if (hasOtherDelegations)
                {
                    throw new ValidationException($"Subnet '{configuration.PostgreSqlSubnetName}' can have 'Microsoft.DBforPostgreSQL/flexibleServers' delegation only.");
                }

                var resourcesInPostgreSqlSubnetQuery = $"where type =~ 'Microsoft.Network/networkInterfaces' | where properties.ipConfigurations[0].properties.subnet.id == '{postgreSqlSubnet.Inner.Id}'";
                var resourcesExist = (await resourceGraphClient.ResourcesAsync(new(new[] { configuration.SubscriptionId }, resourcesInPostgreSqlSubnetQuery))).TotalRecords > 0;

                if (hasNoDelegations && resourcesExist)
                {
                    throw new ValidationException($"Subnet '{configuration.PostgreSqlSubnetName}' must be either empty or have 'Microsoft.DBforPostgreSQL/flexibleServers' delegation.");
                }
            }

            var batchSubnet = vnet.Subnets.FirstOrDefault(s => s.Key.Equals(configuration.BatchSubnetName, StringComparison.OrdinalIgnoreCase)).Value;

            return (vnet, vmSubnet, postgreSqlSubnet, batchSubnet);
        }

        private async Task ValidateBatchAccountQuotaAsync()
        {
            var accountQuota = (await new BatchManagementClient(tokenCredentials) { SubscriptionId = configuration.SubscriptionId }.Location.GetQuotasAsync(configuration.RegionName)).AccountQuota;
            var existingBatchAccountCount = (await new BatchManagementClient(tokenCredentials) { SubscriptionId = configuration.SubscriptionId }.BatchAccount.ListAsync()).AsEnumerable().Count(b => b.Location.Equals(configuration.RegionName));

            if (existingBatchAccountCount >= accountQuota)
            {
                throw new ValidationException($"The regional Batch account quota ({accountQuota} account(s) per region) for the specified subscription has been reached. Submit a support request to increase the quota or choose another region.", displayExample: false);
            }
        }

        private Task<string> UpdateVnetWithBatchSubnet()
            => Execute(
                $"Creating batch subnet...",
                async () =>
                {
                    var resourceId = new ResourceIdentifier($"/subscriptions/{configuration.SubscriptionId}/resourceGroups/{configuration.ResourceGroupName}/");
                    var coaRg = armClient.GetResourceGroupResource(resourceId);

                    var vnetCollection = coaRg.GetVirtualNetworks();
                    var vnet = vnetCollection.FirstOrDefault();

                    if (vnetCollection.Count() != 1)
                    {
                        ConsoleEx.WriteLine("There are multiple vnets found in the resource group so the deployer cannot automatically create the subnet.", ConsoleColor.Red);
                        ConsoleEx.WriteLine("In order to avoid unnecessary load balancer charges we suggest manually configuring your deployment to use a subnet for batch pools with service endpoints.", ConsoleColor.Red);
                        ConsoleEx.WriteLine("See: https://github.com/microsoft/CromwellOnAzure/wiki/Using-a-batch-pool-subnet-with-service-endpoints-to-avoid-load-balancer-charges.", ConsoleColor.Red);

                        return null;
                    }

                    var vnetData = vnet.Data;
                    var ipRange = vnetData.AddressPrefixes.Single();
                    var defaultSubnetNames = new List<string> { configuration.DefaultVmSubnetName, configuration.DefaultPostgreSqlSubnetName, configuration.DefaultBatchSubnetName };

                    if (!string.Equals(ipRange, configuration.VnetAddressSpace, StringComparison.OrdinalIgnoreCase) ||
                        vnetData.Subnets.Select(x => x.Name).Except(defaultSubnetNames).Any())
                    {
                        ConsoleEx.WriteLine("We detected a customized networking setup so the deployer will not automatically create the subnet.", ConsoleColor.Red);
                        ConsoleEx.WriteLine("In order to avoid unnecessary load balancer charges we suggest manually configuring your deployment to use a subnet for batch pools with service endpoints.", ConsoleColor.Red);
                        ConsoleEx.WriteLine("See: https://github.com/microsoft/CromwellOnAzure/wiki/Using-a-batch-pool-subnet-with-service-endpoints-to-avoid-load-balancer-charges.", ConsoleColor.Red);

                        return null;
                    }

                    var batchSubnet = new SubnetData
                    {
                        Name = configuration.DefaultBatchSubnetName,
                        AddressPrefix = configuration.BatchNodesSubnetAddressSpace,
                    };

                    AddServiceEndpointsToSubnet(batchSubnet);

                    vnetData.Subnets.Add(batchSubnet);
                    var updatedVnet = (await vnetCollection.CreateOrUpdateAsync(Azure.WaitUntil.Completed, vnetData.Name, vnetData)).Value;

                    return (await updatedVnet.GetSubnetAsync(configuration.DefaultBatchSubnetName)).Value.Id.ToString();
                });

        private static void AddServiceEndpointsToSubnet(SubnetData subnet)
        {
            subnet.ServiceEndpoints.Add(new ServiceEndpointProperties()
            {
                Service = "Microsoft.Storage.Global",
            });

            subnet.ServiceEndpoints.Add(new ServiceEndpointProperties()
            {
                Service = "Microsoft.Sql",
            });

            subnet.ServiceEndpoints.Add(new ServiceEndpointProperties()
            {
                Service = "Microsoft.ContainerRegistry",
            });

            subnet.ServiceEndpoints.Add(new ServiceEndpointProperties()
            {
                Service = "Microsoft.KeyVault",
            });
        }

        // TODO: Remove?
        private async Task ValidateVmAsync()
        {
            var computeSkus = (await generalRetryPolicy.ExecuteAsync(ct =>
                    azureSubscriptionClient.ComputeSkus.ListbyRegionAndResourceTypeAsync(
                        Region.Create(configuration.RegionName),
                        ComputeResourceType.VirtualMachines,
                        ct),
                    cts.Token))
                .Where(s => !s.Restrictions.Any())
                .Select(s => s.Name.Value)
                .ToList();

            if (!computeSkus.Any())
            {
                throw new ValidationException($"Your subscription doesn't support virtual machine creation in {configuration.RegionName}.  Please create an Azure Support case: https://docs.microsoft.com/en-us/azure/azure-portal/supportability/how-to-create-azure-support-request", displayExample: false);
            }
            else if (!computeSkus.Any(s => s.Equals(configuration.VmSize, StringComparison.OrdinalIgnoreCase)))
            {
                throw new ValidationException($"The VmSize {configuration.VmSize} is not available or does not exist in {configuration.RegionName}.  You can use 'az vm list-skus --location {configuration.RegionName} --output table' to find an available VM.", displayExample: false);
            }
        }

        private static async Task<BlobServiceClient> GetBlobClientAsync(IStorageAccount storageAccount)
            => new(
                new($"https://{storageAccount.Name}.blob.core.windows.net"),
                new StorageSharedKeyCredential(
                    storageAccount.Name,
                    (await storageAccount.GetKeysAsync())[0].Value));

        private async Task ValidateTokenProviderAsync()
        {
            try
            {
                _ = await Execute("Retrieving Azure management token...", () => new AzureServiceTokenProvider("RunAs=Developer; DeveloperTool=AzureCli").GetAccessTokenAsync("https://management.azure.com/"));
            }
            catch (AzureServiceTokenProviderException ex)
            {
                ConsoleEx.WriteLine("No access token found.  Please install the Azure CLI and login with 'az login'", ConsoleColor.Red);
                ConsoleEx.WriteLine("Link: https://docs.microsoft.com/en-us/cli/azure/install-azure-cli");
                ConsoleEx.WriteLine($"Error details: {ex.Message}");
                Environment.Exit(1);
            }
        }

        private void ValidateInitialCommandLineArgs()
        {
            void ThrowIfProvidedForUpdate(object attributeValue, string attributeName)
            {
                if (configuration.Update && attributeValue is not null)
                {
                    throw new ValidationException($"{attributeName} must not be provided when updating", false);
                }
            }

            void ThrowIfNotProvidedForUpdate(string attributeValue, string attributeName)
            {
                if (configuration.Update && string.IsNullOrWhiteSpace(attributeValue))
                {
                    throw new ValidationException($"{attributeName} is required for update.", false);
                }
            }

            //void ThrowIfEitherNotProvidedForUpdate(string attributeValue1, string attributeName1, string attributeValue2, string attributeName2)
            //{
            //    if (configuration.Update && string.IsNullOrWhiteSpace(attributeValue1) && string.IsNullOrWhiteSpace(attributeValue2))
            //    {
            //        throw new ValidationException($"Either {attributeName1} or {attributeName2} is required for update.", false);
            //    }
            //}

            void ThrowIfNotProvided(string attributeValue, string attributeName)
            {
                if (string.IsNullOrWhiteSpace(attributeValue))
                {
                    throw new ValidationException($"{attributeName} is required.", false);
                }
            }

            void ThrowIfNotProvidedForInstall(string attributeValue, string attributeName)
            {
                if (!configuration.Update && string.IsNullOrWhiteSpace(attributeValue))
                {
                    throw new ValidationException($"{attributeName} is required.", false);
                }
            }

            void ThrowIfTagsFormatIsUnacceptable(string attributeValue, string attributeName)
            {
                if (string.IsNullOrWhiteSpace(attributeValue))
                {
                    return;
                }

                try
                {
                    Utility.DelimitedTextToDictionary(attributeValue, "=", ",");
                }
                catch
                {
                    throw new ValidationException($"{attributeName} is specified in incorrect format. Try as TagName=TagValue,TagName=TagValue in double quotes", false);
                }
            }

            void ValidateDependantFeature(bool feature1Enabled, string feature1Name, bool feature2Enabled, string feature2Name)
            {
                if (feature1Enabled && !feature2Enabled)
                {
                    throw new ValidationException($"{feature2Name} must be enabled to use flag {feature1Name}");
                }
            }

            //void ThrowIfBothProvided(bool feature1Enabled, string feature1Name, bool feature2Enabled, string feature2Name)
            //{
            //    if (feature1Enabled && feature2Enabled)
            //    {
            //        throw new ValidationException($"{feature2Name} is incompatible with {feature1Name}");
            //    }
            //}

            void ValidateHelmInstall(string helmPath, string featureName)
            {
                if (!File.Exists(helmPath))
                {
                    throw new ValidationException($"Helm must be installed and set with the {featureName} flag. You can find instructions for install Helm here: https://helm.sh/docs/intro/install/");
                }
            }

            ThrowIfNotProvided(configuration.SubscriptionId, nameof(configuration.SubscriptionId));

            ThrowIfNotProvidedForInstall(configuration.RegionName, nameof(configuration.RegionName));

            ThrowIfNotProvidedForUpdate(configuration.ResourceGroupName, nameof(configuration.ResourceGroupName));

            ThrowIfProvidedForUpdate(configuration.BatchPrefix, nameof(configuration.BatchPrefix));
            ThrowIfProvidedForUpdate(configuration.RegionName, nameof(configuration.RegionName));
            ThrowIfProvidedForUpdate(configuration.BatchAccountName, nameof(configuration.BatchAccountName));
            ThrowIfProvidedForUpdate(configuration.CrossSubscriptionAKSDeployment, nameof(configuration.CrossSubscriptionAKSDeployment));
            ThrowIfProvidedForUpdate(configuration.ProvisionPostgreSqlOnAzure, nameof(configuration.ProvisionPostgreSqlOnAzure));
            ThrowIfProvidedForUpdate(configuration.ApplicationInsightsAccountName, nameof(configuration.ApplicationInsightsAccountName));
            ThrowIfProvidedForUpdate(configuration.PrivateNetworking, nameof(configuration.PrivateNetworking));
            ThrowIfProvidedForUpdate(configuration.EnableIngress, nameof(configuration.EnableIngress));
            ThrowIfProvidedForUpdate(configuration.VnetName, nameof(configuration.VnetName));
            ThrowIfProvidedForUpdate(configuration.VnetResourceGroupName, nameof(configuration.VnetResourceGroupName));
            ThrowIfProvidedForUpdate(configuration.SubnetName, nameof(configuration.SubnetName));
            ThrowIfProvidedForUpdate(configuration.Tags, nameof(configuration.Tags));

            ThrowIfTagsFormatIsUnacceptable(configuration.Tags, nameof(configuration.Tags));

            if (!configuration.ManualHelmDeployment)
            {
                ValidateHelmInstall(configuration.HelmBinaryPath, nameof(configuration.HelmBinaryPath));
            }

            ValidateDependantFeature(configuration.EnableIngress.GetValueOrDefault(), nameof(configuration.EnableIngress), !string.IsNullOrEmpty(configuration.LetsEncryptEmail), nameof(configuration.LetsEncryptEmail));

            //if (configuration.ProvisionPostgreSqlOnAzure is null)
            //{
            //    configuration.ProvisionPostgreSqlOnAzure = true;
            //}
            //else if (!configuration.ProvisionPostgreSqlOnAzure.GetValueOrDefault())
            //{
            //    ValidateDependantFeature(configuration.UseAks, nameof(configuration.UseAks), configuration.ProvisionPostgreSqlOnAzure.GetValueOrDefault(), nameof(configuration.ProvisionPostgreSqlOnAzure));
            //}

            if (!configuration.Update)
            {
                if (configuration.BatchPrefix?.Length > 11 || (configuration.BatchPrefix?.Any(c => !char.IsAsciiLetterOrDigit(c)) ?? false))
                {
                    throw new ValidationException("BatchPrefix must not be longer than 11 chars and may contain only ASCII letters or digits", false);
                }
            }

            if (!string.IsNullOrWhiteSpace(configuration.BatchNodesSubnetId) && !string.IsNullOrWhiteSpace(configuration.BatchSubnetName))
            {
                throw new Exception("Invalid configuration options BatchNodesSubnetId and BatchSubnetName are mutually exclusive.");
            }
        }

        private static void DisplayValidationExceptionAndExit(ValidationException validationException)
        {
            ConsoleEx.WriteLine(validationException.Reason, ConsoleColor.Red);

            if (validationException.DisplayExample)
            {
                ConsoleEx.WriteLine();
                ConsoleEx.WriteLine($"Example: ", ConsoleColor.Green).Write($"deploy-tes-on-azure --subscriptionid {Guid.NewGuid()} --regionname westus2 --mainidentifierprefix coa", ConsoleColor.White);
            }

            Environment.Exit(1);
        }

        private async Task DeleteResourceGroupIfUserConsentsAsync()
        {
            if (!isResourceGroupCreated)
            {
                return;
            }

            var userResponse = string.Empty;

            if (!configuration.Silent)
            {
                ConsoleEx.WriteLine();
                ConsoleEx.Write("Delete the resource group?  Type 'yes' and press enter, or, press any key to exit: ");
                userResponse = ConsoleEx.ReadLine();
            }

            if (userResponse.Equals("yes", StringComparison.OrdinalIgnoreCase) || (configuration.Silent && configuration.DeleteResourceGroupOnFailure))
            {
                await DeleteResourceGroupAsync();
            }
        }

        private static void WriteGeneralRetryMessageToConsole()
            => ConsoleEx.WriteLine("Please try deployment again, and create an issue if this continues to fail: https://github.com/microsoft/ga4gh-tes/issues");

        public Task Execute(string message, Func<Task> func, bool cancelOnException = true)
            => Execute(message, async () => { await func(); return false; }, cancelOnException);

        private async Task<T> Execute<T>(string message, Func<Task<T>> func, bool cancelOnException = true)
        {
            const int retryCount = 3;

            var startTime = DateTime.UtcNow;
            var line = ConsoleEx.WriteLine(message);

            for (var i = 0; i < retryCount; i++)
            {
                try
                {
                    cts.Token.ThrowIfCancellationRequested();
                    var result = await func();
                    WriteExecutionTime(line, startTime);
                    return result;
                }
                catch (Microsoft.Rest.Azure.CloudException cloudException) when (cloudException.ToCloudErrorType() == CloudErrorType.ExpiredAuthenticationToken)
                {
                }
                catch (OperationCanceledException) when (cts.Token.IsCancellationRequested)
                {
                    line.Write(" Cancelled", ConsoleColor.Red);
                    return await Task.FromCanceled<T>(cts.Token);
                }
                catch (Exception ex)
                {
                    line.Write($" Failed. {ex.GetType().Name}: {ex.Message}", ConsoleColor.Red);

                    if (cancelOnException)
                    {
                        cts.Cancel();
                    }

                    throw;
                }
            }

            line.Write($" Failed", ConsoleColor.Red);
            cts.Cancel();
            throw new Exception($"Failed after {retryCount} attempts");
        }

        private static void WriteExecutionTime(ConsoleEx.Line line, DateTime startTime)
            => line.Write($" Completed in {DateTime.UtcNow.Subtract(startTime).TotalSeconds:n0}s", ConsoleColor.Green);

        public static async Task<string> DownloadTextFromStorageAccountAsync(IStorageAccount storageAccount, string containerName, string blobName, CancellationToken cancellationToken)
        {
            var blobClient = await GetBlobClientAsync(storageAccount);
            var container = blobClient.GetBlobContainerClient(containerName);

            return (await container.GetBlobClient(blobName).DownloadContentAsync(cancellationToken)).Value.Content.ToString();
        }

        public static async Task UploadTextToStorageAccountAsync(IStorageAccount storageAccount, string containerName, string blobName, string content, CancellationToken token)
        {
            var blobClient = await GetBlobClientAsync(storageAccount);
            var container = blobClient.GetBlobContainerClient(containerName);

            await container.CreateIfNotExistsAsync(cancellationToken: token);
            await container.GetBlobClient(blobName).UploadAsync(BinaryData.FromString(content), true, token);
        }

        private class ValidationException : Exception
        {
            public string Reason { get; set; }
            public bool DisplayExample { get; set; }

            public ValidationException(string reason, bool displayExample = true)
            {
                Reason = reason;
                DisplayExample = displayExample;
            }
        }
    }
}<|MERGE_RESOLUTION|>--- conflicted
+++ resolved
@@ -81,12 +81,8 @@
 
         private static readonly AsyncRetryPolicy longRetryPolicy = Policy
             .Handle<Exception>()
-<<<<<<< HEAD
-            .WaitAndRetryAsync(60, retryAttempt => System.TimeSpan.FromSeconds(15), (exception, timespan) => ConsoleEx.WriteLine($"{exception.GetType().FullName}:{exception.Message}"));
-=======
             .WaitAndRetryAsync(60, retryAttempt => longRetryWaitTime,
-            (exception, timespan) => ConsoleEx.WriteLine($"Retrying task creation in {timespan} due to {exception.GetType().FullName}: {exception.Message}"));
->>>>>>> d470a118
+                (exception, timespan) => ConsoleEx.WriteLine($"Retrying task creation in {timespan} due to {exception.GetType().FullName}: {exception.Message}"));
 
         public const string ConfigurationContainerName = "configuration";
         public const string TesInternalContainerName = "tes-internal";
@@ -342,20 +338,10 @@
                             }
                         }
 
-<<<<<<< HEAD
-                        if (installedVersion is null || installedVersion < new Version(4, 7))
+                        if (installedVersion is null || installedVersion < new Version(4, 8))
                         {
                             settings["ExecutionsContainerName"] = TesInternalContainerName;
 
-                            // Storage account now requires Storage Blob Data Owner
-                            await AssignVmAsDataOwnerToStorageAccountAsync(managedIdentity, storageAccount);
-                            waitForRoleAssignmentPropagation = true;
-                        }
-
-                        //if (installedVersion is null || installedVersion < new Version(4, 8))
-=======
-                        if (installedVersion is null || installedVersion < new Version(4, 8))
-                        {
                             var hasAssignedNetworkContributor = await TryAssignMIAsNetworkContributorToResourceAsync(managedIdentity, resourceGroup);
                             var hasAssignedDataOwner = await TryAssignVmAsDataOwnerToStorageAccountAsync(managedIdentity, storageAccount);
 
@@ -363,19 +349,13 @@
                         }
 
                         //if (installedVersion is null || installedVersion < new Version(4, 9))
->>>>>>> d470a118
                         //{
                         //}
 
                         if (waitForRoleAssignmentPropagation)
                         {
-<<<<<<< HEAD
-                            ConsoleEx.WriteLine("Waiting 5 minutes for role assignment propagation...");
-                            await Task.Delay(System.TimeSpan.FromMinutes(5));
-=======
                             await Execute("Waiting 5 minutes for role assignment propagation...",
                                 () => Task.Delay(System.TimeSpan.FromMinutes(5)));
->>>>>>> d470a118
                         }
 
                         await kubernetesManager.UpgradeValuesYamlAsync(storageAccount, settings);
@@ -401,11 +381,7 @@
                         postgreSqlFlexServer = await ValidateAndGetExistingPostgresqlServerAsync();
                         var keyVault = await ValidateAndGetExistingKeyVaultAsync();
 
-<<<<<<< HEAD
-                        ConsoleEx.WriteLine($"Deploying TES on Azure version {Utility.DelimitedTextToDictionary(Utility.GetFileContent("scripts", "env-00-tes-version.txt")).GetValueOrDefault("TesOnAzureVersion")}...");
-=======
                         ConsoleEx.WriteLine($"Deploying TES on Azure version {targetVersion}...");
->>>>>>> d470a118
 
                         // Configuration preferences not currently settable by user.
                         if (string.IsNullOrWhiteSpace(configuration.PostgreSqlServerName) && configuration.ProvisionPostgreSqlOnAzure.GetValueOrDefault())
@@ -1534,11 +1510,7 @@
                 $"Writing {AllowedVmSizesFileName} file to '{TesInternalContainerName}' storage container...",
                 async () =>
                 {
-<<<<<<< HEAD
-                    await UploadTextToStorageAccountAsync(storageAccount, TesInternalContainerName, $"{ConfigurationContainerName}/{AllowedVmSizesFileName}", Utility.GetFileContent("scripts", AllowedVmSizesFileName));
-=======
                     await UploadTextToStorageAccountAsync(storageAccount, TesInternalContainerName, $"{ConfigurationContainerName}/{AllowedVmSizesFileName}", Utility.GetFileContent("scripts", AllowedVmSizesFileName), cts.Token);
->>>>>>> d470a118
                 });
 
         private Task AssignVmAsContributorToBatchAccountAsync(IIdentity managedIdentity, BatchAccount batchAccount)
