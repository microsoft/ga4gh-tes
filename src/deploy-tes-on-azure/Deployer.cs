--- conflicted
+++ resolved
@@ -70,27 +70,16 @@
         private static readonly AsyncRetryHandlerPolicy operationNotAllowedConflictRetryPolicy = new RetryPolicyBuilder(Microsoft.Extensions.Options.Options.Create(new CommonUtilities.Options.RetryPolicyOptions()))
             .PolicyBuilder.OpinionatedRetryPolicy(Polly.Policy.Handle<RequestFailedException>(azureException =>
                 (int)HttpStatusCode.Conflict == azureException.Status &&
-<<<<<<< HEAD
                 "OperationNotAllowed".Equals(azureException.ErrorCode, StringComparison.OrdinalIgnoreCase)))
             .WithCustomizedRetryPolicyOptionsWait(30, (_, _) => TimeSpan.FromSeconds(10))
             .SetOnRetryBehavior()
             .AsyncBuild();
 
-        private static readonly AsyncRetryHandlerPolicy generalRetryPolicy = new RetryPolicyBuilder(Microsoft.Extensions.Options.Options.Create(new CommonUtilities.Options.RetryPolicyOptions()))
-            .PolicyBuilder.OpinionatedRetryPolicy()
+        private static readonly AsyncRetryHandlerPolicy buildPushAcrRetryPolicy = new RetryPolicyBuilder(Microsoft.Extensions.Options.Options.Create(new CommonUtilities.Options.RetryPolicyOptions()))
+            .PolicyBuilder.OpinionatedRetryPolicy(Polly.Policy.Handle<Exception>(AsyncRetryExceptionPolicy))
             .WithCustomizedRetryPolicyOptionsWait(3, (_, _) => TimeSpan.FromSeconds(1))
             .SetOnRetryBehavior()
             .AsyncBuild();
-
-        private static readonly AsyncRetryHandlerPolicy internalServerErrorRetryPolicy = new RetryPolicyBuilder(Microsoft.Extensions.Options.Options.Create(new CommonUtilities.Options.RetryPolicyOptions()))
-            .PolicyBuilder.OpinionatedRetryPolicy(Polly.Policy.Handle<RequestFailedException>(azureException =>
-=======
-                "OperationNotAllowed".Equals(azureException.ErrorCode, StringComparison.OrdinalIgnoreCase))
-            .WaitAndRetryAsync(30, retryAttempt => TimeSpan.FromSeconds(10));
-
-        private static readonly AsyncRetryPolicy buildPushAcrRetryPolicy = Policy
-            .Handle<Exception>(AsyncRetryExceptionPolicy)
-            .WaitAndRetryAsync(3, retryAttempt => TimeSpan.FromSeconds(1));
 
         private static bool AsyncRetryExceptionPolicy(Exception ex)
         {
@@ -109,13 +98,14 @@
             return !dontRetry;
         }
 
-        private static readonly AsyncRetryPolicy generalRetryPolicy = Policy
-            .Handle<Exception>()
-            .WaitAndRetryAsync(3, retryAttempt => TimeSpan.FromSeconds(1));
-
-        private static readonly AsyncRetryPolicy internalServerErrorRetryPolicy = Policy
-            .Handle<RequestFailedException>(azureException =>
->>>>>>> ef06f547
+        private static readonly AsyncRetryHandlerPolicy generalRetryPolicy = new RetryPolicyBuilder(Microsoft.Extensions.Options.Options.Create(new CommonUtilities.Options.RetryPolicyOptions()))
+            .PolicyBuilder.OpinionatedRetryPolicy()
+            .WithCustomizedRetryPolicyOptionsWait(3, (_, _) => TimeSpan.FromSeconds(1))
+            .SetOnRetryBehavior()
+            .AsyncBuild();
+
+        private static readonly AsyncRetryHandlerPolicy internalServerErrorRetryPolicy = new RetryPolicyBuilder(Microsoft.Extensions.Options.Options.Create(new CommonUtilities.Options.RetryPolicyOptions()))
+            .PolicyBuilder.OpinionatedRetryPolicy(Polly.Policy.Handle<RequestFailedException>(azureException =>
                 (int)HttpStatusCode.OK == azureException.Status &&
                 "InternalServerError".Equals(azureException.ErrorCode, StringComparison.OrdinalIgnoreCase)))
             .WithCustomizedRetryPolicyOptionsWait(3, (_, _) => longRetryWaitTime)
@@ -1371,7 +1361,7 @@
             }
 
             var build = await Execute($"Building TES image on {acr.Id.Name}...",
-                () => buildPushAcrRetryPolicy.ExecuteAsync(async () =>
+                () => buildPushAcrRetryPolicy.ExecuteWithRetryAsync(async () =>
                 {
                     AcrBuild build;
                     {
