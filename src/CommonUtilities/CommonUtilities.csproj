--- conflicted
+++ resolved
@@ -1,29 +1,24 @@
-﻿<Project Sdk="Microsoft.NET.Sdk">
-
-  <PropertyGroup>
-    <TargetFramework>net8.0</TargetFramework>
-    <ImplicitUsings>enable</ImplicitUsings>
-    <Nullable>enable</Nullable>
-  </PropertyGroup>
-
-  <ItemGroup>
-<<<<<<< HEAD
-    <PackageReference Include="Azure.Identity" Version="1.11.1" />
-    <PackageReference Include="Azure.ResourceManager" Version="1.11.0" />
-=======
-    <PackageReference Include="Azure.ResourceManager" Version="1.11.1" />
-    <PackageReference Include="Azure.Identity" Version="1.11.2" />
->>>>>>> 393a7821
-    <PackageReference Include="Microsoft.Azure.Services.AppAuthentication" Version="1.6.2" />
-    <PackageReference Include="Microsoft.Azure.Management.Fluent" Version="1.38.1" />
-    <PackageReference Include="Microsoft.Extensions.Logging.Abstractions" Version="8.0.1" />
-    <PackageReference Include="Microsoft.Extensions.Options" Version="8.0.2" />
-    <!--Mitigate reported security issues-->
-    <PackageReference Include="Newtonsoft.Json" Version="13.0.3" />
-    <PackageReference Include="Polly" Version="7.2.4" />
-    <PackageReference Include="Polly.Extensions.Http" Version="3.0.0" />
-    <PackageReference Include="System.Linq.Async" Version="6.0.1" />
-    <PackageReference Include="Microsoft.Extensions.Logging" Version="8.0.0" />
-  </ItemGroup>
-
-</Project>
+﻿<Project Sdk="Microsoft.NET.Sdk">
+
+  <PropertyGroup>
+    <TargetFramework>net8.0</TargetFramework>
+    <ImplicitUsings>enable</ImplicitUsings>
+    <Nullable>enable</Nullable>
+  </PropertyGroup>
+
+  <ItemGroup>
+    <PackageReference Include="Azure.Identity" Version="1.11.2" />
+    <PackageReference Include="Azure.ResourceManager" Version="1.11.1" />
+    <PackageReference Include="Microsoft.Azure.Services.AppAuthentication" Version="1.6.2" />
+    <PackageReference Include="Microsoft.Azure.Management.Fluent" Version="1.38.1" />
+    <PackageReference Include="Microsoft.Extensions.Logging.Abstractions" Version="8.0.1" />
+    <PackageReference Include="Microsoft.Extensions.Options" Version="8.0.2" />
+    <!--Mitigate reported security issues-->
+    <PackageReference Include="Newtonsoft.Json" Version="13.0.3" />
+    <PackageReference Include="Polly" Version="7.2.4" />
+    <PackageReference Include="Polly.Extensions.Http" Version="3.0.0" />
+    <PackageReference Include="System.Linq.Async" Version="6.0.1" />
+    <PackageReference Include="Microsoft.Extensions.Logging" Version="8.0.0" />
+  </ItemGroup>
+
+</Project>