--- conflicted
+++ resolved
@@ -66,17 +66,13 @@
         public string? DrsHubApiHost { get; set; }
     }
 
-<<<<<<< HEAD
     public class NodeTaskResolverOptions
     {
         public RuntimeOptions? RuntimeOptions { get; set; }
         public TransformationStrategy TransformationStrategy { get; set; }
     }
 
-    [JsonConverter(typeof(JsonStringEnumConverter))]
-=======
     [JsonConverter(typeof(JsonStringEnumConverter<TransformationStrategy>))]
->>>>>>> 56e7e094
     public enum TransformationStrategy
     {
         None,
