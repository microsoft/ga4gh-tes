--- conflicted
+++ resolved
@@ -13,23 +13,7 @@
         public string? MountParentDirectory { get; set; }
         public List<Executor>? Executors { get; set; }
         public List<ContainerDeviceRequest>? ContainerDeviceRequests { get; set; }
-<<<<<<< HEAD
         public List<string>? ContainerVolumes { get; set; }
-=======
-        public string? ContainerWorkDir { get; set; }
-        public List<string>? CommandsToExecute { get; set; }
-
-        /// <value>Path inside the container to a file which will be piped to the executor&#39;s stdin. Must be an absolute path.</value>
-        public string? ContainerStdInPath { get; set; }
-
-        /// <value>Path inside the container to a file where the executor&#39;s stdout will be written to. Must be an absolute path.</value>
-        public string? ContainerStdOutPath { get; set; }
-
-        /// <value>Path inside the container to a file where the executor&#39;s stderr will be written to. Must be an absolute path.</value>
-        public string? ContainerStdErrPath { get; set; }
-
-        public Dictionary<string, string>? ContainerEnv { get; set; }
->>>>>>> da7ebb30
         public List<FileInput>? Inputs { get; set; }
         public List<FileOutput>? Outputs { get; set; }
         public string? MetricsFilename { get; set; }
