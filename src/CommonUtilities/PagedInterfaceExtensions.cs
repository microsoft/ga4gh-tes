--- conflicted
+++ resolved
@@ -41,24 +41,14 @@
         /// <param name="asyncRetryPolicy">Policy retrying calls made while enumerating results returned by <paramref name="func"/>.</param>
         /// <param name="func">Method returning <see cref="IAsyncEnumerable{T}"/>.</param>
         /// <param name="retryPolicy">Policy retrying call to <paramref name="func"/>.</param>
-<<<<<<< HEAD
-        /// <param name="ctx">An optional <see cref="Polly.Context"/>.</param>
-        /// <returns></returns>
-        public static IAsyncEnumerable<T> ExecuteAsync<T>(this AsyncRetryPolicy asyncRetryPolicy, Func<IAsyncEnumerable<T>> func, RetryPolicy retryPolicy, Polly.Context? ctx = default)
-=======
         /// <param name="caller">Name of method originating the retriable operation.</param>
         /// <returns></returns>
         public static IAsyncEnumerable<T> ExecuteWithRetryAsync<T>(this AsyncRetryHandlerPolicy asyncRetryPolicy, Func<IAsyncEnumerable<T>> func, RetryHandlerPolicy retryPolicy, [System.Runtime.CompilerServices.CallerMemberName] string? caller = default)
->>>>>>> a24a9035
         {
             ArgumentNullException.ThrowIfNull(asyncRetryPolicy);
             ArgumentNullException.ThrowIfNull(func);
             ArgumentNullException.ThrowIfNull(retryPolicy);
 
-<<<<<<< HEAD
-            ctx ??= new();
-            return new PollyAsyncEnumerable<T>(retryPolicy.Execute(_ => func(), ctx), asyncRetryPolicy, ctx);
-=======
             var ctx = PrepareContext(caller);
             return new PollyAsyncEnumerable<T>(retryPolicy.RetryPolicy.Execute(_ => func(), ctx), asyncRetryPolicy, ctx);
         }
@@ -97,7 +87,6 @@
 
             var ctx = PrepareContext(caller);
             return new PollyAsyncEnumerable<T>(await asyncRetryPolicy.RetryPolicy.ExecuteAsync((_, ct) => func(ct), ctx, cancellationToken), asyncRetryPolicy, ctx);
->>>>>>> a24a9035
         }
 
         #region Implementation classes
@@ -127,17 +116,10 @@
         private sealed class PollyAsyncEnumerable<T> : IAsyncEnumerable<T>
         {
             private readonly IAsyncEnumerable<T> _source;
-<<<<<<< HEAD
-            private readonly AsyncRetryPolicy _retryPolicy;
-            private readonly Polly.Context _ctx;
-
-            public PollyAsyncEnumerable(IAsyncEnumerable<T> source, AsyncRetryPolicy retryPolicy, Polly.Context ctx)
-=======
             private readonly RetryHandler.AsyncRetryHandlerPolicy _retryPolicy;
             private readonly Polly.Context _ctx;
 
             public PollyAsyncEnumerable(IAsyncEnumerable<T> source, RetryHandler.AsyncRetryHandlerPolicy retryPolicy, Polly.Context ctx)
->>>>>>> a24a9035
             {
                 ArgumentNullException.ThrowIfNull(source);
                 ArgumentNullException.ThrowIfNull(retryPolicy);
@@ -156,20 +138,11 @@
         private sealed class PollyAsyncEnumerator<T> : IAsyncEnumerator<T>
         {
             private readonly IAsyncEnumerator<T> _source;
-<<<<<<< HEAD
-            private readonly AsyncRetryPolicy _retryPolicy;
-            private readonly Polly.Context _ctx;
-=======
             private readonly RetryHandler.AsyncRetryHandlerPolicy _retryPolicy;
->>>>>>> a24a9035
             private readonly CancellationToken _cancellationToken;
             private readonly Polly.Context _ctx;
 
-<<<<<<< HEAD
-            public PollyAsyncEnumerator(IAsyncEnumerator<T> source, AsyncRetryPolicy retryPolicy, Polly.Context ctx, CancellationToken cancellationToken)
-=======
             public PollyAsyncEnumerator(IAsyncEnumerator<T> source, RetryHandler.AsyncRetryHandlerPolicy retryPolicy, Polly.Context ctx, CancellationToken cancellationToken)
->>>>>>> a24a9035
             {
                 ArgumentNullException.ThrowIfNull(source);
                 ArgumentNullException.ThrowIfNull(retryPolicy);
@@ -191,11 +164,7 @@
 
             /// <inheritdoc/>
             ValueTask<bool> IAsyncEnumerator<T>.MoveNextAsync()
-<<<<<<< HEAD
-                => new(_retryPolicy.ExecuteAsync((_, ct) => _source.MoveNextAsync(ct).AsTask(), new(_ctx.OperationKey, _ctx), _cancellationToken));
-=======
                 => new(_retryPolicy.RetryPolicy.ExecuteAsync((_, ct) => _source.MoveNextAsync(ct).AsTask(), new(_ctx.OperationKey, _ctx), _cancellationToken));
->>>>>>> a24a9035
         }
 
         private sealed class PageEnumerator<T> : PagingEnumerator<T, IPage<T>>
