--- conflicted
+++ resolved
@@ -70,11 +70,7 @@
         /// <param name="isPreemptable"></param>
         /// <param name="cancellationToken">A <see cref="CancellationToken"/> for controlling the lifetime of the asynchronous operation.</param>
         /// <returns></returns>
-<<<<<<< HEAD
-        public async Task<string> CreateBatchPoolAsync(Pool poolInfo, bool isPreemptable, CancellationToken cancellationToken)
-=======
         public async Task<string> CreateBatchPoolAsync(Pool poolSpec, bool isPreemptable, CancellationToken cancellationToken)
->>>>>>> b825c936
         {
             var resourceId = Guid.NewGuid();
             var resourceName = $"TES-{resourceId}";
