﻿// Copyright (c) Microsoft Corporation.
// Licensed under the MIT License.

using System;
using System.Linq;
using System.Threading;
using System.Threading.Tasks;
using Microsoft.Extensions.Logging;
using Tes.Models;
using TesApi.Web.Management.Models.Quotas;
using static TesApi.Web.Management.IBatchQuotaVerifier;

namespace TesApi.Web.Management;


/// <summary>
/// Contains logic that verifies if the batch account can fulfill the compute requirements using quota and sizing information.
/// </summary>
public class BatchQuotaVerifier : IBatchQuotaVerifier
{
    private const string AzureSupportUrl = "https://portal.azure.com/#blade/Microsoft_Azure_Support/HelpAndSupportBlade/newsupportrequest";
    private readonly IAzureProxy azureProxy;
    private readonly ILogger logger;
    private readonly IBatchQuotaProvider batchQuotaProvider;
    private readonly IBatchSkuInformationProvider batchSkuInformationProvider;
    private readonly BatchAccountResourceInformation batchAccountInformation;


    /// <summary>
    /// Constructor of BatchQuotaVerifier
    /// </summary>
    /// <param name="batchQuotaProvider"><see cref="IBatchQuotaProvider"/></param>
    /// <param name="batchSkuInformationProvider"><see cref="IBatchSkuInformationProvider"/></param>
    /// <param name="batchAccountInformation"><see cref="BatchAccountResourceInformation"/></param>
    /// <param name="azureProxy"><see cref="IAzureProxy"/></param>
    /// <param name="logger"><see cref="ILogger"/></param>
    public BatchQuotaVerifier(BatchAccountResourceInformation batchAccountInformation,
        IBatchQuotaProvider batchQuotaProvider,
        IBatchSkuInformationProvider batchSkuInformationProvider,
        IAzureProxy azureProxy,
        ILogger<BatchQuotaVerifier> logger)
    {
        ArgumentNullException.ThrowIfNull(azureProxy);
        ArgumentNullException.ThrowIfNull(batchQuotaProvider);
        ArgumentNullException.ThrowIfNull(logger);
        ArgumentNullException.ThrowIfNull(batchSkuInformationProvider);
        ArgumentNullException.ThrowIfNull(batchAccountInformation);

        if (string.IsNullOrEmpty(batchAccountInformation.Region))
        {
            throw new ArgumentException($"The batch account information does not include the region. Batch information provided:{batchAccountInformation}", nameof(batchAccountInformation));
        }

        ArgumentNullException.ThrowIfNull(azureProxy);

        this.azureProxy = azureProxy;
        this.logger = logger;
        this.batchAccountInformation = batchAccountInformation;
        this.batchSkuInformationProvider = batchSkuInformationProvider;
        this.batchQuotaProvider = batchQuotaProvider;
        this.azureProxy = azureProxy;
    }

    /// <inheritdoc cref="IBatchQuotaProvider"/>
    public async Task CheckBatchAccountQuotasAsync(VirtualMachineInformation virtualMachineInformation, bool needPoolOrJobQuotaCheck, CancellationToken cancellationToken)
    {
        var workflowCoresRequirement = virtualMachineInformation.VCpusAvailable ?? 0;
        var isDedicated = !virtualMachineInformation.LowPriority;
        var vmFamily = virtualMachineInformation.VmFamily;
        BatchVmFamilyQuotas batchVmFamilyBatchQuotas;

        try
        {
            batchVmFamilyBatchQuotas = await batchQuotaProvider.GetQuotaForRequirementAsync(
                virtualMachineInformation.VmFamily,
                virtualMachineInformation.LowPriority,
                virtualMachineInformation.VCpusAvailable,
                cancellationToken);

            if (batchVmFamilyBatchQuotas is null)
            {
                throw new InvalidOperationException(
                    "Could not obtain quota information from the management service. The return value is null");
            }
        }
        catch (Exception e)
        {
            logger.LogError(e, "Failed to retrieve quota information for the management provider");
            throw;
        }

        var isDedicatedAndPerVmFamilyCoreQuotaEnforced = isDedicated && batchVmFamilyBatchQuotas.DedicatedCoreQuotaPerVmFamilyEnforced;

        if (workflowCoresRequirement > batchVmFamilyBatchQuotas.TotalCoreQuota)
        {
            // The workflow task requires more cores than the total Batch account's cores quota - FAIL
            throw new AzureBatchLowQuotaException($"Azure Batch Account does not have enough {(isDedicated ? "dedicated" : "low priority")} cores quota to run a workflow with cpu core requirement of {workflowCoresRequirement}. Please submit an Azure Support request to increase your quota: {AzureSupportUrl}");
        }

        if (isDedicatedAndPerVmFamilyCoreQuotaEnforced && workflowCoresRequirement > batchVmFamilyBatchQuotas.VmFamilyQuota)
        {
            // The workflow task requires more cores than the total Batch account's dedicated family quota - FAIL
            throw new AzureBatchLowQuotaException($"Azure Batch Account does not have enough dedicated {vmFamily} cores quota to run a workflow with cpu core requirement of {workflowCoresRequirement}. Please submit an Azure Support request to increase your quota: {AzureSupportUrl}");
        }

        if (needPoolOrJobQuotaCheck)
        {
<<<<<<< HEAD
            var (_, exception) = CheckBatchAccountPoolOrJobQuotasImpl(required: 1, batchUtilization.ActiveJobsCount, batchUtilization.ActivePoolsCount, batchVmFamilyBatchQuotas.ActiveJobAndJobScheduleQuota, batchVmFamilyBatchQuotas.PoolQuota);
=======
            var batchUtilization = GetBatchAccountUtilization();

            if (batchUtilization.ActiveJobsCount + 1 > batchVmFamilyBatchQuotas.ActiveJobAndJobScheduleQuota)
            {
                throw new AzureBatchQuotaMaxedOutException($"No remaining active jobs quota available. There are {batchUtilization.ActiveJobsCount} active jobs out of {batchVmFamilyBatchQuotas.ActiveJobAndJobScheduleQuota}.");
            }
>>>>>>> cc925324

            if (exception is not null)
            {
                throw exception;
            }
        }
    }

    /// <inheritdoc cref="IBatchQuotaProvider"/>
    public async Task<CheckGroupPoolAndJobQuotaResult> CheckBatchAccountPoolAndJobQuotasAsync(int required, CancellationToken cancellationToken)
    {
        var (poolQuota, activeJobAndJobScheduleQuota) = await batchQuotaProvider.GetPoolAndJobQuotaAsync(cancellationToken);
        return CheckBatchAccountPoolOrJobQuotasImpl(required, azureProxy.GetBatchActiveJobCount(), azureProxy.GetBatchActivePoolCount(), activeJobAndJobScheduleQuota, poolQuota);
    }

    private static CheckGroupPoolAndJobQuotaResult CheckBatchAccountPoolOrJobQuotasImpl(int required, int activeJobsCount, int activePoolsCount, int activeJobAndJobScheduleQuota, int poolQuota)
    {
        if (activeJobsCount + required > activeJobAndJobScheduleQuota)
        {
            return new(activeJobsCount + required - activeJobAndJobScheduleQuota, new AzureBatchQuotaMaxedOutException($"No remaining active jobs quota available. There are {activePoolsCount} active jobs (with {required} more being created) out of {activeJobAndJobScheduleQuota}."));
        }

        if (activePoolsCount + required > poolQuota)
        {
            return new(activePoolsCount + required - poolQuota, new AzureBatchQuotaMaxedOutException($"No remaining pool quota available. There are {activePoolsCount} pools in use (with {required} more being created) out of {poolQuota}."));
        }

        return new(0, null);
    }

    /// <inheritdoc cref="IBatchQuotaProvider"/>
    public IBatchQuotaProvider GetBatchQuotaProvider()
        => batchQuotaProvider;

    private BatchAccountUtilization GetBatchAccountUtilization()
    {
        // TODO: make these async
        var activeJobsCount = azureProxy.GetBatchActiveJobCount();
        var activePoolsCount = azureProxy.GetBatchActivePoolCount();

        return new(activeJobsCount, activePoolsCount);
    }
}<|MERGE_RESOLUTION|>--- conflicted
+++ resolved
@@ -105,16 +105,8 @@
 
         if (needPoolOrJobQuotaCheck)
         {
-<<<<<<< HEAD
+            var batchUtilization = GetBatchAccountUtilization();
             var (_, exception) = CheckBatchAccountPoolOrJobQuotasImpl(required: 1, batchUtilization.ActiveJobsCount, batchUtilization.ActivePoolsCount, batchVmFamilyBatchQuotas.ActiveJobAndJobScheduleQuota, batchVmFamilyBatchQuotas.PoolQuota);
-=======
-            var batchUtilization = GetBatchAccountUtilization();
-
-            if (batchUtilization.ActiveJobsCount + 1 > batchVmFamilyBatchQuotas.ActiveJobAndJobScheduleQuota)
-            {
-                throw new AzureBatchQuotaMaxedOutException($"No remaining active jobs quota available. There are {batchUtilization.ActiveJobsCount} active jobs out of {batchVmFamilyBatchQuotas.ActiveJobAndJobScheduleQuota}.");
-            }
->>>>>>> cc925324
 
             if (exception is not null)
             {
