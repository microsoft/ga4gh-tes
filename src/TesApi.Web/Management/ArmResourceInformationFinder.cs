﻿// Copyright (c) Microsoft Corporation.
// Licensed under the MIT License.

using System;
using System.Collections.Generic;
using System.Linq;
using System.Threading;
using System.Threading.Tasks;
<<<<<<< HEAD
using Azure;
using Azure.ResourceManager;
=======
using Azure.Identity;
using CommonUtilities;
using Microsoft.Azure.Management.ApplicationInsights.Management;
using Microsoft.Azure.Management.Batch;
using Microsoft.Rest;
using TesApi.Web.Extensions;
>>>>>>> 3d2c6914

namespace TesApi.Web.Management
{
    /// <summary>
    /// Provides utility methods to find resource information using the TES service identity
    /// </summary>
    public static class ArmResourceInformationFinder
    {
        /// <summary>
        /// Looks up the AppInsights instrumentation key in subscriptions the TES services has access to 
        /// </summary>
        /// <param name="tokenCredential"></param>
        /// <param name="armEnvironment"></param>
        /// <param name="accountName"></param>
        /// <param name="cancellationToken">A <see cref="CancellationToken"/> for controlling the lifetime of the asynchronous operation.</param>
        /// <returns></returns>
        public static Task<string> GetAppInsightsConnectionStringAsync(Azure.Core.TokenCredential tokenCredential, ArmEnvironment armEnvironment, string accountName, CancellationToken cancellationToken)
        {
            ArgumentException.ThrowIfNullOrEmpty(accountName);

            return GetAzureResourceAsync<string, Azure.ResourceManager.ApplicationInsights.ApplicationInsightsComponentResource, Azure.ResourceManager.ApplicationInsights.ApplicationInsightsComponentData>(
                tokenCredential, armEnvironment,
                listAsync: Azure.ResourceManager.ApplicationInsights.ApplicationInsightsExtensions.GetApplicationInsightsComponentsAsync,
                getDataAsync: async (subscriptionResource, token) => await subscriptionResource.GetAsync(token),
                getData: subscriptionResource => subscriptionResource.Data,
                predicate: a => a.ApplicationId.Equals(accountName, StringComparison.OrdinalIgnoreCase),
                cancellationToken: cancellationToken,
                finalize: a => a.ConnectionString);
        }

        /// <summary>
        /// Attempts to get the batch resource information using the ARM api.
        /// Returns null if the resource was not found or the account does not have access.
        /// </summary>
        /// <param name="tokenCredential"></param>
        /// <param name="armEnvironment"></param>
        /// <param name="batchAccountName">batch account name</param>
        /// <param name="cancellationToken">A <see cref="CancellationToken"/> for controlling the lifetime of the asynchronous operation.</param>
        /// <returns></returns>
        public static Task<BatchAccountResourceInformation> TryGetResourceInformationFromAccountNameAsync(Azure.Core.TokenCredential tokenCredential, ArmEnvironment armEnvironment, string batchAccountName, CancellationToken cancellationToken)
        {
            ArgumentException.ThrowIfNullOrEmpty(batchAccountName);

            return GetAzureResourceAsync<BatchAccountResourceInformation, Azure.ResourceManager.Batch.BatchAccountResource, Azure.ResourceManager.Batch.BatchAccountData>(
                tokenCredential, armEnvironment,
                listAsync: Azure.ResourceManager.Batch.BatchExtensions.GetBatchAccountsAsync,
                getDataAsync: async (subscriptionResource, token) => await subscriptionResource.GetAsync(token),
                getData: subscriptionResource => subscriptionResource.Data,
                predicate: a => a.Name.Equals(batchAccountName, StringComparison.OrdinalIgnoreCase),
                cancellationToken: cancellationToken,
<<<<<<< HEAD
                finalize: batchAccount => BatchAccountResourceInformation.FromBatchResourceId(batchAccount.Id.ToString(), batchAccount.Location?.Name, $"https://{batchAccount.AccountEndpoint}"));
        }
=======
                finalize: batchAccount => BatchAccountResourceInformation.FromBatchResourceId(batchAccount.Id, batchAccount.Location, $"https://{batchAccount.AccountEndpoint}"));
        }

        private static async Task<string> GetAzureAccessTokenAsync(CancellationToken cancellationToken, string scope = "https://management.azure.com//.default")
            => (await (new DefaultAzureCredential()).GetTokenAsync(new Azure.Core.TokenRequestContext(new string[] { scope }))).Token;
>>>>>>> 3d2c6914

        /// <summary>
        /// Looks up an Azure resource with management clients that use <see cref="Microsoft.Rest.Azure.IPage{T}"/> enumerators
        /// </summary>
        /// <typeparam name="TResult">Value to return</typeparam>
        /// <typeparam name="TResource">Type of Azure resource to enumerate/locate</typeparam>
        /// <typeparam name="TResourceData">Type of Azure resource data</typeparam>
        /// <param name="tokenCredential"></param>
        /// <param name="armEnvironment"></param>
        /// <param name="listAsync"><c>ListAsync</c>-style extension method with <c>this</c> parameter of type <see cref="Azure.ResourceManager.Resources.SubscriptionResource"/> and one other parameter <paramref name="cancellationToken"/>.</param>
        /// <param name="getDataAsync"></param>
        /// <param name="getData"></param>
        /// <param name="predicate">Returns true when the desired <typeparamref name="TResource"/> is found.</param>
        /// <param name="cancellationToken">A <see cref="CancellationToken"/> for controlling the lifetime of the asynchronous operation.</param>
        /// <param name="finalize">Converts <typeparamref name="TResource"/> to <typeparamref name="TResult"/>. Required if <typeparamref name="TResource"/> is not <typeparamref name="TResult"/>.</param>
        /// <returns>The <typeparamref name="TResult"/> derived from the first <typeparamref name="TResource"/> that satisfies the condition in <paramref name="predicate"/>, else <c>default</c>.</returns>
        private static async Task<TResult> GetAzureResourceAsync<TResult, TResource, TResourceData>(
                Azure.Core.TokenCredential tokenCredential,
                ArmEnvironment armEnvironment,
                Func<Azure.ResourceManager.Resources.SubscriptionResource, CancellationToken, Azure.AsyncPageable<TResource>> listAsync,
                Func<TResource, CancellationToken, Task<Response<TResource>>> getDataAsync,
                Func<TResource, TResourceData> getData,
                Predicate<TResourceData> predicate,
                CancellationToken cancellationToken,
                Func<TResourceData, TResult> finalize = default)
            where TResource : ArmResource
        {
            if (typeof(TResult) == typeof(TResource))
            {
                finalize ??= new(a => (TResult)Convert.ChangeType(a, typeof(TResult)));
            }

            ArgumentNullException.ThrowIfNull(tokenCredential);
            ArgumentNullException.ThrowIfNull(armEnvironment);
            ArgumentNullException.ThrowIfNull(listAsync);
            ArgumentNullException.ThrowIfNull(getDataAsync);
            ArgumentNullException.ThrowIfNull(getData);
            ArgumentNullException.ThrowIfNull(predicate);
            ArgumentNullException.ThrowIfNull(finalize);

<<<<<<< HEAD
            var armClient = new ArmClient(tokenCredential, null, new ArmClientOptions { Environment = armEnvironment });
=======
            var tokenCredentials = new TokenCredentials(await GetAzureAccessTokenAsync(cancellationToken));
            var azureManagementClient = await AzureManagementClientsFactory.GetAzureManagementClientAsync(cancellationToken);

            var subscriptions = (await azureManagementClient.Subscriptions.ListAsync(cancellationToken: cancellationToken)).ToAsyncEnumerable().Select(s => s.SubscriptionId);
>>>>>>> 3d2c6914

            await foreach (var subResource in armClient.GetSubscriptions().SelectAwaitWithCancellation(async (sub, token) => (await sub.GetAsync(token)).Value).WithCancellation(CancellationToken.None))
            {
                var item = await listAsync(subResource, cancellationToken)
                    .SelectAwaitWithCancellation(async (subscriptionResource, token) => await getDataAsync(subscriptionResource, token))
                    .Select(response => getData(response.Value))
                    .FirstOrDefaultAsync(a => predicate(a), cancellationToken);

                if (item is not null)
                {
                    return finalize(item);
                }
            }

            return default;
        }
    }
}<|MERGE_RESOLUTION|>--- conflicted
+++ resolved
@@ -6,17 +6,8 @@
 using System.Linq;
 using System.Threading;
 using System.Threading.Tasks;
-<<<<<<< HEAD
 using Azure;
 using Azure.ResourceManager;
-=======
-using Azure.Identity;
-using CommonUtilities;
-using Microsoft.Azure.Management.ApplicationInsights.Management;
-using Microsoft.Azure.Management.Batch;
-using Microsoft.Rest;
-using TesApi.Web.Extensions;
->>>>>>> 3d2c6914
 
 namespace TesApi.Web.Management
 {
@@ -37,7 +28,7 @@
         {
             ArgumentException.ThrowIfNullOrEmpty(accountName);
 
-            return GetAzureResourceAsync<string, Azure.ResourceManager.ApplicationInsights.ApplicationInsightsComponentResource, Azure.ResourceManager.ApplicationInsights.ApplicationInsightsComponentData>(
+            return GetAzureResourceAsync(
                 tokenCredential, armEnvironment,
                 listAsync: Azure.ResourceManager.ApplicationInsights.ApplicationInsightsExtensions.GetApplicationInsightsComponentsAsync,
                 getDataAsync: async (subscriptionResource, token) => await subscriptionResource.GetAsync(token),
@@ -60,23 +51,15 @@
         {
             ArgumentException.ThrowIfNullOrEmpty(batchAccountName);
 
-            return GetAzureResourceAsync<BatchAccountResourceInformation, Azure.ResourceManager.Batch.BatchAccountResource, Azure.ResourceManager.Batch.BatchAccountData>(
+            return GetAzureResourceAsync(
                 tokenCredential, armEnvironment,
                 listAsync: Azure.ResourceManager.Batch.BatchExtensions.GetBatchAccountsAsync,
                 getDataAsync: async (subscriptionResource, token) => await subscriptionResource.GetAsync(token),
                 getData: subscriptionResource => subscriptionResource.Data,
                 predicate: a => a.Name.Equals(batchAccountName, StringComparison.OrdinalIgnoreCase),
                 cancellationToken: cancellationToken,
-<<<<<<< HEAD
-                finalize: batchAccount => BatchAccountResourceInformation.FromBatchResourceId(batchAccount.Id.ToString(), batchAccount.Location?.Name, $"https://{batchAccount.AccountEndpoint}"));
+                finalize: batchAccount => BatchAccountResourceInformation.FromBatchResourceId(batchAccount.Id.ToString(), batchAccount.Location?.Name, $"{Uri.UriSchemeHttps}://{batchAccount.AccountEndpoint}"));
         }
-=======
-                finalize: batchAccount => BatchAccountResourceInformation.FromBatchResourceId(batchAccount.Id, batchAccount.Location, $"https://{batchAccount.AccountEndpoint}"));
-        }
-
-        private static async Task<string> GetAzureAccessTokenAsync(CancellationToken cancellationToken, string scope = "https://management.azure.com//.default")
-            => (await (new DefaultAzureCredential()).GetTokenAsync(new Azure.Core.TokenRequestContext(new string[] { scope }))).Token;
->>>>>>> 3d2c6914
 
         /// <summary>
         /// Looks up an Azure resource with management clients that use <see cref="Microsoft.Rest.Azure.IPage{T}"/> enumerators
@@ -117,14 +100,7 @@
             ArgumentNullException.ThrowIfNull(predicate);
             ArgumentNullException.ThrowIfNull(finalize);
 
-<<<<<<< HEAD
             var armClient = new ArmClient(tokenCredential, null, new ArmClientOptions { Environment = armEnvironment });
-=======
-            var tokenCredentials = new TokenCredentials(await GetAzureAccessTokenAsync(cancellationToken));
-            var azureManagementClient = await AzureManagementClientsFactory.GetAzureManagementClientAsync(cancellationToken);
-
-            var subscriptions = (await azureManagementClient.Subscriptions.ListAsync(cancellationToken: cancellationToken)).ToAsyncEnumerable().Select(s => s.SubscriptionId);
->>>>>>> 3d2c6914
 
             await foreach (var subResource in armClient.GetSubscriptions().SelectAwaitWithCancellation(async (sub, token) => (await sub.GetAsync(token)).Value).WithCancellation(CancellationToken.None))
             {
