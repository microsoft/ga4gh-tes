﻿// Copyright (c) Microsoft Corporation.
// Licensed under the MIT License.

using System;
using System.Collections.Generic;
using System.Linq;
using System.Threading;
using System.Threading.Tasks;
using Microsoft.Azure.Management.ContainerRegistry.Fluent;
using Microsoft.Extensions.Caching.Memory;
using Microsoft.Extensions.Logging;
using Microsoft.Extensions.Options;
using TesApi.Web.Management.Configuration;

namespace TesApi.Web.Management
{
    /// <summary>
    /// Provides container registry information
    /// </summary>
    public class ContainerRegistryProvider : AzureProvider
    {
        /// <summary>
        /// If users give TES access to their container registry, it will take max 5 minutes until its available
        /// </summary>
        private readonly ContainerRegistryOptions options;
        private readonly string[] knownContainerRegistries = new string[] { "mcr.microsoft.com" };

        /// <summary>
        /// If true the auto-discovery is enabled.
        /// </summary>
        public bool IsAutoDiscoveryEnabled => options.AutoDiscoveryEnabled;

        /// <summary>
        /// Provides resource information about the container registries the TES service has access.
        /// </summary>
        /// <param name="containerRegistryOptions"></param>
        /// <param name="cacheAndRetryHandler"></param>
        /// <param name="logger"></param>
        /// <param name="azureManagementClientsFactory"></param>
        public ContainerRegistryProvider(IOptions<ContainerRegistryOptions> containerRegistryOptions, CacheAndRetryHandler cacheAndRetryHandler, AzureManagementClientsFactory azureManagementClientsFactory, ILogger<ContainerRegistryProvider> logger)
            : base(cacheAndRetryHandler, azureManagementClientsFactory, logger)
        {
            ArgumentNullException.ThrowIfNull(containerRegistryOptions);
            ArgumentNullException.ThrowIfNull(containerRegistryOptions.Value);

            this.options = containerRegistryOptions.Value;
        }

        /// <summary>
        /// Protected constructor
        /// </summary>
        protected ContainerRegistryProvider() { }

        /// <summary>
        /// Looks for the container registry information from the image name.
        /// </summary>
        /// <param name="imageName">Container image name</param>
        /// <param name="cancellationToken">A <see cref="CancellationToken"/> for controlling the lifetime of the asynchronous operation.</param>
        /// <returns>Container registry information, or null if auto-discovery is disabled or the repository was not found</returns>
        public virtual async Task<ContainerRegistryInfo> GetContainerRegistryInfoAsync(string imageName, CancellationToken cancellationToken)
        {
            if (!options.AutoDiscoveryEnabled || IsKnownOrDefaultContainerRegistry(imageName))
            {
                return null;
            }

            var containerRegistryInfo = CacheAndRetryHandler.AppCache.Get<ContainerRegistryInfo>($"{nameof(ContainerRegistryProvider)}:{imageName}");

            if (containerRegistryInfo is not null)
            {
                return containerRegistryInfo;
            }

            return await LookUpAndAddToCacheContainerRegistryInfoAsync(imageName, cancellationToken);
        }

        /// <summary>
        /// Checks if the image is a public image
        /// </summary>
        /// <param name="imageName">the name of the image, i.e. mcr.microsoft.com/ga4gh/tes or ubuntu</param>
        /// <returns>True if the image is expected to be publically available, otherwise false</returns>
        public bool IsImagePublic(string imageName)
        {
            var lastColon = imageName.LastIndexOf(':');
            var probableImageNameWithoutTag = lastColon == -1 ? imageName : imageName[0..lastColon];

            // mcr.microsoft.com = public
            // no domain specified = public
<<<<<<< HEAD
            var imageNameWithoutVersion = imageName.Split(':', StringSplitOptions.RemoveEmptyEntries).First();
            var host = imageNameWithoutVersion.Split('/', StringSplitOptions.RemoveEmptyEntries).First();
=======
            var host = probableImageNameWithoutTag.Split('/', StringSplitOptions.RemoveEmptyEntries).First();
>>>>>>> 62bb7ebf

            if (host.Equals("mcr.microsoft.com", StringComparison.OrdinalIgnoreCase) || !host.Contains('.'))
            {
                return true;
            }

            return false;
        }

        private async Task<ContainerRegistryInfo> LookUpAndAddToCacheContainerRegistryInfoAsync(string imageName, CancellationToken cancellationToken)
        {
            var repositories = await CacheAndRetryHandler.ExecuteWithRetryAsync(GetAccessibleContainerRegistriesAsync, cancellationToken: cancellationToken);

            var requestedRepo = repositories?.FirstOrDefault(reg =>
                reg.RegistryServer.Equals(imageName.Split('/').FirstOrDefault(), StringComparison.OrdinalIgnoreCase));

            if (requestedRepo is not null)
            {
                Logger.LogInformation($"Requested repository: {imageName} was found.");
                CacheAndRetryHandler.AppCache.Set($"{nameof(ContainerRegistryProvider)}:{imageName}", requestedRepo, DateTimeOffset.UtcNow.AddHours(options.RegistryInfoCacheExpirationInHours));
            }
            else
            {
                Logger.LogWarning($"The TES service did not find the requested repository: {imageName}");
            }

            return requestedRepo;
        }

        private bool IsKnownOrDefaultContainerRegistry(string imageName)
        {
            var parts = imageName.Split('/');

            if (parts.Length > 1)
            {
                return knownContainerRegistries.Any(r => r.Equals(parts[0], StringComparison.OrdinalIgnoreCase));
            }

            //one part means, it is using the default registry
            return parts.Length == 1;
        }

        /// <summary>
        /// Gets the list of container registries the TES service has access to
        /// </summary>
        /// <returns>List of container registries. null if the TES service does not have access if auto-discovery is enabled </returns>
        private async Task<IEnumerable<ContainerRegistryInfo>> GetAccessibleContainerRegistriesAsync(CancellationToken cancellationToken)
        {
            if (!options.AutoDiscoveryEnabled)
            {
                return null;
            }

            var azureClient = await ManagementClientsFactory.CreateAzureManagementClientAsync(cancellationToken);

            var subscriptionIds = (await azureClient.Subscriptions.ListAsync(cancellationToken: cancellationToken)).Select(s => s.SubscriptionId);

            var infos = new List<ContainerRegistryInfo>();

            Logger.LogInformation(@"GetAccessibleContainerRegistriesAsync() called.");

            foreach (var subId in subscriptionIds)
            {
                try
                {
                    var registries = (await azureClient.WithSubscription(subId).ContainerRegistries.ListAsync(cancellationToken: cancellationToken)).ToList();

                    Logger.LogInformation(@$"Searching {subId} for container registries.");

                    foreach (var r in registries)
                    {
                        Logger.LogInformation(@$"Found {r.Name}. AdminUserEnabled: {r.AdminUserEnabled}");

                        try
                        {
                            var server = await r.GetCredentialsAsync(cancellationToken);

                            var info = new ContainerRegistryInfo { RegistryServer = r.LoginServerUrl, Username = server.Username, Password = server.AccessKeys[AccessKeyType.Primary] };

                            infos.Add(info);
                        }
                        catch (Exception ex)
                        {
                            Logger.LogWarning($"TES service doesn't have permission to get credentials for registry {r.LoginServerUrl}.  Please verify that 'Admin user' is enabled in the 'Access Keys' area in the Azure Portal for this container registry.  Exception: {ex}");
                        }
                    }
                }
                catch (Exception ex)
                {
                    Logger.LogWarning($"TES service doesn't have permission to list container registries in subscription {subId}.  Exception: {ex}");
                }
            }

            Logger.LogInformation(@"GetAccessibleContainerRegistriesAsync() returning {Count} registries.", infos.Count);

            return infos;
        }

    }
}<|MERGE_RESOLUTION|>--- conflicted
+++ resolved
@@ -86,12 +86,8 @@
 
             // mcr.microsoft.com = public
             // no domain specified = public
-<<<<<<< HEAD
-            var imageNameWithoutVersion = imageName.Split(':', StringSplitOptions.RemoveEmptyEntries).First();
+            var imageNameWithoutVersion = probableImageNameWithoutTag.Split(':', StringSplitOptions.RemoveEmptyEntries).First();
             var host = imageNameWithoutVersion.Split('/', StringSplitOptions.RemoveEmptyEntries).First();
-=======
-            var host = probableImageNameWithoutTag.Split('/', StringSplitOptions.RemoveEmptyEntries).First();
->>>>>>> 62bb7ebf
 
             if (host.Equals("mcr.microsoft.com", StringComparison.OrdinalIgnoreCase) || !host.Contains('.'))
             {
