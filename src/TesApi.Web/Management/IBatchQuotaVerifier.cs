--- conflicted
+++ resolved
@@ -13,11 +13,7 @@
     public interface IBatchQuotaVerifier
     {
         /// <summary>
-<<<<<<< HEAD
-        /// Checks if the current quota allows fullfilment of the requested VM SKU.
-=======
-        /// Checks if the current quota allows fulfillment of the requested VM SKU. 
->>>>>>> 720ec26a
+        /// Checks if the current quota allows fulfillment of the requested VM SKU.
         /// </summary>
         /// <param name="virtualMachineInformation"></param>
         /// <param name="needPoolOrJobQuotaCheck">A <see cref="Func{Boolean}"/> to enable checking pool and job quota.</param>
@@ -26,7 +22,7 @@
         Task CheckBatchAccountQuotasAsync(VirtualMachineInformation virtualMachineInformation, Func<bool> needPoolOrJobQuotaCheck);
 
         /// <summary>
-        /// Gets the instance of the batch quota provider. 
+        /// Gets the instance of the batch quota provider.
         /// </summary>
         /// <returns>Batch quota provider <see cref="IBatchQuotaProvider"/></returns>
         IBatchQuotaProvider GetBatchQuotaProvider();
