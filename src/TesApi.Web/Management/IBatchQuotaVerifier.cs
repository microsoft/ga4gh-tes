--- conflicted
+++ resolved
@@ -18,11 +18,7 @@
         /// <param name="virtualMachineInformation"></param>
         /// <param name="needPoolOrJobQuotaCheck">Flag to enable checking pool and job quotas.</param>
         /// <param name="needCoresUtilizationQuotaCheck">Flag to enable checking core quotas against current utilization. Zero quota checks are always performed.</param>
-<<<<<<< HEAD
-        /// <param name="cancellationToken"></param>
-=======
         /// <param name="cancellationToken">A <see cref="CancellationToken"/> for controlling the lifetime of the asynchronous operation.</param>
->>>>>>> 3c2d8b20
         /// <returns></returns>
         /// <exception cref="AzureBatchLowQuotaException">Thrown when a task requires more cores than total quota available</exception>
         /// <exception cref="AzureBatchQuotaMaxedOutException">Thrown when a max quota condition was identified</exception>
