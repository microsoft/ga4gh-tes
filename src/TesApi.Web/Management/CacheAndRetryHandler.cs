--- conflicted
+++ resolved
@@ -24,7 +24,7 @@
         private readonly AsyncRetryPolicy<HttpResponseMessage> asyncHttpRetryPolicy;
 
         /// <summary>
-        /// App cache instance. 
+        /// App cache instance.
         /// </summary>
         public virtual IAppCache AppCache => appCache;
 
@@ -109,7 +109,7 @@
         }
 
         /// <summary>
-        ///  Executes a delegate with the specified async retry policy and persisting the result in a cache. 
+        ///  Executes a delegate with the specified async retry policy and persisting the result in a cache.
         /// </summary>
         /// <param name="cacheKey"></param>
         /// <param name="action"></param>
@@ -158,17 +158,9 @@
         }
 
         private async Task<TResult> ExecuteWithCacheAsync<TResult>(string cacheKey, Func<Task<TResult>> action)
-<<<<<<< HEAD
             => await appCache.GetOrAddAsync(cacheKey, action);
-=======
-        {
-            return await appCache.GetOrAddAsync(cacheKey, action);
-        }
 
         private async Task<TResult> ExecuteWithCacheAsync<TResult>(string cacheKey, Func<Task<TResult>> action, DateTimeOffset cacheExpires)
-        {
-            return await appCache.GetOrAddAsync(cacheKey, action, cacheExpires);
-        }
->>>>>>> e8d93d89
+            => await appCache.GetOrAddAsync(cacheKey, action, cacheExpires);
     }
 }