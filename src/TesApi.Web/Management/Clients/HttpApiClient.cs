--- conflicted
+++ resolved
@@ -4,6 +4,7 @@
 using System;
 using System.Linq;
 using System.Net.Http;
+using System.Net.Http.Headers;
 using System.Security.Cryptography;
 using System.Text;
 using System.Text.Json;
@@ -187,17 +188,7 @@
 
             try
             {
-<<<<<<< HEAD
-                var accessToken = await tokenCredential.GetTokenAsync(new(new[]
-                    {
-                        tokenScope
-                    }),
-                    CancellationToken.None);
-                requestMessage.Headers.Authorization = new("Bearer", accessToken.Token);
-=======
-                var token = await GetOrRefreshAccessToken();
->>>>>>> e8d93d89
-
+                var token = await GetOrRefreshAccessTokenAsync();
                 requestMessage.Headers.Authorization = new AuthenticationHeaderValue("Bearer", token);
             }
             catch (Exception e)
@@ -207,11 +198,11 @@
             }
         }
 
-        private async Task<string> GetOrRefreshAccessToken()
+        private async Task<string> GetOrRefreshAccessTokenAsync()
         {
             // here we are synchronizing access to the access token only, there is a still
             // a small chance the call to GetTokenAsync won't be synchronized, and it will get call more than once, concurrently
-            // however the impact should be marginal - the cached token will be updated more than once. 
+            // however the impact should be marginal - the cached token will be updated more than once.
             lock (lockObject)
             {
                 if (DateTimeOffset.UtcNow < accessToken.ExpiresOn)
@@ -247,7 +238,7 @@
             if (perUser)
             {
                 //append the token to create a string that is unique to the user and the URL
-                var token = await GetOrRefreshAccessToken();
+                var token = await GetOrRefreshAccessTokenAsync();
                 cacheKey += token;
             }
 
