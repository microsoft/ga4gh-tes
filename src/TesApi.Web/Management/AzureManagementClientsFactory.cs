﻿// Copyright (c) Microsoft Corporation.
// Licensed under the MIT License.

using System;
using System.Threading;
using System.Threading.Tasks;
<<<<<<< HEAD
using Azure.ResourceManager;
using Azure.ResourceManager.Batch;
using CommonUtilities;

//using Microsoft.Azure.Services.AppAuthentication;
//using Microsoft.Rest;
=======
using Azure.Identity;
using Microsoft.Azure.Management.Batch;
using Microsoft.Azure.Management.ResourceManager.Fluent;
using Microsoft.Azure.Management.ResourceManager.Fluent.Authentication;
using Microsoft.Rest;
using FluentAzure = Microsoft.Azure.Management.Fluent.Azure;
>>>>>>> 3d2c6914


namespace TesApi.Web.Management
{
    /// <summary>
    /// Factory of ARM management clients. 
    /// </summary>
    public class AzureManagementClientsFactory
    {
        private readonly BatchAccountResourceInformation batchAccountInformation;
        private readonly ArmEnvironmentEndpoints armEndpoints;
        private readonly AzureServicesConnectionStringCredentialOptions credentialOptions;

        /// <summary>
        /// Batch account resource information.
        /// </summary>
        public BatchAccountResourceInformation BatchAccountInformation => batchAccountInformation;

        /// <summary>
        /// Constructor of AzureManagementClientsFactory
        /// </summary>
        /// <param name="batchAccountInformation"><see cref="BatchAccountResourceInformation"/>></param>
        /// <param name="armEndpoints"></param>
        /// <param name="credentialOptions"></param>
        /// <exception cref="ArgumentException"></exception>
        public AzureManagementClientsFactory(BatchAccountResourceInformation batchAccountInformation, ArmEnvironmentEndpoints armEndpoints, AzureServicesConnectionStringCredentialOptions credentialOptions)
        {
            ArgumentNullException.ThrowIfNull(batchAccountInformation);
            ArgumentNullException.ThrowIfNull(armEndpoints);
            ArgumentNullException.ThrowIfNull(credentialOptions);

            if (string.IsNullOrEmpty(batchAccountInformation.SubscriptionId))
            {
                throw new ArgumentException("Batch account information does not contain the subscription id. ", nameof(batchAccountInformation));
            }

            if (string.IsNullOrEmpty(batchAccountInformation.ResourceGroupName))
            {
                throw new ArgumentException("Batch account information does not contain the resource group name.", nameof(batchAccountInformation));
            }

            credentialOptions.AuthorityHost = armEndpoints.AuthorityHost;

            this.batchAccountInformation = batchAccountInformation;
            this.armEndpoints = armEndpoints;
            this.credentialOptions = credentialOptions;
        }

        /// <summary>
        /// Protected constructor.
        /// </summary>
        protected AzureManagementClientsFactory() { }

<<<<<<< HEAD
=======
        private static async Task<string> GetAzureAccessTokenAsync(CancellationToken cancellationToken, string scope = "https://management.azure.com//.default")
            => (await (new DefaultAzureCredential()).GetTokenAsync(new Azure.Core.TokenRequestContext(new string[] { scope }), cancellationToken)).Token;

>>>>>>> 3d2c6914
        /// <summary>
        /// Creates Batch Account management client using AAD authentication.
        /// Configure to the subscription id that contains the batch account.
        /// </summary>
        /// <returns></returns>
        public BatchAccountResource CreateBatchAccountManagementClient()
            => new ArmClient(
                    new AzureServicesConnectionStringCredential(credentialOptions),
                    batchAccountInformation.SubscriptionId,
                    new() { Environment = new(armEndpoints.ResourceManager, armEndpoints.Audience) })
            .GetBatchAccountResource(BatchAccountResource.CreateResourceIdentifier(batchAccountInformation.SubscriptionId, batchAccountInformation.ResourceGroupName, batchAccountInformation.Name));
    }
}<|MERGE_RESOLUTION|>--- conflicted
+++ resolved
@@ -2,24 +2,9 @@
 // Licensed under the MIT License.
 
 using System;
-using System.Threading;
-using System.Threading.Tasks;
-<<<<<<< HEAD
 using Azure.ResourceManager;
 using Azure.ResourceManager.Batch;
 using CommonUtilities;
-
-//using Microsoft.Azure.Services.AppAuthentication;
-//using Microsoft.Rest;
-=======
-using Azure.Identity;
-using Microsoft.Azure.Management.Batch;
-using Microsoft.Azure.Management.ResourceManager.Fluent;
-using Microsoft.Azure.Management.ResourceManager.Fluent.Authentication;
-using Microsoft.Rest;
-using FluentAzure = Microsoft.Azure.Management.Fluent.Azure;
->>>>>>> 3d2c6914
-
 
 namespace TesApi.Web.Management
 {
@@ -72,12 +57,6 @@
         /// </summary>
         protected AzureManagementClientsFactory() { }
 
-<<<<<<< HEAD
-=======
-        private static async Task<string> GetAzureAccessTokenAsync(CancellationToken cancellationToken, string scope = "https://management.azure.com//.default")
-            => (await (new DefaultAzureCredential()).GetTokenAsync(new Azure.Core.TokenRequestContext(new string[] { scope }), cancellationToken)).Token;
-
->>>>>>> 3d2c6914
         /// <summary>
         /// Creates Batch Account management client using AAD authentication.
         /// Configure to the subscription id that contains the batch account.
