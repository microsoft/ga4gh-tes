﻿// Copyright (c) Microsoft Corporation.
// Licensed under the MIT License.

using System;
using System.Collections.Generic;
using System.Linq;
using System.Threading;
using System.Threading.Tasks;
using Microsoft.Extensions.Options;
using TesApi.Web.Management.Clients;
using TesApi.Web.Management.Configuration;
using TesApi.Web.Management.Models.Quotas;
using TesApi.Web.Management.Models.Terra;

namespace TesApi.Web.Management
{
    /// <summary>
    /// Terra Batch Account quota provider.
    /// </summary>
    public class TerraQuotaProvider : IBatchQuotaProvider
    {
        private const string BatchAccountResourceType = @"Microsoft.Batch/batchAccounts";
        private const string SharedResourcePurpose = "SHARED_RESOURCE";

        private readonly TerraLandingZoneApiClient terraLandingZoneClient;
        private readonly Guid landingZoneId;

        /// <summary>
        /// Constructor of TerraQuotaProvider
        /// </summary>
        /// <param name="terraLandingZoneClient"></param>
        /// <param name="terraOptions"></param>
        /// <exception cref="ArgumentException"></exception>
        public TerraQuotaProvider(TerraLandingZoneApiClient terraLandingZoneClient, IOptions<TerraOptions> terraOptions)
        {
            ArgumentNullException.ThrowIfNull(terraOptions);
            ArgumentNullException.ThrowIfNull(terraLandingZoneClient);
            if (string.IsNullOrEmpty(terraOptions.Value.LandingZoneId))
            {
                throw new ArgumentException("The landing zone id is missing. Please check the app configuration.", nameof(terraOptions));
            }
            if (string.IsNullOrEmpty(terraOptions.Value.LandingZoneApiHost))
            {
                throw new ArgumentException("The landing zone id is missing. Please check the app configuration.", nameof(terraOptions));
            }

            this.terraLandingZoneClient = terraLandingZoneClient;
            landingZoneId = Guid.Parse(terraOptions.Value.LandingZoneId);
        }

        /// <inheritdoc />
        public async Task<BatchVmFamilyQuotas> GetQuotaForRequirementAsync(string vmFamily, bool lowPriority, int? coresRequirement, CancellationToken cancellationToken)
        {
            ArgumentException.ThrowIfNullOrEmpty(vmFamily);

            var quotas = await GetBatchAccountQuotaFromTerraAsync(cancellationToken);

            return ToVmFamilyBatchAccountQuotas(quotas, vmFamily, lowPriority, coresRequirement);
        }

        /// <inheritdoc />
        public async Task<BatchVmCoreQuota> GetVmCoreQuotaAsync(bool lowPriority, CancellationToken cancellationToken)
        {
            var isDedicated = !lowPriority;
            var batchQuota = await GetBatchAccountQuotaFromTerraAsync(cancellationToken);
            var isDedicatedAndPerVmFamilyCoreQuotaEnforced =
                isDedicated && batchQuota.QuotaValues.DedicatedCoreQuotaPerVmFamilyEnforced;
            var numberOfCores = lowPriority ? batchQuota.QuotaValues.LowPriorityCoreQuota : batchQuota.QuotaValues.DedicatedCoreQuota;

            List<BatchVmCoresPerFamily> dedicatedCoresPerFamilies = null;
            if (isDedicatedAndPerVmFamilyCoreQuotaEnforced)
            {
                dedicatedCoresPerFamilies = batchQuota.QuotaValues.DedicatedCoreQuotaPerVmFamily
                    .Select(r => new BatchVmCoresPerFamily(r.Key, r.Value))
                    .ToList();
            }

            return new(numberOfCores,
                lowPriority,
                isDedicatedAndPerVmFamilyCoreQuotaEnforced,
                dedicatedCoresPerFamilies,
                new(batchQuota.QuotaValues.ActiveJobAndJobScheduleQuota,
                    batchQuota.QuotaValues.PoolQuota,
                    batchQuota.QuotaValues.DedicatedCoreQuota,
                    batchQuota.QuotaValues.LowPriorityCoreQuota));
        }

        private async Task<QuotaApiResponse> GetBatchAccountQuotaFromTerraAsync(CancellationToken cancellationToken)
        {
            var batchResourceId = await GetBatchAccountResourceIdFromLandingZone(cancellationToken);

<<<<<<< HEAD
            return await terraLandingZoneClient.GetResourceQuotaAsync(landingZoneId, batchResourceId, cacheResults: true, cancellationToken);
=======
            return await terraLandingZoneClient.GetResourceQuotaAsync(landingZoneId, batchResourceId, cacheResults: true, cancellationToken: cancellationToken);
>>>>>>> 3c2d8b20
        }

        private async Task<string> GetBatchAccountResourceIdFromLandingZone(CancellationToken cancellationToken)
        {
            var resources = await terraLandingZoneClient.GetLandingZoneResourcesAsync(landingZoneId, cancellationToken);

            var sharedResources = resources.Resources.FirstOrDefault(r => r.Purpose.Equals(SharedResourcePurpose));

            if (sharedResources is null)
            {
                throw new InvalidOperationException(
                    $"The Terra landing zone: {landingZoneId} does not contain shared resources");
            }

            var batchResource = sharedResources.DeployedResources.FirstOrDefault(r =>
                r.ResourceType.Equals(BatchAccountResourceType, StringComparison.OrdinalIgnoreCase));

            if (batchResource is null)
            {
                throw new InvalidOperationException($"The Terra landing zone: {landingZoneId} does not contain a shared batch account");
            }

            return batchResource.ResourceId;
        }

        private static BatchVmFamilyQuotas ToVmFamilyBatchAccountQuotas(QuotaApiResponse batchAccountQuotas, string vmFamily, bool lowPriority, int? coresRequirement)
        {

            var isDedicated = !lowPriority;
            var totalCoreQuota = isDedicated ? batchAccountQuotas.QuotaValues.DedicatedCoreQuota : batchAccountQuotas.QuotaValues.LowPriorityCoreQuota;
            var isDedicatedAndPerVmFamilyCoreQuotaEnforced =
                isDedicated && batchAccountQuotas.QuotaValues.DedicatedCoreQuotaPerVmFamilyEnforced;

            var vmFamilyCoreQuota = isDedicatedAndPerVmFamilyCoreQuotaEnforced
                ? batchAccountQuotas.QuotaValues.DedicatedCoreQuotaPerVmFamily.FirstOrDefault(q => q.Key.Equals(vmFamily,
                          StringComparison.OrdinalIgnoreCase))
                      .Value
                : coresRequirement ?? 0;

            return new(totalCoreQuota, vmFamilyCoreQuota, batchAccountQuotas.QuotaValues.PoolQuota, batchAccountQuotas.QuotaValues.ActiveJobAndJobScheduleQuota, batchAccountQuotas.QuotaValues.DedicatedCoreQuotaPerVmFamilyEnforced, vmFamily);
        }
    }
}<|MERGE_RESOLUTION|>--- conflicted
+++ resolved
@@ -89,11 +89,7 @@
         {
             var batchResourceId = await GetBatchAccountResourceIdFromLandingZone(cancellationToken);
 
-<<<<<<< HEAD
-            return await terraLandingZoneClient.GetResourceQuotaAsync(landingZoneId, batchResourceId, cacheResults: true, cancellationToken);
-=======
             return await terraLandingZoneClient.GetResourceQuotaAsync(landingZoneId, batchResourceId, cacheResults: true, cancellationToken: cancellationToken);
->>>>>>> 3c2d8b20
         }
 
         private async Task<string> GetBatchAccountResourceIdFromLandingZone(CancellationToken cancellationToken)
