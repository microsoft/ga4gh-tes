--- conflicted
+++ resolved
@@ -15,6 +15,7 @@
 using Polly.Retry;
 using Tes.ApiClients;
 using Tes.ApiClients.Options;
+using Tes.Models;
 using TesApi.Web.Management.Configuration;
 using TesApi.Web.Storage;
 using BatchModels = Microsoft.Azure.Management.Batch.Models;
@@ -111,13 +112,8 @@
         /// <inheritdoc/>
         public Task DeleteBatchComputeNodesAsync(string poolId, IEnumerable<ComputeNode> computeNodes, CancellationToken cancellationToken)
         {
-<<<<<<< HEAD
-            cacheAndRetryHandler.AppCache.Remove($"{nameof(CachingWithRetriesAzureProxy)}:{poolId}");
-            return cacheAndRetryHandler.ExecuteWithRetryAsync(ct => azureProxy.DeleteBatchComputeNodesAsync(poolId, computeNodes, ct), cancellationToken);
-=======
             cachingRetryHandler.AppCache.Remove($"{nameof(CachingWithRetriesAzureProxy)}:{poolId}");
-            await cachingRetryHandler.ExecuteWithRetryAsync(ct => azureProxy.DeleteBatchComputeNodesAsync(poolId, computeNodes, ct), cancellationToken);
->>>>>>> 36e20bf4
+            return cachingRetryHandler.ExecuteWithRetryAsync(ct => azureProxy.DeleteBatchComputeNodesAsync(poolId, computeNodes, ct), cancellationToken);
         }
 
         /// <inheritdoc/>
@@ -143,65 +139,42 @@
         public int GetBatchActivePoolCount() => cachingRetryHandler.ExecuteWithRetry(() => azureProxy.GetBatchActivePoolCount());
 
         /// <inheritdoc/>
-<<<<<<< HEAD
         public Task<BatchAccountState> GetBatchAccountStateAsync(bool usingAutoPools, IEnumerable<string> ids, CancellationToken cancellationToken)
-            => cacheAndRetryHandler.ExecuteWithRetryAsync(ct => azureProxy.GetBatchAccountStateAsync(usingAutoPools, ids, ct), cancellationToken);
-
-        /// <inheritdoc/>
-        public AzureBatchJobAndTaskState GetBatchJobAndTaskState(Tes.Models.TesTask tesTask, bool usingAutoPools, BatchAccountState batchAccountState) => azureProxy.GetBatchJobAndTaskState(tesTask, usingAutoPools, batchAccountState);
-=======
-        public Task<AzureBatchJobAndTaskState> GetBatchJobAndTaskStateAsync(Tes.Models.TesTask tesTask, bool usingAutoPools, CancellationToken cancellationToken) => cachingRetryHandler.ExecuteWithRetryAsync(ct => azureProxy.GetBatchJobAndTaskStateAsync(tesTask, usingAutoPools, ct), cancellationToken);
->>>>>>> 36e20bf4
+            => cachingRetryHandler.ExecuteWithRetryAsync(ct => azureProxy.GetBatchAccountStateAsync(usingAutoPools, ids, ct), cancellationToken);
 
         /// <inheritdoc/>
         public Task<string> GetNextBatchJobIdAsync(string tesTaskId, CancellationToken cancellationToken) => cachingRetryHandler.ExecuteWithRetryAsync(ct => azureProxy.GetNextBatchJobIdAsync(tesTaskId, ct), cancellationToken);
 
         /// <inheritdoc/>
-<<<<<<< HEAD
-        public Task<IEnumerable<string>> GetPoolIdsReferencedByJobsAsync(CancellationToken cancellationToken) => cacheAndRetryHandler.ExecuteWithRetryAsync(azureProxy.GetPoolIdsReferencedByJobsAsync, cancellationToken);
-
-        /// <inheritdoc/>
-        public Task<string> GetStorageAccountKeyAsync(StorageAccountInfo storageAccountInfo, CancellationToken cancellationToken)
-            => cacheAndRetryHandler.ExecuteWithRetryAndCachingAsync($"{nameof(CachingWithRetriesAzureProxy)}:{storageAccountInfo.Id}",
-                 ct => azureProxy.GetStorageAccountKeyAsync(storageAccountInfo, ct), DateTimeOffset.Now.AddHours(1), cancellationToken);
-=======
         public Task<IEnumerable<string>> GetPoolIdsReferencedByJobsAsync(CancellationToken cancellationToken) => cachingRetryHandler.ExecuteWithRetryAsync(azureProxy.GetPoolIdsReferencedByJobsAsync, cancellationToken);
 
         /// <inheritdoc/>
         public Task<string> GetStorageAccountKeyAsync(StorageAccountInfo storageAccountInfo, CancellationToken cancellationToken)
             => cachingRetryHandler.ExecuteWithRetryAndCachingAsync($"{nameof(CachingWithRetriesAzureProxy)}:{storageAccountInfo.Id}",
                 ct => azureProxy.GetStorageAccountKeyAsync(storageAccountInfo, ct), DateTimeOffset.Now.AddHours(1), cancellationToken);
->>>>>>> 36e20bf4
 
         /// <inheritdoc/>
         public async Task<StorageAccountInfo> GetStorageAccountInfoAsync(string storageAccountName, CancellationToken cancellationToken)
         {
-<<<<<<< HEAD
             var key = $"{nameof(CachingWithRetriesAzureProxy)}:{storageAccountName}";
-            var result = await cacheAndRetryHandler.ExecuteWithRetryAndCachingAsync(key,
-                         ct => azureProxy.GetStorageAccountInfoAsync(storageAccountName, ct), DateTimeOffset.MaxValue, cancellationToken);
-=======
-            var storageAccountInfo = cachingRetryHandler.AppCache.Get<StorageAccountInfo>($"{nameof(CachingWithRetriesAzureProxy)}:{storageAccountName}");
->>>>>>> 36e20bf4
-
-            if (result is null)
-            {
-<<<<<<< HEAD
-                cacheAndRetryHandler.AppCache.Remove(key);
-=======
-                storageAccountInfo = await cachingRetryHandler.ExecuteWithRetryAsync(ct => azureProxy.GetStorageAccountInfoAsync(storageAccountName, ct), cancellationToken);
-
-                if (storageAccountInfo is not null)
+
+            if (!cachingRetryHandler.AppCache.TryGetValue<StorageAccountInfo>(key, out var result))
+            {
+                result = await cachingRetryHandler.ExecuteWithRetryAsync(ct => azureProxy.GetStorageAccountInfoAsync(storageAccountName, ct), cancellationToken);
+
+                if (result is not null)
                 {
-                    cachingRetryHandler.AppCache.Set($"{nameof(CachingWithRetriesAzureProxy)}:{storageAccountName}", storageAccountInfo, DateTimeOffset.MaxValue);
+                    cachingRetryHandler.AppCache.Set(key, result, DateTimeOffset.MaxValue);
                 }
->>>>>>> 36e20bf4
             }
 
             return result;
         }
 
         /// <inheritdoc/>
+        public AzureBatchJobAndTaskState GetBatchJobAndTaskState(TesTask tesTask, bool usingAutoPools, BatchAccountState batchAccountState) => azureProxy.GetBatchJobAndTaskState(tesTask, usingAutoPools, batchAccountState);
+
+        /// <inheritdoc/>
         public Task<IEnumerable<Microsoft.WindowsAzure.Storage.Blob.CloudBlob>> ListBlobsAsync(Uri directoryUri, CancellationToken cancellationToken) => cachingRetryHandler.ExecuteWithRetryAsync(ct => azureProxy.ListBlobsAsync(directoryUri, ct), cancellationToken);
 
         /// <inheritdoc/>
@@ -220,13 +193,13 @@
         public Task<Microsoft.WindowsAzure.Storage.Blob.BlobProperties> GetBlobPropertiesAsync(Uri blobAbsoluteUri, CancellationToken cancellationToken) => cachingRetryHandler.ExecuteWithRetryAsync(ct => azureProxy.GetBlobPropertiesAsync(blobAbsoluteUri, ct), cancellationToken);
 
         /// <inheritdoc/>
-        public bool LocalFileExists(string path) => cacheAndRetryHandler.RetryPolicy.Execute(() => azureProxy.LocalFileExists(path));
+        public bool LocalFileExists(string path) => cachingRetryHandler.RetryPolicy.Execute(() => azureProxy.LocalFileExists(path));
 
         /// <inheritdoc/>
         public bool TryReadCwlFile(string workflowId, out string content)
         {
             string outVar = default;
-            var result = cacheAndRetryHandler.RetryPolicy.Execute(() => azureProxy.TryReadCwlFile(workflowId, out outVar));
+            var result = cachingRetryHandler.RetryPolicy.Execute(() => azureProxy.TryReadCwlFile(workflowId, out outVar));
             content = outVar;
             return result;
         }
@@ -252,13 +225,8 @@
             => azureProxy.DeleteBatchPoolIfExistsAsync(poolId, cancellationToken);
 
         /// <inheritdoc/>
-<<<<<<< HEAD
         public Task<AzureBatchPoolAllocationState> GetFullAllocationStateAsync(string poolId, CancellationToken cancellationToken)
-            => cacheAndRetryHandler.ExecuteWithRetryAndCachingAsync(
-=======
-        public Task<(AllocationState? AllocationState, bool? AutoScaleEnabled, int? TargetLowPriority, int? CurrentLowPriority, int? TargetDedicated, int? CurrentDedicated)> GetFullAllocationStateAsync(string poolId, CancellationToken cancellationToken)
             => cachingRetryHandler.ExecuteWithRetryAndCachingAsync(
->>>>>>> 36e20bf4
                 $"{nameof(CachingWithRetriesAzureProxy)}:{poolId}",
                 ct => azureProxy.GetFullAllocationStateAsync(poolId, ct),
                 DateTimeOffset.Now.Add(BatchPoolService.RunInterval).Subtract(TimeSpan.FromSeconds(1)), cancellationToken);
@@ -274,6 +242,6 @@
 
         /// <inheritdoc/>
         public Task EnableBatchPoolAutoScaleAsync(string poolId, bool preemptable, TimeSpan interval, IAzureProxy.BatchPoolAutoScaleFormulaFactory formulaFactory, CancellationToken cancellationToken)
-            => cacheAndRetryHandler.ExecuteWithRetryAsync(ct => azureProxy.EnableBatchPoolAutoScaleAsync(poolId, preemptable, interval, formulaFactory, ct), cancellationToken);
+            => cachingRetryHandler.ExecuteWithRetryAsync(ct => azureProxy.EnableBatchPoolAutoScaleAsync(poolId, preemptable, interval, formulaFactory, ct), cancellationToken);
     }
 }