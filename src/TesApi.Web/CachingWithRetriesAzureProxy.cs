--- conflicted
+++ resolved
@@ -281,20 +281,11 @@
         }
 
         /// <inheritdoc/>
-<<<<<<< HEAD
-        public Task<(AllocationState? AllocationState, bool? AutoScaleEnabled, int? TargetLowPriority, int? CurrentLowPriority, int? TargetDedicated, int? CurrentDedicated)> GetFullAllocationStateAsync(string poolId, CancellationToken cancellationToken)
+        public Task<FullBatchPoolAllocationState> GetFullAllocationStateAsync(string poolId, CancellationToken cancellationToken)
         {
             var ctx = new Context();
             ctx.SetOnRetryHandler((outcome, timespan, retryCount) => logger.LogError(outcome, "Retrying GetFullAllocationStateAsync ({RetryCount}).", retryCount));
             return cachingRetryHandler.ExecuteWithRetryAndCachingAsync(
-=======
-        public Task DeleteBatchPoolIfExistsAsync(string poolId, CancellationToken cancellationToken)
-            => azureProxy.DeleteBatchPoolIfExistsAsync(poolId, cancellationToken);
-
-        /// <inheritdoc/>
-        public Task<FullBatchPoolAllocationState> GetFullAllocationStateAsync(string poolId, CancellationToken cancellationToken)
-            => cachingRetryHandler.ExecuteWithRetryAndCachingAsync(
->>>>>>> 25995f4f
                 $"{nameof(CachingWithRetriesAzureProxy)}:{poolId}",
                 ct => azureProxy.GetFullAllocationStateAsync(poolId, ct),
                 DateTimeOffset.Now.Add(BatchPoolService.RunInterval).Subtract(TimeSpan.FromSeconds(1)),
