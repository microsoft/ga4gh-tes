--- conflicted
+++ resolved
@@ -160,27 +160,10 @@
         Task<BlobModels.BlobProperties> IAzureProxy.GetBlobPropertiesAsync(Uri blobAbsoluteUri, CancellationToken cancellationToken) => cachingAsyncRetry.ExecuteWithRetryAsync(ct => azureProxy.GetBlobPropertiesAsync(blobAbsoluteUri, ct), cancellationToken);
 
         /// <inheritdoc/>
-<<<<<<< HEAD
-        public string GetArmRegion() => azureProxy.GetArmRegion();
+        string IAzureProxy.GetArmRegion() => azureProxy.GetArmRegion();
 
         /// <inheritdoc/>
-        public string GetManagedIdentityInBatchAccountResourceGroup(string identityName) => azureProxy.GetManagedIdentityInBatchAccountResourceGroup(identityName);
-
-        /// <inheritdoc/>
-        public async Task<string> CreateBatchPoolAsync(BatchModels.Pool poolSpec, bool isPreemptable, CancellationToken cancellationToken)
-        {
-            try
-            {
-                return await cachingAsyncRetryExceptWhenExists.ExecuteWithRetryAsync(ct => azureProxy.CreateBatchPoolAsync(poolSpec, isPreemptable, ct), cancellationToken);
-            }
-            catch (BatchException exc) when (BatchErrorCodeStrings.PoolExists.Equals(exc.RequestInformation?.BatchError?.Code, StringComparison.OrdinalIgnoreCase))
-            {
-                return poolSpec.Name;
-            }
-        }
-=======
-        string IAzureProxy.GetArmRegion() => azureProxy.GetArmRegion();
->>>>>>> 8ed59a83
+        string IAzureProxy.GetManagedIdentityInBatchAccountResourceGroup(string identityName) => azureProxy.GetManagedIdentityInBatchAccountResourceGroup(identityName);
 
         /// <inheritdoc/>
         Task<FullBatchPoolAllocationState> IAzureProxy.GetFullAllocationStateAsync(string poolId, CancellationToken cancellationToken)
