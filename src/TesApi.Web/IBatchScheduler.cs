﻿// Copyright (c) Microsoft Corporation.
// Licensed under the MIT License.

using System;
using System.Collections.Generic;
using System.Threading;
using System.Threading.Tasks;
using Microsoft.Azure.Batch;
using Tes.Models;

namespace TesApi.Web
{
    /// <summary>
    /// An interface for scheduling <see cref="TesTask"/>s on a batch processing system
    /// </summary>
    public interface IBatchScheduler
    {
        /// <summary>
        /// Flag indicating that empty pools need to be flushed because pool quota has been reached.
        /// </summary>
        bool NeedPoolFlush { get; }

        /// <summary>
        /// Loads existing pools from Azure Batch Account tagged with this instance's "Name"
        /// </summary>
        /// <param name="cancellationToken">A <see cref="CancellationToken"/> for controlling the lifetime of the asynchronous operation.</param>
        /// <returns></returns>
        /// <remarks>This should be called only once after the <see cref="BatchScheduler"/> is created before any other methods are called.</remarks>
        Task LoadExistingPoolsAsync(CancellationToken cancellationToken);

        /// <summary>
        /// Stores the compute node task runner in the default storage account
        /// </summary>
        /// <param name="cancellationToken">A <see cref="CancellationToken"/> for controlling the lifetime of the asynchronous operation.</param>
        /// <returns></returns>
        /// <remarks>This should be called only once after the <see cref="BatchScheduler"/> is created before any other methods are called.</remarks>
        Task UploadTaskRunnerIfNeeded(CancellationToken cancellationToken);

        /// <summary>
        /// Update <see cref="TesTask"/>s with task-related state on a batch system
        /// </summary>
        /// <param name="tesTasks"><see cref="TesTask"/>s to schedule on the batch system.</param>
        /// <param name="taskStates"><see cref="AzureBatchTaskState"/>s corresponding to each <seealso cref="TesTask"/>.</param>
        /// <param name="cancellationToken">A <see cref="CancellationToken"/> for controlling the lifetime of the asynchronous operation.</param>
        /// <returns>True for each corresponding <see cref="TesTask"/> that needs to be persisted.</returns>
        IAsyncEnumerable<RelatedTask<TesTask, bool>> ProcessTesTaskBatchStatesAsync(IEnumerable<TesTask> tesTasks, AzureBatchTaskState[] taskStates, CancellationToken cancellationToken);

        /// <summary>
        /// Schedule queued <see cref="TesTask"/>s on a batch system
        /// </summary>
        /// <param name="tesTasks"><see cref="TesTask"/>s to schedule on the batch system.</param>
        /// <param name="cancellationToken">A <see cref="CancellationToken"/> for controlling the lifetime of the asynchronous operation.</param>
        /// <returns>True for each <see cref="TesTask"/> that needs to be persisted.</returns>
        IAsyncEnumerable<RelatedTask<TesTask, bool>> ProcessQueuedTesTasksAsync(TesTask[] tesTasks, CancellationToken cancellationToken);

        /// <summary>
        /// Adds <see cref="IBatchPool"/> to the managed batch pools.
        /// </summary>
        /// <param name="pool">The pool to add to the pools accessible by this scheduler.</param>
        /// <returns>True if pool was added, false otherwise (including if it was already present).</returns>
        bool AddPool(IBatchPool pool);

        /// <summary>
        /// Enumerates all the managed batch pools.
        /// </summary>
        /// <returns></returns>
        IEnumerable<IBatchPool> GetPools();

        /// <summary>
        /// Deletes pool and job.
        /// </summary>
        /// <param name="pool"></param>
        /// <param name="cancellationToken">A <see cref="CancellationToken"/> for controlling the lifetime of the asynchronous operation.</param>
        /// <returns></returns>
        Task DeletePoolAndJobAsync(IBatchPool pool, CancellationToken cancellationToken);

        /// <summary>
        /// Removes pool from list of managed pools.
        /// </summary>
        /// <param name="pool">Pool to remove.</param>
        /// <returns></returns>
        bool RemovePoolFromList(IBatchPool pool);

        /// <summary>
        /// Flushes empty pools to accomodate pool quota limits.
        /// </summary>
        /// <param name="assignedPools">Pool Ids of pools connected to active TES Tasks. Used to prevent accidentally removing active pools.</param>
        /// <param name="cancellationToken">A <see cref="CancellationToken"/> for controlling the lifetime of the asynchronous operation.</param>
        /// <returns></returns>
        ValueTask FlushPoolsAsync(IEnumerable<string> assignedPools, CancellationToken cancellationToken);

        /// <summary>
<<<<<<< HEAD
        /// Gets the <see cref="TesTask.Id"/> from a <see cref="CloudTask.Id"/>.
        /// </summary>
        /// <param name="cloudTaskId"><see cref="CloudTask.Id"/>.</param>
        /// <returns><see cref="TesTask.Id"/>.</returns>
        string GetTesTaskIdFromCloudTaskId(string cloudTaskId);

        /// <summary>
        /// Deletes azure batch tasks.
        /// </summary>
        /// <param name="tasks"><see cref="CloudTaskId"/>s to delete from the batch system.</param>
        /// <param name="cancellationToken">A <see cref="CancellationToken"/> for controlling the lifetime of the asynchronous operation.</param>
        /// <returns>True for each <see cref="CloudTaskId"/> that was either deleted or not found.</returns>
        IAsyncEnumerable<RelatedTask<CloudTaskId, bool>> DeleteCloudTasksAsync(IAsyncEnumerable<CloudTaskId> tasks, CancellationToken cancellationToken);

        /// <summary>
        /// Gets unprocessed events from the storage account.
        /// </summary>
        /// <param name="cancellationToken">A <see cref="CancellationToken"/> for controlling the lifetime of the asynchronous operation.</param>
        /// <param name="event">Optional event to retrieve. Defaults to all events.</param>
        /// <returns></returns>
        IAsyncEnumerable<Events.RunnerEventsMessage> GetEventMessagesAsync(CancellationToken cancellationToken, string @event = default);

        /// <summary>
        /// Identifies an azure cloud task.
        /// </summary>
        /// <param name="JobId"><see cref="CloudJob.Id"/> that contains the task.</param>
        /// <param name="TaskId"><see cref="CloudTask.Id"/>.</param>
        /// <param name="Created"><see cref="CloudTask.CreationTime"/></param>
        public record struct CloudTaskId(string JobId, string TaskId, DateTime Created);
=======
        /// TES metadata carried in the batch pool.
        /// </summary>
        /// <param name="HostName"></param>
        /// <param name="IsDedicated"></param>
        /// <param name="RunnerMD5"></param>
        record struct PoolMetadata(string HostName, bool IsDedicated, string RunnerMD5)
        {
            private static readonly System.Text.Json.JsonSerializerOptions Options = new(System.Text.Json.JsonSerializerDefaults.Web);

            /// <inheritdoc/>
            public override readonly string ToString()
            {
                return System.Text.Json.JsonSerializer.Serialize(this, Options);
            }

            /// <summary>
            /// Create <see cref="PoolMetadata"/> from batch pool metadata value.
            /// </summary>
            /// <param name="value">Batch pool '<see cref="BatchScheduler.PoolMetadata"/>' metadata value.</param>
            /// <returns><see cref="PoolMetadata"/>.</returns>
            public static PoolMetadata Create(string value)
            {
                return System.Text.Json.JsonSerializer.Deserialize<PoolMetadata>(value, Options);
            }

            internal readonly bool Validate()
            {
                return !(string.IsNullOrWhiteSpace(HostName) || string.IsNullOrWhiteSpace(RunnerMD5));
            }
        }
>>>>>>> 179b96d3
    }
}<|MERGE_RESOLUTION|>--- conflicted
+++ resolved
@@ -34,7 +34,7 @@
         /// <param name="cancellationToken">A <see cref="CancellationToken"/> for controlling the lifetime of the asynchronous operation.</param>
         /// <returns></returns>
         /// <remarks>This should be called only once after the <see cref="BatchScheduler"/> is created before any other methods are called.</remarks>
-        Task UploadTaskRunnerIfNeeded(CancellationToken cancellationToken);
+        Task UploadTaskRunnerIfNeededAsync(CancellationToken cancellationToken);
 
         /// <summary>
         /// Update <see cref="TesTask"/>s with task-related state on a batch system
@@ -90,7 +90,6 @@
         ValueTask FlushPoolsAsync(IEnumerable<string> assignedPools, CancellationToken cancellationToken);
 
         /// <summary>
-<<<<<<< HEAD
         /// Gets the <see cref="TesTask.Id"/> from a <see cref="CloudTask.Id"/>.
         /// </summary>
         /// <param name="cloudTaskId"><see cref="CloudTask.Id"/>.</param>
@@ -120,7 +119,8 @@
         /// <param name="TaskId"><see cref="CloudTask.Id"/>.</param>
         /// <param name="Created"><see cref="CloudTask.CreationTime"/></param>
         public record struct CloudTaskId(string JobId, string TaskId, DateTime Created);
-=======
+
+        /// <summary>
         /// TES metadata carried in the batch pool.
         /// </summary>
         /// <param name="HostName"></param>
@@ -151,6 +151,5 @@
                 return !(string.IsNullOrWhiteSpace(HostName) || string.IsNullOrWhiteSpace(RunnerMD5));
             }
         }
->>>>>>> 179b96d3
     }
 }