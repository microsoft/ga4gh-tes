--- conflicted
+++ resolved
@@ -6,12 +6,8 @@
 # This file will be used to run tes compliance tests as part of the ADO release
 # openapi-test-runner repo provides a default entry point script, but since TES uses basic auth it needs to be replaced to add approprite credentials
 # https://github.com/elixir-cloud-aai/openapi-test-runner
-<<<<<<< HEAD
-openapi-test-runner report --server http://$tesuser:$tespassword@$teshostname/ --version 1.1.0 --output_path results
-=======
 openapi-test-runner report --server http://$tesuser:$tespassword@$teshostname/ --version 1.0.0 --output_path results
 mv results/report.json results/report-tes-1.0.0.json
 openapi-test-runner report --server http://$tesuser:$tespassword@$teshostname/ --version 1.1.0 --output_path results
 mv results/report.json results/report-tes-1.1.0.json
-jq -n 'reduce inputs as $s (.; .[input_filename] += $s)'   results/report-tes-1.0.0.json results/report-tes-1.1.0.json > results/report.json
->>>>>>> 1f7a2f55
+jq -n 'reduce inputs as $s (.; .[input_filename] += $s)'   results/report-tes-1.0.0.json results/report-tes-1.1.0.json > results/report.json