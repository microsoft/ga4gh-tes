﻿// Copyright (c) Microsoft Corporation.
// Licensed under the MIT License.

using System;
using System.Collections.Generic;
using System.Threading;
using System.Threading.Tasks;
using Microsoft.Azure.Batch;
<<<<<<< HEAD
=======
using Tes.Models;
>>>>>>> cc925324
using TesApi.Web.Storage;
using BlobModels = Azure.Storage.Blobs.Models;

namespace TesApi.Web
{
    /// <summary>
    /// Interface for the Azure API wrapper
    /// </summary>
    public interface IAzureProxy
    {
        /// <summary>
        /// Creates a new Azure Batch job for <see cref="IBatchPool"/>
        /// </summary>
<<<<<<< HEAD
        /// <param name="jobId">The name of the job to create</param>
        /// <param name="poolId">Tje pool with which to associate the new job</param>
        /// <param name="cancellationToken">A System.Threading.CancellationToken for controlling the lifetime of the asynchronous operation.</param>
=======
        /// <param name="jobId"></param>
        /// <param name="poolId"></param>
        /// <param name="cancellationToken">A <see cref="CancellationToken"/> for controlling the lifetime of the asynchronous operation.</param>
>>>>>>> cc925324
        Task CreateBatchJobAsync(string jobId, string poolId, CancellationToken cancellationToken);

        /// <summary>
        /// Adds <see cref="CloudTask"/>s to the <paramref name="jobId"/> job."/>
        /// </summary>
<<<<<<< HEAD
        /// <param name="cloudTasks">The tasks to add to the job</param>
        /// <param name="jobId">The batch job to recieve the tasks</param>
        /// <param name="cancellationToken">A <see cref="CancellationToken"/> for controlling the lifetime of the asynchronous operation.</param>
        Task AddBatchTasksAsync(IEnumerable<CloudTask> cloudTasks, string jobId, CancellationToken cancellationToken);
=======
        /// <param name="tesTaskId"></param>
        /// <param name="cloudTask"></param>
        /// <param name="jobId"></param>
        /// <param name="cancellationToken">A <see cref="CancellationToken"/> for controlling the lifetime of the asynchronous operation.</param>
        Task AddBatchTaskAsync(string tesTaskId, CloudTask cloudTask, string jobId, CancellationToken cancellationToken);
>>>>>>> cc925324

        /// <summary>
        /// Terminates and deletes an Azure Batch job for <see cref="IBatchPool"/>
        /// </summary>
<<<<<<< HEAD
        /// <param name="jobId">The name of the job to delete</param>
=======
        /// <param name="jobId"></param>
>>>>>>> cc925324
        /// <param name="cancellationToken">A <see cref="CancellationToken"/> for controlling the lifetime of the asynchronous operation.</param>
        Task DeleteBatchJobAsync(string jobId, CancellationToken cancellationToken);

        /// <summary>
        /// Gets the <see cref="StorageAccountInfo"/> for the given storage account name
        /// </summary>
        /// <param name="storageAccountName">Storage account name</param>
        /// <param name="cancellationToken">A <see cref="CancellationToken"/> for controlling the lifetime of the asynchronous operation.</param>
        /// <returns><see cref="StorageAccountInfo"/></returns>
        Task<StorageAccountInfo> GetStorageAccountInfoAsync(string storageAccountName, CancellationToken cancellationToken);

        /// <summary>
<<<<<<< HEAD
        /// Creates an Azure Batch pool who's lifecycle must be manually managed
        /// </summary>
        /// <param name="poolSpec">Contains the specification for the pool.</param>
        /// <param name="isPreemptable">True if nodes in this pool will all be preemptable. False if nodes will all be dedicated.</param>
        /// <param name="cancellationToken">A <see cref="CancellationToken"/> for controlling the lifetime of the asynchronous operation.</param>
        /// <returns><see cref="BatchModels.ProxyResource.Name"/> (from <paramref name="poolSpec"/>) becomes the <see cref="CloudPool.Id"/> (aka <see cref="PoolInformation.PoolId"/>).</returns>
        Task<string> CreateBatchPoolAsync(BatchModels.Pool poolSpec, bool isPreemptable, CancellationToken cancellationToken);

        /// <summary>
        /// Terminates an Azure Batch task
=======
        /// Gets the combined state of Azure Batch job, task and pool that corresponds to the given TES task
>>>>>>> cc925324
        /// </summary>
        /// <param name="tesTaskId">The unique TES task ID</param>
        /// <param name="jobId">The batch job that contains the task</param>
        /// <param name="cancellationToken">A <see cref="CancellationToken"/> for controlling the lifetime of the asynchronous operation.</param>
        Task TerminateBatchTaskAsync(string tesTaskId, string jobId, CancellationToken cancellationToken);

        /// <summary>
        /// Deletes an Azure Batch task
        /// </summary>
        /// <param name="taskId">The unique TES task ID</param>
<<<<<<< HEAD
        /// <param name="jobId">The batch job that contains the task</param>
=======
        /// <param name="jobId"></param>
>>>>>>> cc925324
        /// <param name="cancellationToken">A <see cref="CancellationToken"/> for controlling the lifetime of the asynchronous operation.</param>
        Task DeleteBatchTaskAsync(string taskId, string jobId, CancellationToken cancellationToken);

        /// <summary>
        /// Gets the counts of active batch nodes, grouped by VmSize
        /// </summary>
        /// <returns>Batch node counts</returns>
        IEnumerable<AzureBatchNodeCount> GetBatchActiveNodeCountByVmSize();

        /// <summary>
        /// Gets the count of active batch pools
        /// </summary>
        /// <returns>Count of active batch pools</returns>
        int GetBatchActivePoolCount();

        /// <summary>
        /// Gets the count of active batch jobs
        /// </summary>
        /// <returns>Count of active batch jobs</returns>
        int GetBatchActiveJobCount();

        /// <summary>
        /// Gets the primary key of the given storage account.
        /// </summary>
        /// <param name="storageAccountInfo">Storage account info</param>
        /// <param name="cancellationToken">A <see cref="CancellationToken"/> for controlling the lifetime of the asynchronous operation.</param>
        /// <returns>The primary key</returns>
        Task<string> GetStorageAccountKeyAsync(StorageAccountInfo storageAccountInfo, CancellationToken cancellationToken);

        /// <summary>
        /// Uploads the text content to a blob
        /// </summary>
        /// <param name="blobAbsoluteUri">Absolute Blob URI</param>
        /// <param name="content">Blob content</param>
        /// <param name="cancellationToken">A <see cref="CancellationToken"/> for controlling the lifetime of the asynchronous operation.</param>
        /// <returns>A task to await</returns>
        Task UploadBlobAsync(Uri blobAbsoluteUri, string content, CancellationToken cancellationToken);

        /// <summary>
        /// Uploads the file content to a blob
        /// </summary>
        /// <param name="blobAbsoluteUri">Absolute Blob URI</param>
        /// <param name="filePath">File path</param>
        /// <param name="cancellationToken">A <see cref="CancellationToken"/> for controlling the lifetime of the asynchronous operation.</param>
        /// <returns>A task to await</returns>
        Task UploadBlobFromFileAsync(Uri blobAbsoluteUri, string filePath, CancellationToken cancellationToken);

        /// <summary>
        /// Downloads a blob
        /// </summary>
        /// <param name="blobAbsoluteUri">Absolute Blob URI</param>
        /// <param name="cancellationToken">A <see cref="CancellationToken"/> for controlling the lifetime of the asynchronous operation.</param>
        /// <returns>Blob content</returns>
        Task<string> DownloadBlobAsync(Uri blobAbsoluteUri, CancellationToken cancellationToken);

        /// <summary>
        /// Check if a blob exists.
        /// </summary>
        /// <param name="blobAbsoluteUri">Absolute Blob URI</param>
        /// <param name="cancellationToken">A <see cref="CancellationToken"/> for controlling the lifetime of the asynchronous operation.</param>
        /// <returns>Blob exists boolean.</returns>
        Task<bool> BlobExistsAsync(Uri blobAbsoluteUri, CancellationToken cancellationToken);

        /// <summary>
        /// Gets the list of blobs in the given directory
        /// </summary>
        /// <param name="directoryUri">Directory Uri</param>
        /// <param name="cancellationToken">A <see cref="CancellationToken"/> for controlling the lifetime of the asynchronous operation.</param>
<<<<<<< HEAD
        /// <returns>List of blob names and URLs without SAS tokens.</returns>
        IAsyncEnumerable<BlobNameAndUri> ListBlobsAsync(Uri directoryUri, CancellationToken cancellationToken);
=======
        /// <returns>List of blob paths</returns>
        // TODO: change return to IAsyncEnumerable
        Task<IEnumerable<BlobModels.BlobItem>> ListBlobsAsync(Uri directoryUri, CancellationToken cancellationToken);
>>>>>>> cc925324

        /// <summary>
        /// Fetches the blobs properties
        /// </summary>
        /// <param name="blobAbsoluteUri">Absolute Blob URI</param>
        /// <param name="cancellationToken">A <see cref="CancellationToken"/> for controlling the lifetime of the asynchronous operation.</param>
        /// <returns></returns>
<<<<<<< HEAD
        Task<Azure.Storage.Blobs.Models.BlobProperties> GetBlobPropertiesAsync(Uri blobAbsoluteUri, CancellationToken cancellationToken);
=======
        Task<BlobModels.BlobProperties> GetBlobPropertiesAsync(Uri blobAbsoluteUri, CancellationToken cancellationToken);
>>>>>>> cc925324

        /// <summary>
        /// List blobs whose tags match a given search expression in the given directory.
        /// </summary>
        /// <param name="containerUri">Container URI</param>
        /// <param name="prefix"></param>
<<<<<<< HEAD
        /// <param name="cancellationToken">A <see cref="CancellationToken"/> for controlling the lifetime of the asynchronous operation.</param>
        /// <returns></returns>
        IAsyncEnumerable<Azure.Storage.Blobs.Models.BlobItem> ListBlobsWithTagsAsync(Uri containerUri, string prefix, CancellationToken cancellationToken);

        /// <summary>
        /// Sets tags on the underlying blob.
        /// </summary>
        /// <param name="blobAbsoluteUri">Absolute Blob URI</param>
        /// <param name="tags">The tags to set on the blob.</param>
        /// <param name="cancellationToken">A <see cref="CancellationToken"/> for controlling the lifetime of the asynchronous operation.</param>
        /// <returns></returns>
        Task SetBlobTags(Uri blobAbsoluteUri, IDictionary<string, string> tags, CancellationToken cancellationToken);
=======
        /// <param name="minAge"></param>
        /// <param name="cancellationToken">A <see cref="CancellationToken"/> for controlling the lifetime of the asynchronous operation.</param>
        /// <returns>Active pool ids</returns>
        Task<IEnumerable<string>> GetActivePoolIdsAsync(string prefix, TimeSpan minAge, CancellationToken cancellationToken);
>>>>>>> cc925324

        /// <summary>
        /// Gets the list of active pools matching the hostname in the metadata
        /// </summary>
        /// <param name="hostName"></param>
        /// <returns>List of <see cref="Microsoft.Azure.Batch.Protocol.Models.CloudPool"/> managed by the host.</returns>
        IAsyncEnumerable<CloudPool> GetActivePoolsAsync(string hostName);

        /// <summary>
<<<<<<< HEAD
        /// Deletes the specified pool
        /// </summary>
        /// <param name="poolId">The id of the pool.</param>
        /// <param name="cancellationToken">A <see cref="CancellationToken"/> for controlling the lifetime of the asynchronous operation.</param>
        Task DeleteBatchPoolAsync(string poolId, CancellationToken cancellationToken);
=======
        /// Gets the list of pool ids referenced by the jobs
        /// </summary>
        /// <param name="cancellationToken">A <see cref="CancellationToken"/> for controlling the lifetime of the asynchronous operation.</param>
        /// <returns>Pool ids</returns>
        Task<IEnumerable<string>> GetPoolIdsReferencedByJobsAsync(CancellationToken cancellationToken);
>>>>>>> cc925324

        /// <summary>
        /// Retrieves the specified pool
        /// </summary>
        /// <param name="poolId">The <see cref="CloudPool.Id"/> of the pool to retrieve.</param>
        /// <param name="cancellationToken">A <see cref="CancellationToken"/> for controlling the lifetime of the asynchronous operation.</param>
<<<<<<< HEAD
        /// <param name="detailLevel">A <see cref="DetailLevel"/> used for controlling which properties are retrieved from the service.</param>
=======
        /// <param name="detailLevel">A Microsoft.Azure.Batch.DetailLevel used for controlling which properties are retrieved from the service.</param>
>>>>>>> cc925324
        /// <returns><see cref="CloudPool"/></returns>
        Task<CloudPool> GetBatchPoolAsync(string poolId, CancellationToken cancellationToken, DetailLevel detailLevel = default);

        /// <summary>
        /// Retrieves the specified batch job.
        /// </summary>
        /// <param name="jobId">The <see cref="Microsoft.Azure.Batch.Protocol.Models.CloudJob"/> of the job to retrieve.</param>
        /// <param name="cancellationToken">A <see cref="CancellationToken"/> for controlling the lifetime of the asynchronous operation.</param>
<<<<<<< HEAD
        /// <param name="detailLevel">A <see cref="DetailLevel"/> used for controlling which properties are retrieved from the service.</param>
=======
        /// <param name="detailLevel">A Microsoft.Azure.Batch.DetailLevel used for controlling which properties are retrieved from the service.</param>
>>>>>>> cc925324
        /// <returns></returns>
        Task<CloudJob> GetBatchJobAsync(string jobId, CancellationToken cancellationToken, DetailLevel detailLevel = default);

        /// <summary>
        /// Lists compute nodes in batch pool <paramref name="poolId"/>
        /// </summary>
        /// <param name="poolId">The id of the pool.</param>
        /// <param name="detailLevel">A <see cref="DetailLevel"/> used for filtering the list and for controlling which properties are retrieved from the service.</param>
        /// <returns></returns>
        IAsyncEnumerable<ComputeNode> ListComputeNodesAsync(string poolId, DetailLevel detailLevel = null);

        /// <summary>
        /// Lists jobs in the batch account
        /// </summary>
        /// <param name="jobId">The job id (which is the pool id)</param>
        /// <param name="detailLevel">A <see cref="DetailLevel"/> used for filtering the list and for controlling which properties are retrieved from the service.</param>
        /// <returns></returns>
        IAsyncEnumerable<CloudTask> ListTasksAsync(string jobId, DetailLevel detailLevel = null);

        /// <summary>
        /// Deletes the specified ComputeNodes
        /// </summary>
        /// <param name="poolId">The id of the pool.</param>
        /// <param name="computeNodes">Enumerable list of <see cref="ComputeNode"/>s to delete.</param>
        /// <param name="cancellationToken">A <see cref="CancellationToken"/> for controlling the lifetime of the asynchronous operation.</param>
        /// <returns></returns>
        Task DeleteBatchComputeNodesAsync(string poolId, IEnumerable<ComputeNode> computeNodes, CancellationToken cancellationToken);

        /// <summary>
        /// Gets the allocation state and numbers of targeted and current compute nodes
        /// </summary>
        /// <param name="poolId">The id of the pool.</param>
        /// <param name="cancellationToken">A <see cref="CancellationToken"/> for controlling the lifetime of the asynchronous operation.</param>
        /// <returns></returns>
        Task<FullBatchPoolAllocationState> GetFullAllocationStateAsync(string poolId, CancellationToken cancellationToken);

        /// <summary>
        /// Gets the configured arm region.
        /// </summary>
        /// <returns>arm region</returns>
        string GetArmRegion();

        /// <summary>
        /// Gets the managed identity in batch account resource group.
        /// </summary>
        /// <param name="identityName">Name of the identity.</param>
        /// <returns>Resource Id of the purported managed identity.</returns>
        string GetManagedIdentityInBatchAccountResourceGroup(string identityName);

        /// <summary>
        /// Disables AutoScale in a Batch Pool
        /// </summary>
        /// <param name="poolId">The id of the pool.</param>
        /// <param name="cancellationToken">A <see cref="CancellationToken"/> for controlling the lifetime of the asynchronous operation.</param>
        /// <returns></returns>
        Task DisableBatchPoolAutoScaleAsync(string poolId, CancellationToken cancellationToken);

        /// <summary>
        /// Enables AutoScale in a Batch Pool
        /// </summary>
        /// <param name="poolId">The id of the pool.</param>
        /// <param name="preemptable">Type of compute nodes: false if dedicated, otherwise true.</param>
        /// <param name="interval">The interval for periodic reevaluation of the formula.</param>
        /// <param name="formulaFactory">A factory function that generates an auto-scale formula.</param>
<<<<<<< HEAD
        /// <param name="currentTargetFunc">A function that provides the initial compute node target. The function's argument is the current node target on the pool.</param>
=======
>>>>>>> cc925324
        /// <param name="cancellationToken">A <see cref="CancellationToken"/> for controlling the lifetime of the asynchronous operation.</param>
        /// <returns></returns>
        Task EnableBatchPoolAutoScaleAsync(string poolId, bool preemptable, TimeSpan interval, BatchPoolAutoScaleFormulaFactory formulaFactory, Func<int, ValueTask<int>> currentTargetFunc, CancellationToken cancellationToken);

        /// <summary>
        /// Describes a function to generate autoscale formulas
        /// </summary>
        /// <param name="preemptable">Type of compute nodes: false if dedicated, otherwise true.</param>
        /// <param name="currentTarget">The initial compute node target.</param>
        /// <returns></returns>
        delegate string BatchPoolAutoScaleFormulaFactory(bool preemptable, int currentTarget);
    }
}<|MERGE_RESOLUTION|>--- conflicted
+++ resolved
@@ -6,10 +6,7 @@
 using System.Threading;
 using System.Threading.Tasks;
 using Microsoft.Azure.Batch;
-<<<<<<< HEAD
-=======
 using Tes.Models;
->>>>>>> cc925324
 using TesApi.Web.Storage;
 using BlobModels = Azure.Storage.Blobs.Models;
 
@@ -23,41 +20,23 @@
         /// <summary>
         /// Creates a new Azure Batch job for <see cref="IBatchPool"/>
         /// </summary>
-<<<<<<< HEAD
         /// <param name="jobId">The name of the job to create</param>
         /// <param name="poolId">Tje pool with which to associate the new job</param>
-        /// <param name="cancellationToken">A System.Threading.CancellationToken for controlling the lifetime of the asynchronous operation.</param>
-=======
-        /// <param name="jobId"></param>
-        /// <param name="poolId"></param>
-        /// <param name="cancellationToken">A <see cref="CancellationToken"/> for controlling the lifetime of the asynchronous operation.</param>
->>>>>>> cc925324
+        /// <param name="cancellationToken">A <see cref="CancellationToken"/> for controlling the lifetime of the asynchronous operation.</param>
         Task CreateBatchJobAsync(string jobId, string poolId, CancellationToken cancellationToken);
 
         /// <summary>
         /// Adds <see cref="CloudTask"/>s to the <paramref name="jobId"/> job."/>
         /// </summary>
-<<<<<<< HEAD
         /// <param name="cloudTasks">The tasks to add to the job</param>
         /// <param name="jobId">The batch job to recieve the tasks</param>
         /// <param name="cancellationToken">A <see cref="CancellationToken"/> for controlling the lifetime of the asynchronous operation.</param>
         Task AddBatchTasksAsync(IEnumerable<CloudTask> cloudTasks, string jobId, CancellationToken cancellationToken);
-=======
-        /// <param name="tesTaskId"></param>
-        /// <param name="cloudTask"></param>
-        /// <param name="jobId"></param>
-        /// <param name="cancellationToken">A <see cref="CancellationToken"/> for controlling the lifetime of the asynchronous operation.</param>
-        Task AddBatchTaskAsync(string tesTaskId, CloudTask cloudTask, string jobId, CancellationToken cancellationToken);
->>>>>>> cc925324
 
         /// <summary>
         /// Terminates and deletes an Azure Batch job for <see cref="IBatchPool"/>
         /// </summary>
-<<<<<<< HEAD
         /// <param name="jobId">The name of the job to delete</param>
-=======
-        /// <param name="jobId"></param>
->>>>>>> cc925324
         /// <param name="cancellationToken">A <see cref="CancellationToken"/> for controlling the lifetime of the asynchronous operation.</param>
         Task DeleteBatchJobAsync(string jobId, CancellationToken cancellationToken);
 
@@ -70,35 +49,18 @@
         Task<StorageAccountInfo> GetStorageAccountInfoAsync(string storageAccountName, CancellationToken cancellationToken);
 
         /// <summary>
-<<<<<<< HEAD
-        /// Creates an Azure Batch pool who's lifecycle must be manually managed
-        /// </summary>
-        /// <param name="poolSpec">Contains the specification for the pool.</param>
-        /// <param name="isPreemptable">True if nodes in this pool will all be preemptable. False if nodes will all be dedicated.</param>
-        /// <param name="cancellationToken">A <see cref="CancellationToken"/> for controlling the lifetime of the asynchronous operation.</param>
-        /// <returns><see cref="BatchModels.ProxyResource.Name"/> (from <paramref name="poolSpec"/>) becomes the <see cref="CloudPool.Id"/> (aka <see cref="PoolInformation.PoolId"/>).</returns>
-        Task<string> CreateBatchPoolAsync(BatchModels.Pool poolSpec, bool isPreemptable, CancellationToken cancellationToken);
-
-        /// <summary>
         /// Terminates an Azure Batch task
-=======
-        /// Gets the combined state of Azure Batch job, task and pool that corresponds to the given TES task
->>>>>>> cc925324
         /// </summary>
         /// <param name="tesTaskId">The unique TES task ID</param>
+        /// <param name="jobId">The batch job that holds the task</param>
+        /// <param name="cancellationToken">A <see cref="CancellationToken"/> for controlling the lifetime of the asynchronous operation.</param>
+        Task TerminateBatchTaskAsync(string tesTaskId, string jobId, CancellationToken cancellationToken);
+
+        /// <summary>
+        /// Deletes an Azure Batch task
+        /// </summary>
+        /// <param name="taskId">The unique TES task ID</param>
         /// <param name="jobId">The batch job that contains the task</param>
-        /// <param name="cancellationToken">A <see cref="CancellationToken"/> for controlling the lifetime of the asynchronous operation.</param>
-        Task TerminateBatchTaskAsync(string tesTaskId, string jobId, CancellationToken cancellationToken);
-
-        /// <summary>
-        /// Deletes an Azure Batch task
-        /// </summary>
-        /// <param name="taskId">The unique TES task ID</param>
-<<<<<<< HEAD
-        /// <param name="jobId">The batch job that contains the task</param>
-=======
-        /// <param name="jobId"></param>
->>>>>>> cc925324
         /// <param name="cancellationToken">A <see cref="CancellationToken"/> for controlling the lifetime of the asynchronous operation.</param>
         Task DeleteBatchTaskAsync(string taskId, string jobId, CancellationToken cancellationToken);
 
@@ -167,14 +129,8 @@
         /// </summary>
         /// <param name="directoryUri">Directory Uri</param>
         /// <param name="cancellationToken">A <see cref="CancellationToken"/> for controlling the lifetime of the asynchronous operation.</param>
-<<<<<<< HEAD
         /// <returns>List of blob names and URLs without SAS tokens.</returns>
         IAsyncEnumerable<BlobNameAndUri> ListBlobsAsync(Uri directoryUri, CancellationToken cancellationToken);
-=======
-        /// <returns>List of blob paths</returns>
-        // TODO: change return to IAsyncEnumerable
-        Task<IEnumerable<BlobModels.BlobItem>> ListBlobsAsync(Uri directoryUri, CancellationToken cancellationToken);
->>>>>>> cc925324
 
         /// <summary>
         /// Fetches the blobs properties
@@ -182,18 +138,13 @@
         /// <param name="blobAbsoluteUri">Absolute Blob URI</param>
         /// <param name="cancellationToken">A <see cref="CancellationToken"/> for controlling the lifetime of the asynchronous operation.</param>
         /// <returns></returns>
-<<<<<<< HEAD
-        Task<Azure.Storage.Blobs.Models.BlobProperties> GetBlobPropertiesAsync(Uri blobAbsoluteUri, CancellationToken cancellationToken);
-=======
         Task<BlobModels.BlobProperties> GetBlobPropertiesAsync(Uri blobAbsoluteUri, CancellationToken cancellationToken);
->>>>>>> cc925324
 
         /// <summary>
         /// List blobs whose tags match a given search expression in the given directory.
         /// </summary>
         /// <param name="containerUri">Container URI</param>
         /// <param name="prefix"></param>
-<<<<<<< HEAD
         /// <param name="cancellationToken">A <see cref="CancellationToken"/> for controlling the lifetime of the asynchronous operation.</param>
         /// <returns></returns>
         IAsyncEnumerable<Azure.Storage.Blobs.Models.BlobItem> ListBlobsWithTagsAsync(Uri containerUri, string prefix, CancellationToken cancellationToken);
@@ -206,12 +157,6 @@
         /// <param name="cancellationToken">A <see cref="CancellationToken"/> for controlling the lifetime of the asynchronous operation.</param>
         /// <returns></returns>
         Task SetBlobTags(Uri blobAbsoluteUri, IDictionary<string, string> tags, CancellationToken cancellationToken);
-=======
-        /// <param name="minAge"></param>
-        /// <param name="cancellationToken">A <see cref="CancellationToken"/> for controlling the lifetime of the asynchronous operation.</param>
-        /// <returns>Active pool ids</returns>
-        Task<IEnumerable<string>> GetActivePoolIdsAsync(string prefix, TimeSpan minAge, CancellationToken cancellationToken);
->>>>>>> cc925324
 
         /// <summary>
         /// Gets the list of active pools matching the hostname in the metadata
@@ -221,30 +166,11 @@
         IAsyncEnumerable<CloudPool> GetActivePoolsAsync(string hostName);
 
         /// <summary>
-<<<<<<< HEAD
-        /// Deletes the specified pool
-        /// </summary>
-        /// <param name="poolId">The id of the pool.</param>
-        /// <param name="cancellationToken">A <see cref="CancellationToken"/> for controlling the lifetime of the asynchronous operation.</param>
-        Task DeleteBatchPoolAsync(string poolId, CancellationToken cancellationToken);
-=======
-        /// Gets the list of pool ids referenced by the jobs
-        /// </summary>
-        /// <param name="cancellationToken">A <see cref="CancellationToken"/> for controlling the lifetime of the asynchronous operation.</param>
-        /// <returns>Pool ids</returns>
-        Task<IEnumerable<string>> GetPoolIdsReferencedByJobsAsync(CancellationToken cancellationToken);
->>>>>>> cc925324
-
-        /// <summary>
         /// Retrieves the specified pool
         /// </summary>
         /// <param name="poolId">The <see cref="CloudPool.Id"/> of the pool to retrieve.</param>
         /// <param name="cancellationToken">A <see cref="CancellationToken"/> for controlling the lifetime of the asynchronous operation.</param>
-<<<<<<< HEAD
         /// <param name="detailLevel">A <see cref="DetailLevel"/> used for controlling which properties are retrieved from the service.</param>
-=======
-        /// <param name="detailLevel">A Microsoft.Azure.Batch.DetailLevel used for controlling which properties are retrieved from the service.</param>
->>>>>>> cc925324
         /// <returns><see cref="CloudPool"/></returns>
         Task<CloudPool> GetBatchPoolAsync(string poolId, CancellationToken cancellationToken, DetailLevel detailLevel = default);
 
@@ -253,11 +179,7 @@
         /// </summary>
         /// <param name="jobId">The <see cref="Microsoft.Azure.Batch.Protocol.Models.CloudJob"/> of the job to retrieve.</param>
         /// <param name="cancellationToken">A <see cref="CancellationToken"/> for controlling the lifetime of the asynchronous operation.</param>
-<<<<<<< HEAD
         /// <param name="detailLevel">A <see cref="DetailLevel"/> used for controlling which properties are retrieved from the service.</param>
-=======
-        /// <param name="detailLevel">A Microsoft.Azure.Batch.DetailLevel used for controlling which properties are retrieved from the service.</param>
->>>>>>> cc925324
         /// <returns></returns>
         Task<CloudJob> GetBatchJobAsync(string jobId, CancellationToken cancellationToken, DetailLevel detailLevel = default);
 
@@ -322,10 +244,7 @@
         /// <param name="preemptable">Type of compute nodes: false if dedicated, otherwise true.</param>
         /// <param name="interval">The interval for periodic reevaluation of the formula.</param>
         /// <param name="formulaFactory">A factory function that generates an auto-scale formula.</param>
-<<<<<<< HEAD
         /// <param name="currentTargetFunc">A function that provides the initial compute node target. The function's argument is the current node target on the pool.</param>
-=======
->>>>>>> cc925324
         /// <param name="cancellationToken">A <see cref="CancellationToken"/> for controlling the lifetime of the asynchronous operation.</param>
         /// <returns></returns>
         Task EnableBatchPoolAutoScaleAsync(string poolId, bool preemptable, TimeSpan interval, BatchPoolAutoScaleFormulaFactory formulaFactory, Func<int, ValueTask<int>> currentTargetFunc, CancellationToken cancellationToken);
