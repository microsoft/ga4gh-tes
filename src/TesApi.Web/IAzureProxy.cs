--- conflicted
+++ resolved
@@ -6,11 +6,7 @@
 using System.Threading;
 using System.Threading.Tasks;
 using Microsoft.Azure.Batch;
-<<<<<<< HEAD
-using Tes.Models;
 using BatchModels = Microsoft.Azure.Management.Batch.Models;
-=======
->>>>>>> 2d3cd982
 
 namespace TesApi.Web
 {
@@ -77,15 +73,6 @@
         Task DeleteBatchJobAsync(string taskId, CancellationToken cancellationToken = default);
 
         /// <summary>
-<<<<<<< HEAD
-        /// Gets the batch quotas
-        /// </summary>
-        /// <returns><see cref="AzureBatchAccountQuotas"/></returns>
-        Task<AzureBatchAccountQuotas> GetBatchAccountQuotasAsync();
-
-        /// <summary>
-=======
->>>>>>> 2d3cd982
         /// Gets the counts of active batch nodes, grouped by VmSize
         /// </summary>
         /// <returns>Batch node counts</returns>
@@ -103,19 +90,11 @@
         /// <returns>Count of active batch jobs</returns>
         int GetBatchActiveJobCount();
 
-<<<<<<< HEAD
-        /// <summary>
-        /// Get/sets cached value for the price and resource summary of all available VMs in a region for the <see cref="BatchModels.BatchAccount"/>.
-        /// </summary>
-        /// <returns><see cref="VirtualMachineInformation"/> for available VMs in a region.</returns>
-        Task<List<VirtualMachineInformation>> GetVmSizesAndPricesAsync();
-=======
         ///// <summary>
-        ///// Gets the price and resource summary of all available VMs in a region
+        ///// Get/sets cached value for the price and resource summary of all available VMs in a region for the <see cref="BatchModels.BatchAccount"/>.
         ///// </summary>
-        ///// <returns><see cref="Tes.Models.VirtualMachineInformation"/> for available VMs in a region.</returns>
+        ///// <returns><see cref="VirtualMachineInformation"/> for available VMs in a region.</returns>
         //Task<List<VirtualMachineInformation>> GetVmSizesAndPricesAsync();
->>>>>>> 2d3cd982
 
         /// <summary>
         /// Gets the primary key of the given storage account.
