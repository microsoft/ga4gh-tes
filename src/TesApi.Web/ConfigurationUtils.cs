﻿// Copyright (c) Microsoft Corporation.
// Licensed under the MIT License.

using System;
using System.Collections.Generic;
using System.Linq;
using System.Threading.Tasks;
using Microsoft.Extensions.Configuration;
using Microsoft.Extensions.Logging;
using Microsoft.Extensions.Options;
using Tes.Models;
using TesApi.Web.Management;
using TesApi.Web.Management.Models.Quotas;
using TesApi.Web.Storage;

namespace TesApi.Web
{
    /// <summary>
    /// Provides methods for handling the configuration files in the configuration container
    /// </summary>
    public class ConfigurationUtils
    {
        private readonly IConfiguration configuration;
        private readonly string defaultStorageAccountName;
        private readonly IStorageAccessProvider storageAccessProvider;
        private readonly ILogger<ConfigurationUtils> logger;
        private readonly IBatchQuotaProvider quotaProvider;
        private readonly IBatchSkuInformationProvider skuInformationProvider;
        private readonly BatchAccountResourceInformation batchAccountResourceInformation;

        /// <summary>
        /// The constructor
        /// </summary>
        /// <param name="configuration"><see cref="IConfiguration"/></param>
        /// <param name="defaultStorageOptions">Configuration of <see cref="Options.StorageOptions"/></param>
        /// <param name="storageAccessProvider"><see cref="IStorageAccessProvider"/></param>
        /// <param name="quotaProvider"><see cref="IBatchQuotaProvider"/>></param>
        /// <param name="skuInformationProvider"><see cref="IBatchSkuInformationProvider"/>></param>
        /// <param name="batchAccountResourceInformation"><see cref="BatchAccountResourceInformation"/></param>
        /// <param name="logger"><see cref="ILogger"/></param>
        public ConfigurationUtils(
            IConfiguration configuration,
            IOptions<Options.StorageOptions> defaultStorageOptions,
            IStorageAccessProvider storageAccessProvider,
            IBatchQuotaProvider quotaProvider,
            IBatchSkuInformationProvider skuInformationProvider,
            BatchAccountResourceInformation batchAccountResourceInformation,
            ILogger<ConfigurationUtils> logger)
        {
            ArgumentNullException.ThrowIfNull(configuration);
            ArgumentNullException.ThrowIfNull(storageAccessProvider);
            ArgumentNullException.ThrowIfNull(quotaProvider);
            ArgumentNullException.ThrowIfNull(batchAccountResourceInformation);
            if (string.IsNullOrEmpty(batchAccountResourceInformation.Region))
            {
                throw new ArgumentException(
                    $"The batch information provided does not include region. Batch information:{batchAccountResourceInformation}");
            }
            ArgumentNullException.ThrowIfNull(logger);

            this.configuration = configuration;
            this.defaultStorageAccountName = defaultStorageOptions.Value.DefaultAccountName;
            this.storageAccessProvider = storageAccessProvider;
            this.logger = logger;
            this.quotaProvider = quotaProvider;
            this.skuInformationProvider = skuInformationProvider;
            this.batchAccountResourceInformation = batchAccountResourceInformation;
        }

        /// <summary>
        /// Combines the allowed-vm-sizes configuration file and list of supported+available VMs to produce the supported-vm-sizes file and tag incorrect 
        /// entries in the allowed-vm-sizes file with a warning. Sets the AllowedVmSizes configuration key.
        /// </summary>
        /// <returns></returns>
<<<<<<< HEAD
        public async Task ProcessAllowedVmSizesConfigurationFileAsync(System.Threading.CancellationToken cancellationToken)
=======
        public async Task<List<string>> ProcessAllowedVmSizesConfigurationFileAsync()
>>>>>>> 84402e8f
        {
            var supportedVmSizesFilePath = $"/{defaultStorageAccountName}/configuration/supported-vm-sizes";
            var allowedVmSizesFilePath = $"/{defaultStorageAccountName}/configuration/allowed-vm-sizes";

            var supportedVmSizes = (await skuInformationProvider.GetVmSizesAndPricesAsync(batchAccountResourceInformation.Region, cancellationToken)).ToList();
            var batchAccountQuotas = await quotaProvider.GetVmCoreQuotaAsync(lowPriority: false, cancellationToken);
            var supportedVmSizesFileContent = VirtualMachineInfoToFixedWidthColumns(supportedVmSizes.OrderBy(v => v.VmFamily).ThenBy(v => v.VmSize), batchAccountQuotas);

            try
            {
                await storageAccessProvider.UploadBlobAsync(supportedVmSizesFilePath, supportedVmSizesFileContent, cancellationToken);
            }
            catch
            {
                logger.LogWarning($"Failed to write {supportedVmSizesFilePath}. Updated VM size information will not be available in the configuration directory. This will not impact the workflow execution.");
            }

            var allowedVmSizesFileContent = await storageAccessProvider.DownloadBlobAsync(allowedVmSizesFilePath, cancellationToken);

            if (allowedVmSizesFileContent is null)
            {
                logger.LogWarning($"Unable to read from {allowedVmSizesFilePath}. All supported VM sizes will be eligible for Azure Batch task scheduling.");
                return new List<string>();
            }

            // Read the allowed-vm-sizes configuration file and remove any previous warnings (those start with "<" following the VM size or family name)
            var allowedVmSizesLines = allowedVmSizesFileContent
                .Split(new[] { '\r', '\n' })
                .Select(line => line.Split('<', StringSplitOptions.RemoveEmptyEntries | StringSplitOptions.TrimEntries).FirstOrDefault() ?? string.Empty)
                .ToList();

            var allowedVmSizesWithoutComments = allowedVmSizesLines
                .Select(line => line.Trim())
                .Where(line => !string.IsNullOrWhiteSpace(line) && !line.StartsWith("#"))
                .ToList();

            var allowedAndSupportedVmSizes = allowedVmSizesWithoutComments.Intersect(supportedVmSizes.Select(v => v.VmSize), StringComparer.OrdinalIgnoreCase)
                .Union(allowedVmSizesWithoutComments.Intersect(supportedVmSizes.Select(v => v.VmFamily), StringComparer.OrdinalIgnoreCase))
                .Distinct()
                .ToList();

            var allowedVmSizesButNotSupported = allowedVmSizesWithoutComments.Except(allowedAndSupportedVmSizes).Distinct().ToList();

            if (allowedVmSizesButNotSupported.Any())
            {
                logger.LogWarning($"The following VM sizes or families are listed in {allowedVmSizesFilePath}, but are either misspelled or not supported in your region: {string.Join(", ", allowedVmSizesButNotSupported)}. These will be ignored.");

                var linesWithWarningsAdded = allowedVmSizesLines.ConvertAll(line =>
                    allowedVmSizesButNotSupported.Contains(line, StringComparer.OrdinalIgnoreCase)
                        ? $"{line} <-- WARNING: This VM size or family is either misspelled or not supported in your region. It will be ignored."
                        : line
                );

                var allowedVmSizesFileContentWithWarningsAdded = string.Join('\n', linesWithWarningsAdded);

                if (allowedVmSizesFileContentWithWarningsAdded != allowedVmSizesFileContent)
                {
                    try
                    {
                        await storageAccessProvider.UploadBlobAsync(allowedVmSizesFilePath, allowedVmSizesFileContentWithWarningsAdded, cancellationToken);
                    }
                    catch
                    {
                        logger.LogWarning($"Failed to write warnings to {allowedVmSizesFilePath}.");
                    }
                }
            }

            return allowedAndSupportedVmSizes;
        }

        /// <summary>
        /// Combines the VM feature and price info with Batch quotas and produces the fixed-width list ready for uploading to .
        /// </summary>
        /// <param name="vmInfos">List of <see cref="VirtualMachineInformation"/></param>
        /// <param name="batchAccountQuotas">Batch quotas <see cref="AzureBatchAccountQuotas"/></param>
        /// <returns></returns>
        private static string VirtualMachineInfoToFixedWidthColumns(IEnumerable<VirtualMachineInformation> vmInfos, BatchVmCoreQuota batchAccountQuotas)
        {
            var vmSizes = vmInfos.Where(v => !v.LowPriority).Select(v => v.VmSize);

            var vmInfosAsStrings = vmSizes
                .Select(s => new { VmInfoWithDedicatedPrice = vmInfos.SingleOrDefault(l => l.VmSize == s && !l.LowPriority), PricePerHourLowPri = vmInfos.FirstOrDefault(l => l.VmSize == s && l.LowPriority)?.PricePerHour })
                .Select(v => new
                {
                    v.VmInfoWithDedicatedPrice.VmSize,
                    v.VmInfoWithDedicatedPrice.VmFamily,
                    PricePerHourDedicated = v.VmInfoWithDedicatedPrice.PricePerHour?.ToString("###0.000"),
                    PricePerHourLowPri = v.PricePerHourLowPri is not null ? v.PricePerHourLowPri?.ToString("###0.000") : "N/A",
                    MemoryInGiB = v.VmInfoWithDedicatedPrice.MemoryInGiB?.ToString(),
                    NumberOfCores = v.VmInfoWithDedicatedPrice.VCpusAvailable.ToString(),
                    ResourceDiskSizeInGiB = v.VmInfoWithDedicatedPrice.ResourceDiskSizeInGiB.ToString(),
                    DedicatedQuota = batchAccountQuotas.IsDedicatedAndPerVmFamilyCoreQuotaEnforced
                        ? batchAccountQuotas.DedicatedCoreQuotas.FirstOrDefault(q => q.VmFamilyName.Equals(v.VmInfoWithDedicatedPrice.VmFamily, StringComparison.OrdinalIgnoreCase))?.CoreQuota.ToString() ?? "N/A"
                        : batchAccountQuotas.NumberOfCores.ToString()
                });

            vmInfosAsStrings = vmInfosAsStrings.Prepend(new { VmSize = string.Empty, VmFamily = string.Empty, PricePerHourDedicated = "dedicated", PricePerHourLowPri = "low pri", MemoryInGiB = "(GiB)", NumberOfCores = string.Empty, ResourceDiskSizeInGiB = "(GiB)", DedicatedQuota = $"quota {(batchAccountQuotas.IsDedicatedAndPerVmFamilyCoreQuotaEnforced ? "(per fam.)" : "(total)")}" });
            vmInfosAsStrings = vmInfosAsStrings.Prepend(new { VmSize = "VM Size", VmFamily = "Family", PricePerHourDedicated = "$/hour", PricePerHourLowPri = "$/hour", MemoryInGiB = "Memory", NumberOfCores = "CPUs", ResourceDiskSizeInGiB = "Disk", DedicatedQuota = "Dedicated CPU" });

            var sizeColWidth = vmInfosAsStrings.Max(v => v.VmSize.Length);
            var seriesColWidth = vmInfosAsStrings.Max(v => v.VmFamily.Length);
            var priceDedicatedColumnWidth = vmInfosAsStrings.Max(v => v.PricePerHourDedicated.Length);
            var priceLowPriColumnWidth = vmInfosAsStrings.Max(v => v.PricePerHourLowPri.Length);
            var memoryColumnWidth = vmInfosAsStrings.Max(v => v.MemoryInGiB.Length);
            var coresColumnWidth = vmInfosAsStrings.Max(v => v.NumberOfCores.Length);
            var diskColumnWidth = vmInfosAsStrings.Max(v => v.ResourceDiskSizeInGiB.Length);
            var dedicatedQuotaColumnWidth = vmInfosAsStrings.Max(v => v.DedicatedQuota.Length);

            var fixedWidthVmInfos = vmInfosAsStrings.Select(v => $"{v.VmSize.PadRight(sizeColWidth)} {v.VmFamily.PadRight(seriesColWidth)} {v.PricePerHourDedicated.PadLeft(priceDedicatedColumnWidth)}  {v.PricePerHourLowPri.PadLeft(priceLowPriColumnWidth)}  {v.MemoryInGiB.PadLeft(memoryColumnWidth)}  {v.NumberOfCores.PadLeft(coresColumnWidth)}  {v.ResourceDiskSizeInGiB.PadLeft(diskColumnWidth)}  {v.DedicatedQuota.PadLeft(dedicatedQuotaColumnWidth)}");

            return string.Join('\n', fixedWidthVmInfos);
        }
    }
}<|MERGE_RESOLUTION|>--- conflicted
+++ resolved
@@ -72,11 +72,7 @@
         /// entries in the allowed-vm-sizes file with a warning. Sets the AllowedVmSizes configuration key.
         /// </summary>
         /// <returns></returns>
-<<<<<<< HEAD
-        public async Task ProcessAllowedVmSizesConfigurationFileAsync(System.Threading.CancellationToken cancellationToken)
-=======
-        public async Task<List<string>> ProcessAllowedVmSizesConfigurationFileAsync()
->>>>>>> 84402e8f
+        public async Task<List<string>> ProcessAllowedVmSizesConfigurationFileAsync(System.Threading.CancellationToken cancellationToken)
         {
             var supportedVmSizesFilePath = $"/{defaultStorageAccountName}/configuration/supported-vm-sizes";
             var allowedVmSizesFilePath = $"/{defaultStorageAccountName}/configuration/allowed-vm-sizes";
