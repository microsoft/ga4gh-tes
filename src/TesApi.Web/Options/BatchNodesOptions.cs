--- conflicted
+++ resolved
@@ -30,14 +30,12 @@
         /// </summary>
         public string GlobalStartTask { get; set; } = string.Empty;
         /// <summary>
-<<<<<<< HEAD
         /// True to enable advanced VM performance monitoring, False otherwise
         /// </summary>
         public bool AdvancedVmPerformanceMonitoringEnabled { get; set; } = false;
-=======
+        /// <summary>
         /// True to have the runner calculate and provide the blob content MD5 to the storage account, False otherwise.
         /// </summary>
         public bool ContentMD5 { get; set; } = false;
->>>>>>> 2e4f4f9f
     }
 }