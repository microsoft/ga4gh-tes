﻿<Project Sdk="Microsoft.NET.Sdk.Web">

  <PropertyGroup>
    <Description>TES API</Description>
    <TargetFramework>net8.0</TargetFramework>
    <GenerateDocumentationFile>true</GenerateDocumentationFile>
    <PreserveCompilationContext>true</PreserveCompilationContext>
    <AssemblyName>tesapi</AssemblyName>
    <ValidateExecutableReferencesMatchSelfContained>false</ValidateExecutableReferencesMatchSelfContained>
    <Title>GA4GH Task Execution Service</Title>
  </PropertyGroup>

  <ItemGroup>
<<<<<<< HEAD
    <PackageReference Include="AutoMapper" Version="12.0.1" />
    <PackageReference Include="AutoMapper.Extensions.Microsoft.DependencyInjection" Version="12.0.1" />
    <PackageReference Include="Azure.Identity" Version="1.10.4" />
    <PackageReference Include="Azure.ResourceManager" Version="1.10.1" />
    <PackageReference Include="Azure.Security.KeyVault.Secrets" Version="4.6.0" />
    <PackageReference Include="Azure.Storage.Blobs" Version="12.19.1" />
    <PackageReference Include="Microsoft.ApplicationInsights.AspNetCore" Version="2.22.0" />
    <PackageReference Include="Microsoft.AspNetCore.Mvc.NewtonsoftJson" Version="8.0.1" />
    <PackageReference Include="Microsoft.Azure.Management.ApplicationInsights" Version="0.3.0-preview" />
    <PackageReference Include="Microsoft.Azure.Management.Batch" Version="15.0.0" />
    <PackageReference Include="Microsoft.Azure.Management.Compute" Version="61.0.0" />
    <PackageReference Include="Microsoft.Azure.Management.Fluent" Version="1.38.1" />
    <PackageReference Include="Microsoft.EntityFrameworkCore.Relational" Version="8.0.2" />
=======
    <Content Include="Dockerfile_PackagePublishedFiles">
      <CopyToOutputDirectory>Never</CopyToOutputDirectory>
      <Visible>false</Visible>
    </Content>
    <Content Include="..\Dockerfile-Tes">
      <CopyToOutputDirectory>Never</CopyToOutputDirectory>
      <Visible>false</Visible>
    </Content>
    <Content Include="..\deploy-tes-docker-image.sh">
      <CopyToOutputDirectory>Never</CopyToOutputDirectory>
      <Visible>false</Visible>
    </Content>
    <Content Include=".dockerignore">
      <CopyToOutputDirectory>Never</CopyToOutputDirectory>
    </Content>
    <Content Include="docker-compose.yml">
      <CopyToOutputDirectory>Never</CopyToOutputDirectory>
    </Content>
    <Content Include="tes-compliance-test\entrypoint.sh">
      <CopyToOutputDirectory>PreserveNewest</CopyToOutputDirectory>
    </Content>
    <Content Include="scripts\config-docker.sh">
      <CopyToOutputDirectory>PreserveNewest</CopyToOutputDirectory>
    </Content>
    <Content Include="scripts\config-nvme.sh">
      <CopyToOutputDirectory>PreserveNewest</CopyToOutputDirectory>
    </Content>
  </ItemGroup>

  <ItemGroup>
    <PackageReference Include="AutoMapper" Version="13.0.1" />
    <PackageReference Include="Azure.ResourceManager.ApplicationInsights" Version="1.0.0" />
    <PackageReference Include="Azure.ResourceManager.Batch" Version="1.4.0" />
    <PackageReference Include="Azure.ResourceManager.Compute" Version="1.5.0" />
    <PackageReference Include="Azure.ResourceManager.Storage" Version="1.3.0" />
    <PackageReference Include="Azure.Storage.Blobs" Version="12.20.0" />
    <PackageReference Include="Microsoft.ApplicationInsights.AspNetCore" Version="2.22.0" />
    <PackageReference Include="Microsoft.AspNetCore.Mvc.NewtonsoftJson" Version="8.0.7" />
>>>>>>> 2df038e6
    <PackageReference Include="Microsoft.Extensions.Caching.Memory" Version="8.0.0" />
    <PackageReference Include="Microsoft.Azure.Batch" Version="16.2.0" />
    <PackageReference Include="Microsoft.Extensions.Logging.ApplicationInsights" Version="2.22.0" />
    <PackageReference Include="Microsoft.Rest.ClientRuntime" Version="3.0.3" />
    <!--Mitigate reported security issues-->
    <PackageReference Include="Swashbuckle.AspNetCore.SwaggerGen" Version="6.6.2" />
    <PackageReference Include="Swashbuckle.AspNetCore.Annotations" Version="6.6.2" />
    <PackageReference Include="Swashbuckle.AspNetCore.Swagger" Version="6.6.2" />
    <PackageReference Include="System.Linq.Async" Version="6.0.1" />
    <PackageReference Include="System.Linq.Async.Queryable" Version="6.0.1" />
    <PackageReference Include="YamlDotNet" Version="15.3.0" />
  </ItemGroup>

  <ItemGroup>
    <DotNetCliToolReference Include="Microsoft.VisualStudio.Web.CodeGeneration.Tools" Version="2.0.3" />
  </ItemGroup>

  <ItemGroup>
    <AssemblyAttribute Include="System.Runtime.CompilerServices.InternalsVisibleTo">
      <_Parameter1>TesApi.Tests</_Parameter1>
    </AssemblyAttribute>
  </ItemGroup>

  <ItemGroup>
    <ProjectReference Include="..\CommonUtilities\CommonUtilities.csproj" />
    <ProjectReference Include="..\Tes.ApiClients\Tes.ApiClients.csproj" />
    <ProjectReference Include="..\Tes.SDK\Tes.SDK.csproj" />
    <ProjectReference Include="..\Tes\Tes.csproj" />
  </ItemGroup>

</Project><|MERGE_RESOLUTION|>--- conflicted
+++ resolved
@@ -11,21 +11,6 @@
   </PropertyGroup>
 
   <ItemGroup>
-<<<<<<< HEAD
-    <PackageReference Include="AutoMapper" Version="12.0.1" />
-    <PackageReference Include="AutoMapper.Extensions.Microsoft.DependencyInjection" Version="12.0.1" />
-    <PackageReference Include="Azure.Identity" Version="1.10.4" />
-    <PackageReference Include="Azure.ResourceManager" Version="1.10.1" />
-    <PackageReference Include="Azure.Security.KeyVault.Secrets" Version="4.6.0" />
-    <PackageReference Include="Azure.Storage.Blobs" Version="12.19.1" />
-    <PackageReference Include="Microsoft.ApplicationInsights.AspNetCore" Version="2.22.0" />
-    <PackageReference Include="Microsoft.AspNetCore.Mvc.NewtonsoftJson" Version="8.0.1" />
-    <PackageReference Include="Microsoft.Azure.Management.ApplicationInsights" Version="0.3.0-preview" />
-    <PackageReference Include="Microsoft.Azure.Management.Batch" Version="15.0.0" />
-    <PackageReference Include="Microsoft.Azure.Management.Compute" Version="61.0.0" />
-    <PackageReference Include="Microsoft.Azure.Management.Fluent" Version="1.38.1" />
-    <PackageReference Include="Microsoft.EntityFrameworkCore.Relational" Version="8.0.2" />
-=======
     <Content Include="Dockerfile_PackagePublishedFiles">
       <CopyToOutputDirectory>Never</CopyToOutputDirectory>
       <Visible>false</Visible>
@@ -61,21 +46,18 @@
     <PackageReference Include="Azure.ResourceManager.Batch" Version="1.4.0" />
     <PackageReference Include="Azure.ResourceManager.Compute" Version="1.5.0" />
     <PackageReference Include="Azure.ResourceManager.Storage" Version="1.3.0" />
-    <PackageReference Include="Azure.Storage.Blobs" Version="12.20.0" />
+    <PackageReference Include="Azure.Storage.Blobs" Version="12.21.2" />
     <PackageReference Include="Microsoft.ApplicationInsights.AspNetCore" Version="2.22.0" />
-    <PackageReference Include="Microsoft.AspNetCore.Mvc.NewtonsoftJson" Version="8.0.7" />
->>>>>>> 2df038e6
+    <PackageReference Include="Microsoft.AspNetCore.Mvc.NewtonsoftJson" Version="8.0.8" />
     <PackageReference Include="Microsoft.Extensions.Caching.Memory" Version="8.0.0" />
     <PackageReference Include="Microsoft.Azure.Batch" Version="16.2.0" />
     <PackageReference Include="Microsoft.Extensions.Logging.ApplicationInsights" Version="2.22.0" />
-    <PackageReference Include="Microsoft.Rest.ClientRuntime" Version="3.0.3" />
     <!--Mitigate reported security issues-->
-    <PackageReference Include="Swashbuckle.AspNetCore.SwaggerGen" Version="6.6.2" />
-    <PackageReference Include="Swashbuckle.AspNetCore.Annotations" Version="6.6.2" />
-    <PackageReference Include="Swashbuckle.AspNetCore.Swagger" Version="6.6.2" />
+    <PackageReference Include="Swashbuckle.AspNetCore.SwaggerGen" Version="6.7.1" />
+    <PackageReference Include="Swashbuckle.AspNetCore.Annotations" Version="6.7.1" />
+    <PackageReference Include="Swashbuckle.AspNetCore.Swagger" Version="6.7.1" />
     <PackageReference Include="System.Linq.Async" Version="6.0.1" />
-    <PackageReference Include="System.Linq.Async.Queryable" Version="6.0.1" />
-    <PackageReference Include="YamlDotNet" Version="15.3.0" />
+    <PackageReference Include="YamlDotNet" Version="16.0.0" />
   </ItemGroup>
 
   <ItemGroup>
