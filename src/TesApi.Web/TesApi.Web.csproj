--- conflicted
+++ resolved
@@ -55,16 +55,13 @@
     <ProjectReference Include="..\Tes\Tes.csproj" />
   </ItemGroup>
   <ItemGroup>
-<<<<<<< HEAD
     <None Update="compliance-test\Dockerfile-Tes-Integration-Test">
       <CopyToOutputDirectory>PreserveNewest</CopyToOutputDirectory>
     </None>
     <None Update="compliance-test\entrypoint.sh">
       <CopyToOutputDirectory>PreserveNewest</CopyToOutputDirectory>
     </None>
-=======
     <Folder Include="Management\Clients\" />
     <Folder Include="Management\Models\Terra\" />
->>>>>>> 720ec26a
   </ItemGroup>
 </Project>