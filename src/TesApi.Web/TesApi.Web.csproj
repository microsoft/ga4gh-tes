--- conflicted
+++ resolved
@@ -62,18 +62,11 @@
     <PackageReference Include="Microsoft.Azure.Batch" Version="16.3.1" />
     <PackageReference Include="Microsoft.Extensions.Logging.ApplicationInsights" Version="2.22.0" />
     <!--Mitigate reported security issues-->
-<<<<<<< HEAD
-    <PackageReference Include="Swashbuckle.AspNetCore.SwaggerGen" Version="6.6.2" />
-    <PackageReference Include="Swashbuckle.AspNetCore.Annotations" Version="6.6.2" />
-    <PackageReference Include="Swashbuckle.AspNetCore.Swagger" Version="6.6.2" />
-    <PackageReference Include="System.Linq.Async" Version="6.0.1" />
-    <PackageReference Include="YamlDotNet" Version="15.3.0" />
-=======
     <PackageReference Include="Swashbuckle.AspNetCore.SwaggerGen" Version="6.9.0" />
     <PackageReference Include="Swashbuckle.AspNetCore.Annotations" Version="6.9.0" />
     <PackageReference Include="Swashbuckle.AspNetCore.Swagger" Version="6.9.0" />
+    <PackageReference Include="System.Linq.Async" Version="6.0.1" />
     <PackageReference Include="YamlDotNet" Version="16.1.3" />
->>>>>>> ef06f547
   </ItemGroup>
 
   <ItemGroup>
