--- conflicted
+++ resolved
@@ -12,13 +12,8 @@
 
   <ItemGroup>
     <PackageReference Include="AutoMapper.Extensions.Microsoft.DependencyInjection" Version="12.0.1" />
-<<<<<<< HEAD
-    <PackageReference Include="Azure.Identity" Version="1.11.1" />
-    <PackageReference Include="Azure.ResourceManager" Version="1.11.0" />
-=======
     <PackageReference Include="Azure.Identity" Version="1.11.2" />
     <PackageReference Include="Azure.ResourceManager" Version="1.11.1" />
->>>>>>> 393a7821
     <PackageReference Include="Azure.Security.KeyVault.Secrets" Version="4.6.0" />
     <PackageReference Include="Azure.Storage.Blobs" Version="12.19.1" />
     <PackageReference Include="Microsoft.ApplicationInsights.AspNetCore" Version="2.22.0" />
