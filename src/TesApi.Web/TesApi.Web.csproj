﻿<Project Sdk="Microsoft.NET.Sdk.Web">

  <PropertyGroup>
    <Description>TES API</Description>
    <TargetFramework>net8.0</TargetFramework>
    <GenerateDocumentationFile>true</GenerateDocumentationFile>
    <PreserveCompilationContext>true</PreserveCompilationContext>
    <AssemblyName>tesapi</AssemblyName>
    <ValidateExecutableReferencesMatchSelfContained>false</ValidateExecutableReferencesMatchSelfContained>
    <Title>GA4GH Task Execution Service</Title>
  </PropertyGroup>

  <ItemGroup>
    <PackageReference Include="AutoMapper.Extensions.Microsoft.DependencyInjection" Version="12.0.1" />
    <PackageReference Include="Azure.Identity" Version="1.11.1" />
    <PackageReference Include="Azure.ResourceManager" Version="1.11.0" />
    <PackageReference Include="Azure.Security.KeyVault.Secrets" Version="4.6.0" />
    <PackageReference Include="Azure.Storage.Blobs" Version="12.19.1" />
    <PackageReference Include="Microsoft.ApplicationInsights.AspNetCore" Version="2.22.0" />
    <PackageReference Include="Microsoft.AspNetCore.Mvc.NewtonsoftJson" Version="8.0.4" />
    <PackageReference Include="Microsoft.Azure.Management.ApplicationInsights" Version="0.3.0-preview" />
    <PackageReference Include="Microsoft.Azure.Management.Batch" Version="15.0.0" />
    <PackageReference Include="Microsoft.Azure.Management.Compute" Version="61.0.0" />
    <PackageReference Include="Microsoft.Azure.Management.Fluent" Version="1.38.1" />
    <PackageReference Include="Microsoft.Extensions.Caching.Memory" Version="8.0.0" />
    <PackageReference Include="Microsoft.Extensions.Logging" Version="8.0.0" />
    <PackageReference Include="Microsoft.Azure.Batch" Version="16.2.0" />
    <PackageReference Include="Microsoft.Extensions.Logging.ApplicationInsights" Version="2.22.0" />
    <!--Mitigate reported security issues-->
    <PackageReference Include="Newtonsoft.Json" Version="13.0.3" />
    <PackageReference Include="Polly" Version="7.2.4" />
    <PackageReference Include="Polly.Extensions.Http" Version="3.0.0" />
    <PackageReference Include="Swashbuckle.AspNetCore.SwaggerGen" Version="6.5.0" />
    <PackageReference Include="Swashbuckle.AspNetCore.Annotations" Version="6.5.0" />
    <PackageReference Include="Microsoft.Extensions.Configuration.AzureKeyVault" Version="3.1.24" />
    <PackageReference Include="Swashbuckle.AspNetCore.Swagger" Version="6.5.0" />
    <PackageReference Include="System.Linq.Async" Version="6.0.1" />
    <PackageReference Include="System.Linq.Async.Queryable" Version="6.0.1" />
    <PackageReference Include="YamlDotNet" Version="15.1.2" />
  </ItemGroup>

  <ItemGroup>
    <DotNetCliToolReference Include="Microsoft.VisualStudio.Web.CodeGeneration.Tools" Version="2.0.3" />
  </ItemGroup>

  <ItemGroup>
    <AssemblyAttribute Include="System.Runtime.CompilerServices.InternalsVisibleTo">
      <_Parameter1>TesApi.Tests</_Parameter1>
    </AssemblyAttribute>
  </ItemGroup>

  <ItemGroup>
<<<<<<< HEAD
    <Folder Include="scripts\" />
  </ItemGroup>

  <ItemGroup>
=======
>>>>>>> ed9dceca
    <ProjectReference Include="..\CommonUtilities\CommonUtilities.csproj" />
    <ProjectReference Include="..\Tes.ApiClients\Tes.ApiClients.csproj" />
    <ProjectReference Include="..\Tes.Runner\Tes.Runner.csproj" />
    <ProjectReference Include="..\Tes.SDK\Tes.SDK.csproj" />
    <ProjectReference Include="..\Tes\Tes.csproj" />
  </ItemGroup>

  <ItemGroup>
    <None Update="tes-compliance-test\entrypoint.sh">
      <CopyToOutputDirectory>PreserveNewest</CopyToOutputDirectory>
    </None>
    <None Update="scripts\config-docker.sh">
      <CopyToOutputDirectory>PreserveNewest</CopyToOutputDirectory>
    </None>
    <None Update="scripts\config-nvme.sh">
      <CopyToOutputDirectory>PreserveNewest</CopyToOutputDirectory>
    </None>
  </ItemGroup>

</Project><|MERGE_RESOLUTION|>--- conflicted
+++ resolved
@@ -50,13 +50,6 @@
   </ItemGroup>
 
   <ItemGroup>
-<<<<<<< HEAD
-    <Folder Include="scripts\" />
-  </ItemGroup>
-
-  <ItemGroup>
-=======
->>>>>>> ed9dceca
     <ProjectReference Include="..\CommonUtilities\CommonUtilities.csproj" />
     <ProjectReference Include="..\Tes.ApiClients\Tes.ApiClients.csproj" />
     <ProjectReference Include="..\Tes.Runner\Tes.Runner.csproj" />
