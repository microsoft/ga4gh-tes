--- conflicted
+++ resolved
@@ -79,19 +79,4 @@
     <ProjectReference Include="..\Tes\Tes.csproj" />
   </ItemGroup>
 
-<<<<<<< HEAD
-  <ItemGroup>
-    <None Update="tes-compliance-test\entrypoint.sh">
-      <CopyToOutputDirectory>PreserveNewest</CopyToOutputDirectory>
-    </None>
-    <None Update="scripts\config-docker.sh">
-      <CopyToOutputDirectory>PreserveNewest</CopyToOutputDirectory>
-    </None>
-    <None Update="scripts\config-nvme.sh">
-      <CopyToOutputDirectory>PreserveNewest</CopyToOutputDirectory>
-    </None>
-  </ItemGroup>
-
-=======
->>>>>>> cc925324
 </Project>