--- conflicted
+++ resolved
@@ -338,9 +338,6 @@
 
         private async Task ResolveInputType(TesInput input, CancellationToken cancellationToken)
         {
-<<<<<<< HEAD
-            var uri = await storageAccessProvider.MapLocalPathToSasUrlAsync(input.Url, Azure.Storage.Sas.BlobSasPermissions.List, cancellationToken);
-=======
             if (input.Type != default)
             {
                 return; // Already set
@@ -348,8 +345,7 @@
 
             var uri = (await storageAccessProvider.IsPublicHttpUrlAsync(input.Url, cancellationToken))
                 ? new(input.Url)
-                : await storageAccessProvider.MapLocalPathToSasUrlAsync(input.Url, cancellationToken, default, getContainerSas: true);
->>>>>>> e554ddce
+                : await storageAccessProvider.MapLocalPathToSasUrlAsync(input.Url, Azure.Storage.Sas.BlobSasPermissions.List, cancellationToken);
 
             if (uri is null)
             {
@@ -561,12 +557,8 @@
             });
         }
 
-<<<<<<< HEAD
         private async Task MapInputsAsync(List<TesInput> inputs, string pathParentDirectory,
             NodeTaskBuilder builder, CancellationToken cancellationToken)
-=======
-        private async Task MapInputsAsync(List<TesInput> inputs, string pathParentDirectory, NodeTaskBuilder builder, CancellationToken cancellationToken)
->>>>>>> e554ddce
         {
             if (inputs is null || inputs.Count == 0)
             {
@@ -584,14 +576,9 @@
                     // Nextflow directory example
                     // input.Url = /storageaccount/work/tmp/cf/d1be3bf1f9622165d553fed8ddd226/bin
                     // input.Path = /work/tmp/cf/d1be3bf1f9622165d553fed8ddd226/bin
-<<<<<<< HEAD
-                    var blobDirectoryUrlWithSasToken = await storageAccessProvider.MapLocalPathToSasUrlAsync(input.Url, Azure.Storage.Sas.BlobSasPermissions.List, cancellationToken);
-                    var blobDirectoryUrlWithoutSasToken = blobDirectoryUrlWithSasToken.GetLeftPart(UriPartial.Path);
-                    var blobAbsoluteUrls = await storageAccessProvider.GetBlobUrlsAsync(blobDirectoryUrlWithSasToken, cancellationToken);
-=======
                     var blobDirectoryUrlWithSasToken = await storageAccessProvider.IsPublicHttpUrlAsync(input.Url, cancellationToken)
                         ? new(input.Url)
-                        : await storageAccessProvider.MapLocalPathToSasUrlAsync(input.Url, cancellationToken, default, getContainerSas: true);
+                        : await storageAccessProvider.MapLocalPathToSasUrlAsync(input.Url, Azure.Storage.Sas.BlobSasPermissions.List, cancellationToken);
                     var blobDirectoryUrlWithoutSasToken = blobDirectoryUrlWithSasToken.GetLeftPart(UriPartial.Path);
                     IList<Uri> blobAbsoluteUrls;
 
@@ -603,7 +590,6 @@
                     {
                         blobAbsoluteUrls = [new(input.Url)]; // Pass this off to the runner if the input type has not been specified or determined
                     }
->>>>>>> e554ddce
 
                     if (input.Type == default && blobAbsoluteUrls.Count == 0)
                     {
