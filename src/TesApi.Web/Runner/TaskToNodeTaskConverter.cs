﻿// Copyright (c) Microsoft Corporation.
// Licensed under the MIT License.

using System;
using System.Collections.Generic;
using System.Linq;
using System.Threading;
using System.Threading.Tasks;
using Azure.Storage.Blobs;
using CommonUtilities;
using Microsoft.Extensions.Logging;
using Microsoft.Extensions.Options;
using Tes.Extensions;
using Tes.Models;
using Tes.Runner.Models;
using TesApi.Web.Management.Configuration;
using TesApi.Web.Options;
using TesApi.Web.Storage;
using FileType = Tes.Runner.Models.FileType;

namespace TesApi.Web.Runner
{
    /// <summary>
    /// Handles the creation of a NodeTask from a TesTask. This class also handles the creation of the NodeTask's inputs and outputs. With the following key functionality:
    /// 1 .- Handles content inputs by creating them as blobs in storage and setting the NodeTasks' inputs to the blobs' URLs.
    /// 2 .- Handles local file paths in inputs when Cromwell is using the local filesystem with a blob FUSE driver.
    /// </summary>
    public class TaskToNodeTaskConverter
    {
        /// <summary>
        /// Metrics file name
        /// </summary>
        public const string MetricsFileName = "metrics.txt";
        /// <summary>
        /// Batch task working directory environment variable
        /// </summary>
        public const string BatchTaskWorkingDirEnvVar = "%AZ_BATCH_TASK_WORKING_DIR%";

        private readonly string pathParentDirectory = BatchTaskWorkingDirEnvVar;
        private readonly string containerMountParentDirectory = BatchTaskWorkingDirEnvVar;
        private readonly IStorageAccessProvider storageAccessProvider;

        private readonly TerraOptions terraOptions;
        private readonly ILogger<TaskToNodeTaskConverter> logger;
        private readonly IList<ExternalStorageContainerInfo> externalStorageContainers;
        private readonly IAzureProxy azureProxy;
        private readonly AzureEnvironmentConfig azureCloudIdentityConfig;

        /// <summary>
        /// Constructor of TaskToNodeTaskConverter
        /// </summary>
        /// <param name="terraOptions"></param>
        /// <param name="storageOptions"></param>
        /// <param name="storageAccessProvider"></param>
        /// <param name="azureProxy"></param>
        /// <param name="azureCloudIdentityConfig"></param>
        /// <param name="logger"></param>
        public TaskToNodeTaskConverter(IOptions<TerraOptions> terraOptions, IOptions<StorageOptions> storageOptions, IStorageAccessProvider storageAccessProvider, IAzureProxy azureProxy, AzureEnvironmentConfig azureCloudIdentityConfig, ILogger<TaskToNodeTaskConverter> logger)
        {
            ArgumentNullException.ThrowIfNull(terraOptions);
            ArgumentNullException.ThrowIfNull(storageOptions);
            ArgumentNullException.ThrowIfNull(storageAccessProvider);
            ArgumentNullException.ThrowIfNull(azureProxy);
            ArgumentNullException.ThrowIfNull(azureCloudIdentityConfig);
            ArgumentNullException.ThrowIfNull(logger);

            this.terraOptions = terraOptions.Value;
            this.logger = logger;
            this.storageAccessProvider = storageAccessProvider;
            this.azureProxy = azureProxy;
            this.azureCloudIdentityConfig = azureCloudIdentityConfig;
            externalStorageContainers = StorageUrlUtils.GetExternalStorageContainerInfos(storageOptions.Value);
        }

        /// <summary>
        /// Parameter-less constructor for mocking
        /// </summary>
        protected TaskToNodeTaskConverter() { }

        /// <summary>
        /// Generates <see cref="NodeTaskResolverOptions"/>.
        /// </summary>
        /// <param name="task">The TES task.</param>
        /// <param name="nodeTaskConversionOptions">The node task conversion options.</param>
        /// <returns>Environment required for runner to retrieve blobs from storage.</returns>
        public virtual NodeTaskResolverOptions ToNodeTaskResolverOptions(TesTask task, NodeTaskConversionOptions nodeTaskConversionOptions)
        {
            try
            {
                var builder = new NodeTaskBuilder();
                builder.WithAzureCloudIdentityConfig(azureCloudIdentityConfig)
                    .WithStorageEventSink(storageAccessProvider.GetInternalTesBlobUrlWithoutSasToken(blobPath: string.Empty))
                    .WithResourceIdManagedIdentity(GetNodeManagedIdentityResourceId(nodeTaskConversionOptions.GlobalManagedIdentity, task));

                if (terraOptions is not null && !string.IsNullOrEmpty(terraOptions.WsmApiHost))
                {
                    logger.LogInformation("Setting up Terra as the runtime environment for the runner");
                    builder.WithTerraAsRuntimeEnvironment(terraOptions.WsmApiHost, terraOptions.LandingZoneApiHost,
                        terraOptions.SasAllowedIpRange);
                }

                var runtimeOptions = builder.Build().RuntimeOptions;
                runtimeOptions.StorageEventSink.TargetUrl = default;

                return new()
                {
                    RuntimeOptions = runtimeOptions,
                    TransformationStrategy = runtimeOptions.StorageEventSink.TransformationStrategy,
                };
            }
            catch (Exception e)
            {
                logger.LogError(e, "Failed to create the node task resolver options.");
                throw;
            }
        }

        /// <summary>
        /// Converts TesTask to a new NodeTask
        /// </summary>
        /// <param name="task">Node task</param>
        /// <param name="nodeTaskConversionOptions"></param>
        /// <param name="cancellationToken"></param>
        public virtual async Task<NodeTask> ToNodeTaskAsync(TesTask task, NodeTaskConversionOptions nodeTaskConversionOptions, CancellationToken cancellationToken)
        {
            ArgumentNullException.ThrowIfNull(task);

            try
            {
                var builder = new NodeTaskBuilder();

                builder.WithId(task.Id)
                    .WithAzureCloudIdentityConfig(azureCloudIdentityConfig)
                    .WithMountParentDirectory(containerMountParentDirectory)
                    .WithResourceIdManagedIdentity(GetNodeManagedIdentityResourceId(task, nodeTaskConversionOptions.GlobalManagedIdentity))
                    .WithAcrPullResourceIdManagedIdentity(nodeTaskConversionOptions.AcrPullIdentity)
                    .WithWorkflowId(task.WorkflowId)
<<<<<<< HEAD
                    .WithContainerVolumes(task.Volumes)
                    .WithExecutors(task.Executors)
=======
                    .WithContainerMountParentDirectory(containerMountParentDirectory)
                    .WithContainerCommands(executor.Command)
                    .WithContainerImage(executor.Image)
                    .WithContainerExecutionParameters(executor.Workdir, executor.Stdin, executor.Stdout, executor.Stderr, executor.Env)
>>>>>>> da7ebb30
                    .WithStorageEventSink(storageAccessProvider.GetInternalTesBlobUrlWithoutSasToken(blobPath: string.Empty))
                    .WithLogPublisher(storageAccessProvider.GetInternalTesTaskBlobUrlWithoutSasToken(task, blobPath: string.Empty))
                    .WithDrsHubUrl(nodeTaskConversionOptions.DrsHubApiHost)
                    .WithOnUploadSetContentMD5(nodeTaskConversionOptions.SetContentMd5OnUpload)
                    .WithMetricsFile(MetricsFileName);

                switch (nodeTaskConversionOptions.VmFamilyGroup)
                {
                    case BatchScheduler.VmFamilySeries.standardNCFamilies:
                    case BatchScheduler.VmFamilySeries.standardNDFamilies:
                    case BatchScheduler.VmFamilySeries.standardNVFamilies:
                        builder.WithGpuSupport();
                        break;
                }

                if (terraOptions is not null && !string.IsNullOrEmpty(terraOptions.WsmApiHost))
                {
                    logger.LogInformation("Setting up Terra as the runtime environment for the runner");
                    builder.WithTerraAsRuntimeEnvironment(terraOptions.WsmApiHost, terraOptions.LandingZoneApiHost,
                        terraOptions.SasAllowedIpRange);
                }

                await BuildInputsAsync(task, builder, nodeTaskConversionOptions.AdditionalInputs, nodeTaskConversionOptions.DefaultStorageAccountName, cancellationToken);

                BuildOutputs(task, nodeTaskConversionOptions.DefaultStorageAccountName, builder);

                AddTaskOutputs(task, builder);

                return builder.Build();
            }
            catch (Exception e)
            {
                logger.LogError(e, "Failed to convert the TES task to a Node Task");
                throw;
            }
        }

        private void AddTaskOutputs(TesTask task, NodeTaskBuilder builder)
        {
            foreach (var (path, url) in new List<string>(["stderr.txt", "stdout.txt", MetricsFileName])
                .Select(file => (Path: $"/{file}", Url: storageAccessProvider.GetInternalTesTaskBlobUrlWithoutSasToken(task, file))))
            {
                builder.WithOutputUsingCombinedTransformationStrategy(
                    AppendParentDirectoryIfSet(path, $"%{NodeTaskBuilder.BatchTaskDirEnvVarName}%"),
                    url.AbsoluteUri,
                    fileType: FileType.File);
            }
        }

        private void BuildOutputs(TesTask task, string defaultStorageAccount, NodeTaskBuilder builder)
        {
            if (task.Outputs is not null)
            {
                logger.LogInformation(@"Mapping {TaskOutputsCount} outputs", task.Outputs.Count);

                var outputs = PrepareLocalOutputsForMapping(task, defaultStorageAccount);

                MapOutputs(outputs, pathParentDirectory, containerMountParentDirectory, builder);
            }
        }

        private static List<TesOutput> PrepareLocalOutputsForMapping(TesTask task, string defaultStorageAccount)
        {
            var outputs = new List<TesOutput>();
            if (task.Outputs is null)
            {
                return outputs;
            }

            foreach (var output in task.Outputs)
            {
                var preparedOutput = PrepareLocalOrLocalCromwellFileOutput(output, defaultStorageAccount);

                if (preparedOutput != null)
                {
                    outputs.Add(preparedOutput);
                    continue;
                }

                outputs.Add(output);
            }

            return outputs;
        }

        private static TesOutput PrepareLocalOrLocalCromwellFileOutput(TesOutput output, string defaultStorageAccount)
        {
            if (StorageUrlUtils.IsLocalAbsolutePath(output.Url))
            {
                return new TesOutput()
                {
                    Name = output.Name,
                    Description = output.Description,
                    Path = output.Path,
                    Url = StorageUrlUtils.ConvertLocalPathOrCromwellLocalPathToUrl(output.Url, defaultStorageAccount),
                    Type = output.Type
                };
            }

            return default;
        }

        private async Task BuildInputsAsync(TesTask task, NodeTaskBuilder builder, IList<TesInput> additionalInputs,
            string defaultStorageAccount, CancellationToken cancellationToken)
        {
            if (task.Inputs is not null || additionalInputs is not null)
            {
                logger.LogInformation($"Mapping inputs");

                var inputs = await PrepareInputsForMappingAsync(task, defaultStorageAccount, cancellationToken);

                //add additional inputs if not already set
                var distinctAdditionalInputs = additionalInputs?
                    .Where(additionalInput => !inputs.Any(input =>
                        input.Path != null && input.Path.Equals(additionalInput.Path, StringComparison.OrdinalIgnoreCase)))
                    .ToList();

                if (distinctAdditionalInputs != null)
                {
                    inputs.AddRange(distinctAdditionalInputs);
                }

                await MapInputsAsync(inputs, pathParentDirectory, builder);
            }
        }

        private async Task<List<TesInput>> PrepareInputsForMappingAsync(TesTask tesTask, string defaultStorageAccountName,
            CancellationToken cancellationToken)
        {
            var inputs = new Dictionary<string, TesInput>();

            if (tesTask.Inputs is null)
            {
                return [];
            }

            foreach (var input in tesTask.Inputs)
            {
                var key = $"{input.Path}{input.Url}";

                logger.LogInformation(@"Preparing input {InputPath}", input.Path);

                if (input.Streamable == true) // Don't download files where localization_optional is set to true in WDL (corresponds to "Streamable" property being true on TesInput)
                {
                    continue;
                }

                if (inputs.ContainsKey(key))
                {
                    logger.LogWarning(@"Input {InputPath} has the same path and URL as another input and will be ignored", input.Path);
                    continue;
                }

                var preparedInput = await PrepareContentInputAsync(tesTask, input, cancellationToken);

                if (preparedInput != null)
                {
                    logger.LogInformation(@"Input {InputPath} is a content input", input.Path);
                    inputs.Add(key, preparedInput);
                    continue;
                }

                await ResolveInputType(input, cancellationToken);

                preparedInput = PrepareLocalFileInput(input, defaultStorageAccountName);

                if (preparedInput != null)
                {
                    logger.LogInformation(@"Input {InputPath} is a local input", input.Path);

                    inputs.Add(key, preparedInput);
                    continue;
                }

                preparedInput = PrepareExternalStorageAccountInput(input);

                if (preparedInput != null)
                {
                    logger.LogInformation(@"Input {InputPath} is an external storage account input", input.Path);

                    inputs.Add(key, preparedInput);
                    continue;
                }

                logger.LogInformation(@"Input {InputPath} is a regular input", input.Path);

                inputs.Add(key, input);
            }

            return [.. inputs.Values];
        }

        private async Task ResolveInputType(TesInput input, CancellationToken cancellationToken)
        {
            var uri = await storageAccessProvider.MapLocalPathToSasUrlAsync(input.Url, default, default, getContainerSas: true);

            if (uri is null)
            {
                return; // Not azure storage. We'll let other parts of the system handle it.
            }

            input.Type = (await storageAccessProvider.GetBlobUrlsAsync(
                    uri,
                    cancellationToken))
                .Any()
                ? TesFileType.DIRECTORY
                : TesFileType.FILE;
        }

        /// <summary>
        /// This returns the node managed identity resource id from the task if it is set, otherwise it returns the global managed identity.
        /// If the value in the workflow identity is not a full resource id, it is assumed to be the name. In this case, the resource id is constructed from the name.
        /// </summary>
        /// <param name="task"></param>
        /// <param name="globalManagedIdentity"></param>
        /// <returns></returns>
        public string GetNodeManagedIdentityResourceId(TesTask task, string globalManagedIdentity)
        {
            var workflowId =
                task.Resources?.GetBackendParameterValue(TesResources.SupportedBackendParameters
                    .workflow_execution_identity);

            if (string.IsNullOrWhiteSpace(workflowId))
            {
                if (!NodeTaskBuilder.IsValidManagedIdentityResourceId(globalManagedIdentity))
                {
                    throw new TesException("NoManagedIdentityForRunner", "Neither the TES server nor the task provided an Azure User Managed Identity for the task runner. Please check your configuration.");
                }

                return globalManagedIdentity;
            }

            if (NodeTaskBuilder.IsValidManagedIdentityResourceId(workflowId))
            {
                return workflowId;
            }

            return azureProxy.GetManagedIdentityInBatchAccountResourceGroup(workflowId);
        }

        /// <summary>
        /// This returns the global managed identity if it is set, otherwise it returns the node managed identity resource id from the task.
        /// If the value in the workflow identity is not a full resource id, it is assumed to be the name. In this case, the resource id is constructed from the name.
        /// </summary>
        /// <param name="globalManagedIdentity"></param>
        /// <param name="task"></param>
        /// <returns></returns>
        public string GetNodeManagedIdentityResourceId(string globalManagedIdentity, TesTask task)
        {
            if (NodeTaskBuilder.IsValidManagedIdentityResourceId(globalManagedIdentity))
            {
                return globalManagedIdentity;
            }

            var workflowId =
                task.Resources?.GetBackendParameterValue(TesResources.SupportedBackendParameters
                    .workflow_execution_identity);

            if (string.IsNullOrWhiteSpace(workflowId))
            {
                throw new TesException("NoManagedIdentityForRunner", "Neither the TES server nor the task provided an Azure User Managed Identity for the task runner. Please check your configuration.");
            }

            if (NodeTaskBuilder.IsValidManagedIdentityResourceId(workflowId))
            {
                return workflowId;
            }

            return azureProxy.GetManagedIdentityInBatchAccountResourceGroup(workflowId);
        }


        private string GetSasTokenFromExternalStorageAccountIfSet(string storageAccount)
        {
            var configuredExternalStorage = externalStorageContainers.FirstOrDefault(e => e.AccountName.Equals(storageAccount, StringComparison.OrdinalIgnoreCase));
            return configuredExternalStorage is null ? string.Empty : configuredExternalStorage.SasToken;
        }

        /// <summary>
        /// This method will prepare an external storage account if provided as Azure storage URL
        /// </summary>
        /// <param name="input"></param>
        /// <returns></returns>
        private TesInput PrepareExternalStorageAccountInput(TesInput input)
        {

            if (!StorageUrlUtils.IsValidAzureStorageAccountUri(input.Url))
            {
                return default;
            }

            var blobUrl = AppendSasTokenIfExternalAccount(input.Url);

            return new TesInput
            {
                Name = input.Name,
                Description = input.Description,
                Path = input.Path,
                Type = input.Type,
                Url = blobUrl,
            };
        }

        private string AppendSasTokenIfExternalAccount(string url)
        {
            var blobUrl = new BlobUriBuilder(new Uri(url));

            var sasToken = GetSasTokenFromExternalStorageAccountIfSet(blobUrl.AccountName);

            blobUrl.Query = StorageUrlUtils.SetOrAddSasTokenToQueryString(blobUrl.Query, sasToken);

            return blobUrl.ToUri().ToString();
        }

        /// <summary>
        /// This method converts a local path /storageaccount/cont/file to the corresponding Azure Storage URL.
        /// If the path is a Cromwell local path, the default storage account name is used to construct the URL.
        /// If the path is a local path, the storage account name is extracted from the path.
        /// If the storage account is a configured external storage account, the SAS token from the configuration is added to the URL.
        /// </summary>
        /// <param name="input"></param>
        /// <param name="defaultStorageAccountName"></param>
        /// <returns></returns>
        private TesInput PrepareLocalFileInput(TesInput input, string defaultStorageAccountName)
        {
            //When Cromwell runs in local mode with a Blob FUSE drive, the URL property may contain an absolute path.
            //The path must be converted to a URL. For Terra this scenario doesn't apply.
            if (StorageUrlUtils.IsLocalAbsolutePath(input.Url))
            {
                var convertedUrl = StorageUrlUtils.ConvertLocalPathOrCromwellLocalPathToUrl(input.Url, defaultStorageAccountName);

                var blobUrl = AppendSasTokenIfExternalAccount(convertedUrl);

                return new TesInput()
                {
                    Name = input.Name,
                    Description = input.Description,
                    Path = input.Path,
                    Url = blobUrl,
                    Type = input.Type
                };
            }

            return default;
        }

        private async Task<TesInput> UploadContentAndCreateTesInputAsync(TesTask tesTask, string inputPath,
            string content,
            CancellationToken cancellationToken)
        {
            var inputFileUrl =
                await storageAccessProvider.GetInternalTesTaskBlobUrlAsync(tesTask, Guid.NewGuid().ToString(),
                    cancellationToken);

            //return the URL without the SAS token, the runner will add it using the transformation strategy
            await storageAccessProvider.UploadBlobAsync(inputFileUrl, content, cancellationToken);

            var inputUrl = StorageUrlUtils.RemoveQueryStringFromUrl(inputFileUrl);

            logger.LogInformation(@"Successfully uploaded content input as a new blob at: {InputUrl}", inputUrl);

            return new TesInput
            {
                Path = inputPath,
                Url = inputUrl,
                Type = TesFileType.FILE,
            };
        }

        private async Task<TesInput> PrepareContentInputAsync(TesTask tesTask, TesInput input,
            CancellationToken cancellationToken)
        {
            if (String.IsNullOrWhiteSpace(input?.Content))
            {
                return default;
            }

            logger.LogInformation(@"The input is content. Uploading its content to the internal storage location. Input path:{InputPath}", input.Path);

            if (input.Type == TesFileType.DIRECTORY)
            {
                throw new ArgumentException("Content inputs cannot be directories.", nameof(input));
            }

            input.Type = TesFileType.FILE;

            return await UploadContentAndCreateTesInputAsync(tesTask, input.Path, input.Content, cancellationToken);
        }

        private static void MapOutputs(List<TesOutput> outputs, string pathParentDirectory, string containerMountParentDirectory,
            NodeTaskBuilder builder)
        {
            outputs?.ForEach(output =>
            {
                builder.WithOutputUsingCombinedTransformationStrategy(
                    AppendParentDirectoryIfSet(output.Path, pathParentDirectory), output.Url, ToNodeTaskFileType(output.Type));
            });
        }

<<<<<<< HEAD
        private async Task MapInputsAsync(List<TesInput> inputs, string pathParentDirectory,
            NodeTaskBuilder builder)
=======
        private async Task MapInputsAsync(List<TesInput> inputs, string pathParentDirectory, NodeTaskBuilder builder)
>>>>>>> da7ebb30
        {
            if (inputs is null || inputs.Count == 0)
            {
                return;
            }

            foreach (var input in inputs)
            {
                if (input.Type == TesFileType.FILE)
                {
                    AddInputToBuilder(input.Path, input.Url);
                }
                else
                {
                    // Nextflow directory example
                    // input.Url = /storageaccount/work/tmp/cf/d1be3bf1f9622165d553fed8ddd226/bin
                    // input.Path = /work/tmp/cf/d1be3bf1f9622165d553fed8ddd226/bin
                    var blobDirectoryUrlWithSasToken = await storageAccessProvider.MapLocalPathToSasUrlAsync(input.Url, default, default, getContainerSas: true);
                    var blobDirectoryUrlWithoutSasToken = blobDirectoryUrlWithSasToken.GetLeftPart(UriPartial.Path);
                    var blobAbsoluteUrls = await storageAccessProvider.GetBlobUrlsAsync(blobDirectoryUrlWithSasToken, default);

                    if (input.Type == default)
                    {
                        if (blobAbsoluteUrls.Count == 0)
                        {
                            AddInputToBuilder(input.Path, input.Url);
                            continue;
                        }
                    }

                    foreach (var blobAbsoluteUrl in blobAbsoluteUrls)
                    {
                        var blobSuffix = blobAbsoluteUrl.AbsoluteUri[blobDirectoryUrlWithoutSasToken.TrimEnd('/').Length..].TrimStart('/');
                        var localPath = $"{input.Path.TrimEnd('/')}/{blobSuffix}";

                        AddInputToBuilder(localPath, blobAbsoluteUrl.AbsoluteUri);
                    }
                }
            }

            void AddInputToBuilder(string path, string url)
            {
                builder.WithInputUsingCombinedTransformationStrategy(
                    AppendParentDirectoryIfSet(path, pathParentDirectory), url);
            }
        }

        private static FileType? ToNodeTaskFileType(TesFileType outputType)
        {
            return outputType switch
            {
                TesFileType.FILE => FileType.File,
                TesFileType.DIRECTORY => FileType.Directory,
                _ => FileType.File
            };
        }

        private static string AppendParentDirectoryIfSet(string inputPath, string pathParentDirectory)
        {
            if (!string.IsNullOrWhiteSpace(pathParentDirectory))
            {
                //it is assumed the input path is an absolute path
                return $"{pathParentDirectory}{inputPath}";
            }

            return inputPath;
        }
    }

    /// <summary>
    /// Additional configuration options for the Node runner.
    /// </summary>
    /// <param name="AdditionalInputs"></param>
    /// <param name="DefaultStorageAccountName"></param>
    /// <param name="GlobalManagedIdentity"></param>
    /// <param name="AcrPullIdentity"></param>
    /// <param name="DrsHubApiHost"></param>
    /// <param name="SetContentMd5OnUpload"></param>
    /// <param name="VmFamilyGroup"></param>
    public record NodeTaskConversionOptions(IList<TesInput> AdditionalInputs = default, string DefaultStorageAccountName = default,
        string GlobalManagedIdentity = default, string AcrPullIdentity = default, string DrsHubApiHost = default, bool SetContentMd5OnUpload = false,
            BatchScheduler.VmFamilySeries VmFamilyGroup = default);
}<|MERGE_RESOLUTION|>--- conflicted
+++ resolved
@@ -135,15 +135,9 @@
                     .WithResourceIdManagedIdentity(GetNodeManagedIdentityResourceId(task, nodeTaskConversionOptions.GlobalManagedIdentity))
                     .WithAcrPullResourceIdManagedIdentity(nodeTaskConversionOptions.AcrPullIdentity)
                     .WithWorkflowId(task.WorkflowId)
-<<<<<<< HEAD
                     .WithContainerVolumes(task.Volumes)
                     .WithExecutors(task.Executors)
-=======
                     .WithContainerMountParentDirectory(containerMountParentDirectory)
-                    .WithContainerCommands(executor.Command)
-                    .WithContainerImage(executor.Image)
-                    .WithContainerExecutionParameters(executor.Workdir, executor.Stdin, executor.Stdout, executor.Stderr, executor.Env)
->>>>>>> da7ebb30
                     .WithStorageEventSink(storageAccessProvider.GetInternalTesBlobUrlWithoutSasToken(blobPath: string.Empty))
                     .WithLogPublisher(storageAccessProvider.GetInternalTesTaskBlobUrlWithoutSasToken(task, blobPath: string.Empty))
                     .WithDrsHubUrl(nodeTaskConversionOptions.DrsHubApiHost)
@@ -543,12 +537,7 @@
             });
         }
 
-<<<<<<< HEAD
-        private async Task MapInputsAsync(List<TesInput> inputs, string pathParentDirectory,
-            NodeTaskBuilder builder)
-=======
         private async Task MapInputsAsync(List<TesInput> inputs, string pathParentDirectory, NodeTaskBuilder builder)
->>>>>>> da7ebb30
         {
             if (inputs is null || inputs.Count == 0)
             {
