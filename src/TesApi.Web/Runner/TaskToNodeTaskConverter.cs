﻿// Copyright (c) Microsoft Corporation.
// Licensed under the MIT License.

using System;
using System.Collections.Generic;
using System.Linq;
using System.Threading;
using System.Threading.Tasks;
using Azure.Storage.Blobs;
using CommonUtilities;
using Microsoft.Extensions.Logging;
using Microsoft.Extensions.Options;
using Tes.Extensions;
using Tes.Models;
using Tes.Runner.Models;
using TesApi.Web.Management.Configuration;
using TesApi.Web.Options;
using TesApi.Web.Storage;
using FileType = Tes.Runner.Models.FileType;

namespace TesApi.Web.Runner
{
    /// <summary>
    /// Handles the creation of a NodeTask from a TesTask. This class also handles the creation of the NodeTask's inputs and outputs. With the following key functionality:
    /// 1 .- Handles content inputs by creating them as blobs in storage and setting the NodeTasks' inputs to the blobs' URLs.
    /// 2 .- Handles local file paths in inputs when Cromwell is using the local filesystem with a blob FUSE driver.
    /// </summary>
    public class TaskToNodeTaskConverter
    {
        /// <summary>
        /// Metrics file name
        /// </summary>
        public const string MetricsFileName = "metrics.txt";
        /// <summary>
        /// Batch task working directory environment variable
        /// </summary>
        public const string BatchTaskWorkingDirEnvVar = "%AZ_BATCH_TASK_WORKING_DIR%";

        private readonly string pathParentDirectory = BatchTaskWorkingDirEnvVar;
        private readonly string containerMountParentDirectory = BatchTaskWorkingDirEnvVar;
        private readonly IStorageAccessProvider storageAccessProvider;

        private readonly TerraOptions terraOptions;
        private readonly ILogger<TaskToNodeTaskConverter> logger;
        private readonly IList<ExternalStorageContainerInfo> externalStorageContainers;
        private readonly IAzureProxy azureProxy;
        private readonly AzureEnvironmentConfig azureCloudIdentityConfig;

        /// <summary>
        /// Constructor of TaskToNodeTaskConverter
        /// </summary>
        /// <param name="terraOptions"></param>
        /// <param name="storageOptions"></param>
        /// <param name="storageAccessProvider"></param>
        /// <param name="azureProxy"></param>
        /// <param name="azureCloudIdentityConfig"></param>
        /// <param name="logger"></param>
        public TaskToNodeTaskConverter(IOptions<TerraOptions> terraOptions, IOptions<StorageOptions> storageOptions, IStorageAccessProvider storageAccessProvider, IAzureProxy azureProxy, AzureEnvironmentConfig azureCloudIdentityConfig, ILogger<TaskToNodeTaskConverter> logger)
        {
            ArgumentNullException.ThrowIfNull(terraOptions);
            ArgumentNullException.ThrowIfNull(storageOptions);
            ArgumentNullException.ThrowIfNull(storageAccessProvider);
            ArgumentNullException.ThrowIfNull(azureProxy);
            ArgumentNullException.ThrowIfNull(azureCloudIdentityConfig);
            ArgumentNullException.ThrowIfNull(logger);

            this.terraOptions = terraOptions.Value;
            this.logger = logger;
            this.storageAccessProvider = storageAccessProvider;
            this.azureProxy = azureProxy;
            this.azureCloudIdentityConfig = azureCloudIdentityConfig;
            externalStorageContainers = StorageUrlUtils.GetExternalStorageContainerInfos(storageOptions.Value);
        }

        /// <summary>
        /// Parameter-less constructor for mocking
        /// </summary>
        protected TaskToNodeTaskConverter() { }

        /// <summary>
        /// Generates <see cref="NodeTaskResolverOptions"/>.
        /// </summary>
        /// <param name="task">The TES task.</param>
        /// <param name="nodeTaskConversionOptions">The node task conversion options.</param>
        /// <returns>Environment required for runner to retrieve blobs from storage.</returns>
        public virtual NodeTaskResolverOptions ToNodeTaskResolverOptions(TesTask task, NodeTaskConversionOptions nodeTaskConversionOptions)
        {
            try
            {
                var builder = new NodeTaskBuilder();
                builder.WithAzureCloudIdentityConfig(azureCloudIdentityConfig)
                    .WithStorageEventSink(storageAccessProvider.GetInternalTesBlobUrlWithoutSasToken(blobPath: string.Empty))
                    .WithResourceIdManagedIdentity(GetNodeManagedIdentityResourceId(nodeTaskConversionOptions.GlobalManagedIdentity, task));

                if (terraOptions is not null && !string.IsNullOrEmpty(terraOptions.WsmApiHost))
                {
                    logger.LogInformation("Setting up Terra as the runtime environment for the runner");
                    builder.WithTerraAsRuntimeEnvironment(terraOptions.WsmApiHost, terraOptions.LandingZoneApiHost,
                        terraOptions.SasAllowedIpRange);
                }

                var runtimeOptions = builder.Build().RuntimeOptions;
                runtimeOptions.StorageEventSink.TargetUrl = default;

                return new()
                {
                    RuntimeOptions = runtimeOptions,
                    TransformationStrategy = runtimeOptions.StorageEventSink.TransformationStrategy,
                };
            }
            catch (Exception e)
            {
                logger.LogError(e, "Failed to create the node task resolver options.");
                throw;
            }
        }

        /// <summary>
        /// Converts TesTask to a new NodeTask
        /// </summary>
        /// <param name="task">Node task</param>
        /// <param name="nodeTaskConversionOptions"></param>
        /// <param name="cancellationToken"></param>
        public virtual async Task<NodeTask> ToNodeTaskAsync(TesTask task, NodeTaskConversionOptions nodeTaskConversionOptions, CancellationToken cancellationToken)
        {
            ArgumentNullException.ThrowIfNull(task);

            try
            {
                var builder = new NodeTaskBuilder();

                //TODO: Revise this assumption (carried over from the current implementation) and consider Single() if in practice only one executor per task is supported.
                var executor = task.Executors.First();

                builder.WithId(task.Id)
                    .WithAzureCloudIdentityConfig(azureCloudIdentityConfig)
                    .WithResourceIdManagedIdentity(GetNodeManagedIdentityResourceId(task, nodeTaskConversionOptions.GlobalManagedIdentity))
                    .WithAcrPullResourceIdManagedIdentity(nodeTaskConversionOptions.AcrPullIdentity)
                    .WithWorkflowId(task.WorkflowId)
                    .WithContainerMountParentDirectory(containerMountParentDirectory)
                    .WithContainerCommands(executor.Command)
                    .WithContainerImage(executor.Image)
                    .WithContainerExecutionParameters(executor.Workdir, executor.Stdin, executor.Stdout, executor.Stderr, executor.Env)
                    .WithStorageEventSink(storageAccessProvider.GetInternalTesBlobUrlWithoutSasToken(blobPath: string.Empty))
                    .WithLogPublisher(storageAccessProvider.GetInternalTesTaskBlobUrlWithoutSasToken(task, blobPath: string.Empty))
                    .WithDrsHubUrl(nodeTaskConversionOptions.DrsHubApiHost)
                    .WithOnUploadSetContentMD5(nodeTaskConversionOptions.SetContentMd5OnUpload)
                    .WithMetricsFile(MetricsFileName);

                switch (nodeTaskConversionOptions.VmFamilyGroup)
                {
                    case BatchScheduler.VmFamilySeries.standardNCFamilies:
                    case BatchScheduler.VmFamilySeries.standardNDFamilies:
                    case BatchScheduler.VmFamilySeries.standardNVFamilies:
                        builder.WithGpuSupport();
                        break;
                }

                if (terraOptions is not null && !string.IsNullOrEmpty(terraOptions.WsmApiHost))
                {
                    logger.LogInformation("Setting up Terra as the runtime environment for the runner");
                    builder.WithTerraAsRuntimeEnvironment(terraOptions.WsmApiHost, terraOptions.LandingZoneApiHost,
                        terraOptions.SasAllowedIpRange);
                }

                await BuildInputsAsync(task, builder, nodeTaskConversionOptions.AdditionalInputs, nodeTaskConversionOptions.DefaultStorageAccountName, cancellationToken);

                BuildOutputs(task, nodeTaskConversionOptions.DefaultStorageAccountName, builder);

                AddTaskOutputs(task, builder);

                return builder.Build();
            }
            catch (Exception e)
            {
                logger.LogError(e, "Failed to convert the TES task to a Node Task");
                throw;
            }
        }

        private void AddTaskOutputs(TesTask task, NodeTaskBuilder builder)
        {
            foreach (var (path, url) in new List<string>(["stderr.txt", "stdout.txt", MetricsFileName])
                .Select(file => (Path: $"/{file}", Url: storageAccessProvider.GetInternalTesTaskBlobUrlWithoutSasToken(task, file))))
            {
                builder.WithOutputUsingCombinedTransformationStrategy(
                    AppendParentDirectoryIfSet(path, $"%{NodeTaskBuilder.BatchTaskDirEnvVarName}%"),
                    url.AbsoluteUri,
                    fileType: FileType.File);
            }
        }

        private void BuildOutputs(TesTask task, string defaultStorageAccount, NodeTaskBuilder builder)
        {
            if (task.Outputs is not null)
            {
                logger.LogInformation(@"Mapping {TaskOutputsCount} outputs", task.Outputs.Count);

                var outputs = PrepareLocalOutputsForMapping(task, defaultStorageAccount);

                MapOutputs(outputs, pathParentDirectory, containerMountParentDirectory, builder);
            }
        }

        private static List<TesOutput> PrepareLocalOutputsForMapping(TesTask task, string defaultStorageAccount)
        {
            var outputs = new List<TesOutput>();
            if (task.Outputs is null)
            {
                return outputs;
            }

            foreach (var output in task.Outputs)
            {
                var preparedOutput = PrepareLocalOrLocalCromwellFileOutput(output, defaultStorageAccount);

                if (preparedOutput != null)
                {
                    outputs.Add(preparedOutput);
                    continue;
                }

                outputs.Add(output);
            }

            return outputs;
        }

        private static TesOutput PrepareLocalOrLocalCromwellFileOutput(TesOutput output, string defaultStorageAccount)
        {
            if (StorageUrlUtils.IsLocalAbsolutePath(output.Url))
            {
                return new TesOutput()
                {
                    Name = output.Name,
                    Description = output.Description,
                    Path = output.Path,
                    Url = StorageUrlUtils.ConvertLocalPathOrCromwellLocalPathToUrl(output.Url, defaultStorageAccount),
                    Type = output.Type
                };
            }

            return default;
        }

        private async Task BuildInputsAsync(TesTask task, NodeTaskBuilder builder, IList<TesInput> additionalInputs,
            string defaultStorageAccount, CancellationToken cancellationToken)
        {
            if (task.Inputs is not null || additionalInputs is not null)
            {
                logger.LogInformation($"Mapping inputs");

                var inputs = await PrepareInputsForMappingAsync(task, defaultStorageAccount, cancellationToken);

                //add additional inputs if not already set
                var distinctAdditionalInputs = additionalInputs?
                    .Where(additionalInput => !inputs.Any(input =>
                        input.Path != null && input.Path.Equals(additionalInput.Path, StringComparison.OrdinalIgnoreCase)))
                    .ToList();

                if (distinctAdditionalInputs != null)
                {
                    inputs.AddRange(distinctAdditionalInputs);
                }

<<<<<<< HEAD
                await MapInputsAsync(inputs, pathParentDirectory, containerMountParentDirectory, builder, cancellationToken);
=======
                await MapInputsAsync(inputs, pathParentDirectory, builder);
>>>>>>> da7ebb30
            }
        }

        private async Task<List<TesInput>> PrepareInputsForMappingAsync(TesTask tesTask, string defaultStorageAccountName,
            CancellationToken cancellationToken)
        {
            var inputs = new Dictionary<string, TesInput>();

            if (tesTask.Inputs is null)
            {
                return [];
            }

            foreach (var input in tesTask.Inputs)
            {
                var key = $"{input.Path}{input.Url}";

                logger.LogInformation(@"Preparing input {InputPath}", input.Path);

                if (input.Streamable == true) // Don't download files where localization_optional is set to true in WDL (corresponds to "Streamable" property being true on TesInput)
                {
                    continue;
                }

                if (inputs.ContainsKey(key))
                {
                    logger.LogWarning(@"Input {InputPath} has the same path and URL as another input and will be ignored", input.Path);
                    continue;
                }

                var preparedInput = await PrepareContentInputAsync(tesTask, input, cancellationToken);

                if (preparedInput != null)
                {
                    logger.LogInformation(@"Input {InputPath} is a content input", input.Path);
                    inputs.Add(key, preparedInput);
                    continue;
                }

                await ResolveInputType(input, cancellationToken);

                preparedInput = PrepareLocalFileInput(input, defaultStorageAccountName);

                if (preparedInput != null)
                {
                    logger.LogInformation(@"Input {InputPath} is a local input", input.Path);

                    inputs.Add(key, preparedInput);
                    continue;
                }

                preparedInput = PrepareExternalStorageAccountInput(input);

                if (preparedInput != null)
                {
                    logger.LogInformation(@"Input {InputPath} is an external storage account input", input.Path);

                    inputs.Add(key, preparedInput);
                    continue;
                }

                logger.LogInformation(@"Input {InputPath} is a regular input", input.Path);

                inputs.Add(key, input);
            }

            return [.. inputs.Values];
        }

        private async Task ResolveInputType(TesInput input, CancellationToken cancellationToken)
        {
            var uri = await storageAccessProvider.MapLocalPathToSasUrlAsync(input.Url, default, default, getContainerSas: true);

            if (uri is null)
            {
                return; // Not azure storage. We'll let other parts of the system handle it.
            }

            input.Type = (await storageAccessProvider.GetBlobUrlsAsync(
                    uri,
                    cancellationToken))
                .Any()
                ? TesFileType.DIRECTORY
                : TesFileType.FILE;
        }

        /// <summary>
        /// This returns the node managed identity resource id from the task if it is set, otherwise it returns the global managed identity.
        /// If the value in the workflow identity is not a full resource id, it is assumed to be the name. In this case, the resource id is constructed from the name.
        /// </summary>
        /// <param name="task"></param>
        /// <param name="globalManagedIdentity"></param>
        /// <returns></returns>
        public string GetNodeManagedIdentityResourceId(TesTask task, string globalManagedIdentity)
        {
            var workflowId =
                task.Resources?.GetBackendParameterValue(TesResources.SupportedBackendParameters
                    .workflow_execution_identity);

            if (string.IsNullOrWhiteSpace(workflowId))
            {
                if (!NodeTaskBuilder.IsValidManagedIdentityResourceId(globalManagedIdentity))
                {
                    throw new TesException("NoManagedIdentityForRunner", "Neither the TES server nor the task provided an Azure User Managed Identity for the task runner. Please check your configuration.");
                }

                return globalManagedIdentity;
            }

            if (NodeTaskBuilder.IsValidManagedIdentityResourceId(workflowId))
            {
                return workflowId;
            }

            return azureProxy.GetManagedIdentityInBatchAccountResourceGroup(workflowId);
        }

        /// <summary>
        /// This returns the global managed identity if it is set, otherwise it returns the node managed identity resource id from the task.
        /// If the value in the workflow identity is not a full resource id, it is assumed to be the name. In this case, the resource id is constructed from the name.
        /// </summary>
        /// <param name="globalManagedIdentity"></param>
        /// <param name="task"></param>
        /// <returns></returns>
        public string GetNodeManagedIdentityResourceId(string globalManagedIdentity, TesTask task)
        {
            if (NodeTaskBuilder.IsValidManagedIdentityResourceId(globalManagedIdentity))
            {
                return globalManagedIdentity;
            }

            var workflowId =
                task.Resources?.GetBackendParameterValue(TesResources.SupportedBackendParameters
                    .workflow_execution_identity);

            if (string.IsNullOrWhiteSpace(workflowId))
            {
                throw new TesException("NoManagedIdentityForRunner", "Neither the TES server nor the task provided an Azure User Managed Identity for the task runner. Please check your configuration.");
            }

            if (NodeTaskBuilder.IsValidManagedIdentityResourceId(workflowId))
            {
                return workflowId;
            }

            return azureProxy.GetManagedIdentityInBatchAccountResourceGroup(workflowId);
        }


        private string GetSasTokenFromExternalStorageAccountIfSet(string storageAccount)
        {
            var configuredExternalStorage = externalStorageContainers.FirstOrDefault(e => e.AccountName.Equals(storageAccount, StringComparison.OrdinalIgnoreCase));
            return configuredExternalStorage is null ? string.Empty : configuredExternalStorage.SasToken;
        }

        /// <summary>
        /// This method will prepare an external storage account if provided as Azure storage URL
        /// </summary>
        /// <param name="input"></param>
        /// <returns></returns>
        private TesInput PrepareExternalStorageAccountInput(TesInput input)
        {

            if (!StorageUrlUtils.IsValidAzureStorageAccountUri(input.Url))
            {
                return default;
            }

            var blobUrl = AppendSasTokenIfExternalAccount(input.Url);

            return new TesInput
            {
                Name = input.Name,
                Description = input.Description,
                Path = input.Path,
                Type = input.Type,
                Url = blobUrl,
            };
        }

        private string AppendSasTokenIfExternalAccount(string url)
        {
            var blobUrl = new BlobUriBuilder(new Uri(url));

            var sasToken = GetSasTokenFromExternalStorageAccountIfSet(blobUrl.AccountName);

            blobUrl.Query = StorageUrlUtils.SetOrAddSasTokenToQueryString(blobUrl.Query, sasToken);

            return blobUrl.ToUri().ToString();
        }

        /// <summary>
        /// This method converts a local path /storageaccount/cont/file to the corresponding Azure Storage URL.
        /// If the path is a Cromwell local path, the default storage account name is used to construct the URL.
        /// If the path is a local path, the storage account name is extracted from the path.
        /// If the storage account is a configured external storage account, the SAS token from the configuration is added to the URL.
        /// </summary>
        /// <param name="input"></param>
        /// <param name="defaultStorageAccountName"></param>
        /// <returns></returns>
        private TesInput PrepareLocalFileInput(TesInput input, string defaultStorageAccountName)
        {
            //When Cromwell runs in local mode with a Blob FUSE drive, the URL property may contain an absolute path.
            //The path must be converted to a URL. For Terra this scenario doesn't apply.
            if (StorageUrlUtils.IsLocalAbsolutePath(input.Url))
            {
                var convertedUrl = StorageUrlUtils.ConvertLocalPathOrCromwellLocalPathToUrl(input.Url, defaultStorageAccountName);

                var blobUrl = AppendSasTokenIfExternalAccount(convertedUrl);

                return new TesInput()
                {
                    Name = input.Name,
                    Description = input.Description,
                    Path = input.Path,
                    Url = blobUrl,
                    Type = input.Type
                };
            }

            return default;
        }

        private async Task<TesInput> UploadContentAndCreateTesInputAsync(TesTask tesTask, string inputPath,
            string content,
            CancellationToken cancellationToken)
        {
            var inputFileUrl =
                await storageAccessProvider.GetInternalTesTaskBlobUrlAsync(tesTask, Guid.NewGuid().ToString(),
                    storageAccessProvider.BlobPermissionsWithWrite, cancellationToken);

            //return the URL without the SAS token, the runner will add it using the transformation strategy
            await storageAccessProvider.UploadBlobAsync(inputFileUrl, content, cancellationToken);

            var inputUrl = StorageUrlUtils.RemoveQueryStringFromUrl(inputFileUrl);

            logger.LogInformation(@"Successfully uploaded content input as a new blob at: {InputUrl}", inputUrl);

            return new TesInput
            {
                Path = inputPath,
                Url = inputUrl,
                Type = TesFileType.FILE,
            };
        }

        private async Task<TesInput> PrepareContentInputAsync(TesTask tesTask, TesInput input,
            CancellationToken cancellationToken)
        {
            if (String.IsNullOrWhiteSpace(input?.Content))
            {
                return default;
            }

            logger.LogInformation(@"The input is content. Uploading its content to the internal storage location. Input path:{InputPath}", input.Path);

            if (input.Type == TesFileType.DIRECTORY)
            {
                throw new ArgumentException("Content inputs cannot be directories.", nameof(input));
            }

            input.Type = TesFileType.FILE;

            return await UploadContentAndCreateTesInputAsync(tesTask, input.Path, input.Content, cancellationToken);
        }

        private static void MapOutputs(List<TesOutput> outputs, string pathParentDirectory, string containerMountParentDirectory,
            NodeTaskBuilder builder)
        {
            outputs?.ForEach(output =>
            {
                builder.WithOutputUsingCombinedTransformationStrategy(
                    AppendParentDirectoryIfSet(output.Path, pathParentDirectory), output.Url, ToNodeTaskFileType(output.Type));
            });
        }

<<<<<<< HEAD
        private async Task MapInputsAsync(List<TesInput> inputs, string pathParentDirectory, string containerMountParentDirectory,
            NodeTaskBuilder builder, CancellationToken cancellationToken)
=======
        private async Task MapInputsAsync(List<TesInput> inputs, string pathParentDirectory, NodeTaskBuilder builder)
>>>>>>> da7ebb30
        {
            if (inputs is null || inputs.Count == 0)
            {
                return;
            }

            foreach (var input in inputs)
            {
                if (input.Type == TesFileType.FILE)
                {
                    AddInputToBuilder(input.Path, input.Url);
                }
                else
                {
                    // Nextflow directory example
                    // input.Url = /storageaccount/work/tmp/cf/d1be3bf1f9622165d553fed8ddd226/bin
                    // input.Path = /work/tmp/cf/d1be3bf1f9622165d553fed8ddd226/bin
                    var blobDirectoryUrlWithSasToken = await storageAccessProvider.MapLocalPathToSasUrlAsync(input.Url, Azure.Storage.Sas.BlobSasPermissions.List, cancellationToken);
                    var blobDirectoryUrlWithoutSasToken = blobDirectoryUrlWithSasToken.GetLeftPart(UriPartial.Path);
                    var blobAbsoluteUrls = await storageAccessProvider.GetBlobUrlsAsync(blobDirectoryUrlWithSasToken, cancellationToken);

                    if (input.Type == default)
                    {
                        if (blobAbsoluteUrls.Count == 0)
                        {
                            AddInputToBuilder(input.Path, input.Url);
                            continue;
                        }
                    }

                    foreach (var blobAbsoluteUrl in blobAbsoluteUrls)
                    {
                        var blobSuffix = blobAbsoluteUrl.AbsoluteUri[blobDirectoryUrlWithoutSasToken.TrimEnd('/').Length..].TrimStart('/');
                        var localPath = $"{input.Path.TrimEnd('/')}/{blobSuffix}";

                        AddInputToBuilder(localPath, blobAbsoluteUrl.AbsoluteUri);
                    }
                }
            }

            void AddInputToBuilder(string path, string url)
            {
                builder.WithInputUsingCombinedTransformationStrategy(
                    AppendParentDirectoryIfSet(path, pathParentDirectory), url);
            }
        }

        private static FileType? ToNodeTaskFileType(TesFileType outputType)
        {
            return outputType switch
            {
                TesFileType.FILE => FileType.File,
                TesFileType.DIRECTORY => FileType.Directory,
                _ => FileType.File
            };
        }

        private static string AppendParentDirectoryIfSet(string inputPath, string pathParentDirectory)
        {
            if (!string.IsNullOrWhiteSpace(pathParentDirectory))
            {
                //it is assumed the input path is an absolute path
                return $"{pathParentDirectory}{inputPath}";
            }

            return inputPath;
        }
    }

    /// <summary>
    /// Additional configuration options for the Node runner.
    /// </summary>
    /// <param name="AdditionalInputs"></param>
    /// <param name="DefaultStorageAccountName"></param>
    /// <param name="GlobalManagedIdentity"></param>
    /// <param name="AcrPullIdentity"></param>
    /// <param name="DrsHubApiHost"></param>
    /// <param name="SetContentMd5OnUpload"></param>
    /// <param name="VmFamilyGroup"></param>
    public record NodeTaskConversionOptions(IList<TesInput> AdditionalInputs = default, string DefaultStorageAccountName = default,
        string GlobalManagedIdentity = default, string AcrPullIdentity = default, string DrsHubApiHost = default, bool SetContentMd5OnUpload = false,
            BatchScheduler.VmFamilySeries VmFamilyGroup = default);
}<|MERGE_RESOLUTION|>--- conflicted
+++ resolved
@@ -198,7 +198,7 @@
 
                 var outputs = PrepareLocalOutputsForMapping(task, defaultStorageAccount);
 
-                MapOutputs(outputs, pathParentDirectory, containerMountParentDirectory, builder);
+                MapOutputs(outputs, pathParentDirectory, builder);
             }
         }
 
@@ -263,11 +263,7 @@
                     inputs.AddRange(distinctAdditionalInputs);
                 }
 
-<<<<<<< HEAD
-                await MapInputsAsync(inputs, pathParentDirectory, containerMountParentDirectory, builder, cancellationToken);
-=======
-                await MapInputsAsync(inputs, pathParentDirectory, builder);
->>>>>>> da7ebb30
+                await MapInputsAsync(inputs, pathParentDirectory, builder, cancellationToken);
             }
         }
 
@@ -339,7 +335,7 @@
 
         private async Task ResolveInputType(TesInput input, CancellationToken cancellationToken)
         {
-            var uri = await storageAccessProvider.MapLocalPathToSasUrlAsync(input.Url, default, default, getContainerSas: true);
+            var uri = await storageAccessProvider.MapLocalPathToSasUrlAsync(input.Url, Azure.Storage.Sas.BlobSasPermissions.List, cancellationToken);
 
             if (uri is null)
             {
@@ -534,7 +530,7 @@
             return await UploadContentAndCreateTesInputAsync(tesTask, input.Path, input.Content, cancellationToken);
         }
 
-        private static void MapOutputs(List<TesOutput> outputs, string pathParentDirectory, string containerMountParentDirectory,
+        private static void MapOutputs(List<TesOutput> outputs, string pathParentDirectory,
             NodeTaskBuilder builder)
         {
             outputs?.ForEach(output =>
@@ -544,12 +540,8 @@
             });
         }
 
-<<<<<<< HEAD
-        private async Task MapInputsAsync(List<TesInput> inputs, string pathParentDirectory, string containerMountParentDirectory,
+        private async Task MapInputsAsync(List<TesInput> inputs, string pathParentDirectory,
             NodeTaskBuilder builder, CancellationToken cancellationToken)
-=======
-        private async Task MapInputsAsync(List<TesInput> inputs, string pathParentDirectory, NodeTaskBuilder builder)
->>>>>>> da7ebb30
         {
             if (inputs is null || inputs.Count == 0)
             {
