--- conflicted
+++ resolved
@@ -489,13 +489,9 @@
     /// <param name="DefaultStorageAccountName"></param>
     /// <param name="GlobalManagedIdentity"></param>
     /// <param name="DrsHubApiHost"></param>
-<<<<<<< HEAD
+    /// <param name="SetContentMd5OnUpload"></param>
     /// <param name="VmFamilyGroup"></param>
     public record NodeTaskConversionOptions(IList<TesInput> AdditionalInputs = default, string DefaultStorageAccountName = default,
-        string GlobalManagedIdentity = default, string DrsHubApiHost = default, BatchScheduler.VmFamilySeries VmFamilyGroup = default);
-=======
-    /// <param name="SetContentMd5OnUpload"></param>
-    public record NodeTaskConversionOptions(IList<TesInput> AdditionalInputs = default, string DefaultStorageAccountName = default,
-        string GlobalManagedIdentity = default, string DrsHubApiHost = default, bool SetContentMd5OnUpload = false);
->>>>>>> 0636c663
+        string GlobalManagedIdentity = default, string DrsHubApiHost = default, bool SetContentMd5OnUpload = false,
+        BatchScheduler.VmFamilySeries VmFamilyGroup = default);
 }