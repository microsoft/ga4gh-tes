--- conflicted
+++ resolved
@@ -17,12 +17,9 @@
     /// <summary>
     /// Manages the creation and uploading of the Batch script to execute and all its dependencies
     /// </summary>
-    public partial class TaskExecutionScriptingManager
+    public class TaskExecutionScriptingManager
     {
         private const string NodeTaskFilename = "runner-task.json";
-<<<<<<< HEAD
-        private const string BatchScriptFileName = "batch_script";
-=======
 
         private static readonly JsonSerializerSettings IndentedSerializerSettings = new()
         {
@@ -36,7 +33,6 @@
             NullValueHandling = NullValueHandling.Ignore,
             DefaultValueHandling = DefaultValueHandling.Ignore
         };
->>>>>>> 94a1006c
 
         private readonly IStorageAccessProvider storageAccessProvider;
         private readonly TaskToNodeTaskConverter taskToNodeConverter;
@@ -116,46 +112,11 @@
         {
             var batchRunCommand = $"/usr/bin/env -S \"{BatchScheduler.BatchNodeSharedEnvVar}/{BatchScheduler.NodeTaskRunnerFilename} -i '{(new Azure.Storage.Blobs.BlobUriBuilder(batchScriptAssets.NodeTaskUrl) { Sas = null }).ToUri().AbsoluteUri}'\"";
 
-<<<<<<< HEAD
-            // Replace any URL query strings with the word REMOVED
-            var sanitizedLogEntry = RemoveQueryStringsFromText(batchRunCommand);
-
-            logger.LogInformation("Run command (sanitized): {SanitizedRunCommand}", sanitizedLogEntry);
-=======
             logger.LogInformation("Run command: {RunCommand}", batchRunCommand);
->>>>>>> 94a1006c
 
             return batchRunCommand;
         }
 
-<<<<<<< HEAD
-        private static string RemoveQueryStringsFromText(string batchRunCommand)
-        {
-            const string replacement = "$1?REMOVED";
-            var sanitizedLogEntry = QueryStringRegex().Replace(batchRunCommand, replacement);
-            return sanitizedLogEntry;
-        }
-
-        private async Task<Uri> CreateAndUploadBatchScriptAsync(TesTask tesTask, Uri nodeTaskUrl, CancellationToken cancellationToken)
-        {
-            logger.LogInformation("Creating and uploading Batch script for Task ID: {TesTask}", tesTask.Id);
-
-            var batchNodeScript = new BatchNodeScriptBuilder()
-                .WithMetrics()
-                .WithLocalRuntimeSystemInformation()
-                .WithRunnerTaskDownloadUsingWget(nodeTaskUrl)
-                .WithExecuteRunner()
-                .Build();
-
-            var batchNodeScriptUrl = await UploadContentAsBlobToInternalTesLocationAsync(tesTask, batchNodeScript, BatchScriptFileName, cancellationToken);
-
-            logger.LogInformation("Successfully created and uploaded Batch script for Task ID: {TesTask}", tesTask.Id);
-
-            return batchNodeScriptUrl;
-        }
-
-=======
->>>>>>> 94a1006c
         private async Task<Uri> CreateAndUploadNodeTaskAsync(TesTask tesTask, NodeTaskConversionOptions nodeTaskConversionOptions, CancellationToken cancellationToken)
         {
             logger.LogInformation("Creating and uploading node task definition file for Task ID: {TesTask}", tesTask.Id);
@@ -180,9 +141,6 @@
             await storageAccessProvider.UploadBlobAsync(blobUrl, content, cancellationToken);
             return blobUrl;
         }
-
-        [GeneratedRegex(@"(https?:\/\/[^?\s]+)\?[^?\s]*")]
-        private static partial Regex QueryStringRegex();
     }
 
     /// <summary>
