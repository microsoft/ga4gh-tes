--- conflicted
+++ resolved
@@ -15,10 +15,9 @@
     /// <summary>
     /// Manages the creation and uploading of the Batch script to execute and all its dependencies
     /// </summary>
-    public class TaskExecutionScriptingManager
+    public partial class TaskExecutionScriptingManager
     {
         private const string NodeTaskFilename = "runner-task.json";
-        private const string NodeTaskRunnerFilename = "tes-runner";
         private const string BatchScriptFileName = "batch_script";
 
         private readonly IStorageAccessProvider storageAccessProvider;
@@ -73,8 +72,7 @@
             }
         }
 
-        /// <remarks>TODO: Return this to private.</remarks> // TODO: Delete this line
-        public async Task TryUploadServerTesTask(TesTask tesTask, string blobName, CancellationToken cancellationToken)
+        private async Task TryUploadServerTesTask(TesTask tesTask, string blobName, CancellationToken cancellationToken)
         {
             try
             {
@@ -109,28 +107,25 @@
             // Replace any URL query strings with the word REMOVED
             var sanitizedLogEntry = RemoveQueryStringsFromText(batchRunCommand);
 
-            logger.LogInformation("Run command (sanitized): " + sanitizedLogEntry);
+            logger.LogInformation("Run command (sanitized): {RunCommand}", sanitizedLogEntry);
 
             return batchRunCommand;
         }
 
+        [GeneratedRegex(@"(https?:\/\/[^?\s]+)\?[^?\s]*")]
+        private static partial Regex SASRemovalRegex();
+
         private static string RemoveQueryStringsFromText(string batchRunCommand)
         {
-            const string pattern = @"(https?:\/\/[^?\s]+)\?[^?\s]*";
             const string replacement = "$1?REMOVED";
-            string sanitizedLogEntry = Regex.Replace(batchRunCommand, pattern, replacement);
+            var sanitizedLogEntry = SASRemovalRegex().Replace(batchRunCommand, replacement);
             return sanitizedLogEntry;
         }
 
         private async Task<Uri> CreateAndUploadBatchScriptAsync(TesTask tesTask, Uri nodeTaskUrl, CancellationToken cancellationToken)
         {
-            logger.LogInformation($"Creating and uploading Batch script for Task ID: {tesTask.Id}");
+            logger.LogInformation("Creating and uploading Batch script for Task ID: {TesTask}", tesTask.Id);
 
-<<<<<<< HEAD
-            var nodeTaskRunnerUrl = await storageAccessProvider.GetInternalTesBlobUrlAsync(NodeTaskRunnerFilename, storageAccessProvider.DefaultBlobPermissions, cancellationToken);
-
-=======
->>>>>>> 179b96d3
             var batchNodeScript = batchNodeScriptBuilder
                 .WithAlpineWgetInstallation()
                 .WithMetrics()
@@ -141,14 +136,14 @@
 
             var batchNodeScriptUrl = await UploadContentAsBlobToInternalTesLocationAsync(tesTask, batchNodeScript, BatchScriptFileName, cancellationToken);
 
-            logger.LogInformation($"Successfully created and uploaded Batch script for Task ID: {tesTask.Id}");
+            logger.LogInformation("Successfully created and uploaded Batch script for Task ID: {TesTask}", tesTask.Id);
 
             return batchNodeScriptUrl;
         }
 
         private async Task<Uri> CreateAndUploadNodeTaskAsync(TesTask tesTask, NodeTaskConversionOptions nodeTaskConversionOptions, CancellationToken cancellationToken)
         {
-            logger.LogInformation($"Creating and uploading node task definition file for Task ID: {tesTask.Id}");
+            logger.LogInformation("Creating and uploading node task definition file for Task ID: {TesTask}", tesTask.Id);
 
             var nodeTask = await taskToNodeConverter.ToNodeTaskAsync(tesTask, nodeTaskConversionOptions, cancellationToken);
 
@@ -161,7 +156,7 @@
 
             var nodeTaskUrl = await UploadContentAsBlobToInternalTesLocationAsync(tesTask, nodeTaskContent, NodeTaskFilename, cancellationToken);
 
-            logger.LogInformation($"Successfully created and uploaded node task definition file for Task ID: {tesTask.Id}");
+            logger.LogInformation("Successfully created and uploaded node task definition file for Task ID: {TesTask}", tesTask.Id);
 
             return nodeTaskUrl;
         }
