﻿// Copyright (c) Microsoft Corporation.
// Licensed under the MIT License.

using System;
using System.Collections.Generic;
using System.Linq;
using System.Threading;
using System.Threading.Tasks;
using Microsoft.Extensions.Logging;
using Microsoft.Extensions.Options;
using Newtonsoft.Json;
using Tes.Models;
using Tes.Runner.Models;
using TesApi.Web.Storage;

namespace TesApi.Web.Runner
{
    /// <summary>
    /// Manages the creation and uploading of the Batch script to execute and all its dependencies
    /// </summary>
    public class TaskExecutionScriptingManager
    {
        private const string NodeTaskFilename = "runner-task.json";
<<<<<<< HEAD
        private const string VMPerformanceArchiverFilename = "tes_vm_monitor.tar.gz";
        private const string BatchScriptFileName = "batch_script";
=======

        private static readonly JsonSerializerSettings IndentedSerializerSettings = new()
        {
            NullValueHandling = NullValueHandling.Ignore,
            DefaultValueHandling = DefaultValueHandling.Ignore,
            Formatting = Formatting.Indented,
        };

        private static readonly JsonSerializerSettings DefaultSerializerSettings = new()
        {
            NullValueHandling = NullValueHandling.Ignore,
            DefaultValueHandling = DefaultValueHandling.Ignore
        };
>>>>>>> 2e4f4f9f

        private readonly IStorageAccessProvider storageAccessProvider;
        private readonly TaskToNodeTaskConverter taskToNodeConverter;
        private readonly ILogger<TaskExecutionScriptingManager> logger;
<<<<<<< HEAD
        private readonly bool advancedVmPerformanceMonitoring;
        private readonly BatchNodeScriptBuilder batchNodeScriptBuilder;
=======
>>>>>>> 2e4f4f9f

        /// <summary>
        /// Constructor of TaskExecutionScriptingManager
        /// </summary>
        /// <param name="storageAccessProvider"></param>
        /// <param name="taskToNodeConverter"></param>
<<<<<<< HEAD
        /// <param name="batchNodeScriptBuilder"></param>
        /// <param name="batchNodesOptions"></param>
        /// <param name="logger"></param>
        public TaskExecutionScriptingManager(IStorageAccessProvider storageAccessProvider, TaskToNodeTaskConverter taskToNodeConverter, BatchNodeScriptBuilder batchNodeScriptBuilder, IOptions<Options.BatchNodesOptions> batchNodesOptions, ILogger<TaskExecutionScriptingManager> logger)
=======
        /// <param name="logger"></param>
        public TaskExecutionScriptingManager(IStorageAccessProvider storageAccessProvider, TaskToNodeTaskConverter taskToNodeConverter, ILogger<TaskExecutionScriptingManager> logger)
>>>>>>> 2e4f4f9f
        {
            ArgumentNullException.ThrowIfNull(storageAccessProvider);
            ArgumentNullException.ThrowIfNull(taskToNodeConverter);
            ArgumentNullException.ThrowIfNull(logger);

            this.storageAccessProvider = storageAccessProvider;
            this.taskToNodeConverter = taskToNodeConverter;
<<<<<<< HEAD
            this.batchNodeScriptBuilder = batchNodeScriptBuilder;
            this.advancedVmPerformanceMonitoring = batchNodesOptions.Value.AdvancedVmPerformanceMonitoringEnabled;
=======
>>>>>>> 2e4f4f9f
            this.logger = logger;
        }

        /// <summary>
        /// Prepares the runtime scripting assets required for the execution of a TES task in a Batch node using the TES runner.
        /// </summary>
        /// <param name="tesTask"></param>
        /// <param name="nodeTaskConversionOptions"></param>
        /// <param name="cancellationToken"></param>
        /// <returns></returns>
        public async Task<BatchScriptAssetsInfo> PrepareBatchScriptAsync(TesTask tesTask, NodeTaskConversionOptions nodeTaskConversionOptions, CancellationToken cancellationToken)
        {
            try
            {
                await TryUploadServerTesTask(tesTask, cancellationToken);

                var nodeTaskUrl = await CreateAndUploadNodeTaskAsync(tesTask, nodeTaskConversionOptions, cancellationToken);

                List<KeyValuePair<string, string>> environment =
                    [new(nameof(NodeTaskResolverOptions), JsonConvert.SerializeObject(
                        taskToNodeConverter.ToNodeTaskResolverOptions(tesTask, nodeTaskConversionOptions),
                        DefaultSerializerSettings))];

                return new BatchScriptAssetsInfo(nodeTaskUrl, environment.ToDictionary().AsReadOnly());
            }
            catch (Exception e)
            {
                logger.LogError(e,
                    "Failed to perform the preparation steps for the execution of the task on the Batch node");
                throw;
            }
        }

        private async Task TryUploadServerTesTask(TesTask tesTask, CancellationToken cancellationToken)
        {
            try
            {
                var severTesTaskContent = JsonConvert.SerializeObject(tesTask, IndentedSerializerSettings);

                await UploadContentAsBlobToInternalTesLocationAsync(tesTask, severTesTaskContent, "server-tes-task.json",
                    cancellationToken);
            }
            catch (Exception e)
            {
                //we are not bubbling up the exception as it is not critical for the execution of the task
                // and just in case the task may have values that are not serializable. We can revisit this assumption later and throw
                logger.LogError(e,
                    "Failed to upload the server TesTask to the internal Tes location");
            }
        }

        /// <summary>
        /// Creates the run command the Batch node must run to execute the task
        /// </summary>
        /// <param name="batchScriptAssets"></param>
        /// <returns></returns>
        public string ParseBatchRunCommand(BatchScriptAssetsInfo batchScriptAssets)
        {
            var batchRunCommand = $"/usr/bin/env -S \"{BatchScheduler.BatchNodeSharedEnvVar}/{BatchScheduler.NodeTaskRunnerFilename} -i '{(new Azure.Storage.Blobs.BlobUriBuilder(batchScriptAssets.NodeTaskUrl) { Sas = null }).ToUri().AbsoluteUri}'\"";

            logger.LogInformation("Run command: {RunCommand}", batchRunCommand);

            return batchRunCommand;
        }

<<<<<<< HEAD
        private static string RemoveQueryStringsFromText(string batchRunCommand)
        {
            const string pattern = @"(https?:\/\/[^?\s]+)\?[^?\s]*";
            const string replacement = "$1?REMOVED";
            string sanitizedLogEntry = Regex.Replace(batchRunCommand, pattern, replacement);
            return sanitizedLogEntry;
        }

        private async Task<Uri> CreateAndUploadBatchScriptAsync(TesTask tesTask, Uri nodeTaskUrl, CancellationToken cancellationToken)
        {
            logger.LogInformation($"Creating and uploading Batch script for Task ID: {tesTask.Id}");

            var nodeVMPerfArchiveUrl = advancedVmPerformanceMonitoring ? await storageAccessProvider.GetInternalTesBlobUrlAsync(VMPerformanceArchiverFilename, cancellationToken) : default;
            var batchScriptLoggerUrl = storageAccessProvider.GetInternalTesTaskBlobUrlWithoutSasToken(tesTask, "");

            var batchNodeScript = batchNodeScriptBuilder
                .WithAlpineWgetInstallation()
                .WithMetrics()
                .WithRunnerTaskDownloadUsingWget(nodeTaskUrl, nodeVMPerfArchiveUrl)
                .WithExecuteRunner()
                .WithLocalRuntimeSystemInformation()
                .Build();

            if (advancedVmPerformanceMonitoring)
            {
                // TODO: add Terra check from TerraOptionsAreConfigured
                // Outside the Terra environment:
                //  - MSI is available, upload is performed with azcopy using MSI auth
                //  - if more than one MSI is available, the MSI client ID must be specified
                // Inside the Terra environment:
                //  - TODO: upload could be done with tes-runner and an auto-generated runner-task.json just for logs (outputs are just stdout and stderr)
                //  - for the moment with no MSI uploads are not done
                bool MSIAvailable = true;
                string MSIAvailableStr = MSIAvailable.ToString().ToLower();
                // On VMs with more than one MSI you must specify the client ID of the MSI you want to use
                // On VMs with a single MSI (the default CoA MSI) you can leave the MSIClientID as an empty string
                string MSIClientID = "";

                // Write out the entire bash script with variable substitution turned on
                // print_debug_info and upload_logs are called to capture stderr, stdout, and some env information on all running tasks
                // This is especially useful when tes-runner fails to produce any output
                batchNodeScript = $@"#!/bin/bash
# set -x will print each command before it is executed
set -x
batch_script_task(){{
# set -e will cause any error to exit the script
set -e

{batchNodeScript}

set +e
}}

# Upload the stdout and stderr logs (a snapshot is uploaded to avoid azcopy errors)
# Azcopy will authenticate using the MSI (managed service identity)
UPLOAD_LOGS_DONE=false
upload_logs() {{
    if [ ""$UPLOAD_LOGS_DONE"" = true ]; then
        echo ""Warning: upload_logs was already called once, running again""
    fi
    LOGGING_URL=""{batchScriptLoggerUrl}""
    if [[ ""${{LOGGING_URL: -1}}"" != ""/"" ]]; then
        LOGGING_URL+=""/""
    fi

    echo ""Uploading logs to storage account: $LOGGING_URL""
    export AZCOPY_AUTO_LOGIN_TYPE=MSI
    MSIClientID=""{MSIClientID}""
    if [[ -n ""$MSIClientID"" ]]; then
        export AZCOPY_MSI_CLIENT_ID=""$MSIClientID""
        echo ""Using MSI with client ID: $AZCOPY_MSI_CLIENT_ID""
    fi
    if [[ ""{MSIAvailableStr}"" == ""true"" ]]; then
        prep_logfile stdout.txt ""$AZ_BATCH_TASK_DIR"" ""$LOGGING_URL""
        prep_logfile stderr.txt ""$AZ_BATCH_TASK_DIR"" ""$LOGGING_URL""
        azcopy copy --skip-version-check --log-level=ERROR --output-level essential ""${{AZ_BATCH_TASK_DIR}}/*.snap.txt"" ""$LOGGING_URL""
        UPLOAD_LOGS_DONE=true
    fi
}}

# Take a snapshot of the log file to avoid azcopy errors
prep_logfile() {{
    local file_name=""${{2}}/${{1}}""
    local new_file_name=""${{file_name%.txt}}.snap.txt""
    echo ""Uploading $1 to $3""
    if [ ! -f ""$file_name"" ]; then
        touch ""$file_name""
    fi
    cp ""$file_name"" ""$new_file_name""
}}

# Trap helper functions, this will log/run only on a trap trigger
on_error() {{
    trap - ERR EXIT
    if [ -f ""$AZ_BATCH_TASK_DIR/exit_code.txt"" ]; then
        EXIT_CODE=$(cat ""$AZ_BATCH_TASK_DIR/exit_code.txt"")
        echo ""Return code trapped from exit code file: $EXIT_CODE""
    fi
    echo ""Error was trapped during batch_script execution""
}}

# Print debugging information that may be useful for troubleshooting
print_debug_info(){{
    # Save current state of 'set -x'
    [[ $- = *x* ]] && XTRACE_SETTING=""on"" || XTRACE_SETTING=""off""
    # Turn off 'set -x'
    set +x

    print_heading(){{
        echo ""----------------------------------------""
        echo ""  $1""
        echo ""----------------------------------------""
    }}

    echo ""Current directory: $(pwd)""
    print_heading ""System info:""
    uname -a || true
    print_heading ""System release:""
    lsb_release -a || true
    print_heading ""Current running processes:""
    ps -ef || true
    print_heading ""Environment:""
    env || true
    print_heading ""Exports in the current shell:""
    export -p || true
    print_heading ""Listing files in the AZ_BATCH_TASK_DIR directory: [\""$AZ_BATCH_TASK_DIR\""]""
    ls -R -la ""$AZ_BATCH_TASK_DIR"" || true
    print_heading ""Listing files in the current directory: [\""$(pwd)\""]""
    ls -R -la || true
    print_heading ""Disk usage:""
    df -h || true
    print_heading ""Memory usage:""
    free -m || true
    print_heading ""CPU info:""
    lscpu || true
    print_heading ""Docker processes:""
    docker ps -a || true
    print_heading ""Docker images:""
    docker images || true
    print_heading ""Docker system info:""
    docker system info || true
    print_heading ""Docker system df:""
    docker system df || true
    print_heading ""Listing files in the /mnt/docker directory:""
    ls -R -la /mnt/docker || true
    print_heading ""dmesg out of memory:""
    dmesg | grep -i 'out of memory' || true
    print_heading ""Last 200 lines of jounralctl:""
    journalctl -n 200 --no-pager --no-hostname -m || true

    # Restore 'set -x' to its original state
    if [[ $XTRACE_SETTING = ""on"" ]]; then
        set -x
    fi
}}

# Run the task and attempt to capture any errors:
trap 'echo \\$? > ""$AZ_BATCH_TASK_DIR/exit_code.txt""; on_error; upload_logs' ERR EXIT
batch_script_task

# Capture the exit code and upload the log files
bath_script_return_code=$?
trap - ERR EXIT
if [ -f ""$AZ_BATCH_TASK_DIR/exit_code.txt"" ] && [ ! ""$UPLOAD_LOGS_DONE"" ]; then
    EXIT_CODE=$(cat ""$AZ_BATCH_TASK_DIR/exit_code.txt"")
    echo ""Return code trapped from exit code file: $EXIT_CODE""
    on_error

    # Upload only if an error occurred
    if [[ ""{MSIAvailableStr}"" == ""true"" ]]; then
        print_debug_info
        upload_logs
    fi
else
    EXIT_CODE=$bath_script_return_code
    echo ""Return code: $EXIT_CODE""
fi

# Always capture the state if we can upload:
# if [[ ""{MSIAvailableStr}"" == ""true"" ]]; then
#     print_debug_info
#     upload_logs
# fi

# Return the exit code
trap - ERR EXIT
echo ""Exiting with code: $EXIT_CODE""
echo Task complete
exit $EXIT_CODE
";
                // Remove any accidental windows line endings, bash doesn't like them
                batchNodeScript = batchNodeScript.Replace("\r\n", "\n");
            }

            var batchNodeScriptUrl = await UploadContentAsBlobToInternalTesLocationAsync(tesTask, batchNodeScript, BatchScriptFileName, cancellationToken);

            logger.LogInformation($"Successfully created and uploaded Batch script for Task ID: {tesTask.Id}");

            return batchNodeScriptUrl;
        }

=======
>>>>>>> 2e4f4f9f
        private async Task<Uri> CreateAndUploadNodeTaskAsync(TesTask tesTask, NodeTaskConversionOptions nodeTaskConversionOptions, CancellationToken cancellationToken)
        {
            logger.LogInformation("Creating and uploading node task definition file for Task ID: {TesTask}", tesTask.Id);

            var nodeTask = await taskToNodeConverter.ToNodeTaskAsync(tesTask, nodeTaskConversionOptions, cancellationToken);

            var nodeTaskContent = JsonConvert.SerializeObject(nodeTask, DefaultSerializerSettings);

            var nodeTaskUrl = await UploadContentAsBlobToInternalTesLocationAsync(tesTask, nodeTaskContent, NodeTaskFilename, cancellationToken);

            logger.LogInformation("Successfully created and uploaded node task definition file for Task ID: {TesTask}", tesTask.Id);

            return nodeTaskUrl;
        }

        private async Task<Uri> UploadContentAsBlobToInternalTesLocationAsync(TesTask tesTask,
            string content, string fileName, CancellationToken cancellationToken)
        {
            var blobUrl =
                await storageAccessProvider.GetInternalTesTaskBlobUrlAsync(tesTask, fileName, cancellationToken);

            await storageAccessProvider.UploadBlobAsync(blobUrl, content, cancellationToken);
            return blobUrl;
        }
    }

    /// <summary>
    /// Contains information of the scripting assets required for the execution of a TES task in a Batch node using the TES runner.
    /// </summary>
    /// <param name="NodeTaskUrl"></param>
    /// <param name="Environment"></param>
    public record BatchScriptAssetsInfo(Uri NodeTaskUrl, IReadOnlyDictionary<string, string> Environment);
}<|MERGE_RESOLUTION|>--- conflicted
+++ resolved
@@ -21,10 +21,8 @@
     public class TaskExecutionScriptingManager
     {
         private const string NodeTaskFilename = "runner-task.json";
-<<<<<<< HEAD
         private const string VMPerformanceArchiverFilename = "tes_vm_monitor.tar.gz";
         private const string BatchScriptFileName = "batch_script";
-=======
 
         private static readonly JsonSerializerSettings IndentedSerializerSettings = new()
         {
@@ -38,31 +36,20 @@
             NullValueHandling = NullValueHandling.Ignore,
             DefaultValueHandling = DefaultValueHandling.Ignore
         };
->>>>>>> 2e4f4f9f
 
         private readonly IStorageAccessProvider storageAccessProvider;
         private readonly TaskToNodeTaskConverter taskToNodeConverter;
         private readonly ILogger<TaskExecutionScriptingManager> logger;
-<<<<<<< HEAD
         private readonly bool advancedVmPerformanceMonitoring;
-        private readonly BatchNodeScriptBuilder batchNodeScriptBuilder;
-=======
->>>>>>> 2e4f4f9f
 
         /// <summary>
         /// Constructor of TaskExecutionScriptingManager
         /// </summary>
         /// <param name="storageAccessProvider"></param>
         /// <param name="taskToNodeConverter"></param>
-<<<<<<< HEAD
-        /// <param name="batchNodeScriptBuilder"></param>
         /// <param name="batchNodesOptions"></param>
         /// <param name="logger"></param>
-        public TaskExecutionScriptingManager(IStorageAccessProvider storageAccessProvider, TaskToNodeTaskConverter taskToNodeConverter, BatchNodeScriptBuilder batchNodeScriptBuilder, IOptions<Options.BatchNodesOptions> batchNodesOptions, ILogger<TaskExecutionScriptingManager> logger)
-=======
-        /// <param name="logger"></param>
-        public TaskExecutionScriptingManager(IStorageAccessProvider storageAccessProvider, TaskToNodeTaskConverter taskToNodeConverter, ILogger<TaskExecutionScriptingManager> logger)
->>>>>>> 2e4f4f9f
+        public TaskExecutionScriptingManager(IStorageAccessProvider storageAccessProvider, TaskToNodeTaskConverter taskToNodeConverter, IOptions<Options.BatchNodesOptions> batchNodesOptions, ILogger<TaskExecutionScriptingManager> logger)
         {
             ArgumentNullException.ThrowIfNull(storageAccessProvider);
             ArgumentNullException.ThrowIfNull(taskToNodeConverter);
@@ -70,11 +57,7 @@
 
             this.storageAccessProvider = storageAccessProvider;
             this.taskToNodeConverter = taskToNodeConverter;
-<<<<<<< HEAD
-            this.batchNodeScriptBuilder = batchNodeScriptBuilder;
             this.advancedVmPerformanceMonitoring = batchNodesOptions.Value.AdvancedVmPerformanceMonitoringEnabled;
-=======
->>>>>>> 2e4f4f9f
             this.logger = logger;
         }
 
@@ -140,210 +123,6 @@
             return batchRunCommand;
         }
 
-<<<<<<< HEAD
-        private static string RemoveQueryStringsFromText(string batchRunCommand)
-        {
-            const string pattern = @"(https?:\/\/[^?\s]+)\?[^?\s]*";
-            const string replacement = "$1?REMOVED";
-            string sanitizedLogEntry = Regex.Replace(batchRunCommand, pattern, replacement);
-            return sanitizedLogEntry;
-        }
-
-        private async Task<Uri> CreateAndUploadBatchScriptAsync(TesTask tesTask, Uri nodeTaskUrl, CancellationToken cancellationToken)
-        {
-            logger.LogInformation($"Creating and uploading Batch script for Task ID: {tesTask.Id}");
-
-            var nodeVMPerfArchiveUrl = advancedVmPerformanceMonitoring ? await storageAccessProvider.GetInternalTesBlobUrlAsync(VMPerformanceArchiverFilename, cancellationToken) : default;
-            var batchScriptLoggerUrl = storageAccessProvider.GetInternalTesTaskBlobUrlWithoutSasToken(tesTask, "");
-
-            var batchNodeScript = batchNodeScriptBuilder
-                .WithAlpineWgetInstallation()
-                .WithMetrics()
-                .WithRunnerTaskDownloadUsingWget(nodeTaskUrl, nodeVMPerfArchiveUrl)
-                .WithExecuteRunner()
-                .WithLocalRuntimeSystemInformation()
-                .Build();
-
-            if (advancedVmPerformanceMonitoring)
-            {
-                // TODO: add Terra check from TerraOptionsAreConfigured
-                // Outside the Terra environment:
-                //  - MSI is available, upload is performed with azcopy using MSI auth
-                //  - if more than one MSI is available, the MSI client ID must be specified
-                // Inside the Terra environment:
-                //  - TODO: upload could be done with tes-runner and an auto-generated runner-task.json just for logs (outputs are just stdout and stderr)
-                //  - for the moment with no MSI uploads are not done
-                bool MSIAvailable = true;
-                string MSIAvailableStr = MSIAvailable.ToString().ToLower();
-                // On VMs with more than one MSI you must specify the client ID of the MSI you want to use
-                // On VMs with a single MSI (the default CoA MSI) you can leave the MSIClientID as an empty string
-                string MSIClientID = "";
-
-                // Write out the entire bash script with variable substitution turned on
-                // print_debug_info and upload_logs are called to capture stderr, stdout, and some env information on all running tasks
-                // This is especially useful when tes-runner fails to produce any output
-                batchNodeScript = $@"#!/bin/bash
-# set -x will print each command before it is executed
-set -x
-batch_script_task(){{
-# set -e will cause any error to exit the script
-set -e
-
-{batchNodeScript}
-
-set +e
-}}
-
-# Upload the stdout and stderr logs (a snapshot is uploaded to avoid azcopy errors)
-# Azcopy will authenticate using the MSI (managed service identity)
-UPLOAD_LOGS_DONE=false
-upload_logs() {{
-    if [ ""$UPLOAD_LOGS_DONE"" = true ]; then
-        echo ""Warning: upload_logs was already called once, running again""
-    fi
-    LOGGING_URL=""{batchScriptLoggerUrl}""
-    if [[ ""${{LOGGING_URL: -1}}"" != ""/"" ]]; then
-        LOGGING_URL+=""/""
-    fi
-
-    echo ""Uploading logs to storage account: $LOGGING_URL""
-    export AZCOPY_AUTO_LOGIN_TYPE=MSI
-    MSIClientID=""{MSIClientID}""
-    if [[ -n ""$MSIClientID"" ]]; then
-        export AZCOPY_MSI_CLIENT_ID=""$MSIClientID""
-        echo ""Using MSI with client ID: $AZCOPY_MSI_CLIENT_ID""
-    fi
-    if [[ ""{MSIAvailableStr}"" == ""true"" ]]; then
-        prep_logfile stdout.txt ""$AZ_BATCH_TASK_DIR"" ""$LOGGING_URL""
-        prep_logfile stderr.txt ""$AZ_BATCH_TASK_DIR"" ""$LOGGING_URL""
-        azcopy copy --skip-version-check --log-level=ERROR --output-level essential ""${{AZ_BATCH_TASK_DIR}}/*.snap.txt"" ""$LOGGING_URL""
-        UPLOAD_LOGS_DONE=true
-    fi
-}}
-
-# Take a snapshot of the log file to avoid azcopy errors
-prep_logfile() {{
-    local file_name=""${{2}}/${{1}}""
-    local new_file_name=""${{file_name%.txt}}.snap.txt""
-    echo ""Uploading $1 to $3""
-    if [ ! -f ""$file_name"" ]; then
-        touch ""$file_name""
-    fi
-    cp ""$file_name"" ""$new_file_name""
-}}
-
-# Trap helper functions, this will log/run only on a trap trigger
-on_error() {{
-    trap - ERR EXIT
-    if [ -f ""$AZ_BATCH_TASK_DIR/exit_code.txt"" ]; then
-        EXIT_CODE=$(cat ""$AZ_BATCH_TASK_DIR/exit_code.txt"")
-        echo ""Return code trapped from exit code file: $EXIT_CODE""
-    fi
-    echo ""Error was trapped during batch_script execution""
-}}
-
-# Print debugging information that may be useful for troubleshooting
-print_debug_info(){{
-    # Save current state of 'set -x'
-    [[ $- = *x* ]] && XTRACE_SETTING=""on"" || XTRACE_SETTING=""off""
-    # Turn off 'set -x'
-    set +x
-
-    print_heading(){{
-        echo ""----------------------------------------""
-        echo ""  $1""
-        echo ""----------------------------------------""
-    }}
-
-    echo ""Current directory: $(pwd)""
-    print_heading ""System info:""
-    uname -a || true
-    print_heading ""System release:""
-    lsb_release -a || true
-    print_heading ""Current running processes:""
-    ps -ef || true
-    print_heading ""Environment:""
-    env || true
-    print_heading ""Exports in the current shell:""
-    export -p || true
-    print_heading ""Listing files in the AZ_BATCH_TASK_DIR directory: [\""$AZ_BATCH_TASK_DIR\""]""
-    ls -R -la ""$AZ_BATCH_TASK_DIR"" || true
-    print_heading ""Listing files in the current directory: [\""$(pwd)\""]""
-    ls -R -la || true
-    print_heading ""Disk usage:""
-    df -h || true
-    print_heading ""Memory usage:""
-    free -m || true
-    print_heading ""CPU info:""
-    lscpu || true
-    print_heading ""Docker processes:""
-    docker ps -a || true
-    print_heading ""Docker images:""
-    docker images || true
-    print_heading ""Docker system info:""
-    docker system info || true
-    print_heading ""Docker system df:""
-    docker system df || true
-    print_heading ""Listing files in the /mnt/docker directory:""
-    ls -R -la /mnt/docker || true
-    print_heading ""dmesg out of memory:""
-    dmesg | grep -i 'out of memory' || true
-    print_heading ""Last 200 lines of jounralctl:""
-    journalctl -n 200 --no-pager --no-hostname -m || true
-
-    # Restore 'set -x' to its original state
-    if [[ $XTRACE_SETTING = ""on"" ]]; then
-        set -x
-    fi
-}}
-
-# Run the task and attempt to capture any errors:
-trap 'echo \\$? > ""$AZ_BATCH_TASK_DIR/exit_code.txt""; on_error; upload_logs' ERR EXIT
-batch_script_task
-
-# Capture the exit code and upload the log files
-bath_script_return_code=$?
-trap - ERR EXIT
-if [ -f ""$AZ_BATCH_TASK_DIR/exit_code.txt"" ] && [ ! ""$UPLOAD_LOGS_DONE"" ]; then
-    EXIT_CODE=$(cat ""$AZ_BATCH_TASK_DIR/exit_code.txt"")
-    echo ""Return code trapped from exit code file: $EXIT_CODE""
-    on_error
-
-    # Upload only if an error occurred
-    if [[ ""{MSIAvailableStr}"" == ""true"" ]]; then
-        print_debug_info
-        upload_logs
-    fi
-else
-    EXIT_CODE=$bath_script_return_code
-    echo ""Return code: $EXIT_CODE""
-fi
-
-# Always capture the state if we can upload:
-# if [[ ""{MSIAvailableStr}"" == ""true"" ]]; then
-#     print_debug_info
-#     upload_logs
-# fi
-
-# Return the exit code
-trap - ERR EXIT
-echo ""Exiting with code: $EXIT_CODE""
-echo Task complete
-exit $EXIT_CODE
-";
-                // Remove any accidental windows line endings, bash doesn't like them
-                batchNodeScript = batchNodeScript.Replace("\r\n", "\n");
-            }
-
-            var batchNodeScriptUrl = await UploadContentAsBlobToInternalTesLocationAsync(tesTask, batchNodeScript, BatchScriptFileName, cancellationToken);
-
-            logger.LogInformation($"Successfully created and uploaded Batch script for Task ID: {tesTask.Id}");
-
-            return batchNodeScriptUrl;
-        }
-
-=======
->>>>>>> 2e4f4f9f
         private async Task<Uri> CreateAndUploadNodeTaskAsync(TesTask tesTask, NodeTaskConversionOptions nodeTaskConversionOptions, CancellationToken cancellationToken)
         {
             logger.LogInformation("Creating and uploading node task definition file for Task ID: {TesTask}", tesTask.Id);
