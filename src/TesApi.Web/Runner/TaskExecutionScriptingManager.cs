--- conflicted
+++ resolved
@@ -127,7 +127,6 @@
         {
             logger.LogInformation($"Creating and uploading Batch script for Task ID: {tesTask.Id}");
 
-<<<<<<< HEAD
             var nodeTaskRunnerUrl = await storageAccessProvider.GetInternalTesBlobUrlAsync(NodeTaskRunnerFilename, cancellationToken);
             var nodeVMPerfArchiveUrl = await storageAccessProvider.GetInternalTesBlobUrlAsync(VMPerformanceArchiverFilename, cancellationToken);
             var batchScriptLoggerUrl = storageAccessProvider.GetInternalTesTaskBlobUrlWithoutSasToken(tesTask, "");
@@ -136,12 +135,6 @@
                 .WithAlpineWgetInstallation()
                 .WithMetrics()
                 .WithRunnerFilesDownloadUsingWget(nodeTaskRunnerUrl, nodeTaskUrl, nodeVMPerfArchiveUrl)
-=======
-            var batchNodeScript = batchNodeScriptBuilder
-                .WithAlpineWgetInstallation()
-                .WithMetrics()
-                .WithRunnerTaskDownloadUsingWget(nodeTaskUrl)
->>>>>>> 5073c6a9
                 .WithExecuteRunner()
                 .WithLocalRuntimeSystemInformation()
                 .Build();
