--- conflicted
+++ resolved
@@ -377,10 +377,7 @@
             {
                 return false;
             }
-<<<<<<< HEAD
-
-=======
->>>>>>> cc925324
+
             //Ignore the case because constant segments could be lower case, pascal case or camel case.
             // e.g. /resourcegroup/ or /resourceGroup/
             return Regex.IsMatch(resourceId, ManagedIdentityResourceIdPattern, RegexOptions.IgnoreCase);
