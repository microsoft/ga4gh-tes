--- conflicted
+++ resolved
@@ -22,27 +22,12 @@
         // Input.content
         // TaskLog.system_logs
         // plus additional custom fields added to support running TES with Cromwell on Azure
-<<<<<<< HEAD
-        private static readonly List<Tuple<Type, string>> PropertiesToSkip = new()
-        {
-=======
         private static readonly List<Tuple<Type, string>> PropertiesToSkip =
         [
->>>>>>> 5073c6a9
             Tuple.Create(typeof(TesExecutorLog), nameof(TesExecutorLog.Stdout)),
             Tuple.Create(typeof(TesExecutorLog), nameof(TesExecutorLog.Stderr)),
             Tuple.Create(typeof(TesInput), nameof(TesInput.Content)),
             Tuple.Create(typeof(TesTaskLog), nameof(TesTaskLog.SystemLogs)),
-<<<<<<< HEAD
-            Tuple.Create(typeof(TesTask), nameof(TesTask.ErrorCount)),
-            Tuple.Create(typeof(TesTask), nameof(TesTask.EndTime)),
-            Tuple.Create(typeof(TesTask), nameof(TesTask.PoolId)),
-            Tuple.Create(typeof(TesTask), nameof(TesTask.WorkflowId)),
-            Tuple.Create(typeof(RepositoryItem<TesTask>), nameof(RepositoryItem<TesTask>.ETag)),
-            Tuple.Create(typeof(RepositoryItem<TesTask>), nameof(RepositoryItem<TesTask>.PartitionKey))
-        };
-=======
-            Tuple.Create(typeof(TesTask), nameof(TesTask.IsCancelRequested)),
             Tuple.Create(typeof(TesTask), nameof(TesTask.ErrorCount)),
             Tuple.Create(typeof(TesTask), nameof(TesTask.EndTime)),
             Tuple.Create(typeof(TesTask), nameof(TesTask.PoolId)),
@@ -51,7 +36,6 @@
             Tuple.Create(typeof(RepositoryItem<TesTask>), nameof(RepositoryItem<TesTask>.ETag)),
             Tuple.Create(typeof(RepositoryItem<TesTask>), nameof(RepositoryItem<TesTask>.PartitionKey))
         ];
->>>>>>> 5073c6a9
 
         /// <summary>
         /// Instance of the resolver
