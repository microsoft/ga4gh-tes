--- conflicted
+++ resolved
@@ -32,10 +32,7 @@
             Tuple.Create(typeof(TesTask), nameof(TesTask.ErrorCount)),
             Tuple.Create(typeof(TesTask), nameof(TesTask.EndTime)),
             Tuple.Create(typeof(TesTask), nameof(TesTask.PoolId)),
-<<<<<<< HEAD
-=======
             Tuple.Create(typeof(TesTask), nameof(TesTask.TaskSubmitter)),
->>>>>>> 5073c6a9
             Tuple.Create(typeof(TesTask), nameof(TesTask.WorkflowId)),
             Tuple.Create(typeof(RepositoryItem<TesTask>), nameof(RepositoryItem<TesTask>.ETag)),
             Tuple.Create(typeof(RepositoryItem<TesTask>), nameof(RepositoryItem<TesTask>.PartitionKey))
