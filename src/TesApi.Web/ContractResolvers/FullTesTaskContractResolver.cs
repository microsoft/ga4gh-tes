--- conflicted
+++ resolved
@@ -17,20 +17,8 @@
     public class FullTesTaskContractResolver : DefaultContractResolver
     {
         // In FULL view, task message will include all fields EXCEPT custom fields added to support running TES with Cromwell on Azure
-<<<<<<< HEAD
-        private static readonly List<Tuple<Type, string>> PropertiesToSkip = new()
-        {
-            Tuple.Create(typeof(TesTask), nameof(TesTask.ErrorCount)),
-            Tuple.Create(typeof(TesTask), nameof(TesTask.EndTime)),
-            Tuple.Create(typeof(TesTask), nameof(TesTask.PoolId)),
-            Tuple.Create(typeof(TesTask), nameof(TesTask.WorkflowId)),
-            Tuple.Create(typeof(RepositoryItem<TesTask>), nameof(RepositoryItem<TesTask>.ETag)),
-            Tuple.Create(typeof(RepositoryItem<TesTask>), nameof(RepositoryItem<TesTask>.PartitionKey))
-        };
-=======
         private static readonly List<Tuple<Type, string>> PropertiesToSkip =
         [
-            Tuple.Create(typeof(TesTask), nameof(TesTask.IsCancelRequested)),
             Tuple.Create(typeof(TesTask), nameof(TesTask.ErrorCount)),
             Tuple.Create(typeof(TesTask), nameof(TesTask.EndTime)),
             Tuple.Create(typeof(TesTask), nameof(TesTask.PoolId)),
@@ -39,7 +27,6 @@
             Tuple.Create(typeof(RepositoryItem<TesTask>), nameof(RepositoryItem<TesTask>.ETag)),
             Tuple.Create(typeof(RepositoryItem<TesTask>), nameof(RepositoryItem<TesTask>.PartitionKey))
         ];
->>>>>>> 5073c6a9
 
         /// <summary>
         /// Instance of the resolver
