--- conflicted
+++ resolved
@@ -81,16 +81,12 @@
                 .AddSingleton<IStorageAccessProvider, StorageAccessProvider>()
 
                 .AddLogging()
-<<<<<<< HEAD
+                .AddSingleton<ContainerRegistryProvider>()
                 .AddSingleton<CacheAndRetryHandler>()
-=======
-                .AddSingleton<ContainerRegistryProvider, ContainerRegistryProvider>()
-                .AddSingleton<CacheAndRetryHandler, CacheAndRetryHandler>()
->>>>>>> e8d93d89
                 .AddSingleton<IBatchQuotaVerifier, BatchQuotaVerifier>()
                 .AddSingleton<IBatchScheduler, BatchScheduler>()
                 .AddSingleton<PriceApiClient>()
-                .AddSingleton<IBatchSkuInformationProvider>(sp => ActivatorUtilities.CreateInstance<PriceApiBatchSkuInformationProvider>(sp))
+                .AddSingleton<IBatchSkuInformationProvider, PriceApiBatchSkuInformationProvider>()
                 .AddSingleton(CreateBatchAccountResourceInformation)
                 .AddSingleton(CreateBatchQuotaProviderFromConfiguration)
                 .AddSingleton<AzureManagementClientsFactory>()
