--- conflicted
+++ resolved
@@ -54,16 +54,9 @@
         public void ConfigureServices(IServiceCollection services)
             => services
                 .Configure<BatchAccountOptions>(Configuration.GetSection(BatchAccountOptions.BatchAccount))
-<<<<<<< HEAD
                 .Configure<Tes.Models.PostgreSqlOptions>(Configuration.GetSection(Tes.Models.PostgreSqlOptions.PostgreSqlAccount))
                 .AddSingleton<IAppCache>(s => new CachingService())
                 .AddSingleton(CreatePostgresSqlRepositoryFromConfiguration)
-=======
-                .Configure<CosmosDbOptions>(Configuration.GetSection(CosmosDbOptions.CosmosDbAccount))
-
-                .AddSingleton<IAppCache, CachingService>()
-
->>>>>>> f138f72b
                 .AddSingleton<AzureProxy, AzureProxy>()
                 .AddSingleton<IAzureProxy>(sp => ActivatorUtilities.CreateInstance<CachingWithRetriesAzureProxy>(sp, (IAzureProxy)sp.GetRequiredService(typeof(AzureProxy))))
 
@@ -130,15 +123,6 @@
                         var applicationInsightsAccountName = Configuration["ApplicationInsightsAccountName"];
                         var instrumentationKey = AzureProxy.GetAppInsightsInstrumentationKeyAsync(applicationInsightsAccountName).Result;
 
-<<<<<<< HEAD
-        private IRepository<TesTask> CreatePostgresSqlRepositoryFromConfiguration(IServiceProvider services)
-        {
-            var options = services.GetRequiredService<IOptions<Tes.Models.PostgreSqlOptions>>();
-
-            string postgresConnectionString = new PostgresConnectionStringUtility(options).GetPostgresConnectionString();
-
-            return new TesTaskPostgreSqlRepository(postgresConnectionString);
-=======
                         if (instrumentationKey is not null)
                         {
                             var connectionString = $"InstrumentationKey={instrumentationKey}";
@@ -152,26 +136,15 @@
                     },
                     s => s.AddApplicationInsightsTelemetry());
 
-        private IRepository<TesTask> CreateCosmosDbRepositoryFromConfiguration(IServiceProvider services)
+        }
+
+        private IRepository<TesTask> CreatePostgresSqlRepositoryFromConfiguration(IServiceProvider services)
         {
-            var options = services.GetRequiredService<IOptions<CosmosDbOptions>>();
-
-            if (!string.IsNullOrWhiteSpace(options.Value.CosmosDbKey))
-            {
-                return WrapService(ActivatorUtilities.CreateInstance<CosmosDbRepository<TesTask>>(services,
-                    options.Value.CosmosDbEndpoint, options.Value.CosmosDbKey, CosmosDbDatabaseId, CosmosDbContainerId, CosmosDbPartitionId));
-            }
-
-            var azureProxy = services.GetRequiredService<IAzureProxy>();
-
-            (var cosmosDbEndpoint, var cosmosDbKey) = azureProxy.GetCosmosDbEndpointAndKeyAsync(options.Value.AccountName).Result;
-
-            return WrapService(ActivatorUtilities.CreateInstance<CosmosDbRepository<TesTask>>(services,
-                cosmosDbEndpoint, cosmosDbKey, CosmosDbDatabaseId, CosmosDbContainerId, CosmosDbPartitionId));
-
-            IRepository<TesTask> WrapService(IRepository<TesTask> service)
-                => ActivatorUtilities.CreateInstance<CachingWithRetriesRepository<TesTask>>(services, service);
->>>>>>> f138f72b
+            var options = services.GetRequiredService<IOptions<Tes.Models.PostgreSqlOptions>>();
+
+            string postgresConnectionString = new PostgresConnectionStringUtility(options).GetPostgresConnectionString();
+
+            return new TesTaskPostgreSqlRepository(postgresConnectionString);
         }
 
         private BatchAccountResourceInformation CreateBatchAccountResourceInformation(IServiceProvider services)
