﻿// Copyright (c) Microsoft Corporation.
// Licensed under the MIT License.

using System;
using System.IO;
using System.Reflection;
using Azure.Core;
using Azure.Identity;
using LazyCache;
using Microsoft.AspNetCore.Builder;
using Microsoft.AspNetCore.Hosting;
using Microsoft.Extensions.Configuration;
using Microsoft.Extensions.DependencyInjection;
using Microsoft.Extensions.Hosting;
using Microsoft.Extensions.Logging;
using Microsoft.Extensions.Options;
using Microsoft.OpenApi.Models;
using Newtonsoft.Json.Converters;
using Newtonsoft.Json.Serialization;
using Tes.Models;
using Tes.Repository;
using TesApi.Filters;
using TesApi.Web.Management;
using TesApi.Web.Management.Clients;
using TesApi.Web.Management.Configuration;
using TesApi.Web.Storage;

namespace TesApi.Web
{
    /// <summary>
    /// Startup
    /// </summary>
    public class Startup
    {
        private const string CosmosDbDatabaseId = "TES";
        private const string CosmosDbContainerId = "Tasks";
        private const string CosmosDbPartitionId = "01";

        private readonly ILogger logger;
        private readonly IWebHostEnvironment hostingEnvironment;

        /// <summary>
        /// Startup class for ASP.NET core
        /// </summary>
        public Startup(IConfiguration configuration, ILogger<Startup> logger, IWebHostEnvironment hostingEnvironment)
        {
            Configuration = configuration;
            this.hostingEnvironment = hostingEnvironment;
            this.logger = logger;
        }

        /// <summary>
        /// The application configuration
        /// </summary>
        private IConfiguration Configuration { get; }

        /// <summary>
        /// This method gets called by the runtime. Use this method to add services to the container.
        /// </summary>
        /// <param name="services">The Microsoft.Extensions.DependencyInjection.IServiceCollection to add the services to.</param>
        public void ConfigureServices(IServiceCollection services)
            => services
                .Configure<BatchAccountOptions>(Configuration.GetSection(BatchAccountOptions.BatchAccount))
                .Configure<CosmosDbOptions>(Configuration.GetSection(CosmosDbOptions.CosmosDbAccount))
                .Configure<RetryPolicyOptions>(Configuration.GetSection(RetryPolicyOptions.RetryPolicy))
                .Configure<TerraOptions>(Configuration.GetSection(TerraOptions.Terra))

                .AddSingleton<IAppCache, CachingService>()
                .AddSingleton<AzureProxy>()
                .AddSingleton<IAzureProxy>(sp => ActivatorUtilities.CreateInstance<CachingWithRetriesAzureProxy>(sp, (IAzureProxy)sp.GetRequiredService(typeof(AzureProxy))))

                .AddSingleton(CreateCosmosDbRepositoryFromConfiguration)
                .AddSingleton<IBatchPoolFactory, BatchPoolFactory>()
                .AddTransient<BatchPool>()

                .AddControllers()
                .AddNewtonsoftJson(opts =>
                {
                    opts.SerializerSettings.ContractResolver = new CamelCasePropertyNamesContractResolver();
                    opts.SerializerSettings.Converters.Add(new StringEnumConverter(new CamelCaseNamingStrategy()));
                }).Services

                .AddSingleton<IBatchScheduler, BatchScheduler>()
                .AddSingleton<IStorageAccessProvider, DefaultStorageAccessProvider>()

                .AddLogging()
                .AddSingleton<ContainerRegistryProvider>()
                .AddSingleton<CacheAndRetryHandler>()
                .AddSingleton<IBatchQuotaVerifier, BatchQuotaVerifier>()
                .AddSingleton<IBatchScheduler, BatchScheduler>()
                .AddSingleton<PriceApiClient>()
                .AddSingleton<IBatchSkuInformationProvider, PriceApiBatchSkuInformationProvider>()
                .AddSingleton(CreateBatchAccountResourceInformation)
                .AddSingleton(CreateBatchQuotaProviderFromConfiguration)
<<<<<<< HEAD
                .AddSingleton<AzureManagementClientsFactory>()
                .AddSingleton<ArmBatchQuotaProvider>() //added so config utils gets the arm implementation, to be removed once config utils is refactored.
                .AddSingleton<ConfigurationUtils>()
=======
                .AddSingleton<AzureManagementClientsFactory, AzureManagementClientsFactory>()
                .AddSingleton<ArmBatchQuotaProvider, ArmBatchQuotaProvider>() //added so config utils gets the arm implementation, to be removed once config utils is refactored.
                .AddSingleton<ConfigurationUtils, ConfigurationUtils>()
                .AddSingleton<TokenCredential>(s => new DefaultAzureCredential())
>>>>>>> 53557819

                .AddSwaggerGen(c =>
                {
                    c.SwaggerDoc("0.4.0", new OpenApiInfo
                    {
                        Version = "0.4.0",
                        Title = "Task Execution Service",
                        Description = "Task Execution Service (ASP.NET Core 7.0)",
                        Contact = new OpenApiContact()
                        {
                            Name = "Microsoft Biomedical Platforms and Genomics",
                            Url = new Uri("https://github.com/microsoft/CromwellOnAzure")
                        },
                        License = new OpenApiLicense()
                        {
                            Name = "MIT License",
                            // Identifier = "MIT" //TODO: when available, remove Url -- https://spec.openapis.org/oas/v3.1.0#fixed-fields-2
                            Url = new("https://spdx.org/licenses/MIT", UriKind.Absolute)
                        },
                    });
                    c.CustomSchemaIds(type => type.FullName);
                    c.IncludeXmlComments(
                        $"{AppContext.BaseDirectory}{Path.DirectorySeparatorChar}{Assembly.GetEntryAssembly().GetName().Name}.xml");
                    c.OperationFilter<GeneratePathParamsValidationFilter>();
                })

                .AddHostedService<DoOnceAtStartUpService>()
                .AddHostedService<BatchPoolService>()
                .AddHostedService<Scheduler>()
                .AddHostedService<DeleteCompletedBatchJobsHostedService>()
                .AddHostedService<DeleteOrphanedBatchJobsHostedService>()
                .AddHostedService<DeleteOrphanedAutoPoolsHostedService>()
                //.AddHostedService<RefreshVMSizesAndPricesHostedService>()


                //Configure AppInsights Azure Service when in PRODUCTION environment
                .IfThenElse(hostingEnvironment.IsProduction(),
                    s =>
                    {
                        var applicationInsightsAccountName = Configuration["ApplicationInsightsAccountName"];
                        var instrumentationKey = AzureProxy.GetAppInsightsInstrumentationKeyAsync(applicationInsightsAccountName).Result;

                        if (instrumentationKey is not null)
                        {
                            var connectionString = $"InstrumentationKey={instrumentationKey}";
                            return s.AddApplicationInsightsTelemetry(options =>
                            {
                                options.ConnectionString = connectionString;
                            });
                        }

                        return s;
                    },
                s => s.AddApplicationInsightsTelemetry());

        private IBatchQuotaProvider CreateBatchQuotaProviderFromConfiguration(IServiceProvider services)
        {
            var terraOptions = services.GetService<IOptions<TerraOptions>>();

            if (!string.IsNullOrEmpty(terraOptions?.Value.LandingZoneApiHost))
            {
                var terraApiClient = ActivatorUtilities.CreateInstance<TerraLandingZoneApiClient>(services);
                return new TerraQuotaProvider(terraApiClient, terraOptions);
            }

            return ActivatorUtilities.CreateInstance<ArmBatchQuotaProvider>(services);
        }

        private IRepository<TesTask> CreateCosmosDbRepositoryFromConfiguration(IServiceProvider services)
        {
            var options = services.GetRequiredService<IOptions<CosmosDbOptions>>();

            if (!string.IsNullOrWhiteSpace(options.Value.CosmosDbKey))
            {
                return WrapService(ActivatorUtilities.CreateInstance<CosmosDbRepository<TesTask>>(services,
                    options.Value.CosmosDbEndpoint, options.Value.CosmosDbKey, CosmosDbDatabaseId, CosmosDbContainerId, CosmosDbPartitionId));
            }

            var azureProxy = services.GetRequiredService<IAzureProxy>();

            (var cosmosDbEndpoint, var cosmosDbKey) = azureProxy.GetCosmosDbEndpointAndKeyAsync(options.Value.AccountName).Result;

            return WrapService(ActivatorUtilities.CreateInstance<CosmosDbRepository<TesTask>>(services,
                cosmosDbEndpoint, cosmosDbKey, CosmosDbDatabaseId, CosmosDbContainerId, CosmosDbPartitionId));

            IRepository<TesTask> WrapService(IRepository<TesTask> service)
                => ActivatorUtilities.CreateInstance<CachingWithRetriesRepository<TesTask>>(services, service);
        }

        private IStorageAccessProvider CreateStorageAccessProviderFromConfiguration(IServiceProvider services)
        {
            var options = services.GetRequiredService<IOptions<TerraOptions>>();

            //if workspace id is set, then we are assuming we are running in terra
            if (!string.IsNullOrEmpty(options.Value.WorkspaceId))
            {

                ValidateRequiredOptionsForTerraStorageProvider(options.Value);

                return new TerraStorageAccessProvider(
                    services.GetRequiredService<ILogger<TerraStorageAccessProvider>>(),
                    options,
                    services.GetRequiredService<IAzureProxy>(),
                    ActivatorUtilities.CreateInstance<TerraWsmApiClient>(services));

            }

            return ActivatorUtilities.CreateInstance<DefaultStorageAccessProvider>(services);

        }

        private void ValidateRequiredOptionsForTerraStorageProvider(TerraOptions terraOptions)
        {
            ArgumentException.ThrowIfNullOrEmpty(terraOptions.WorkspaceId, nameof(terraOptions.WorkspaceId));
            ArgumentException.ThrowIfNullOrEmpty(terraOptions.WorkspaceStorageAccountName, nameof(terraOptions.WorkspaceStorageAccountName));
            ArgumentException.ThrowIfNullOrEmpty(terraOptions.WorkspaceStorageContainerName, nameof(terraOptions.WorkspaceStorageContainerName));
            ArgumentException.ThrowIfNullOrEmpty(terraOptions.WorkspaceStorageContainerResourceId, nameof(terraOptions.WorkspaceStorageContainerResourceId));
            ArgumentException.ThrowIfNullOrEmpty(terraOptions.LandingZoneApiHost, nameof(terraOptions.WsmApiHost));
        }

        private BatchAccountResourceInformation CreateBatchAccountResourceInformation(IServiceProvider services)
        {
            var options = services.GetRequiredService<IOptions<BatchAccountOptions>>();

            if (string.IsNullOrEmpty(options.Value.AccountName))
            {
                throw new InvalidOperationException(
                    "The batch account name is missing. Please check your configuration.");
            }


            if (string.IsNullOrWhiteSpace(options.Value.AppKey))
            {
                //we are assuming Arm with MI/RBAC if no key is provided. Try to get info from the batch account.
                var task = AzureManagementClientsFactory.TryGetResourceInformationFromAccountNameAsync(options.Value.AccountName);
                task.Wait();

                if (task.Result == null)
                {
                    throw new InvalidOperationException(
                        $"Failed to get the resource information for the Batch account using ARM. Please check the options provided. Provided Batch account name:{options.Value.AccountName}");
                }

                return task.Result;
            }

            //assume the information was provided via configuration
            return new BatchAccountResourceInformation(options.Value.AccountName, options.Value.ResourceGroup, options.Value.SubscriptionId, options.Value.Region);
        }

        /// <summary>
        /// This method gets called by the runtime. Use this method to configure the HTTP request pipeline.
        /// </summary>
        /// <param name="app">An Microsoft.AspNetCore.Builder.IApplicationBuilder for the app to configure.</param>
        public void Configure(IApplicationBuilder app)
        => app.UseRouting()
                .UseEndpoints(endpoints =>
                {
                    endpoints.MapControllers();
                })

                .UseHttpsRedirection()

                .UseDefaultFiles()
                .UseStaticFiles()
                .UseSwagger(c =>
                {
                    c.RouteTemplate = "swagger/{documentName}/openapi.json";
                })
                .UseSwaggerUI(c =>
                {
                    c.SwaggerEndpoint("/swagger/0.4.0/openapi.json", "Task Execution Service");
                })

                .IfThenElse(hostingEnvironment.IsDevelopment(),
                    s =>
                    {
                        var r = s.UseDeveloperExceptionPage();
                        logger.LogInformation("Configuring for Development environment");
                        return r;
                    },
                    s =>
                    {
                        var r = s.UseHsts();
                        logger.LogInformation("Configuring for Production environment");
                        return r;
                    });
    }

    internal static class BooleanMethodSelectorExtensions
    {
        public static IApplicationBuilder IfThenElse(this IApplicationBuilder builder, bool @if, Func<IApplicationBuilder, IApplicationBuilder> then, Func<IApplicationBuilder, IApplicationBuilder> @else)
            => @if ? then(builder) : @else(builder);

        public static IServiceCollection IfThenElse(this IServiceCollection services, bool @if, Func<IServiceCollection, IServiceCollection> then, Func<IServiceCollection, IServiceCollection> @else)
            => @if ? then(services) : @else(services);
    }
}<|MERGE_RESOLUTION|>--- conflicted
+++ resolved
@@ -92,16 +92,10 @@
                 .AddSingleton<IBatchSkuInformationProvider, PriceApiBatchSkuInformationProvider>()
                 .AddSingleton(CreateBatchAccountResourceInformation)
                 .AddSingleton(CreateBatchQuotaProviderFromConfiguration)
-<<<<<<< HEAD
                 .AddSingleton<AzureManagementClientsFactory>()
                 .AddSingleton<ArmBatchQuotaProvider>() //added so config utils gets the arm implementation, to be removed once config utils is refactored.
                 .AddSingleton<ConfigurationUtils>()
-=======
-                .AddSingleton<AzureManagementClientsFactory, AzureManagementClientsFactory>()
-                .AddSingleton<ArmBatchQuotaProvider, ArmBatchQuotaProvider>() //added so config utils gets the arm implementation, to be removed once config utils is refactored.
-                .AddSingleton<ConfigurationUtils, ConfigurationUtils>()
                 .AddSingleton<TokenCredential>(s => new DefaultAzureCredential())
->>>>>>> 53557819
 
                 .AddSwaggerGen(c =>
                 {
@@ -198,7 +192,6 @@
             //if workspace id is set, then we are assuming we are running in terra
             if (!string.IsNullOrEmpty(options.Value.WorkspaceId))
             {
-
                 ValidateRequiredOptionsForTerraStorageProvider(options.Value);
 
                 return new TerraStorageAccessProvider(
@@ -206,11 +199,9 @@
                     options,
                     services.GetRequiredService<IAzureProxy>(),
                     ActivatorUtilities.CreateInstance<TerraWsmApiClient>(services));
-
             }
 
             return ActivatorUtilities.CreateInstance<DefaultStorageAccessProvider>(services);
-
         }
 
         private void ValidateRequiredOptionsForTerraStorageProvider(TerraOptions terraOptions)
