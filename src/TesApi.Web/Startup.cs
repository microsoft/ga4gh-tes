--- conflicted
+++ resolved
@@ -141,10 +141,6 @@
                     .AddHostedService<DeleteOrphanedBatchJobsHostedService>()
                     .AddHostedService<DeleteOrphanedAutoPoolsHostedService>();
                 //.AddHostedService<RefreshVMSizesAndPricesHostedService>()
-<<<<<<< HEAD
-=======
-
->>>>>>> 24597927
             }
             catch (Exception exc)
             {
