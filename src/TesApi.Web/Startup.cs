--- conflicted
+++ resolved
@@ -2,7 +2,6 @@
 // Licensed under the MIT License.
 
 using System;
-using System.Collections.Generic;
 using System.IO;
 using System.Reflection;
 using Azure.Core;
@@ -81,12 +80,8 @@
                     .AddSingleton<AzureProxy>()
                     .AddSingleton<Events.RunnerEventsProcessor>()
                     .AddTransient<BatchPool>()
-<<<<<<< HEAD
                     .AddSingleton<Func<IBatchPool>>(services => () => services.GetService<BatchPool>())
-=======
-                    .AddSingleton<IBatchPoolFactory, BatchPoolFactory>()
                     .AddSingleton(CreateTerraApiClient)
->>>>>>> 7df45fc9
                     .AddSingleton(CreateBatchPoolManagerFromConfiguration)
 
                     .AddControllers(options => options.Filters.Add<OperationCancelledExceptionFilter>())
@@ -144,17 +139,9 @@
 
                     // Order is important for hosted services
                     .AddHostedService(sp => (AllowedVmSizesService)sp.GetRequiredService(typeof(IAllowedVmSizesService)))
-<<<<<<< HEAD
                     .AddHostedService<PoolScheduler>()
                     .AddHostedService<TaskScheduler>();
                 //.AddHostedService<RefreshVMSizesAndPricesHostedService>()
-=======
-                    .AddHostedService<BatchPoolService>()
-                    .AddHostedService<Scheduler>()
-                    .AddHostedService<DeleteCompletedBatchJobsHostedService>()
-                    .AddHostedService<DeleteOrphanedBatchJobsHostedService>()
-                    .AddHostedService<DeleteOrphanedAutoPoolsHostedService>();
->>>>>>> 7df45fc9
             }
             catch (Exception exc)
             {
