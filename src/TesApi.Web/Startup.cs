--- conflicted
+++ resolved
@@ -4,11 +4,8 @@
 using System;
 using System.IO;
 using System.Reflection;
-<<<<<<< HEAD
 using System.Threading;
 using System.Threading.Tasks;
-=======
->>>>>>> 94451a2a
 using Azure.Core;
 using Azure.Identity;
 using LazyCache;
@@ -143,8 +140,6 @@
                     .AddHostedService<DeleteOrphanedBatchJobsHostedService>()
                     .AddHostedService<DeleteOrphanedAutoPoolsHostedService>();
                     //.AddHostedService<RefreshVMSizesAndPricesHostedService>()
-
-                    
             }
             catch (Exception exc)
             {
