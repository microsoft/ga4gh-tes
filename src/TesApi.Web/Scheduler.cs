﻿// Copyright (c) Microsoft Corporation.
// Licensed under the MIT License.

using System;
using System.Collections.Generic;
using System.Linq;
using System.Threading;
using System.Threading.Tasks;
using Microsoft.Extensions.Hosting;
using Microsoft.Extensions.Logging;
using Tes.Extensions;
using Tes.Models;
using Tes.Repository;

namespace TesApi.Web
{
    /// <summary>
    /// A background service that schedules TES tasks in the batch system, orchestrates their lifecycle, and updates their state.
    /// This should only be used as a system-wide singleton service.  This class does not support scale-out on multiple machines,
    /// nor does it implement a leasing mechanism.  In the future, consider using the Lease Blob operation.
    /// </summary>
    public class Scheduler : BackgroundService
    {
        private readonly IRepository<TesTask> repository;
        private readonly IBatchScheduler batchScheduler;
        private readonly ILogger<Scheduler> logger;
        private readonly TimeSpan minInterval = TimeSpan.FromSeconds(30);

        /// <summary>
        /// Default constructor
        /// </summary>
        /// <param name="repository">The main TES task database repository implementation</param>
        /// <param name="batchScheduler">The batch scheduler implementation</param>
        /// <param name="logger">The logger instance</param>
        public Scheduler(IRepository<TesTask> repository, IBatchScheduler batchScheduler, ILogger<Scheduler> logger)
        {
            this.repository = repository;
            this.batchScheduler = batchScheduler;
            this.logger = logger;
        }

        /// <inheritdoc />
        public override Task StopAsync(CancellationToken cancellationToken)
        {
            logger.LogInformation("Scheduler stopping...");
            return base.StopAsync(cancellationToken);
        }

        /// <summary>
        /// The main thread that continuously schedules TES tasks in the batch system
        /// </summary>
        /// <param name="stoppingToken">Triggered when Microsoft.Extensions.Hosting.IHostedService.StopAsync(System.Threading.CancellationToken) is called.</param>
        /// <returns>A System.Threading.Tasks.Task that represents the long running operations.</returns>
        protected override async Task ExecuteAsync(CancellationToken stoppingToken)
        {
            try
            {
                // Delay "starting" Scheduler until this completes to finish initializing BatchScheduler.
                await batchScheduler.UploadTaskRunnerIfNeeded(stoppingToken);
            }
            catch (Exception exc)
            {
                logger.LogError(exc, @"Checking/storing the node task runner binary failed with {Message}", exc.Message);
                throw;
            }

            logger.LogInformation("Scheduler started.");

            while (!stoppingToken.IsCancellationRequested)
            {
                var start = DateTimeOffset.Now;
                try
                {
                    await OrchestrateTesTasksOnBatch(stoppingToken);
                }
                catch (OperationCanceledException) when (stoppingToken.IsCancellationRequested)
                {
                    break;
                }
                catch (Exception exc)
                {
                    logger.LogError(exc, exc.Message);
                }

                try
                {
                    var interval = start + minInterval - DateTimeOffset.Now;

                    if (interval > TimeSpan.Zero)
                    {
                        await Task.Delay(interval, stoppingToken);
                    }
                }
                catch (TaskCanceledException)
                {
                    break;
                }
            }

            logger.LogInformation("Scheduler gracefully stopped.");
        }

        /// <summary>
        /// Retrieves all actionable TES tasks from the database, performs an action in the batch system, and updates the resultant state
        /// </summary>
        /// <param name="stoppingToken">Triggered when Microsoft.Extensions.Hosting.IHostedService.StopAsync(System.Threading.CancellationToken) is called.</param>
        /// <returns></returns>
        private async ValueTask OrchestrateTesTasksOnBatch(CancellationToken stoppingToken)
        {
            var pools = new BatchScheduler.ConcurrentHashSet<string>(StringComparer.OrdinalIgnoreCase);

            var tesTasks = (await repository.GetItemsAsync(
                    predicate: t => t.State == TesState.QUEUEDEnum
                        || t.State == TesState.INITIALIZINGEnum
                        || t.State == TesState.RUNNINGEnum
                        || (t.State == TesState.CANCELEDEnum && t.IsCancelRequested),
                    cancellationToken: stoppingToken))
                .OrderBy(t => t.CreationTime)
                .ToList();

            if (0 == tesTasks.Count)
            {
                batchScheduler.ClearBatchLogState();
                return;
            }

            var startTime = DateTime.UtcNow;

            await Parallel.ForEachAsync(batchScheduler.ProcessTesTasksAsync(tesTasks, stoppingToken),
                stoppingToken,
                async (e, _) => await ProcessOrchestrationResult(e.TesTask, e.IsChangedAsync, pools, stoppingToken));

            if (batchScheduler.NeedPoolFlush)
            {
                await batchScheduler.FlushPoolsAsync(pools, stoppingToken);
            }

            logger.LogCritical("OrchestrateTesTasksOnBatch for {TaskCount} tasks completed in {TotalSeconds} seconds.",
                tesTasks.Count, DateTime.UtcNow.Subtract(startTime).TotalSeconds);
        }

        /// <summary>
        /// Updates the state of the <paramref name="tesTask"/> in the repository.
        /// </summary>
        /// <param name="tesTask">The <see cref="TesTask"/> to update.</param>
        /// <param name="isChangedAsync">The asynchronious flag indicating the need to update the repository.</param>
        /// <param name="pools">The set of pools that are still in use.</param>
        /// <param name="stoppingToken">Triggered when Microsoft.Extensions.Hosting.IHostedService.StopAsync(System.Threading.CancellationToken) is called.</param>
        /// <returns></returns>
        /// <remarks>This method is expected to be called simultaneously from multiple threads.</remarks>
        private async ValueTask ProcessOrchestrationResult(TesTask tesTask, Task<bool> isChangedAsync, ISet<string> pools, CancellationToken stoppingToken)
        {
            try
            {
                var isModified = false;
                try
                {
                    isModified = await isChangedAsync;
                }
                catch (Exception exc)
                {
                    if (exc is AggregateException aggregate)
                    {
                        foreach (var exception in aggregate.Flatten().InnerExceptions)
                        {
                            await TaskErrorFunc(exception);
                        }
                    }
                    else
                    {
                        await TaskErrorFunc(exc);
                    }
                }

                async ValueTask TaskErrorFunc(Exception exc)
                {
                    if (++tesTask.ErrorCount > 3) // TODO: Should we increment this for exceptions here (current behaviour) or the attempted executions on the batch?
                    {
                        tesTask.State = TesState.SYSTEMERROREnum;
                        tesTask.EndTime = DateTimeOffset.UtcNow;
                        tesTask.SetFailureReason("UnknownError", exc.Message, exc.StackTrace);
                    }

                    if (exc is Microsoft.Azure.Batch.Common.BatchException batchException)
                    {
                        var requestInfo = batchException.RequestInformation;
                        //var requestId = batchException.RequestInformation?.ServiceRequestId;
                        var reason = (batchException.InnerException as Microsoft.Azure.Batch.Protocol.Models.BatchErrorException)?.Response?.ReasonPhrase;
                        var logs = new List<string>();

                        if (requestInfo?.ServiceRequestId is not null)
                        {
                            logs.Add($"Azure batch ServiceRequestId: {requestInfo.ServiceRequestId}");
                        }

                        if (requestInfo?.BatchError is not null)
                        {
                            logs.Add($"BatchErrorCode: {requestInfo.BatchError.Code}");
                            logs.Add($"BatchErrorMessage: {requestInfo.BatchError.Message}");
                            foreach (var detail in requestInfo.BatchError.Values?.Select(d => $"{d.Key}={d.Value}") ?? Enumerable.Empty<string>())
                            {
                                logs.Add(detail);
                            }
                        }

                        tesTask.AddToSystemLog(logs);
                    }

                    logger.LogError(exc, "TES task: {TesTask} threw an exception in OrchestrateTesTasksOnBatch().", tesTask.Id);
                    await repository.UpdateItemAsync(tesTask, stoppingToken);
                }

                if (isModified)
                {
                    var hasErrored = false;
                    var hasEnded = false;

                    switch (tesTask.State)
                    {
                        case TesState.CANCELEDEnum:
                        case TesState.COMPLETEEnum:
                            hasEnded = true;
                            break;

                        case TesState.EXECUTORERROREnum:
                        case TesState.SYSTEMERROREnum:
                            hasErrored = true;
                            hasEnded = true;
                            break;

                        default:
                            break;
                    }

                    if (hasEnded)
                    {
                        tesTask.EndTime = DateTimeOffset.UtcNow;
                    }

                    if (hasErrored)
                    {
                        logger.LogDebug("{TesTask} failed, state: {TesTaskState}, reason: {TesTaskFailureReason}", tesTask.Id, tesTask.State, tesTask.FailureReason);
                    }
<<<<<<< HEAD
=======
                }
                catch (RepositoryCollisionException exc)
                {
                    logger.LogError(exc, $"RepositoryCollisionException in OrchestrateTesTasksOnBatch");
                }
                // TODO catch EF / postgres exception?
                //catch (Microsoft.Azure.Cosmos.CosmosException exc)
                //{
                //    TesTask currentTesTask = default;
                //    _ = await repository.TryGetItemAsync(tesTask.Id, t => currentTesTask = t);

                //    if (exc.StatusCode == System.Net.HttpStatusCode.PreconditionFailed)
                //    {
                //        logger.LogError(exc, $"Updating TES Task '{tesTask.Id}' threw an exception attempting to set state: {tesTask.State}. Another actor set state: {currentTesTask?.State}");
                //        currentTesTask?.SetWarning("ConcurrencyWriteFailure", tesTask.State.ToString(), exc.Message, exc.StackTrace);
                //    }
                //    else
                //    {
                //        logger.LogError(exc, $"Updating TES Task '{tesTask.Id}' threw {exc.GetType().FullName}: '{exc.Message}'. Stack trace: {exc.StackTrace}");
                //        currentTesTask?.SetWarning("UnknownError", exc.Message, exc.StackTrace);
                //    }

                //    if (currentTesTask is not null)
                //    {
                //        await repository.UpdateItemAsync(currentTesTask);
                //    }
                //}
                catch (Exception exc)
                {
                    logger.LogError(exc, "Updating TES Task '{TesTask}' threw {ExceptionType}: '{ExceptionMessage}'. Stack trace: {ExceptionStackTrace}", tesTask.Id, exc.GetType().FullName, exc.Message, exc.StackTrace);
                }
>>>>>>> 972f8218

                    await repository.UpdateItemAsync(tesTask, stoppingToken);
                }
            }
            catch (RepositoryCollisionException exc)
            {
                // TODO
            }
            // TODO catch EF / postgres exception?
            //catch (Microsoft.Azure.Cosmos.CosmosException exc)
            //{
            //    TesTask currentTesTask = default;
            //    _ = await repository.TryGetItemAsync(tesTask.Id, t => currentTesTask = t);

            //    if (exc.StatusCode == System.Net.HttpStatusCode.PreconditionFailed)
            //    {
            //        logger.LogError(exc, $"Updating TES Task '{tesTask.Id}' threw an exception attempting to set state: {tesTask.State}. Another actor set state: {currentTesTask?.State}");
            //        currentTesTask?.SetWarning("ConcurrencyWriteFailure", tesTask.State.ToString(), exc.Message, exc.StackTrace);
            //    }
            //    else
            //    {
            //        logger.LogError(exc, $"Updating TES Task '{tesTask.Id}' threw {exc.GetType().FullName}: '{exc.Message}'. Stack trace: {exc.StackTrace}");
            //        currentTesTask?.SetWarning("UnknownError", exc.Message, exc.StackTrace);
            //    }

            //    if (currentTesTask is not null)
            //    {
            //        await repository.UpdateItemAsync(currentTesTask);
            //    }
            //}
            catch (Exception exc)
            {
                logger.LogError(exc, "Updating TES Task '{TesTask}' threw {ExceptionType}: '{ExceptionMessage}'. Stack trace: {ExceptionStackTrace}", tesTask.Id, exc.GetType().FullName, exc.Message, exc.StackTrace);
            }

            if (!string.IsNullOrWhiteSpace(tesTask.PoolId) && (TesState.QUEUEDEnum == tesTask.State || TesState.RUNNINGEnum == tesTask.State))
            {
                pools.Add(tesTask.PoolId);
            }
        }
    }
}<|MERGE_RESOLUTION|>--- conflicted
+++ resolved
@@ -241,47 +241,13 @@
                     {
                         logger.LogDebug("{TesTask} failed, state: {TesTaskState}, reason: {TesTaskFailureReason}", tesTask.Id, tesTask.State, tesTask.FailureReason);
                     }
-<<<<<<< HEAD
-=======
-                }
-                catch (RepositoryCollisionException exc)
-                {
-                    logger.LogError(exc, $"RepositoryCollisionException in OrchestrateTesTasksOnBatch");
-                }
-                // TODO catch EF / postgres exception?
-                //catch (Microsoft.Azure.Cosmos.CosmosException exc)
-                //{
-                //    TesTask currentTesTask = default;
-                //    _ = await repository.TryGetItemAsync(tesTask.Id, t => currentTesTask = t);
-
-                //    if (exc.StatusCode == System.Net.HttpStatusCode.PreconditionFailed)
-                //    {
-                //        logger.LogError(exc, $"Updating TES Task '{tesTask.Id}' threw an exception attempting to set state: {tesTask.State}. Another actor set state: {currentTesTask?.State}");
-                //        currentTesTask?.SetWarning("ConcurrencyWriteFailure", tesTask.State.ToString(), exc.Message, exc.StackTrace);
-                //    }
-                //    else
-                //    {
-                //        logger.LogError(exc, $"Updating TES Task '{tesTask.Id}' threw {exc.GetType().FullName}: '{exc.Message}'. Stack trace: {exc.StackTrace}");
-                //        currentTesTask?.SetWarning("UnknownError", exc.Message, exc.StackTrace);
-                //    }
-
-                //    if (currentTesTask is not null)
-                //    {
-                //        await repository.UpdateItemAsync(currentTesTask);
-                //    }
-                //}
-                catch (Exception exc)
-                {
-                    logger.LogError(exc, "Updating TES Task '{TesTask}' threw {ExceptionType}: '{ExceptionMessage}'. Stack trace: {ExceptionStackTrace}", tesTask.Id, exc.GetType().FullName, exc.Message, exc.StackTrace);
-                }
->>>>>>> 972f8218
 
                     await repository.UpdateItemAsync(tesTask, stoppingToken);
                 }
             }
             catch (RepositoryCollisionException exc)
             {
-                // TODO
+                logger.LogError(exc, $"RepositoryCollisionException in OrchestrateTesTasksOnBatch");
             }
             // TODO catch EF / postgres exception?
             //catch (Microsoft.Azure.Cosmos.CosmosException exc)
