﻿// Copyright (c) Microsoft Corporation.
// Licensed under the MIT License.

using System;
using System.Net.Http;
using System.Threading;
using Azure.ResourceManager;
using CommonUtilities;
using CommonUtilities.Options;
using Microsoft.AspNetCore;
using Microsoft.AspNetCore.Hosting;
using Microsoft.Extensions.Configuration;
using Microsoft.Extensions.DependencyInjection;
using Microsoft.Extensions.Hosting;
using Microsoft.Extensions.Logging;
using Microsoft.Extensions.Logging.ApplicationInsights;
using TesApi.Web.Management;

namespace TesApi.Web
{
    /// <summary>
    /// Program
    /// </summary>
    public class Program
    {
        /// <summary>
        /// Main
        /// </summary>
        /// <param name="args"></param>
        public static void Main(string[] args)
            => CreateWebHostBuilder(args).Build().Run();

        /// <summary>
        /// Create the web host builder.
        /// </summary>
        /// <param name="args"></param>
        /// <returns><see cref="IWebHostBuilder"/></returns>
        public static IWebHostBuilder CreateWebHostBuilder(string[] args)
        {
            Console.WriteLine($"TES v{Startup.TesVersion}");

            Options.ApplicationInsightsOptions applicationInsightsOptions = default;
            ArmEnvironmentEndpoints armEnvironmentEndpoints = default;
            var builder = WebHost.CreateDefaultBuilder<Startup>(args);
            builder.ConfigureServices(services => services.AddTransient<AzureServicesConnectionStringCredentialOptions>());
            builder.ConfigureServices(services => services.AddSingleton(armEnvironmentEndpoints));

            if (string.IsNullOrWhiteSpace(Environment.GetEnvironmentVariable("ASPNETCORE_URLS")))
            {
                builder.UseUrls("http://0.0.0.0:80");
            }

            builder.ConfigureAppConfiguration((context, config) =>
            {
<<<<<<< HEAD
                var configuration = config.AddEnvironmentVariables().Build();

                armEnvironmentEndpoints = GetArmEnvironment(configuration);

                applicationInsightsOptions = GetApplicationInsightsConnectionString(
                    configuration,
                    new(armEnvironmentEndpoints.ResourceManager, armEnvironmentEndpoints.Audience),
                    new AzureServicesConnectionStringCredential(new(configuration, armEnvironmentEndpoints)));
=======
                config.AddEnvironmentVariables();
                applicationInsightsOptions = GetApplicationInsightsConnectionString(config.Build());
>>>>>>> 3d2c6914

                if (!string.IsNullOrEmpty(applicationInsightsOptions?.ConnectionString))
                {
                    config.AddApplicationInsightsSettings(applicationInsightsOptions.ConnectionString, developerMode: context.HostingEnvironment.IsDevelopment() ? true : null);
                }

                static Options.ApplicationInsightsOptions GetApplicationInsightsConnectionString(IConfiguration configuration, ArmEnvironment armEnvironment, Azure.Core.TokenCredential credential)
                {
                    var applicationInsightsOptions = configuration.GetSection(Options.ApplicationInsightsOptions.SectionName).Get<Options.ApplicationInsightsOptions>();
                    var applicationInsightsAccountName = applicationInsightsOptions?.AccountName;

                    if (applicationInsightsAccountName is null || !string.IsNullOrWhiteSpace(applicationInsightsOptions?.ConnectionString))
                    {
                        return applicationInsightsOptions;
                    }

                    var applicationInsightsConnectionString = configuration["APPLICATIONINSIGHTS_CONNECTION_STRING"];

                    if (string.IsNullOrWhiteSpace(applicationInsightsConnectionString))
                    {
                        applicationInsightsConnectionString = ArmResourceInformationFinder.GetAppInsightsConnectionStringAsync(credential, armEnvironment, applicationInsightsAccountName, CancellationToken.None).Result;
                    }

                    if (!string.IsNullOrWhiteSpace(applicationInsightsConnectionString))
                    {
                        applicationInsightsOptions ??= new Options.ApplicationInsightsOptions();
                        applicationInsightsOptions.ConnectionString = applicationInsightsConnectionString;
                    }

                    return applicationInsightsOptions;
                }

                static ArmEnvironmentEndpoints GetArmEnvironment(IConfiguration configuration)
                {
                    var retryOptions = Microsoft.Extensions.Options.Options.Create(configuration.GetSection(CommonUtilities.Options.RetryPolicyOptions.SectionName).Get<CommonUtilities.Options.RetryPolicyOptions>());
                    var armEnvironmentOptions = configuration.GetSection(Options.ArmEnvironmentOptions.SectionName).Get<Options.ArmEnvironmentOptions>();
                    var armEndpoint = NullIfEnpty(armEnvironmentOptions?.Endpoint);
                    var armName = NullIfEnpty(armEnvironmentOptions?.Name);

                    if (armEndpoint is null && armName is null)
                    {
                        // Ask the VM for the cloud Name https://learn.microsoft.com/azure/virtual-machines/instance-metadata-service?tabs=linux#sample-5-get-the-azure-environment-where-the-vm-is-running
                        var retryPolicy = new RetryPolicyBuilder(retryOptions).DefaultRetryHttpResponseMessagePolicyBuilder().SetOnRetryBehavior().AsyncBuildPolicy();
                        HttpRequestMessage request = new(HttpMethod.Get, new UriBuilder("http://169.254.169.254/")
                        {
                            Path = "/metadata/instance/compute/azEnvironment",
                            Query = "api-version=2018-10-01&format=text"
                        }.Uri);
                        request.Headers.Add("Metadata", "true");

                        using HttpClient client = new(new HttpClientHandler() { UseProxy = false });
                        var response = retryPolicy.ExecuteAsync(
                            () => client.SendAsync(request))
                            .Result;

                        response.EnsureSuccessStatusCode();
                        armName = response.Content.ReadAsStringAsync().Result;
                    }

                    try
                    {
                        return armEndpoint is null
                            ? ArmEnvironmentEndpoints.FromKnownCloudNameAsync(armName, retryOptions).GetAwaiter().GetResult()
                            : ArmEnvironmentEndpoints.FromMetadataEndpointsAsync(new(armEndpoint), retryOptions).GetAwaiter().GetResult();
                    }
                    catch (ArgumentException exception)
                    {
                        throw new InvalidOperationException($"The azure cloud '{armName}' is not recognized. Please confgure {Options.ArmEnvironmentOptions.SectionName}:{nameof(Options.ArmEnvironmentOptions.Endpoint)}.", exception);
                    }

                    static string NullIfEnpty(string value)
                        => string.IsNullOrWhiteSpace(value) ? null : value;
                }
            });

            builder.ConfigureLogging((context, logging) =>
            {
                try
                {
                    if (context.HostingEnvironment.IsProduction())
                    {

                        if (!string.IsNullOrEmpty(applicationInsightsOptions?.ConnectionString))
                        {
                            logging.AddApplicationInsights(configuration => configuration.ConnectionString = applicationInsightsOptions.ConnectionString, options => { });
                        }
                    }
                    else
                    {
                        logging.AddApplicationInsights();
                        logging.AddDebug();
                        logging.AddConsole();
                    }

                    // Optional: Apply filters to configure LogLevel Trace or above is sent to
                    // ApplicationInsights for all categories.
                    logging.AddFilter<ApplicationInsightsLoggerProvider>("System", LogLevel.Warning);

                    // Additional filtering For category starting in "Microsoft",
                    // only Warning or above will be sent to Application Insights.
                    logging.AddFilter<ApplicationInsightsLoggerProvider>("Microsoft", LogLevel.Warning);

                    // The following configures LogLevel Information or above to be sent to
                    // Application Insights for categories starting with "TesApi".
                    logging.AddFilter<ApplicationInsightsLoggerProvider>("TesApi", LogLevel.Information);

                    // The following configures LogLevel Information or above to be sent to
                    // Application Insights for categories starting with "Tes".
                    logging.AddFilter<ApplicationInsightsLoggerProvider>("Tes", LogLevel.Information);
                }
                catch (Exception exc)
                {
                    Console.WriteLine($"Exception while configuring logging: {exc}");
                    throw;
                }
            });

            return builder;
        }
    }
}<|MERGE_RESOLUTION|>--- conflicted
+++ resolved
@@ -6,7 +6,6 @@
 using System.Threading;
 using Azure.ResourceManager;
 using CommonUtilities;
-using CommonUtilities.Options;
 using Microsoft.AspNetCore;
 using Microsoft.AspNetCore.Hosting;
 using Microsoft.Extensions.Configuration;
@@ -52,7 +51,6 @@
 
             builder.ConfigureAppConfiguration((context, config) =>
             {
-<<<<<<< HEAD
                 var configuration = config.AddEnvironmentVariables().Build();
 
                 armEnvironmentEndpoints = GetArmEnvironment(configuration);
@@ -61,10 +59,6 @@
                     configuration,
                     new(armEnvironmentEndpoints.ResourceManager, armEnvironmentEndpoints.Audience),
                     new AzureServicesConnectionStringCredential(new(configuration, armEnvironmentEndpoints)));
-=======
-                config.AddEnvironmentVariables();
-                applicationInsightsOptions = GetApplicationInsightsConnectionString(config.Build());
->>>>>>> 3d2c6914
 
                 if (!string.IsNullOrEmpty(applicationInsightsOptions?.ConnectionString))
                 {
