--- conflicted
+++ resolved
@@ -26,15 +26,11 @@
 
         internal delegate ValueTask<BatchModels.Pool> ModelPoolFactory(string poolId, CancellationToken cancellationToken);
 
-<<<<<<< HEAD
         private readonly BatchPools batchPools = new();
         private readonly ConcurrentHashSet<string> neededPools = new();
         private readonly System.Collections.Concurrent.ConcurrentDictionary<string, Nito.AsyncEx.PauseTokenSource> poolWaiters = new(StringComparer.OrdinalIgnoreCase);
 
-        private async Task<(string PoolKey, string DisplayName)> GetPoolKey(TesTask tesTask, VirtualMachineInformation virtualMachineInformation, CancellationToken cancellationToken)
-=======
         private (string PoolKey, string DisplayName) GetPoolKey(TesTask tesTask, VirtualMachineInformation virtualMachineInformation, ContainerConfiguration containerConfiguration, CancellationToken cancellationToken)
->>>>>>> 36e20bf4
         {
             var identityResourceId = tesTask.Resources?.ContainsBackendParameterValue(TesResources.SupportedBackendParameters.workflow_execution_identity) == true ? tesTask.Resources?.GetBackendParameterValue(TesResources.SupportedBackendParameters.workflow_execution_identity) : default;
             var executorImage = tesTask.Executors.First().Image;
