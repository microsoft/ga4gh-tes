--- conflicted
+++ resolved
@@ -26,13 +26,10 @@
 
         internal delegate ValueTask<BatchModels.Pool> ModelPoolFactory(string poolId, CancellationToken cancellationToken);
 
-<<<<<<< HEAD
         private readonly BatchPools batchPools = new();
         private readonly ConcurrentHashSet<string> neededPools = new();
         private readonly System.Collections.Concurrent.ConcurrentDictionary<string, Nito.AsyncEx.PauseTokenSource> poolWaiters = new(StringComparer.OrdinalIgnoreCase);
 
-=======
->>>>>>> 3c2d8b20
         private async Task<(string PoolKey, string DisplayName)> GetPoolKey(TesTask tesTask, VirtualMachineInformation virtualMachineInformation, CancellationToken cancellationToken)
         {
             var identityResourceId = tesTask.Resources?.ContainsBackendParameterValue(TesResources.SupportedBackendParameters.workflow_execution_identity) == true ? tesTask.Resources?.GetBackendParameterValue(TesResources.SupportedBackendParameters.workflow_execution_identity) : default;
@@ -161,17 +158,7 @@
 
             if (pool is null)
             {
-<<<<<<< HEAD
                 if (await WaitForTurn(key, cancellationToken))
-=======
-                var quota = (await quotaVerifier.GetBatchQuotaProvider().GetVmCoreQuotaAsync(isPreemptable, cancellationToken)).AccountQuota;
-                var poolQuota = quota?.PoolQuota;
-                var jobQuota = quota?.ActiveJobAndJobScheduleQuota;
-                var activePoolsCount = azureProxy.GetBatchActivePoolCount();
-                var activeJobsCount = azureProxy.GetBatchActiveJobCount();
-
-                if (poolQuota is null || activePoolsCount + 1 > poolQuota)
->>>>>>> 3c2d8b20
                 {
                     return await GetOrAddPoolAsync(key, isPreemptable, modelPoolFactory, cancellationToken);
                 }
@@ -189,7 +176,6 @@
                         throw new AzureBatchQuotaMaxedOutException($"No remaining pool quota available. There are {activePoolsCount} pools in use out of {poolQuota}.");
                     }
 
-<<<<<<< HEAD
                     if (jobQuota is null || activeJobsCount + 1 > jobQuota)
                     {
                         throw new AzureBatchQuotaMaxedOutException($"No remaining active jobs quota available. There are {activeJobsCount} active jobs out of {jobQuota}.");
@@ -210,18 +196,6 @@
                 {
                     ReleaseWaiters(key);
                 }
-=======
-                var uniquifier = new byte[5]; // This always becomes 8 chars when converted to base32
-                RandomNumberGenerator.Fill(uniquifier);
-                var poolId = $"{key}-{CommonUtilities.Base32.ConvertToBase32(uniquifier).TrimEnd('=').ToLowerInvariant()}"; // embedded '-' is required by GetKeyFromPoolId()
-                var modelPool = await modelPoolFactory(poolId, cancellationToken);
-                modelPool.Metadata ??= new List<BatchModels.MetadataItem>();
-                modelPool.Metadata.Add(new(PoolHostName, this.batchPrefix));
-                modelPool.Metadata.Add(new(PoolIsDedicated, (!isPreemptable).ToString()));
-                var batchPool = _batchPoolFactory.CreateNew();
-                await batchPool.CreatePoolAndJobAsync(modelPool, isPreemptable, cancellationToken);
-                pool = batchPool;
->>>>>>> 3c2d8b20
             }
 
             return pool;
@@ -237,14 +211,11 @@
                 .ToListAsync(cancellationToken);
 
         /// <inheritdoc/>
-<<<<<<< HEAD
-=======
         public async ValueTask<IEnumerable<Task>> GetShutdownCandidatePools(CancellationToken cancellationToken)
             => (await GetEmptyPools(cancellationToken))
                 .Select(pool => DeletePoolAsync(pool, cancellationToken));
 
         /// <inheritdoc/>
->>>>>>> 3c2d8b20
         public IEnumerable<IBatchPool> GetPools()
             => batchPools.GetAllPools();
 
