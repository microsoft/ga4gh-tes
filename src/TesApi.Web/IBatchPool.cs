﻿// Copyright (c) Microsoft Corporation.
// Licensed under the MIT License.

using System;
using System.Collections.Generic;
using System.Threading;
using System.Threading.Tasks;
using Microsoft.Azure.Batch;

namespace TesApi.Web
{
    /// <summary>
    /// Represents a pool in an Azure Batch Account.
    /// </summary>
    public interface IBatchPool
    {
        /// <summary>
        /// Indicates that the pool is available for new jobs/tasks.
        /// </summary>
        bool IsAvailable { get; }

        /// <summary>
        /// Provides the <see cref="CloudPool.Id"/> for the pool.
        /// </summary>
        string PoolId { get; }

        /// <summary>
        /// Failures from nodes in <see cref="Microsoft.Azure.Batch.Common.ComputeNodeState.StartTaskFailed"/>.
        /// </summary>
        Queue<StartTaskFailureInformation> StartTaskFailures { get; }

        /// <summary>
        /// Pool allocation failures that impact task execution ability to be successful.
        /// </summary>
        Queue<ResizeError> ResizeErrors { get; }

        /// <summary>
        /// Creates an Azure Batch pool and associated job in the Batch Account.
        /// </summary>
        /// <param name="pool"></param>
        /// <param name="isPreemptible"></param>
        /// <param name="runnerMD5"></param>
        /// <param name="cancellationToken"></param>
        ValueTask CreatePoolAndJobAsync(Azure.ResourceManager.Batch.BatchAccountPoolData pool, bool isPreemptible, string runnerMD5, CancellationToken cancellationToken);

        /// <summary>
        /// Connects to the provided pool and associated job in the Batch Account.
        /// </summary>
        /// <param name="pool">The <see cref="CloudPool"/> to connect to.</param>
<<<<<<< HEAD
        /// <param name="forceRemove"></param>
        /// <param name="cancellationToken"></param>
        ValueTask AssignPoolAsync(CloudPool pool, bool forceRemove, CancellationToken cancellationToken);
=======
        /// <param name="runnerMD5"></param>
        /// <param name="cancellationToken"></param>
        ValueTask AssignPoolAsync(CloudPool pool, string runnerMD5, CancellationToken cancellationToken);
>>>>>>> 7ad32bae

        /// <summary>
        /// Indicates that the pool is not scheduled to run tasks nor running tasks.
        /// </summary>
        /// <param name="cancellationToken"></param>
        ValueTask<bool> CanBeDeletedAsync(CancellationToken cancellationToken = default);

        /// <summary>
        /// Indicates that the pool will no longer be serviced.
        /// </summary>
        void MarkRemovedFromService();

        /// <summary>
        /// Updates this instance based on changes to its environment.
        /// </summary>
        /// <param name="cancellationToken"></param>
        /// <remarks>Calls each internal servicing method in order. Throws all exceptions gathered from all methods.</remarks>
        ValueTask ServicePoolAsync(CancellationToken cancellationToken = default);

        /// <summary>
        /// Lists <see cref="CloudTask"/>s running in pool's job.
        /// </summary>
        /// <returns></returns>
        IEnumerable<CloudTaskWithPreviousComputeNodeId> ListCloudTasksAsync();

        /// <summary>
        /// Lists <see cref="ComputeNode"/>s that are <see cref="Microsoft.Azure.Batch.Common.ComputeNodeState.Preempted"/> or <see cref="Microsoft.Azure.Batch.Common.ComputeNodeState.Unusable"/>.
        /// </summary>
        /// <returns></returns>
        Task<IAsyncEnumerable<ComputeNode>> ListEjectableComputeNodesAsync();

        /// <summary>
        /// Gets the last time the pool's compute node list was changed.
        /// </summary>
        /// <param name="cancellationToken"></param>
        /// <returns></returns>
        ValueTask<DateTime> GetAllocationStateTransitionTimeAsync(CancellationToken cancellationToken = default);

        /// <summary>
        /// A <see cref="CloudTask"/> with a compute node id.
        /// </summary>
        /// <param name="CloudTask">A <see cref="CloudTask"/>.</param>
        /// <param name="PreviousComputeNodeId">A compute node id or null.</param>
        public record struct CloudTaskWithPreviousComputeNodeId(CloudTask CloudTask, string PreviousComputeNodeId);

        /// <summary>
        /// <see cref="TaskFailureInformation"/> paired with compute node Id.
        /// </summary>
        /// <param name="NodeId">Compute node Id</param>
        /// <param name="TaskFailureInformation"><see cref="TaskFailureInformation"/></param>
        public record class StartTaskFailureInformation(string NodeId, TaskFailureInformation TaskFailureInformation);
    }
}<|MERGE_RESOLUTION|>--- conflicted
+++ resolved
@@ -47,15 +47,10 @@
         /// Connects to the provided pool and associated job in the Batch Account.
         /// </summary>
         /// <param name="pool">The <see cref="CloudPool"/> to connect to.</param>
-<<<<<<< HEAD
+        /// <param name="runnerMD5"></param>
         /// <param name="forceRemove"></param>
         /// <param name="cancellationToken"></param>
-        ValueTask AssignPoolAsync(CloudPool pool, bool forceRemove, CancellationToken cancellationToken);
-=======
-        /// <param name="runnerMD5"></param>
-        /// <param name="cancellationToken"></param>
-        ValueTask AssignPoolAsync(CloudPool pool, string runnerMD5, CancellationToken cancellationToken);
->>>>>>> 7ad32bae
+        ValueTask AssignPoolAsync(CloudPool pool, string runnerMD5, bool forceRemove, CancellationToken cancellationToken);
 
         /// <summary>
         /// Indicates that the pool is not scheduled to run tasks nor running tasks.
