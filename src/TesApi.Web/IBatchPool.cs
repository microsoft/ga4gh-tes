--- conflicted
+++ resolved
@@ -22,8 +22,7 @@
         /// <summary>
         /// Provides the <see cref="CloudPool.Id"/> for the pool.
         /// </summary>
-<<<<<<< HEAD
-        string Id { get; }
+        string PoolId { get; }
 
         /// <summary>
         /// Failures from nodes in <see cref="Microsoft.Azure.Batch.Common.ComputeNodeState.StartTaskFailed"/>.
@@ -34,9 +33,6 @@
         /// Pool allocation failures that impact task execution ability to be successful.
         /// </summary>
         Queue<ResizeError> ResizeErrors { get; }
-=======
-        string PoolId { get; }
->>>>>>> b825c936
 
         /// <summary>
         /// Creates an Azure Batch pool and associated job in the Batch Account.
