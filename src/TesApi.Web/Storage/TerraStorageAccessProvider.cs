--- conflicted
+++ resolved
@@ -83,11 +83,7 @@
         }
 
         /// <inheritdoc />
-<<<<<<< HEAD
-        public override async Task<string> MapLocalPathToSasUrlAsync(string path, BlobSasPermissions sasPermissions, CancellationToken cancellationToken, TimeSpan? sasTokenDuration)
-=======
-        public override async Task<Uri> MapLocalPathToSasUrlAsync(string path, CancellationToken cancellationToken, TimeSpan? sasTokenDuration = default, bool getContainerSas = false)
->>>>>>> 7b3c5026
+        public override async Task<Uri> MapLocalPathToSasUrlAsync(string path, BlobSasPermissions sasPermissions, CancellationToken cancellationToken, TimeSpan? sasTokenDuration)
         {
             // Currently all SAS tokens with Terra are R/W but sasPermissions so only List value is used to select between a Container SAS vs a Blob SAS.
 
@@ -114,41 +110,32 @@
         }
 
         /// <inheritdoc />
-<<<<<<< HEAD
-        public override async Task<string> GetInternalTesBlobUrlAsync(string blobPath, BlobSasPermissions sasPermissions, CancellationToken cancellationToken)
-=======
         /// <remarks>
         /// The resulting URL contains the TES internal segments as a prefix to the blobPath.
         /// If the blobPath is not provided(empty), a container SAS token is generated.
         /// If the blobPath is provided, a SAS token to the blobPath prefixed with the TES internal segments is generated.
         /// </remarks>
-        public override async Task<Uri> GetInternalTesBlobUrlAsync(string blobPath, CancellationToken cancellationToken)
->>>>>>> 7b3c5026
+        public override async Task<Uri> GetInternalTesBlobUrlAsync(string blobPath, BlobSasPermissions sasPermissions, CancellationToken cancellationToken)
         {
             // Currently all SAS tokens with Terra are R/W so sasPermissions is waiting for a safer future.
 
-            var needsTags = 0 != (sasPermissions & BlobSasPermissions.Tag);
             var blobInfo = GetTerraBlobInfoForInternalTes(blobPath);
 
             if (string.IsNullOrEmpty(blobPath))
             {
-                return await GetMappedSasContainerUrlFromWsmAsync(blobInfo, needsTags, cancellationToken);
-            }
-
-            return await GetMappedSasUrlFromWsmAsync(blobInfo, needsTags, cancellationToken);
-        }
-
-        /// <inheritdoc />
-<<<<<<< HEAD
-        public override async Task<string> GetInternalTesTaskBlobUrlAsync(TesTask task, string blobPath, BlobSasPermissions sasPermissions, CancellationToken cancellationToken)
-=======
+                return await GetMappedSasContainerUrlFromWsmAsync(blobInfo, sasPermissions.HasFlag(BlobSasPermissions.Tag), cancellationToken);
+            }
+
+            return await GetMappedSasUrlFromWsmAsync(blobInfo, sasPermissions.HasFlag(BlobSasPermissions.Tag), cancellationToken);
+        }
+
+        /// <inheritdoc />
         /// <remarks>
         /// The resulting URL contains the TES task internal segments as a prefix to the blobPath.
         /// If the blobPath is not provided(empty), a container SAS token is generated.
         /// If the blobPath is provided, a SAS token to the blobPath prefixed with the TES task internal segments is generated.
         /// </remarks>
-        public override async Task<Uri> GetInternalTesTaskBlobUrlAsync(TesTask task, string blobPath, CancellationToken cancellationToken)
->>>>>>> 7b3c5026
+        public override async Task<Uri> GetInternalTesTaskBlobUrlAsync(TesTask task, string blobPath, BlobSasPermissions sasPermissions, CancellationToken cancellationToken)
         {
             // Currently all SAS tokens with Terra are R/W so sasPermissions is waiting for a safer future.
 
@@ -175,11 +162,7 @@
             }
 
             //passing the resulting string through the builder to ensure that the path is properly encoded and valid
-<<<<<<< HEAD
-            var builder = new BlobUriBuilder(new Uri($"https://{terraOptions.WorkspaceStorageAccountName}.blob.core.windows.net/{blobInfo.WsmContainerName.TrimStart('/')}{blobName}\")"));
-=======
-            var builder = new BlobUriBuilder(new($"https://{terraOptions.WorkspaceStorageAccountName}.blob.core.windows.net/{blobInfo.WsmContainerName.TrimStart('/')}/{blobInfo.BlobName.TrimStart('/')}"));
->>>>>>> 7b3c5026
+            var builder = new BlobUriBuilder(new($"https://{terraOptions.WorkspaceStorageAccountName}.blob.core.windows.net/{blobInfo.WsmContainerName.TrimStart('/')}{blobName}\")"));
 
             return builder.ToUri();
         }
@@ -312,11 +295,7 @@
             }
         }
 
-<<<<<<< HEAD
-        private async Task<string> GetMappedSasContainerUrlFromWsmAsync(TerraBlobInfo blobInfo, bool? needsTags, CancellationToken cancellationToken)
-=======
-        private async Task<Uri> GetMappedSasContainerUrlFromWsmAsync(TerraBlobInfo blobInfo, CancellationToken cancellationToken)
->>>>>>> 7b3c5026
+        private async Task<Uri> GetMappedSasContainerUrlFromWsmAsync(TerraBlobInfo blobInfo, bool? needsTags, CancellationToken cancellationToken)
         {
             var tokenInfo = await GetWorkspaceContainerSasTokenFromWsmAsync(blobInfo, needsTags, cancellationToken);
 
@@ -337,11 +316,7 @@
         /// <param name="needsTags"></param>
         /// <param name="cancellationToken">A <see cref="CancellationToken"/> for controlling the lifetime of the asynchronous operation.</param>
         /// <returns>URL with a SAS token</returns>
-<<<<<<< HEAD
-        internal async Task<string> GetMappedSasUrlFromWsmAsync(TerraBlobInfo blobInfo, bool? needsTags, CancellationToken cancellationToken)
-=======
-        public async Task<Uri> GetMappedSasUrlFromWsmAsync(TerraBlobInfo blobInfo, CancellationToken cancellationToken)
->>>>>>> 7b3c5026
+        internal async Task<Uri> GetMappedSasUrlFromWsmAsync(TerraBlobInfo blobInfo, bool? needsTags, CancellationToken cancellationToken)
         {
             var tokenInfo = await GetWorkspaceBlobSasTokenFromWsmAsync(blobInfo, needsTags, cancellationToken);
 
