﻿// Copyright (c) Microsoft Corporation.
// Licensed under the MIT License.

using System;
<<<<<<< HEAD
using System.Text;
=======
using System.Threading;
>>>>>>> fbbcaf14
using System.Threading.Tasks;
using System.Web;
using Microsoft.Extensions.Logging;
using Microsoft.Extensions.Options;
using Microsoft.WindowsAzure.Storage.Blob;
using TesApi.Web.Management.Clients;
using TesApi.Web.Management.Configuration;
using TesApi.Web.Management.Models.Terra;

namespace TesApi.Web.Storage
{
    /// <summary>
    /// Provides methods for blob storage access by using local path references in form of /storageaccount/container/blobpath
    /// </summary>
    public class TerraStorageAccessProvider : StorageAccessProvider
    {
        private readonly TerraOptions terraOptions;
        private readonly TerraWsmApiClient terraWsmApiClient;

        /// <summary>
        /// Provides methods for blob storage access by using local path references in form of /storageaccount/container/blobpath
        /// for Terra
        /// </summary>
        /// <param name="logger">Logger <see cref="ILogger"/></param>
        /// <param name="terraOptions"><see cref="TerraOptions"/></param>
        /// <param name="azureProxy">Azure proxy <see cref="IAzureProxy"/></param>
        /// <param name="terraWsmApiClient"><see cref="terraWsmApiClient"/></param>
        public TerraStorageAccessProvider(ILogger<TerraStorageAccessProvider> logger,
            IOptions<TerraOptions> terraOptions, IAzureProxy azureProxy, TerraWsmApiClient terraWsmApiClient) : base(
            logger, azureProxy)
        {
            ArgumentNullException.ThrowIfNull(terraOptions);

            this.terraWsmApiClient = terraWsmApiClient;
            this.terraOptions = terraOptions.Value;
        }

        /// <inheritdoc />
        public override Task<bool> IsPublicHttpUrlAsync(string uriString, CancellationToken _1)
        {
            var isHttpUrl = TryParseHttpUrlFromInput(uriString, out var uri);

            if (!isHttpUrl)
            {
                return Task.FromResult(false);
            }

            if (HttpUtility.ParseQueryString(uri.Query).Get("sig") is not null)
            {
                return Task.FromResult(true);
            }

            if (StorageAccountUrlSegments.TryCreate(uriString, out var parts))
            {
                if (IsTerraWorkspaceContainer(parts.ContainerName) && IsTerraWorkspaceStorageAccount(parts.AccountName))
                {
                    return Task.FromResult(false);
                }
            }

            return Task.FromResult(true);
        }

        /// <inheritdoc />
<<<<<<< HEAD
        public override async Task<string> MapLocalPathToSasUrlAsync(string path, bool getContainerSas = false, SharedAccessBlobPermissions permissions = SharedAccessBlobPermissions.Read | SharedAccessBlobPermissions.Create | SharedAccessBlobPermissions.Write | SharedAccessBlobPermissions.List)
=======
        public override async Task<string> MapLocalPathToSasUrlAsync(string path, CancellationToken cancellationToken, bool getContainerSas = false)
>>>>>>> fbbcaf14
        {
            ArgumentException.ThrowIfNullOrEmpty(path);

            var normalizedPath = path;

            if (!TryParseHttpUrlFromInput(path, out _))
            {   // if it is a local path, add the leading slash if missing.
                normalizedPath = $"/{path.TrimStart('/')}";
            }

            if (getContainerSas)
            {
<<<<<<< HEAD
                return await MapAndGetSasContainerUrlFromWsmAsync(normalizedPath, permissions);
=======
                return await MapAndGetSasContainerUrlFromWsmAsync(normalizedPath, cancellationToken);
>>>>>>> fbbcaf14
            }

            if (IsKnownExecutionFilePath(normalizedPath))
            {
<<<<<<< HEAD
                return await GetMappedSasUrlFromWsmAsync(normalizedPath, permissions);
=======
                return await GetMappedSasUrlFromWsmAsync(normalizedPath, cancellationToken);
>>>>>>> fbbcaf14
            }

            if (!StorageAccountUrlSegments.TryCreate(normalizedPath, out var segments))
            {
                throw new Exception(
                    "Invalid path provided. The path must be a valid blob storage url or a path with the following format: /accountName/container");
            }

            CheckIfAccountAndContainerAreWorkspaceStorage(segments.AccountName, segments.ContainerName);

<<<<<<< HEAD
            return await GetMappedSasUrlFromWsmAsync(segments.BlobName, permissions);
        }

        private async Task<string> MapAndGetSasContainerUrlFromWsmAsync(string inputPath, SharedAccessBlobPermissions permissions)
        {
            if (IsKnownExecutionFilePath(inputPath))
            {
                return await GetMappedSasContainerUrlFromWsmAsync(inputPath, permissions);
=======
            return await GetMappedSasUrlFromWsmAsync(segments.BlobName, cancellationToken);
        }

        private async Task<string> MapAndGetSasContainerUrlFromWsmAsync(string inputPath, CancellationToken cancellationToken)
        {
            if (IsKnownExecutionFilePath(inputPath))
            {
                return await GetMappedSasContainerUrlFromWsmAsync(inputPath, cancellationToken);
>>>>>>> fbbcaf14
            }

            if (!StorageAccountUrlSegments.TryCreate(inputPath, out var withContainerSegments))
            {
                throw new Exception(
                    "Invalid path provided. The path must be a valid blob storage url or a path with the following format: /accountName/container");
            }

<<<<<<< HEAD
            return await GetMappedSasContainerUrlFromWsmAsync(withContainerSegments.BlobName, permissions);
        }

        private async Task<string> GetMappedSasContainerUrlFromWsmAsync(string pathToAppend, SharedAccessBlobPermissions permissions)
        {
            //an empty blob name gets a container Sas token
            var tokenInfo = await GetSasTokenFromWsmAsync(CreateTokenParamsFromOptions(blobName: string.Empty, ConvertSharedAccessBlobPermissionsToString(permissions)));
=======
            return await GetMappedSasContainerUrlFromWsmAsync(withContainerSegments.BlobName, cancellationToken);
        }

        private async Task<string> GetMappedSasContainerUrlFromWsmAsync(string pathToAppend, CancellationToken cancellationToken)
        {
            //an empty blob name gets a container Sas token
            var tokenInfo = await GetSasTokenFromWsmAsync(CreateTokenParamsFromOptions(blobName: string.Empty, SasContainerPermissions), cancellationToken);
>>>>>>> fbbcaf14

            var urlBuilder = new UriBuilder(tokenInfo.Url);

            if (!string.IsNullOrEmpty(pathToAppend.TrimStart('/')))
            {
                urlBuilder.Path += $"/{pathToAppend.TrimStart('/')}";
            }

            return urlBuilder.Uri.ToString();
        }

        /// <summary>
        /// Returns a Url with a SAS token for the given input
        /// </summary>
<<<<<<< HEAD
        /// <param name="blobName">The name of the blob</param>
        /// <param name="permissions">The SAS permissions</param>
        /// <returns>SAS Token URL</returns>
        public async Task<string> GetMappedSasUrlFromWsmAsync(string blobName, SharedAccessBlobPermissions permissions)
=======
        /// <param name="blobName"></param>
        /// <param name="cancellationToken">A <see cref="CancellationToken"/> for controlling the lifetime of the asynchronous operation.</param>
        /// <returns>SAS Token URL</returns>
        public async Task<string> GetMappedSasUrlFromWsmAsync(string blobName, CancellationToken cancellationToken)
>>>>>>> fbbcaf14
        {
            var normalizedBlobName = blobName.TrimStart('/');

            var tokenParams = CreateTokenParamsFromOptions(normalizedBlobName, ConvertSharedAccessBlobPermissionsToString(permissions));

            var tokenInfo = await GetSasTokenFromWsmAsync(tokenParams, cancellationToken);

            Logger.LogInformation($"Successfully obtained the Sas Url from Terra. Wsm resource id:{terraOptions.WorkspaceStorageContainerResourceId}");

            var uriBuilder = new UriBuilder(tokenInfo.Url);

            if (normalizedBlobName != string.Empty)
            {
                if (!uriBuilder.Path.Contains(normalizedBlobName, StringComparison.OrdinalIgnoreCase))
                {
                    uriBuilder.Path += $"/{normalizedBlobName}";
                }
            }

            return uriBuilder.Uri.ToString();
        }

        private SasTokenApiParameters CreateTokenParamsFromOptions(string blobName, string sasPermissions)
            => new(
                terraOptions.SasAllowedIpRange,
                terraOptions.SasTokenExpirationInSeconds,
                sasPermissions, blobName);

        private async Task<WsmSasTokenApiResponse> GetSasTokenFromWsmAsync(SasTokenApiParameters tokenParams, CancellationToken cancellationToken)
        {
            Logger.LogInformation(
                $"Getting Sas Url from Terra. Wsm resource id:{terraOptions.WorkspaceStorageContainerResourceId}");
            return await terraWsmApiClient.GetSasTokenAsync(
                Guid.Parse(terraOptions.WorkspaceId),
                Guid.Parse(terraOptions.WorkspaceStorageContainerResourceId),
                tokenParams, cancellationToken);
        }

        private void CheckIfAccountAndContainerAreWorkspaceStorage(string accountName, string containerName)
        {
            if (!IsTerraWorkspaceStorageAccount(accountName))
            {
                throw new Exception($"The account name does not match the configuration for Terra.");
            }

            if (!IsTerraWorkspaceContainer(containerName))
            {
                throw new Exception($"The container name does not match the configuration for Terra");
            }
        }

        private bool IsTerraWorkspaceContainer(string value)
            => terraOptions.WorkspaceStorageContainerName.Equals(value, StringComparison.OrdinalIgnoreCase);

        private bool IsTerraWorkspaceStorageAccount(string value)
            => terraOptions.WorkspaceStorageAccountName.Equals(value, StringComparison.OrdinalIgnoreCase);

        private string ConvertSharedAccessBlobPermissionsToString(SharedAccessBlobPermissions permissions)
        {
            var result = new StringBuilder();

            if ((permissions & SharedAccessBlobPermissions.Read) == SharedAccessBlobPermissions.Read)
            {
                result.Append("r");
            }

            if ((permissions & SharedAccessBlobPermissions.Add) == SharedAccessBlobPermissions.Add)
            {
                result.Append("a");
            }

            if ((permissions & SharedAccessBlobPermissions.Create) == SharedAccessBlobPermissions.Create)
            {
                result.Append("c");
            }

            if ((permissions & SharedAccessBlobPermissions.Write) == SharedAccessBlobPermissions.Write)
            {
                result.Append("w");
            }

            if ((permissions & SharedAccessBlobPermissions.List) == SharedAccessBlobPermissions.List)
            {
                result.Append("l");
            }

            if ((permissions & SharedAccessBlobPermissions.Delete) == SharedAccessBlobPermissions.Delete)
            {
                result.Append("d");
            }

            return result.ToString();
        }
    }
}<|MERGE_RESOLUTION|>--- conflicted
+++ resolved
@@ -2,11 +2,8 @@
 // Licensed under the MIT License.
 
 using System;
-<<<<<<< HEAD
 using System.Text;
-=======
 using System.Threading;
->>>>>>> fbbcaf14
 using System.Threading.Tasks;
 using System.Web;
 using Microsoft.Extensions.Logging;
@@ -71,11 +68,7 @@
         }
 
         /// <inheritdoc />
-<<<<<<< HEAD
-        public override async Task<string> MapLocalPathToSasUrlAsync(string path, bool getContainerSas = false, SharedAccessBlobPermissions permissions = SharedAccessBlobPermissions.Read | SharedAccessBlobPermissions.Create | SharedAccessBlobPermissions.Write | SharedAccessBlobPermissions.List)
-=======
-        public override async Task<string> MapLocalPathToSasUrlAsync(string path, CancellationToken cancellationToken, bool getContainerSas = false)
->>>>>>> fbbcaf14
+        public override async Task<string> MapLocalPathToSasUrlAsync(string path, CancellationToken cancellationToken, bool getContainerSas = false, SharedAccessBlobPermissions permissions = SharedAccessBlobPermissions.Read | SharedAccessBlobPermissions.Create | SharedAccessBlobPermissions.Write | SharedAccessBlobPermissions.List)
         {
             ArgumentException.ThrowIfNullOrEmpty(path);
 
@@ -88,20 +81,12 @@
 
             if (getContainerSas)
             {
-<<<<<<< HEAD
-                return await MapAndGetSasContainerUrlFromWsmAsync(normalizedPath, permissions);
-=======
-                return await MapAndGetSasContainerUrlFromWsmAsync(normalizedPath, cancellationToken);
->>>>>>> fbbcaf14
+                return await MapAndGetSasContainerUrlFromWsmAsync(normalizedPath, permissions, cancellationToken);
             }
 
             if (IsKnownExecutionFilePath(normalizedPath))
             {
-<<<<<<< HEAD
-                return await GetMappedSasUrlFromWsmAsync(normalizedPath, permissions);
-=======
-                return await GetMappedSasUrlFromWsmAsync(normalizedPath, cancellationToken);
->>>>>>> fbbcaf14
+                return await GetMappedSasUrlFromWsmAsync(normalizedPath, permissions, cancellationToken);
             }
 
             if (!StorageAccountUrlSegments.TryCreate(normalizedPath, out var segments))
@@ -112,25 +97,14 @@
 
             CheckIfAccountAndContainerAreWorkspaceStorage(segments.AccountName, segments.ContainerName);
 
-<<<<<<< HEAD
-            return await GetMappedSasUrlFromWsmAsync(segments.BlobName, permissions);
-        }
-
-        private async Task<string> MapAndGetSasContainerUrlFromWsmAsync(string inputPath, SharedAccessBlobPermissions permissions)
+            return await GetMappedSasUrlFromWsmAsync(segments.BlobName, permissions, cancellationToken);
+        }
+
+        private async Task<string> MapAndGetSasContainerUrlFromWsmAsync(string inputPath, SharedAccessBlobPermissions permissions, CancellationToken cancellationToken)
         {
             if (IsKnownExecutionFilePath(inputPath))
             {
-                return await GetMappedSasContainerUrlFromWsmAsync(inputPath, permissions);
-=======
-            return await GetMappedSasUrlFromWsmAsync(segments.BlobName, cancellationToken);
-        }
-
-        private async Task<string> MapAndGetSasContainerUrlFromWsmAsync(string inputPath, CancellationToken cancellationToken)
-        {
-            if (IsKnownExecutionFilePath(inputPath))
-            {
-                return await GetMappedSasContainerUrlFromWsmAsync(inputPath, cancellationToken);
->>>>>>> fbbcaf14
+                return await GetMappedSasContainerUrlFromWsmAsync(inputPath, permissions, cancellationToken);
             }
 
             if (!StorageAccountUrlSegments.TryCreate(inputPath, out var withContainerSegments))
@@ -139,23 +113,13 @@
                     "Invalid path provided. The path must be a valid blob storage url or a path with the following format: /accountName/container");
             }
 
-<<<<<<< HEAD
-            return await GetMappedSasContainerUrlFromWsmAsync(withContainerSegments.BlobName, permissions);
-        }
-
-        private async Task<string> GetMappedSasContainerUrlFromWsmAsync(string pathToAppend, SharedAccessBlobPermissions permissions)
+            return await GetMappedSasContainerUrlFromWsmAsync(withContainerSegments.BlobName, permissions, cancellationToken);
+        }
+
+        private async Task<string> GetMappedSasContainerUrlFromWsmAsync(string pathToAppend, SharedAccessBlobPermissions permissions, CancellationToken cancellationToken)
         {
             //an empty blob name gets a container Sas token
-            var tokenInfo = await GetSasTokenFromWsmAsync(CreateTokenParamsFromOptions(blobName: string.Empty, ConvertSharedAccessBlobPermissionsToString(permissions)));
-=======
-            return await GetMappedSasContainerUrlFromWsmAsync(withContainerSegments.BlobName, cancellationToken);
-        }
-
-        private async Task<string> GetMappedSasContainerUrlFromWsmAsync(string pathToAppend, CancellationToken cancellationToken)
-        {
-            //an empty blob name gets a container Sas token
-            var tokenInfo = await GetSasTokenFromWsmAsync(CreateTokenParamsFromOptions(blobName: string.Empty, SasContainerPermissions), cancellationToken);
->>>>>>> fbbcaf14
+            var tokenInfo = await GetSasTokenFromWsmAsync(CreateTokenParamsFromOptions(blobName: string.Empty, ConvertSharedAccessBlobPermissionsToString(permissions)), cancellationToken);
 
             var urlBuilder = new UriBuilder(tokenInfo.Url);
 
@@ -170,17 +134,11 @@
         /// <summary>
         /// Returns a Url with a SAS token for the given input
         /// </summary>
-<<<<<<< HEAD
         /// <param name="blobName">The name of the blob</param>
         /// <param name="permissions">The SAS permissions</param>
-        /// <returns>SAS Token URL</returns>
-        public async Task<string> GetMappedSasUrlFromWsmAsync(string blobName, SharedAccessBlobPermissions permissions)
-=======
-        /// <param name="blobName"></param>
         /// <param name="cancellationToken">A <see cref="CancellationToken"/> for controlling the lifetime of the asynchronous operation.</param>
         /// <returns>SAS Token URL</returns>
-        public async Task<string> GetMappedSasUrlFromWsmAsync(string blobName, CancellationToken cancellationToken)
->>>>>>> fbbcaf14
+        public async Task<string> GetMappedSasUrlFromWsmAsync(string blobName, SharedAccessBlobPermissions permissions, CancellationToken cancellationToken)
         {
             var normalizedBlobName = blobName.TrimStart('/');
 
