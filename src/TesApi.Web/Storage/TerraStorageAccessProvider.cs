--- conflicted
+++ resolved
@@ -304,16 +304,9 @@
                 $"Getting Sas Url from Terra. Wsm workspace id:{blobInfo.WorkspaceId}");
 
             return await terraWsmApiClient.GetSasTokenAsync(
-<<<<<<< HEAD
-                Guid.Parse(terraOptions.WorkspaceId),
-                Guid.Parse(terraOptions.WorkspaceStorageContainerResourceId),
-                tokenParams,
-                cancellationToken);
-=======
                 blobInfo.WorkspaceId,
                 blobInfo.WsmContainerResourceId,
                 tokenParams, cancellationToken);
->>>>>>> 36e20bf4
         }
 
         private async Task<WsmSasTokenApiResponse> GetWorkspaceContainerSasTokenFromWsmAsync(TerraBlobInfo blobInfo, CancellationToken cancellationToken)
