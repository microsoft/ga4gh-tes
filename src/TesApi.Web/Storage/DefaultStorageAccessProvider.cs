﻿// Copyright (c) Microsoft Corporation.
// Licensed under the MIT License.

using System;
using System.Collections.Generic;
using System.Linq;
using System.Threading;
using System.Threading.Tasks;
using System.Web;
using Azure.Storage;
using Azure.Storage.Blobs;
using Azure.Storage.Sas;
using Microsoft.Extensions.Logging;
using Microsoft.Extensions.Options;
using Tes.Extensions;
using Tes.Models;
using TesApi.Web.Options;

namespace TesApi.Web.Storage
{
    /// <summary>
    /// Provides methods for blob storage access by using local path references in form of /storageaccount/container/blobpath
    /// </summary>
    public class DefaultStorageAccessProvider : StorageAccessProvider
    {
        private static readonly TimeSpan SasTokenDuration = TimeSpan.FromDays(7); //TODO: refactor this to drive it from configuration.
        private readonly StorageOptions storageOptions;
        private readonly List<ExternalStorageContainerInfo> externalStorageContainers;

        /// <summary>
        /// Provides methods for blob storage access by using local path references in form of /storageaccount/container/blobpath
        /// </summary>
        /// <param name="logger">Logger <see cref="ILogger"/></param>
        /// <param name="storageOptions">Configuration of <see cref="StorageOptions"/></param>
        /// <param name="azureProxy">Azure proxy <see cref="IAzureProxy"/></param>
        public DefaultStorageAccessProvider(ILogger<DefaultStorageAccessProvider> logger, IOptions<StorageOptions> storageOptions, IAzureProxy azureProxy) : base(logger, azureProxy)
        {
            ArgumentNullException.ThrowIfNull(storageOptions);

            this.storageOptions = storageOptions.Value;

            externalStorageContainers = storageOptions.Value.ExternalStorageContainers?.Split(new[] { ',', ';', '\r', '\n' }, StringSplitOptions.RemoveEmptyEntries)
                .Select(uri =>
                {
                    if (StorageAccountUrlSegments.TryCreate(uri, out var s))
                    {
                        return new ExternalStorageContainerInfo { BlobEndpoint = s.BlobEndpoint, AccountName = s.AccountName, ContainerName = s.ContainerName, SasToken = s.SasToken };
                    }
                    else
                    {
                        logger.LogError($"Invalid value '{uri}' found in 'ExternalStorageContainers' configuration. Value must be a valid azure storage account or container URL.");
                        return null;
                    }
                })
                .Where(storageAccountInfo => storageAccountInfo is not null)
                .ToList();
        }

        /// <inheritdoc />
        public override async Task<bool> IsPublicHttpUrlAsync(string uriString, CancellationToken cancellationToken)
        {
            if (!TryParseHttpUrlFromInput(uriString, out var uri))
            {
                return false;
            }

            if (HttpUtility.ParseQueryString(uri.Query).Get("sig") is not null)
            {
                return true;
            }

            if (StorageAccountUrlSegments.TryCreate(uriString, out var parts))
            {
                if (await TryGetStorageAccountInfoAsync(parts.AccountName, cancellationToken))
                {
                    return false;
                }

                if (TryGetExternalStorageAccountInfo(parts.AccountName, parts.ContainerName, out _))
                {
                    return false;
                }
            }

            return true;
        }

        /// <inheritdoc />
<<<<<<< HEAD
        public override async Task<string> MapLocalPathToSasUrlAsync(string path, BlobSasPermissions sasPermissions, CancellationToken cancellationToken, TimeSpan? sasTokenDuration)
=======
        public override async Task<Uri> MapLocalPathToSasUrlAsync(string path, CancellationToken cancellationToken, TimeSpan? sasTokenDuration = default, bool getContainerSas = false)
>>>>>>> 7b3c5026
        {
            // TODO: Optional: If path is /container/... where container matches the name of the container in the default storage account, prepend the account name to the path.
            // This would allow the user to omit the account name for files stored in the default storage account

            // /cromwell-executions/... URLs become /defaultStorageAccountName/cromwell-executions/... to unify how URLs starting with /acct/container/... pattern are handled.
            if (IsKnownExecutionFilePath(path))
            {
                path = $"/{storageOptions.DefaultAccountName}{path}";
            }

            //TODO: refactor this to throw an exception instead of logging and error and returning null.
            if (!StorageAccountUrlSegments.TryCreate(path, out var pathSegments))
            {
                Logger.LogError("Could not parse path '{UnparsablePath}'.", path);
                return null;
            }

            if (TryGetExternalStorageAccountInfo(pathSegments.AccountName, pathSegments.ContainerName, out var externalStorageAccountInfo))
            {
                return new StorageAccountUrlSegments(externalStorageAccountInfo.BlobEndpoint, pathSegments.ContainerName, pathSegments.BlobName, externalStorageAccountInfo.SasToken).ToUri();
            }
            else
            {
<<<<<<< HEAD
                try
                {
                    var result = pathSegments.IsContainer
                        ? await AddSasTokenAsync(pathSegments, sasTokenDuration, ConvertSasPermissions(sasPermissions, nameof(sasPermissions)), path: path, cancellationToken: cancellationToken)
                        : await AddSasTokenAsync(pathSegments, sasTokenDuration, sasPermissions, path: path, cancellationToken: cancellationToken);
                    return result.ToUriString();
                }
                catch
                {
                    return null;
                }
            }
        }

        /// <summary>
        /// Generates SAS token for storage blobs.
        /// </summary>
        /// <param name="pathSegments">Target of SAS token.</param>
        /// <param name="sasTokenDuration">Length of time from now for which SAS token should remain valid.</param>
        /// <param name="blobPermissions">Requested permissions to be included in the returned token.</param>
        /// <param name="cancellationToken">A <see cref="CancellationToken"/> for controlling the lifetime of the asynchronous operation.</param>
        /// <param name="path">Logging metadata for failures locating storage account.</param>
        /// <returns>A <see cref="StorageAccountUrlSegments"/> targeting <paramref name="pathSegments"/> with the SAS token.</returns>
        /// <exception cref="ArgumentException"></exception>
        private Task<StorageAccountUrlSegments> AddSasTokenAsync(StorageAccountUrlSegments pathSegments, TimeSpan? sasTokenDuration, BlobSasPermissions blobPermissions, CancellationToken cancellationToken, string path = default)
        {
            if (pathSegments.IsContainer)
            {
                throw new ArgumentException("BlobContainerSasPermissions must be used with containers.", nameof(blobPermissions));
=======
                return (await AddSasTokenAsync(pathSegments, cancellationToken, sasTokenDuration, getContainerSas, path))?.ToUri();
>>>>>>> 7b3c5026
            }

            return AddSasTokenAsyncImpl(pathSegments, sasTokenDuration, (expiresOn, blobName) => new BlobSasBuilder(blobPermissions, expiresOn) { BlobName = blobPermissions.HasFlag(BlobSasPermissions.List) ? string.Empty : blobName }, path, cancellationToken);
        }

        /// <summary>
        /// Generates SAS token for storage blob containers.
        /// </summary>
<<<<<<< HEAD
        /// <param name="pathSegments">Target of SAS token.</param>
        /// <param name="sasTokenDuration">Length of time from now for which SAS token should remain valid.</param>
        /// <param name="containerPermissions">Requested permissions to be included in the returned token.</param>
        /// <param name="cancellationToken">A <see cref="CancellationToken"/> for controlling the lifetime of the asynchronous operation.</param>
        /// <param name="path">Logging metadata for failures locating storage account.</param>
        /// <returns>A <see cref="StorageAccountUrlSegments"/> targeting <paramref name="pathSegments"/> with the SAS token.</returns>
        /// <exception cref="ArgumentException"></exception>
        private Task<StorageAccountUrlSegments> AddSasTokenAsync(StorageAccountUrlSegments pathSegments, TimeSpan? sasTokenDuration, BlobContainerSasPermissions containerPermissions, CancellationToken cancellationToken, string path = default)
        {
            if (!pathSegments.IsContainer)
            {
                throw new ArgumentException("BlobSasPermissions must be used with blobs.", nameof(containerPermissions));
            }

            return AddSasTokenAsyncImpl(pathSegments, sasTokenDuration, (expiresOn, _1) => new BlobSasBuilder(containerPermissions, expiresOn) { BlobName = string.Empty }, path, cancellationToken);
        }

        /// <summary>
        /// Generates SAS token for both blobs and containers. Intended to be called from methods like <seealso cref="AddSasTokenAsync(StorageAccountUrlSegments, TimeSpan?, BlobSasPermissions, CancellationToken, string)"/> and <seealso cref="AddSasTokenAsync(StorageAccountUrlSegments, TimeSpan?, BlobContainerSasPermissions, CancellationToken, string)"/>.
        /// </summary>
        /// <param name="pathSegments">Target of SAS token.</param>
        /// <param name="sasTokenDuration">Length of time from now for which SAS token should remain valid.</param>
        /// <param name="createBuilder">A factory that generates a <see cref="BlobSasBuilder"/>. Receives the expiration time and the blobName, which should be set on the sas builder as appropriate.</param>
        /// <param name="path">Logging metadata for failures locating storage account.</param>
        /// <param name="cancellationToken">A <see cref="CancellationToken"/> for controlling the lifetime of the asynchronous operation.</param>
=======
        /// <param name="pathSegments">Represents segments of Azure Blob Storage URL.</param>
        /// <param name="cancellationToken">A <see cref="CancellationToken"/> for controlling the lifetime of the asynchronous operation.</param>
        /// <param name="sasTokenDuration">Duration SAS should be valid.</param>
        /// <param name="getContainerSas">Get the container SAS even if path is longer than two parts.</param>
        /// <param name="path">The file path to convert. Two-part path is treated as container path. Paths with three or more parts are treated as blobs.</param>
>>>>>>> 7b3c5026
        /// <returns></returns>
        /// <exception cref="InvalidOperationException"></exception>
        private async Task<StorageAccountUrlSegments> AddSasTokenAsyncImpl(StorageAccountUrlSegments pathSegments, TimeSpan? sasTokenDuration, Func<DateTimeOffset, string, BlobSasBuilder> createBuilder, string path, CancellationToken cancellationToken)
        {
            StorageAccountInfo storageAccountInfo = null;

            if (!await TryGetStorageAccountInfoAsync(pathSegments.AccountName, cancellationToken, info => storageAccountInfo = info))
            {
                Logger.LogError($"Could not find storage account '{pathSegments.AccountName}' corresponding to path '{path}'. Either the account does not exist or the TES app service does not have permission to it.");
                throw new InvalidOperationException($"Could not find storage account '{pathSegments.AccountName}' corresponding to path '{path}'.");
            }

            try
            {
                var accountKey = await AzureProxy.GetStorageAccountKeyAsync(storageAccountInfo, cancellationToken);
                var resultPathSegments = new StorageAccountUrlSegments(storageAccountInfo.BlobEndpoint, pathSegments.ContainerName, pathSegments.BlobName);

                var expiresOn = DateTimeOffset.UtcNow.Add(sasTokenDuration ?? SasTokenDuration);
                var builder = createBuilder(expiresOn, resultPathSegments.BlobName);

                builder.BlobContainerName = resultPathSegments.ContainerName;
                builder.Protocol = SasProtocol.Https;

                resultPathSegments.SasToken = builder.ToSasQueryParameters(new StorageSharedKeyCredential(storageAccountInfo.Name, accountKey)).ToString();
                return resultPathSegments;
            }
            catch (Exception ex)
            {
                Logger.LogError(ex, $"Could not get the key of storage account '{pathSegments.AccountName}'. Make sure that the TES app service has Contributor access to it.");
                throw;
            }
        }

        /// <inheritdoc />
<<<<<<< HEAD
        public override async Task<string> GetInternalTesBlobUrlAsync(string blobPath, BlobSasPermissions sasPermissions, CancellationToken cancellationToken)
=======
        public override async Task<Uri> GetInternalTesBlobUrlAsync(string blobPath, CancellationToken cancellationToken)
>>>>>>> 7b3c5026
        {
            var pathSegments = StorageAccountUrlSegments.Create(GetInternalTesBlobUrlWithoutSasToken(blobPath).AbsoluteUri);

<<<<<<< HEAD
            var resultPathSegments = pathSegments.IsContainer
                ? await AddSasTokenAsync(pathSegments, SasTokenDuration, ConvertSasPermissions(sasPermissions, nameof(sasPermissions)), cancellationToken)
                : await AddSasTokenAsync(pathSegments, SasTokenDuration, sasPermissions, cancellationToken);
            return resultPathSegments.ToUriString();
=======
            var resultPathSegments = await AddSasTokenAsync(pathSegments, cancellationToken, getContainerSas: true);

            return resultPathSegments.ToUri();
>>>>>>> 7b3c5026
        }

        private static BlobContainerSasPermissions ConvertSasPermissions(BlobSasPermissions sasPermissions, string paramName)
        {
            BlobContainerSasPermissions result = 0;

            if (sasPermissions.HasFlag(BlobSasPermissions.Read)) { result |= BlobContainerSasPermissions.Read; }
            if (sasPermissions.HasFlag(BlobSasPermissions.Add)) { result |= BlobContainerSasPermissions.Add; }
            if (sasPermissions.HasFlag(BlobSasPermissions.Create)) { result |= BlobContainerSasPermissions.Create; }
            if (sasPermissions.HasFlag(BlobSasPermissions.Write)) { result |= BlobContainerSasPermissions.Write; }
            if (sasPermissions.HasFlag(BlobSasPermissions.Delete)) { result |= BlobContainerSasPermissions.Delete; }
            if (sasPermissions.HasFlag(BlobSasPermissions.Tag)) { result |= BlobContainerSasPermissions.Tag; }
            if (sasPermissions.HasFlag(BlobSasPermissions.DeleteBlobVersion)) { result |= BlobContainerSasPermissions.DeleteBlobVersion; }
            if (sasPermissions.HasFlag(BlobSasPermissions.List)) { result |= BlobContainerSasPermissions.List; }
            if (sasPermissions.HasFlag(BlobSasPermissions.Move)) { result |= BlobContainerSasPermissions.Move; }
            if (sasPermissions.HasFlag(BlobSasPermissions.Execute)) { result |= BlobContainerSasPermissions.Execute; }
            if (sasPermissions.HasFlag(BlobSasPermissions.SetImmutabilityPolicy)) { result |= BlobContainerSasPermissions.SetImmutabilityPolicy; }
            if (sasPermissions.HasFlag(BlobSasPermissions.PermanentDelete)) { throw new ArgumentOutOfRangeException(paramName, nameof(BlobSasPermissions.PermanentDelete), "A permission that cannot be applied to a container was provided when a container SAS was required."); }

            return result;
        }

        private static string NormalizedBlobPath(string blobPath)
        {
            return string.IsNullOrEmpty(blobPath) ? string.Empty : $"/{blobPath.TrimStart('/')}";
        }

        /// <inheritdoc />
        public override Uri GetInternalTesTaskBlobUrlWithoutSasToken(TesTask task, string blobPath)
        {
            var normalizedBlobPath = NormalizedBlobPath(blobPath);
            var blobPathWithPrefix = $"{TesExecutionsPathPrefix}/{task.Id}{normalizedBlobPath}";

            if (task.Resources?.ContainsBackendParameterValue(TesResources.SupportedBackendParameters
                    .internal_path_prefix) == true)
            {
                blobPathWithPrefix =
                    $"{task.Resources.GetBackendParameterValue(TesResources.SupportedBackendParameters.internal_path_prefix).Trim('/')}{normalizedBlobPath}";

                if (storageOptions.ExecutionsContainerName is not null &&
                    !blobPathWithPrefix.StartsWith(storageOptions.ExecutionsContainerName, StringComparison.OrdinalIgnoreCase))
                {
                    blobPathWithPrefix = $"{storageOptions.ExecutionsContainerName}/{blobPathWithPrefix}";
                }
            }

            //passing the resulting string through the builder to ensure that the path is properly encoded and valid
            var builder = new BlobUriBuilder(new($"https://{storageOptions.DefaultAccountName}.blob.core.windows.net/{blobPathWithPrefix.TrimStart('/')}"));

            return builder.ToUri();
        }

        /// <inheritdoc />
        public override Uri GetInternalTesBlobUrlWithoutSasToken(string blobPath)
        {
            var normalizedBlobPath = NormalizedBlobPath(blobPath);

            //passing the resulting string through the builder to ensure that the path is properly encoded and valid
            var builder = new BlobUriBuilder(new($"https://{storageOptions.DefaultAccountName}.blob.core.windows.net{TesExecutionsPathPrefix}{normalizedBlobPath}"));

            return builder.ToUri();
        }

        /// <inheritdoc />
<<<<<<< HEAD
        public override async Task<string> GetInternalTesTaskBlobUrlAsync(TesTask task, string blobPath, BlobSasPermissions sasPermissions, CancellationToken cancellationToken)
=======
        public override async Task<Uri> GetInternalTesTaskBlobUrlAsync(TesTask task, string blobPath, CancellationToken cancellationToken)
>>>>>>> 7b3c5026
        {
            var pathSegments = StorageAccountUrlSegments.Create(GetInternalTesTaskBlobUrlWithoutSasToken(task, blobPath).AbsoluteUri);

<<<<<<< HEAD
            var resultPathSegments = pathSegments.IsContainer
                ? await AddSasTokenAsync(pathSegments, SasTokenDuration, ConvertSasPermissions(sasPermissions, nameof(sasPermissions)), cancellationToken)
                : await AddSasTokenAsync(pathSegments, SasTokenDuration, sasPermissions, cancellationToken);
            return resultPathSegments.ToUriString();
=======
            var resultPathSegments = await AddSasTokenAsync(pathSegments, cancellationToken, getContainerSas: true);

            return resultPathSegments.ToUri();
>>>>>>> 7b3c5026
        }

        private async Task<bool> TryGetStorageAccountInfoAsync(string accountName, CancellationToken cancellationToken, Action<StorageAccountInfo> onSuccess = null)
        {
            try
            {
                var storageAccountInfo = await AzureProxy.GetStorageAccountInfoAsync(accountName, cancellationToken);

                if (storageAccountInfo is not null)
                {
                    onSuccess?.Invoke(storageAccountInfo);
                    return true;
                }
                else
                {
                    Logger.LogError($"Could not find storage account '{accountName}'. Either the account does not exist or the TES app service does not have permission to it.");
                }
            }
            catch (Exception ex)
            {
                Logger.LogError(ex, $"Exception while getting storage account '{accountName}'");
            }

            return false;
        }

        private bool TryGetExternalStorageAccountInfo(string accountName, string containerName, out ExternalStorageContainerInfo result)
        {
            result = externalStorageContainers?.FirstOrDefault(c =>
                c.AccountName.Equals(accountName, StringComparison.OrdinalIgnoreCase)
                && (string.IsNullOrEmpty(c.ContainerName) || c.ContainerName.Equals(containerName, StringComparison.OrdinalIgnoreCase)));

            return result is not null;
        }
    }
}<|MERGE_RESOLUTION|>--- conflicted
+++ resolved
@@ -86,11 +86,7 @@
         }
 
         /// <inheritdoc />
-<<<<<<< HEAD
-        public override async Task<string> MapLocalPathToSasUrlAsync(string path, BlobSasPermissions sasPermissions, CancellationToken cancellationToken, TimeSpan? sasTokenDuration)
-=======
-        public override async Task<Uri> MapLocalPathToSasUrlAsync(string path, CancellationToken cancellationToken, TimeSpan? sasTokenDuration = default, bool getContainerSas = false)
->>>>>>> 7b3c5026
+        public override async Task<Uri> MapLocalPathToSasUrlAsync(string path, BlobSasPermissions sasPermissions, CancellationToken cancellationToken, TimeSpan? sasTokenDuration)
         {
             // TODO: Optional: If path is /container/... where container matches the name of the container in the default storage account, prepend the account name to the path.
             // This would allow the user to omit the account name for files stored in the default storage account
@@ -114,13 +110,12 @@
             }
             else
             {
-<<<<<<< HEAD
                 try
                 {
                     var result = pathSegments.IsContainer
                         ? await AddSasTokenAsync(pathSegments, sasTokenDuration, ConvertSasPermissions(sasPermissions, nameof(sasPermissions)), path: path, cancellationToken: cancellationToken)
                         : await AddSasTokenAsync(pathSegments, sasTokenDuration, sasPermissions, path: path, cancellationToken: cancellationToken);
-                    return result.ToUriString();
+                    return result.ToUri();
                 }
                 catch
                 {
@@ -132,8 +127,8 @@
         /// <summary>
         /// Generates SAS token for storage blobs.
         /// </summary>
-        /// <param name="pathSegments">Target of SAS token.</param>
-        /// <param name="sasTokenDuration">Length of time from now for which SAS token should remain valid.</param>
+        /// <param name="pathSegments">Represents segments of Azure Blob Storage URL.</param>
+        /// <param name="sasTokenDuration">Duration SAS should be valid.</param>
         /// <param name="blobPermissions">Requested permissions to be included in the returned token.</param>
         /// <param name="cancellationToken">A <see cref="CancellationToken"/> for controlling the lifetime of the asynchronous operation.</param>
         /// <param name="path">Logging metadata for failures locating storage account.</param>
@@ -144,9 +139,6 @@
             if (pathSegments.IsContainer)
             {
                 throw new ArgumentException("BlobContainerSasPermissions must be used with containers.", nameof(blobPermissions));
-=======
-                return (await AddSasTokenAsync(pathSegments, cancellationToken, sasTokenDuration, getContainerSas, path))?.ToUri();
->>>>>>> 7b3c5026
             }
 
             return AddSasTokenAsyncImpl(pathSegments, sasTokenDuration, (expiresOn, blobName) => new BlobSasBuilder(blobPermissions, expiresOn) { BlobName = blobPermissions.HasFlag(BlobSasPermissions.List) ? string.Empty : blobName }, path, cancellationToken);
@@ -155,9 +147,8 @@
         /// <summary>
         /// Generates SAS token for storage blob containers.
         /// </summary>
-<<<<<<< HEAD
-        /// <param name="pathSegments">Target of SAS token.</param>
-        /// <param name="sasTokenDuration">Length of time from now for which SAS token should remain valid.</param>
+        /// <param name="pathSegments">Represents segments of Azure Blob Storage URL.</param>
+        /// <param name="sasTokenDuration">Duration SAS should be valid.</param>
         /// <param name="containerPermissions">Requested permissions to be included in the returned token.</param>
         /// <param name="cancellationToken">A <see cref="CancellationToken"/> for controlling the lifetime of the asynchronous operation.</param>
         /// <param name="path">Logging metadata for failures locating storage account.</param>
@@ -176,18 +167,11 @@
         /// <summary>
         /// Generates SAS token for both blobs and containers. Intended to be called from methods like <seealso cref="AddSasTokenAsync(StorageAccountUrlSegments, TimeSpan?, BlobSasPermissions, CancellationToken, string)"/> and <seealso cref="AddSasTokenAsync(StorageAccountUrlSegments, TimeSpan?, BlobContainerSasPermissions, CancellationToken, string)"/>.
         /// </summary>
-        /// <param name="pathSegments">Target of SAS token.</param>
-        /// <param name="sasTokenDuration">Length of time from now for which SAS token should remain valid.</param>
+        /// <param name="pathSegments">Represents segments of Azure Blob Storage URL.</param>
+        /// <param name="sasTokenDuration">Duration SAS should be valid.</param>
         /// <param name="createBuilder">A factory that generates a <see cref="BlobSasBuilder"/>. Receives the expiration time and the blobName, which should be set on the sas builder as appropriate.</param>
+        /// <param name="cancellationToken">A <see cref="CancellationToken"/> for controlling the lifetime of the asynchronous operation.</param>
         /// <param name="path">Logging metadata for failures locating storage account.</param>
-        /// <param name="cancellationToken">A <see cref="CancellationToken"/> for controlling the lifetime of the asynchronous operation.</param>
-=======
-        /// <param name="pathSegments">Represents segments of Azure Blob Storage URL.</param>
-        /// <param name="cancellationToken">A <see cref="CancellationToken"/> for controlling the lifetime of the asynchronous operation.</param>
-        /// <param name="sasTokenDuration">Duration SAS should be valid.</param>
-        /// <param name="getContainerSas">Get the container SAS even if path is longer than two parts.</param>
-        /// <param name="path">The file path to convert. Two-part path is treated as container path. Paths with three or more parts are treated as blobs.</param>
->>>>>>> 7b3c5026
         /// <returns></returns>
         /// <exception cref="InvalidOperationException"></exception>
         private async Task<StorageAccountUrlSegments> AddSasTokenAsyncImpl(StorageAccountUrlSegments pathSegments, TimeSpan? sasTokenDuration, Func<DateTimeOffset, string, BlobSasBuilder> createBuilder, string path, CancellationToken cancellationToken)
@@ -222,24 +206,14 @@
         }
 
         /// <inheritdoc />
-<<<<<<< HEAD
-        public override async Task<string> GetInternalTesBlobUrlAsync(string blobPath, BlobSasPermissions sasPermissions, CancellationToken cancellationToken)
-=======
-        public override async Task<Uri> GetInternalTesBlobUrlAsync(string blobPath, CancellationToken cancellationToken)
->>>>>>> 7b3c5026
+        public override async Task<Uri> GetInternalTesBlobUrlAsync(string blobPath, BlobSasPermissions sasPermissions, CancellationToken cancellationToken)
         {
             var pathSegments = StorageAccountUrlSegments.Create(GetInternalTesBlobUrlWithoutSasToken(blobPath).AbsoluteUri);
 
-<<<<<<< HEAD
             var resultPathSegments = pathSegments.IsContainer
                 ? await AddSasTokenAsync(pathSegments, SasTokenDuration, ConvertSasPermissions(sasPermissions, nameof(sasPermissions)), cancellationToken)
                 : await AddSasTokenAsync(pathSegments, SasTokenDuration, sasPermissions, cancellationToken);
-            return resultPathSegments.ToUriString();
-=======
-            var resultPathSegments = await AddSasTokenAsync(pathSegments, cancellationToken, getContainerSas: true);
-
             return resultPathSegments.ToUri();
->>>>>>> 7b3c5026
         }
 
         private static BlobContainerSasPermissions ConvertSasPermissions(BlobSasPermissions sasPermissions, string paramName)
@@ -304,24 +278,14 @@
         }
 
         /// <inheritdoc />
-<<<<<<< HEAD
-        public override async Task<string> GetInternalTesTaskBlobUrlAsync(TesTask task, string blobPath, BlobSasPermissions sasPermissions, CancellationToken cancellationToken)
-=======
-        public override async Task<Uri> GetInternalTesTaskBlobUrlAsync(TesTask task, string blobPath, CancellationToken cancellationToken)
->>>>>>> 7b3c5026
+        public override async Task<Uri> GetInternalTesTaskBlobUrlAsync(TesTask task, string blobPath, BlobSasPermissions sasPermissions, CancellationToken cancellationToken)
         {
             var pathSegments = StorageAccountUrlSegments.Create(GetInternalTesTaskBlobUrlWithoutSasToken(task, blobPath).AbsoluteUri);
 
-<<<<<<< HEAD
             var resultPathSegments = pathSegments.IsContainer
                 ? await AddSasTokenAsync(pathSegments, SasTokenDuration, ConvertSasPermissions(sasPermissions, nameof(sasPermissions)), cancellationToken)
                 : await AddSasTokenAsync(pathSegments, SasTokenDuration, sasPermissions, cancellationToken);
-            return resultPathSegments.ToUriString();
-=======
-            var resultPathSegments = await AddSasTokenAsync(pathSegments, cancellationToken, getContainerSas: true);
-
             return resultPathSegments.ToUri();
->>>>>>> 7b3c5026
         }
 
         private async Task<bool> TryGetStorageAccountInfoAsync(string accountName, CancellationToken cancellationToken, Action<StorageAccountInfo> onSuccess = null)
