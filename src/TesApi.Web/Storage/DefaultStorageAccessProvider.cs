﻿// Copyright (c) Microsoft Corporation.
// Licensed under the MIT License.

using System;
using System.Collections.Generic;
using System.Linq;
using System.Threading;
using System.Threading.Tasks;
using System.Web;
using Microsoft.Extensions.Logging;
using Microsoft.Extensions.Options;
using Microsoft.WindowsAzure.Storage;
using Microsoft.WindowsAzure.Storage.Auth;
using Microsoft.WindowsAzure.Storage.Blob;

namespace TesApi.Web.Storage
{
    /// <summary>
    /// Provides methods for blob storage access by using local path references in form of /storageaccount/container/blobpath
    /// </summary>
    public class DefaultStorageAccessProvider : StorageAccessProvider
    {
        private static readonly TimeSpan SasTokenDuration = TimeSpan.FromDays(7); //TODO: refactor this to drive it from configuration.
        private readonly string defaultStorageAccountName;
        private readonly List<ExternalStorageContainerInfo> externalStorageContainers;

        /// <summary>
        /// Provides methods for blob storage access by using local path references in form of /storageaccount/container/blobpath
        /// </summary>
        /// <param name="logger">Logger <see cref="ILogger"/></param>
        /// <param name="storageOptions">Configuration of <see cref="Options.StorageOptions"/></param>
        /// <param name="azureProxy">Azure proxy <see cref="IAzureProxy"/></param>
        public DefaultStorageAccessProvider(ILogger<DefaultStorageAccessProvider> logger, IOptions<Options.StorageOptions> storageOptions, IAzureProxy azureProxy) : base(logger, azureProxy)
        {
            //TODO: refactor to use the options pattern.
            defaultStorageAccountName = storageOptions.Value.DefaultAccountName;    // This account contains the cromwell-executions container
            Logger.LogInformation($"DefaultStorageAccountName: {defaultStorageAccountName}");

            externalStorageContainers = storageOptions.Value.ExternalStorageContainers?.Split(new[] { ',', ';', '\r', '\n' }, StringSplitOptions.RemoveEmptyEntries)
                .Select(uri =>
                {
                    if (StorageAccountUrlSegments.TryCreate(uri, out var s))
                    {
                        return new ExternalStorageContainerInfo { BlobEndpoint = s.BlobEndpoint, AccountName = s.AccountName, ContainerName = s.ContainerName, SasToken = s.SasToken };
                    }
                    else
                    {
                        logger.LogError($"Invalid value '{uri}' found in 'ExternalStorageContainers' configuration. Value must be a valid azure storage account or container URL.");
                        return null;
                    }
                })
                .Where(storageAccountInfo => storageAccountInfo is not null)
                .ToList();
        }

        /// <inheritdoc />
        public override async Task<bool> IsPublicHttpUrlAsync(string uriString, CancellationToken cancellationToken)
        {
            var isHttpUrl = TryParseHttpUrlFromInput(uriString, out var uri);

            if (!isHttpUrl)
            {
                return false;
            }

            if (HttpUtility.ParseQueryString(uri.Query).Get("sig") is not null)
            {
                return true;
            }

            if (StorageAccountUrlSegments.TryCreate(uriString, out var parts))
            {
                if (await TryGetStorageAccountInfoAsync(parts.AccountName, cancellationToken))
                {
                    return false;
                }

                if (TryGetExternalStorageAccountInfo(parts.AccountName, parts.ContainerName, out _))
                {
                    return false;
                }
            }

            return true;
        }

        /// <inheritdoc />
<<<<<<< HEAD
        public override async Task<string> MapLocalPathToSasUrlAsync(string path, System.Threading.CancellationToken cancellationToken, bool getContainerSas = false)
=======
        public override async Task<string> MapLocalPathToSasUrlAsync(string path, CancellationToken cancellationToken, bool getContainerSas = false)
>>>>>>> 3c2d8b20
        {
            // TODO: Optional: If path is /container/... where container matches the name of the container in the default storage account, prepend the account name to the path.
            // This would allow the user to omit the account name for files stored in the default storage account

            // /cromwell-executions/... URLs become /defaultStorageAccountName/cromwell-executions/... to unify how URLs starting with /acct/container/... pattern are handled.
            if (IsKnownExecutionFilePath(path))
            {
                path = $"/{defaultStorageAccountName}{path}";
            }
            //TODO: refactor this to throw an exception instead of logging and error and returning null.
            if (!StorageAccountUrlSegments.TryCreate(path, out var pathSegments))
            {
                Logger.LogError($"Could not parse path '{path}'.");
                return null;
            }

            if (TryGetExternalStorageAccountInfo(pathSegments.AccountName, pathSegments.ContainerName, out var externalStorageAccountInfo))
            {
                return new StorageAccountUrlSegments(externalStorageAccountInfo.BlobEndpoint, pathSegments.ContainerName, pathSegments.BlobName, externalStorageAccountInfo.SasToken).ToUriString();
            }
            else
            {
                StorageAccountInfo storageAccountInfo = null;

                if (!await TryGetStorageAccountInfoAsync(pathSegments.AccountName, cancellationToken, info => storageAccountInfo = info))
                {
                    Logger.LogError($"Could not find storage account '{pathSegments.AccountName}' corresponding to path '{path}'. Either the account does not exist or the TES app service does not have permission to it.");
                    return null;
                }

                try
                {
                    var accountKey = await AzureProxy.GetStorageAccountKeyAsync(storageAccountInfo, cancellationToken);
                    var resultPathSegments = new StorageAccountUrlSegments(storageAccountInfo.BlobEndpoint, pathSegments.ContainerName, pathSegments.BlobName);

                    if (pathSegments.IsContainer || getContainerSas)
                    {
                        var policy = new SharedAccessBlobPolicy()
                        {
                            Permissions = SharedAccessBlobPermissions.Add | SharedAccessBlobPermissions.Create | SharedAccessBlobPermissions.List | SharedAccessBlobPermissions.Read | SharedAccessBlobPermissions.Write,
                            SharedAccessExpiryTime = DateTime.Now.Add(SasTokenDuration)
                        };

                        var containerUri = new StorageAccountUrlSegments(storageAccountInfo.BlobEndpoint, pathSegments.ContainerName).ToUri();
                        resultPathSegments.SasToken = new CloudBlobContainer(containerUri, new StorageCredentials(storageAccountInfo.Name, accountKey)).GetSharedAccessSignature(policy, null, SharedAccessProtocol.HttpsOnly, null);
                    }
                    else
                    {
                        var policy = new SharedAccessBlobPolicy() { Permissions = SharedAccessBlobPermissions.Read, SharedAccessExpiryTime = DateTime.Now.Add(SasTokenDuration) };
                        resultPathSegments.SasToken = new CloudBlob(resultPathSegments.ToUri(), new StorageCredentials(storageAccountInfo.Name, accountKey)).GetSharedAccessSignature(policy, null, null, SharedAccessProtocol.HttpsOnly, null);
                    }

                    return resultPathSegments.ToUriString();
                }
                catch (Exception ex)
                {
                    Logger.LogError(ex, $"Could not get the key of storage account '{pathSegments.AccountName}'. Make sure that the TES app service has Contributor access to it.");
                    return null;
                }
            }
        }

        private async Task<bool> TryGetStorageAccountInfoAsync(string accountName, CancellationToken cancellationToken, Action<StorageAccountInfo> onSuccess = null)
        {
            try
            {
                var storageAccountInfo = await AzureProxy.GetStorageAccountInfoAsync(accountName, cancellationToken);

                if (storageAccountInfo is not null)
                {
                    onSuccess?.Invoke(storageAccountInfo);
                    return true;
                }
                else
                {
                    Logger.LogError($"Could not find storage account '{accountName}'. Either the account does not exist or the TES app service does not have permission to it.");
                }
            }
            catch (Exception ex)
            {
                Logger.LogError(ex, $"Exception while getting storage account '{accountName}'");
            }

            return false;
        }

        private bool TryGetExternalStorageAccountInfo(string accountName, string containerName, out ExternalStorageContainerInfo result)
        {
            result = externalStorageContainers?.FirstOrDefault(c =>
                c.AccountName.Equals(accountName, StringComparison.OrdinalIgnoreCase)
                && (string.IsNullOrEmpty(c.ContainerName) || c.ContainerName.Equals(containerName, StringComparison.OrdinalIgnoreCase)));

            return result is not null;
        }

    }
}<|MERGE_RESOLUTION|>--- conflicted
+++ resolved
@@ -85,11 +85,7 @@
         }
 
         /// <inheritdoc />
-<<<<<<< HEAD
-        public override async Task<string> MapLocalPathToSasUrlAsync(string path, System.Threading.CancellationToken cancellationToken, bool getContainerSas = false)
-=======
         public override async Task<string> MapLocalPathToSasUrlAsync(string path, CancellationToken cancellationToken, bool getContainerSas = false)
->>>>>>> 3c2d8b20
         {
             // TODO: Optional: If path is /container/... where container matches the name of the container in the default storage account, prepend the account name to the path.
             // This would allow the user to omit the account name for files stored in the default storage account
