﻿// Copyright (c) Microsoft Corporation.
// Licensed under the MIT License.

using System;
using System.Collections.Generic;
using System.Linq;
using System.Threading;
using System.Threading.Tasks;
using System.Web;
using Azure.Storage.Blobs;
using Azure.Storage.Sas;
using CommonUtilities;
using Microsoft.Extensions.Logging;
using Microsoft.Extensions.Options;
using Tes.Extensions;
using Tes.Models;
using TesApi.Web.Options;

namespace TesApi.Web.Storage
{
    /// <summary>
    /// Provides methods for blob storage access by using local path references in form of /storageaccount/container/blobpath
    /// </summary>
    public class DefaultStorageAccessProvider : StorageAccessProvider
    {
        private static readonly TimeSpan SasTokenDuration = TimeSpan.FromDays(7); //TODO: refactor this to drive it from configuration.
        private readonly StorageOptions storageOptions;
        private readonly List<ExternalStorageContainerInfo> externalStorageContainers;
        private readonly AzureEnvironmentConfig azureEnvironmentConfig;

        /// <summary>
        /// Provides methods for blob storage access by using local path references in form of /storageaccount/container/blobpath
        /// </summary>
        /// <param name="logger">Logger <see cref="ILogger"/></param>
        /// <param name="storageOptions">Configuration of <see cref="StorageOptions"/></param>
        /// <param name="azureProxy">Azure proxy <see cref="IAzureProxy"/></param>
        /// <param name="azureEnvironmentConfig"></param>
        public DefaultStorageAccessProvider(ILogger<DefaultStorageAccessProvider> logger, IOptions<StorageOptions> storageOptions, IAzureProxy azureProxy, AzureEnvironmentConfig azureEnvironmentConfig) : base(logger, azureProxy)
        {
            ArgumentNullException.ThrowIfNull(storageOptions);

            this.storageOptions = storageOptions.Value;
            this.azureEnvironmentConfig = azureEnvironmentConfig;

            externalStorageContainers = storageOptions.Value.ExternalStorageContainers?.Split([',', ';', '\r', '\n'], StringSplitOptions.RemoveEmptyEntries)
                .Select(uri =>
                {
                    if (StorageAccountUrlSegments.TryCreate(uri, out var s))
                    {
                        return new ExternalStorageContainerInfo { BlobEndpoint = s.BlobEndpoint, AccountName = s.AccountName, ContainerName = s.ContainerName, SasToken = s.SasToken };
                    }
                    else
                    {
                        logger.LogError($"Invalid value '{uri}' found in 'ExternalStorageContainers' configuration. Value must be a valid azure storage account or container URL.");
                        return null;
                    }
                })
                .Where(storageAccountInfo => storageAccountInfo is not null)
                .ToList();
        }

        /// <inheritdoc />
        public override async Task<bool> IsPublicHttpUrlAsync(string uriString, CancellationToken cancellationToken)
        {
            if (!TryParseHttpUrlFromInput(uriString, out var uri))
            {
                return false;
            }

            if (HttpUtility.ParseQueryString(uri.Query).Get("sig") is not null)
            {
                return true;
            }

            if (StorageAccountUrlSegments.TryCreate(uriString, out var parts))
            {
                if (await TryGetStorageAccountInfoAsync(parts.AccountName, cancellationToken))
                {
                    return false;
                }

                if (TryGetExternalStorageAccountInfo(parts.AccountName, parts.ContainerName, out _))
                {
                    return false;
                }
            }

            return true;
        }

        /// <inheritdoc />
        public override async Task<Uri> MapLocalPathToSasUrlAsync(string path, BlobSasPermissions sasPermissions, CancellationToken cancellationToken, TimeSpan? sasTokenDuration)
        {
            // TODO: Optional: If path is /container/... where container matches the name of the container in the default storage account, prepend the account name to the path.
            // This would allow the user to omit the account name for files stored in the default storage account

            // /cromwell-executions/... URLs become /defaultStorageAccountName/cromwell-executions/... to unify how URLs starting with /acct/container/... pattern are handled.
            if (IsKnownExecutionFilePath(path))
            {
                path = $"/{storageOptions.DefaultAccountName}{path}";
            }

            if (!StorageAccountUrlSegments.TryCreate(path, out var pathSegments))
            {
                //TODO: refactor this to throw an exception instead of logging an error and returning null.
                Logger.LogError("URL does not appear to point to known azure storage."); // Not printing {path} because of "Log entries created from user input" CodeQL report.
                return null;
            }

            if (TryGetExternalStorageAccountInfo(pathSegments.AccountName, pathSegments.ContainerName, out var externalStorageAccountInfo))
            {
                return new StorageAccountUrlSegments(externalStorageAccountInfo.BlobEndpoint, pathSegments.ContainerName, pathSegments.BlobName, externalStorageAccountInfo.SasToken).ToUri();
            }

            try
            {
                var result = pathSegments.IsContainer
                    ? await AddSasTokenAsync(pathSegments, sasTokenDuration, ConvertSasPermissions(sasPermissions, nameof(sasPermissions)), path: path, cancellationToken: cancellationToken)
                    : await AddSasTokenAsync(pathSegments, sasTokenDuration, sasPermissions, path: path, cancellationToken: cancellationToken);
                return result.ToUri();
            }
            catch (Exception ex)
            {
                //TODO: refactor this to throw an exception instead of logging an error and returning null.
                Logger.LogError(ex, "SAS token could not be obtained: {FailureMessage}.", ex.Message);
                return null;
            }
        }

        /// <summary>
        /// Generates SAS token for storage blobs.
        /// </summary>
        /// <param name="pathSegments">Represents segments of Azure Blob Storage URL.</param>
        /// <param name="sasTokenDuration">Duration SAS should be valid.</param>
        /// <param name="blobPermissions">Requested permissions to be included in the returned token.</param>
        /// <param name="cancellationToken">A <see cref="CancellationToken"/> for controlling the lifetime of the asynchronous operation.</param>
        /// <param name="path">Logging metadata for failures locating storage account.</param>
        /// <returns>A <see cref="StorageAccountUrlSegments"/> targeting <paramref name="pathSegments"/> with the SAS token.</returns>
        /// <exception cref="ArgumentException"></exception>
        private Task<StorageAccountUrlSegments> AddSasTokenAsync(StorageAccountUrlSegments pathSegments, TimeSpan? sasTokenDuration, BlobSasPermissions blobPermissions, CancellationToken cancellationToken, string path = default)
        {
            if (pathSegments.IsContainer)
            {
                throw new ArgumentException("BlobContainerSasPermissions must be used with containers.", nameof(blobPermissions));
            }

            return AddSasTokenAsyncImpl(pathSegments, sasTokenDuration, (expiresOn, blobName) => new BlobSasBuilder(blobPermissions, expiresOn) { BlobName = blobPermissions.HasFlag(BlobSasPermissions.List) ? string.Empty : blobName }, path, cancellationToken);
        }

        /// <summary>
        /// Generates SAS token for storage blob containers.
        /// </summary>
        /// <param name="pathSegments">Represents segments of Azure Blob Storage URL.</param>
        /// <param name="sasTokenDuration">Duration SAS should be valid.</param>
        /// <param name="containerPermissions">Requested permissions to be included in the returned token.</param>
        /// <param name="cancellationToken">A <see cref="CancellationToken"/> for controlling the lifetime of the asynchronous operation.</param>
        /// <param name="path">Logging metadata for failures locating storage account.</param>
        /// <returns>A <see cref="StorageAccountUrlSegments"/> targeting <paramref name="pathSegments"/> with the SAS token.</returns>
        /// <exception cref="ArgumentException"></exception>
        private Task<StorageAccountUrlSegments> AddSasTokenAsync(StorageAccountUrlSegments pathSegments, TimeSpan? sasTokenDuration, BlobContainerSasPermissions containerPermissions, CancellationToken cancellationToken, string path = default)
        {
            if (!pathSegments.IsContainer)
            {
                throw new ArgumentException("BlobSasPermissions must be used with blobs.", nameof(containerPermissions));
            }

            return AddSasTokenAsyncImpl(pathSegments, sasTokenDuration, (expiresOn, _1) => new BlobSasBuilder(containerPermissions, expiresOn) { BlobName = string.Empty }, path, cancellationToken);
        }

        /// <summary>
        /// Generates SAS token for both blobs and containers. Intended to be called from methods like <seealso cref="AddSasTokenAsync(StorageAccountUrlSegments, TimeSpan?, BlobSasPermissions, CancellationToken, string)"/> and <seealso cref="AddSasTokenAsync(StorageAccountUrlSegments, TimeSpan?, BlobContainerSasPermissions, CancellationToken, string)"/>.
        /// </summary>
        /// <param name="pathSegments">Represents segments of Azure Blob Storage URL.</param>
        /// <param name="sasTokenDuration">Duration SAS should be valid.</param>
        /// <param name="createBuilder">A factory that generates a <see cref="BlobSasBuilder"/>. Receives the expiration time and the blobName, which should be set on the sas builder as appropriate.</param>
        /// <param name="cancellationToken">A <see cref="CancellationToken"/> for controlling the lifetime of the asynchronous operation.</param>
        /// <param name="path">Logging metadata for failures locating storage account.</param>
        /// <returns></returns>
        /// <exception cref="InvalidOperationException"></exception>
        private async Task<StorageAccountUrlSegments> AddSasTokenAsyncImpl(StorageAccountUrlSegments pathSegments, TimeSpan? sasTokenDuration, Func<DateTimeOffset, string, BlobSasBuilder> createBuilder, string path, CancellationToken cancellationToken)
        {
            StorageAccountInfo storageAccountInfo = null;

            if (!await TryGetStorageAccountInfoAsync(pathSegments.AccountName, cancellationToken, info => storageAccountInfo = info))
            {
                Logger.LogError($"Could not find storage account '{pathSegments.AccountName}' corresponding to path '{path}'. Either the account does not exist or the TES app service does not have permission to it.");
                throw new InvalidOperationException($"Could not find storage account '{pathSegments.AccountName}' corresponding to path '{path}'.");
            }

            try
            {
                var resultPathSegments = new StorageAccountUrlSegments(storageAccountInfo.BlobEndpoint, pathSegments.ContainerName, pathSegments.BlobName);
                var sharedAccessExpiryTime = DateTimeOffset.UtcNow.Add(sasTokenDuration ?? SasTokenDuration);
                var sasBuilder = createBuilder(sharedAccessExpiryTime, pathSegments.BlobName);
                sasBuilder.Resource = pathSegments.IsContainer || sasBuilder.Permissions.Contains('l') ? "c" : "b";
                sasBuilder.BlobContainerName = pathSegments.ContainerName;
                sasBuilder.Protocol = SasProtocol.Https;
                var accountCredential = new Azure.Storage.StorageSharedKeyCredential(storageAccountInfo.Name, await AzureProxy.GetStorageAccountKeyAsync(storageAccountInfo, cancellationToken));
                resultPathSegments.SasToken = sasBuilder.ToSasQueryParameters(accountCredential).ToString();

                return resultPathSegments;
            }
            catch (Exception ex)
            {
                Logger.LogError(ex, "Could not get the key of storage account '{StorageAccount}'. Make sure that the TES app service has Contributor access to it.", pathSegments.AccountName);
                return null;
            }
        }

        /// <inheritdoc />
        public override async Task<Uri> GetInternalTesBlobUrlAsync(string blobPath, BlobSasPermissions sasPermissions, CancellationToken cancellationToken)
        {
            var pathSegments = StorageAccountUrlSegments.Create(GetInternalTesBlobUrlWithoutSasToken(blobPath).AbsoluteUri);

<<<<<<< HEAD
            var resultPathSegments = pathSegments.IsContainer
                ? await AddSasTokenAsync(pathSegments, SasTokenDuration, ConvertSasPermissions(sasPermissions, nameof(sasPermissions)), cancellationToken)
                : await AddSasTokenAsync(pathSegments, SasTokenDuration, sasPermissions, cancellationToken);
            return resultPathSegments.ToUri();
=======
            var resultPathSegments = await AddSasTokenAsync(pathSegments, cancellationToken, getContainerSas: true);

            return resultPathSegments?.ToUri();
>>>>>>> da7ebb30
        }

        private static BlobContainerSasPermissions ConvertSasPermissions(BlobSasPermissions sasPermissions, string paramName)
        {
            BlobContainerSasPermissions result = 0;

            if (sasPermissions.HasFlag(BlobSasPermissions.Read)) { result |= BlobContainerSasPermissions.Read; }
            if (sasPermissions.HasFlag(BlobSasPermissions.Add)) { result |= BlobContainerSasPermissions.Add; }
            if (sasPermissions.HasFlag(BlobSasPermissions.Create)) { result |= BlobContainerSasPermissions.Create; }
            if (sasPermissions.HasFlag(BlobSasPermissions.Write)) { result |= BlobContainerSasPermissions.Write; }
            if (sasPermissions.HasFlag(BlobSasPermissions.Delete)) { result |= BlobContainerSasPermissions.Delete; }
            if (sasPermissions.HasFlag(BlobSasPermissions.Tag)) { result |= BlobContainerSasPermissions.Tag; }
            if (sasPermissions.HasFlag(BlobSasPermissions.DeleteBlobVersion)) { result |= BlobContainerSasPermissions.DeleteBlobVersion; }
            if (sasPermissions.HasFlag(BlobSasPermissions.List)) { result |= BlobContainerSasPermissions.List; }
            if (sasPermissions.HasFlag(BlobSasPermissions.Move)) { result |= BlobContainerSasPermissions.Move; }
            if (sasPermissions.HasFlag(BlobSasPermissions.Execute)) { result |= BlobContainerSasPermissions.Execute; }
            if (sasPermissions.HasFlag(BlobSasPermissions.SetImmutabilityPolicy)) { result |= BlobContainerSasPermissions.SetImmutabilityPolicy; }
            if (sasPermissions.HasFlag(BlobSasPermissions.PermanentDelete)) { throw new ArgumentOutOfRangeException(paramName, nameof(BlobSasPermissions.PermanentDelete), "A permission that cannot be applied to a container was provided when a container SAS was required."); }

            return result;
        }

        private static string NormalizedBlobPath(string blobPath)
        {
            return string.IsNullOrEmpty(blobPath) ? string.Empty : $"/{blobPath.TrimStart('/')}";
        }

        /// <inheritdoc />
        public override Uri GetInternalTesTaskBlobUrlWithoutSasToken(TesTask task, string blobPath)
        {
            var normalizedBlobPath = NormalizedBlobPath(blobPath);
            var blobPathWithPrefix = $"{TesExecutionsPathPrefix}{DefaultTasksPrefix}{task.Id}{normalizedBlobPath}";

            if (task.Resources?.ContainsBackendParameterValue(TesResources.SupportedBackendParameters
                    .internal_path_prefix) == true)
            {
                blobPathWithPrefix =
                    $"{task.Resources.GetBackendParameterValue(TesResources.SupportedBackendParameters.internal_path_prefix).Trim('/')}{normalizedBlobPath}";

                if (storageOptions.ExecutionsContainerName is not null &&
                    !blobPathWithPrefix.StartsWith(storageOptions.ExecutionsContainerName, StringComparison.OrdinalIgnoreCase))
                {
                    blobPathWithPrefix = $"{storageOptions.ExecutionsContainerName}/{blobPathWithPrefix}";
                }
            }

            //passing the resulting string through the builder to ensure that the path is properly encoded and valid
            var builder = new BlobUriBuilder(new($"https://{storageOptions.DefaultAccountName}.blob.{azureEnvironmentConfig.StorageUrlSuffix}/{blobPathWithPrefix.TrimStart('/')}"));

            return builder.ToUri();
        }

        /// <inheritdoc />
        public override Uri GetInternalTesBlobUrlWithoutSasToken(string blobPath)
        {
            var normalizedBlobPath = NormalizedBlobPath(blobPath);

            //passing the resulting string through the builder to ensure that the path is properly encoded and valid
            var builder = new BlobUriBuilder(new($"https://{storageOptions.DefaultAccountName}.blob.{azureEnvironmentConfig.StorageUrlSuffix}{TesExecutionsPathPrefix}{normalizedBlobPath}"));

            return builder.ToUri();
        }

        /// <inheritdoc />
        public override async Task<Uri> GetInternalTesTaskBlobUrlAsync(TesTask task, string blobPath, BlobSasPermissions sasPermissions, CancellationToken cancellationToken)
        {
            var pathSegments = StorageAccountUrlSegments.Create(GetInternalTesTaskBlobUrlWithoutSasToken(task, blobPath).AbsoluteUri);

<<<<<<< HEAD
            var resultPathSegments = pathSegments.IsContainer
                ? await AddSasTokenAsync(pathSegments, SasTokenDuration, ConvertSasPermissions(sasPermissions, nameof(sasPermissions)), cancellationToken)
                : await AddSasTokenAsync(pathSegments, SasTokenDuration, sasPermissions, cancellationToken);
            return resultPathSegments.ToUri();
=======
            var resultPathSegments = await AddSasTokenAsync(pathSegments, cancellationToken, getContainerSas: true);

            return resultPathSegments?.ToUri();
>>>>>>> da7ebb30
        }

        private async Task<bool> TryGetStorageAccountInfoAsync(string accountName, CancellationToken cancellationToken, Action<StorageAccountInfo> onSuccess = null)
        {
            try
            {
                var storageAccountInfo = await AzureProxy.GetStorageAccountInfoAsync(accountName, cancellationToken);

                if (storageAccountInfo is not null)
                {
                    onSuccess?.Invoke(storageAccountInfo);
                    return true;
                }
                else
                {
                    Logger.LogError($"Could not find storage account '{accountName}'. Either the account does not exist or the TES app service does not have permission to it.");
                }
            }
            catch (Exception ex)
            {
                Logger.LogError(ex, $"Exception while getting storage account '{accountName}'");
            }

            return false;
        }

        private bool TryGetExternalStorageAccountInfo(string accountName, string containerName, out ExternalStorageContainerInfo result)
        {
            result = externalStorageContainers?.FirstOrDefault(c =>
                c.AccountName.Equals(accountName, StringComparison.OrdinalIgnoreCase)
                && (string.IsNullOrEmpty(c.ContainerName) || c.ContainerName.Equals(containerName, StringComparison.OrdinalIgnoreCase)));

            return result is not null;
        }
    }
}<|MERGE_RESOLUTION|>--- conflicted
+++ resolved
@@ -212,16 +212,10 @@
         {
             var pathSegments = StorageAccountUrlSegments.Create(GetInternalTesBlobUrlWithoutSasToken(blobPath).AbsoluteUri);
 
-<<<<<<< HEAD
             var resultPathSegments = pathSegments.IsContainer
                 ? await AddSasTokenAsync(pathSegments, SasTokenDuration, ConvertSasPermissions(sasPermissions, nameof(sasPermissions)), cancellationToken)
                 : await AddSasTokenAsync(pathSegments, SasTokenDuration, sasPermissions, cancellationToken);
-            return resultPathSegments.ToUri();
-=======
-            var resultPathSegments = await AddSasTokenAsync(pathSegments, cancellationToken, getContainerSas: true);
-
             return resultPathSegments?.ToUri();
->>>>>>> da7ebb30
         }
 
         private static BlobContainerSasPermissions ConvertSasPermissions(BlobSasPermissions sasPermissions, string paramName)
@@ -290,16 +284,10 @@
         {
             var pathSegments = StorageAccountUrlSegments.Create(GetInternalTesTaskBlobUrlWithoutSasToken(task, blobPath).AbsoluteUri);
 
-<<<<<<< HEAD
             var resultPathSegments = pathSegments.IsContainer
                 ? await AddSasTokenAsync(pathSegments, SasTokenDuration, ConvertSasPermissions(sasPermissions, nameof(sasPermissions)), cancellationToken)
                 : await AddSasTokenAsync(pathSegments, SasTokenDuration, sasPermissions, cancellationToken);
-            return resultPathSegments.ToUri();
-=======
-            var resultPathSegments = await AddSasTokenAsync(pathSegments, cancellationToken, getContainerSas: true);
-
             return resultPathSegments?.ToUri();
->>>>>>> da7ebb30
         }
 
         private async Task<bool> TryGetStorageAccountInfoAsync(string accountName, CancellationToken cancellationToken, Action<StorageAccountInfo> onSuccess = null)
