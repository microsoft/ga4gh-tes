--- conflicted
+++ resolved
@@ -15,11 +15,9 @@
     public interface IStorageAccessProvider
     {
         /// <summary>
-<<<<<<< HEAD
         /// SAS permissions previously given all containers and when container SAS was requested.
         /// </summary>
         public BlobSasPermissions DefaultContainerPermissions => BlobSasPermissions.Add | BlobSasPermissions.Create | BlobSasPermissions.List | BlobSasPermissions.Read | BlobSasPermissions.Write;
-
 
         /// <summary>
         /// SAS permissions previously given all blobs when container SAS was not requested.
@@ -41,11 +39,9 @@
         /// </summary>
         public BlobSasPermissions BlobPermissionsWithWriteAndTag => BlobPermissionsWithWrite | BlobSasPermissions.Tag;
 
+
         /// <summary>
-        /// Retrieves file content
-=======
         /// Retrieves blob content.
->>>>>>> 7b3c5026
         /// </summary>
         /// <param name="blobRelativePath">Path to the blob in form of /storageaccountname/container/path.</param>
         /// <param name="cancellationToken">A <see cref="CancellationToken"/> for controlling the lifetime of the asynchronous operation.</param>
@@ -107,75 +103,41 @@
         /// <param name="sasPermissions">Requested permissions to include in the SAS token.</param>
         /// <param name="cancellationToken">A <see cref="CancellationToken"/> for controlling the lifetime of the asynchronous operation.</param>
         /// <param name="sasTokenDuration">Duration SAS should be valid.</param>
-<<<<<<< HEAD
         /// <returns>An Azure Block Blob or Container URL with SAS token</returns>
-        public Task<string> MapLocalPathToSasUrlAsync(string path, BlobSasPermissions sasPermissions, CancellationToken cancellationToken, TimeSpan? sasTokenDuration = default);
-=======
-        /// <param name="getContainerSas">Get the container SAS even if path is longer than two parts.</param>
-        /// <returns>An Azure Block Blob or Container URL with SAS token</returns>
-        public Task<Uri> MapLocalPathToSasUrlAsync(string path, CancellationToken cancellationToken, TimeSpan? sasTokenDuration = default, bool getContainerSas = false);
->>>>>>> 7b3c5026
+        public Task<Uri> MapLocalPathToSasUrlAsync(string path, BlobSasPermissions sasPermissions, CancellationToken cancellationToken, TimeSpan? sasTokenDuration = default);
 
         /// <summary>
         /// Returns an Azure Storage Blob URL with a SAS token for the specified blob path in the TES internal storage location.
         /// </summary>
-<<<<<<< HEAD
         /// <param name="blobPath">A relative path within the blob storage space reserved for the TES server.</param>
         /// <param name="sasPermissions">Requested permissions to include in the SAS token.</param>
         /// <param name="cancellationToken">A <see cref="CancellationToken"/> for controlling the lifetime of the asynchronous operation.</param>
-        /// <returns>A blob storage URL with SAS token.</returns>
-        public Task<string> GetInternalTesBlobUrlAsync(string blobPath, BlobSasPermissions sasPermissions, CancellationToken cancellationToken);
-=======
-        /// <param name="blobPath">Path within the reserved blob storage area.</param>
-        /// <param name="cancellationToken">A <see cref="CancellationToken"/> for controlling the lifetime of the asynchronous operation.</param>
         /// <returns>An Azure Block Blob or Container URL with SAS token</returns>
-        public Task<Uri> GetInternalTesBlobUrlAsync(string blobPath, CancellationToken cancellationToken);
->>>>>>> 7b3c5026
+        public Task<Uri> GetInternalTesBlobUrlAsync(string blobPath, BlobSasPermissions sasPermissions, CancellationToken cancellationToken);
 
         /// <summary>
         /// Returns an Azure Storage Blob URL with a SAS token for the specified blob path in the TES task internal storage location.
         /// </summary>
-<<<<<<< HEAD
         /// <param name="task">A <see cref="TesTask"/></param>
         /// <param name="blobPath">A relative path within the blob storage space reserved for the <paramref name="task"/>.</param>
         /// <param name="sasPermissions">Requested permissions to include in the SAS token.</param>
         /// <param name="cancellationToken">A <see cref="CancellationToken"/> for controlling the lifetime of the asynchronous operation.</param>
-        /// <returns>A blob storage URL with SAS token.</returns>
-        public Task<string> GetInternalTesTaskBlobUrlAsync(TesTask task, string blobPath, BlobSasPermissions sasPermissions, CancellationToken cancellationToken);
-=======
-        /// <param name="task">A <see cref="TesTask"/>.</param>
-        /// <param name="blobPath">Path within the reserved blob storage area.</param>
-        /// <param name="cancellationToken">A <see cref="CancellationToken"/> for controlling the lifetime of the asynchronous operation.</param>
-        /// <returns>An Azure Block Blob URL with SAS token in the area reserved for <paramref name="task"/>.</returns>
-        public Task<Uri> GetInternalTesTaskBlobUrlAsync(TesTask task, string blobPath, CancellationToken cancellationToken);
->>>>>>> 7b3c5026
+        /// <returns>An Azure Block Blob storage URL with SAS token.</returns>
+        public Task<Uri> GetInternalTesTaskBlobUrlAsync(TesTask task, string blobPath, BlobSasPermissions sasPermissions, CancellationToken cancellationToken);
 
         /// <summary>
         /// Returns an Azure Storage Blob URL without a SAS token for the specified blob path in the TES task internal storage location.
         /// </summary>
-<<<<<<< HEAD
         /// <param name="task">A <see cref="TesTask"/></param>
         /// <param name="blobPath">A relative path within the blob storage space reserved for the <paramref name="task"/>.</param>
-        /// <returns>A blob storage URL.</returns>
-        public string GetInternalTesTaskBlobUrlWithoutSasToken(TesTask task, string blobPath);
-=======
-        /// <param name="task">A <see cref="TesTask"/>.</param>
-        /// <param name="blobPath">Path within the reserved blob storage area.</param>
         /// <returns>An Azure Block Blob URL without SAS token in the area reserved for <paramref name="task"/>.</returns>
         public Uri GetInternalTesTaskBlobUrlWithoutSasToken(TesTask task, string blobPath);
->>>>>>> 7b3c5026
 
         /// <summary>
         /// Returns an Azure Storage Blob URL without a SAS token for the specified blob path in the TES internal storage location.
         /// </summary>
-<<<<<<< HEAD
         /// <param name="blobPath">A relative path within the blob storage space reserved for the TES server.</param>
-        /// <returns>A blob storage URL.</returns>
-        public string GetInternalTesBlobUrlWithoutSasToken(string blobPath);
-=======
-        /// <param name="blobPath">Path within the reserved blob storage area.</param>
         /// <returns>An Azure Block Blob or Container URL without SAS token.</returns>
         public Uri GetInternalTesBlobUrlWithoutSasToken(string blobPath);
->>>>>>> 7b3c5026
     }
 }