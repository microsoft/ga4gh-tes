--- conflicted
+++ resolved
@@ -1,10 +1,7 @@
 ﻿// Copyright (c) Microsoft Corporation.
 // Licensed under the MIT License.
 
-<<<<<<< HEAD
-=======
 using System;
->>>>>>> 3c2d8b20
 using System.Threading;
 using System.Threading.Tasks;
 
@@ -19,11 +16,7 @@
         /// Retrieves file content
         /// </summary>
         /// <param name="blobRelativePath">Path to the file in form of /storageaccountname/container/path</param>
-<<<<<<< HEAD
-        /// <param name="cancellationToken"></param>
-=======
         /// <param name="cancellationToken">A <see cref="CancellationToken"/> for controlling the lifetime of the asynchronous operation.</param>
->>>>>>> 3c2d8b20
         /// <returns>The content of the file</returns>
         public Task<string> DownloadBlobAsync(string blobRelativePath, CancellationToken cancellationToken);
 
@@ -32,11 +25,7 @@
         /// </summary>
         /// <param name="blobRelativePath">Path to the file in form of /storageaccountname/container/path</param>
         /// <param name="content">The new content</param>
-<<<<<<< HEAD
-        /// <param name="cancellationToken"></param>
-=======
         /// <param name="cancellationToken">A <see cref="CancellationToken"/> for controlling the lifetime of the asynchronous operation.</param>
->>>>>>> 3c2d8b20
         /// <returns></returns>
         public Task UploadBlobAsync(string blobRelativePath, string content, CancellationToken cancellationToken);
 
@@ -45,11 +34,7 @@
         /// </summary>
         /// <param name="blobRelativePath">Path to the file in form of /storageaccountname/container/path</param>
         /// <param name="sourceLocalFilePath">Path to the local file to get the content from</param>
-<<<<<<< HEAD
-        /// <param name="cancellationToken"></param>
-=======
         /// <param name="cancellationToken">A <see cref="CancellationToken"/> for controlling the lifetime of the asynchronous operation.</param>
->>>>>>> 3c2d8b20
         /// <returns></returns>
         public Task UploadBlobFromFileAsync(string blobRelativePath, string sourceLocalFilePath, CancellationToken cancellationToken);
 
@@ -57,11 +42,7 @@
         /// Checks if the specified string represents a HTTP URL that is publicly accessible
         /// </summary>
         /// <param name="uriString">URI string</param>
-<<<<<<< HEAD
-        /// <param name="cancellationToken"></param>
-=======
         /// <param name="cancellationToken">A <see cref="CancellationToken"/> for controlling the lifetime of the asynchronous operation.</param>
->>>>>>> 3c2d8b20
         /// <returns>True if the URL can be used as is, without adding SAS token to it</returns>
         public Task<bool> IsPublicHttpUrlAsync(string uriString, CancellationToken cancellationToken);
 
@@ -74,11 +55,7 @@
         /// - https://accountName.blob.core.windows.net/containerName/blobName
         /// </summary>
         /// <param name="path">The file path to convert. Two-part path is treated as container path. Paths with three or more parts are treated as blobs.</param>
-<<<<<<< HEAD
-        /// <param name="cancellationToken"></param>
-=======
         /// <param name="cancellationToken">A <see cref="CancellationToken"/> for controlling the lifetime of the asynchronous operation.</param>
->>>>>>> 3c2d8b20
         /// <param name="getContainerSas">Get the container SAS even if path is longer than two parts</param>
         /// <returns>An Azure Block Blob or Container URL with SAS token</returns>
         public Task<string> MapLocalPathToSasUrlAsync(string path, CancellationToken cancellationToken, bool getContainerSas = false);
