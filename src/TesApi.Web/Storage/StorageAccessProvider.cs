﻿// Copyright (c) Microsoft Corporation.
// Licensed under the MIT License.

using System;
using System.Threading;
using System.Threading.Tasks;
using Microsoft.Extensions.Logging;
using Microsoft.WindowsAzure.Storage.Blob;

namespace TesApi.Web.Storage;

/// <summary>
/// Provides base class for abstracting storage access by using local path references in form of /storageaccount/container/blobpath
/// </summary>
public abstract class StorageAccessProvider : IStorageAccessProvider
{
    /// <summary>
    /// Cromwell path prefix
    /// </summary>
    protected const string CromwellPathPrefix = "/cromwell-executions/";
    /// <summary>
    /// Logger instance. 
    /// </summary>
    protected readonly ILogger Logger;
    /// <summary>
    /// Azure proxy instance.
    /// </summary>
    protected readonly IAzureProxy AzureProxy;

    /// <summary>
    /// Provides base methods for blob storage access and local input mapping.
    /// </summary>
    /// <param name="logger">Logger <see cref="ILogger"/></param>
    /// <param name="azureProxy">Azure proxy <see cref="IAzureProxy"/></param>
    public StorageAccessProvider(ILogger logger, IAzureProxy azureProxy)
    {
        this.Logger = logger;
        this.AzureProxy = azureProxy;
    }

    /// <inheritdoc />
    public async Task<string> DownloadBlobAsync(string blobRelativePath, CancellationToken cancellationToken)
    {
        try
        {
<<<<<<< HEAD
            return await this.AzureProxy.DownloadBlobAsync(new Uri(await MapLocalPathToSasUrlAsync(blobRelativePath, getContainerSas: false, SharedAccessBlobPermissions.Read)));
=======
            return await this.AzureProxy.DownloadBlobAsync(new Uri(await MapLocalPathToSasUrlAsync(blobRelativePath, cancellationToken)), cancellationToken);
>>>>>>> fbbcaf14
        }
        catch
        {
            return null;
        }
    }

    /// <inheritdoc />
<<<<<<< HEAD
    public async Task UploadBlobAsync(string blobRelativePath, string content)
        => await this.AzureProxy.UploadBlobAsync(new Uri(await MapLocalPathToSasUrlAsync(blobRelativePath, getContainerSas: true, SharedAccessBlobPermissions.Create | SharedAccessBlobPermissions.Write)), content);

    /// <inheritdoc />
    public async Task UploadBlobFromFileAsync(string blobRelativePath, string sourceLocalFilePath)
        => await this.AzureProxy.UploadBlobFromFileAsync(new Uri(await MapLocalPathToSasUrlAsync(blobRelativePath, getContainerSas: true, SharedAccessBlobPermissions.Create | SharedAccessBlobPermissions.Write)), sourceLocalFilePath);
=======
    public async Task UploadBlobAsync(string blobRelativePath, string content, CancellationToken cancellationToken)
        => await this.AzureProxy.UploadBlobAsync(new Uri(await MapLocalPathToSasUrlAsync(blobRelativePath, cancellationToken, true)), content, cancellationToken);

    /// <inheritdoc />
    public async Task UploadBlobFromFileAsync(string blobRelativePath, string sourceLocalFilePath, CancellationToken cancellationToken)
        => await this.AzureProxy.UploadBlobFromFileAsync(new Uri(await MapLocalPathToSasUrlAsync(blobRelativePath, cancellationToken, true)), sourceLocalFilePath, cancellationToken);
>>>>>>> fbbcaf14

    /// <inheritdoc />
    public abstract Task<bool> IsPublicHttpUrlAsync(string uriString, CancellationToken cancellationToken);

    /// <inheritdoc />
<<<<<<< HEAD
    public abstract Task<string> MapLocalPathToSasUrlAsync(string path, bool getContainerSas = false, SharedAccessBlobPermissions permissions = SharedAccessBlobPermissions.Read | SharedAccessBlobPermissions.Create | SharedAccessBlobPermissions.Write | SharedAccessBlobPermissions.List);
=======
    public abstract Task<string> MapLocalPathToSasUrlAsync(string path, CancellationToken cancellationToken, bool getContainerSas = false);
>>>>>>> fbbcaf14

    /// <summary>
    /// Tries to parse the input into a Http Url. 
    /// </summary>
    /// <param name="input">string to parse</param>
    /// <param name="uri">resulting Url if successful</param>
    /// <returns>true if the input is a Url, false otherwise</returns>
    protected static bool TryParseHttpUrlFromInput(string input, out Uri uri)
        => Uri.TryCreate(input, UriKind.Absolute, out uri) && (uri.Scheme.Equals(Uri.UriSchemeHttp, StringComparison.OrdinalIgnoreCase) || uri.Scheme.Equals(Uri.UriSchemeHttps, StringComparison.OrdinalIgnoreCase));

    /// <summary>
    /// True if the path is the cromwell executions folder
    /// </summary>
    /// <param name="path"></param>
    /// <returns></returns>
    protected bool IsKnownExecutionFilePath(string path)
        => path.StartsWith(CromwellPathPrefix, StringComparison.OrdinalIgnoreCase);
}<|MERGE_RESOLUTION|>--- conflicted
+++ resolved
@@ -43,11 +43,7 @@
     {
         try
         {
-<<<<<<< HEAD
-            return await this.AzureProxy.DownloadBlobAsync(new Uri(await MapLocalPathToSasUrlAsync(blobRelativePath, getContainerSas: false, SharedAccessBlobPermissions.Read)));
-=======
-            return await this.AzureProxy.DownloadBlobAsync(new Uri(await MapLocalPathToSasUrlAsync(blobRelativePath, cancellationToken)), cancellationToken);
->>>>>>> fbbcaf14
+            return await this.AzureProxy.DownloadBlobAsync(new Uri(await MapLocalPathToSasUrlAsync(blobRelativePath, cancellationToken, getContainerSas: false, SharedAccessBlobPermissions.Read)), cancellationToken);
         }
         catch
         {
@@ -56,31 +52,18 @@
     }
 
     /// <inheritdoc />
-<<<<<<< HEAD
-    public async Task UploadBlobAsync(string blobRelativePath, string content)
-        => await this.AzureProxy.UploadBlobAsync(new Uri(await MapLocalPathToSasUrlAsync(blobRelativePath, getContainerSas: true, SharedAccessBlobPermissions.Create | SharedAccessBlobPermissions.Write)), content);
-
-    /// <inheritdoc />
-    public async Task UploadBlobFromFileAsync(string blobRelativePath, string sourceLocalFilePath)
-        => await this.AzureProxy.UploadBlobFromFileAsync(new Uri(await MapLocalPathToSasUrlAsync(blobRelativePath, getContainerSas: true, SharedAccessBlobPermissions.Create | SharedAccessBlobPermissions.Write)), sourceLocalFilePath);
-=======
     public async Task UploadBlobAsync(string blobRelativePath, string content, CancellationToken cancellationToken)
-        => await this.AzureProxy.UploadBlobAsync(new Uri(await MapLocalPathToSasUrlAsync(blobRelativePath, cancellationToken, true)), content, cancellationToken);
+        => await this.AzureProxy.UploadBlobAsync(new Uri(await MapLocalPathToSasUrlAsync(blobRelativePath, cancellationToken, getContainerSas: true, SharedAccessBlobPermissions.Create | SharedAccessBlobPermissions.Write)), content, cancellationToken);
 
     /// <inheritdoc />
     public async Task UploadBlobFromFileAsync(string blobRelativePath, string sourceLocalFilePath, CancellationToken cancellationToken)
-        => await this.AzureProxy.UploadBlobFromFileAsync(new Uri(await MapLocalPathToSasUrlAsync(blobRelativePath, cancellationToken, true)), sourceLocalFilePath, cancellationToken);
->>>>>>> fbbcaf14
+        => await this.AzureProxy.UploadBlobFromFileAsync(new Uri(await MapLocalPathToSasUrlAsync(blobRelativePath, cancellationToken, getContainerSas: true, SharedAccessBlobPermissions.Create | SharedAccessBlobPermissions.Write)), sourceLocalFilePath, cancellationToken);
 
     /// <inheritdoc />
     public abstract Task<bool> IsPublicHttpUrlAsync(string uriString, CancellationToken cancellationToken);
 
     /// <inheritdoc />
-<<<<<<< HEAD
-    public abstract Task<string> MapLocalPathToSasUrlAsync(string path, bool getContainerSas = false, SharedAccessBlobPermissions permissions = SharedAccessBlobPermissions.Read | SharedAccessBlobPermissions.Create | SharedAccessBlobPermissions.Write | SharedAccessBlobPermissions.List);
-=======
-    public abstract Task<string> MapLocalPathToSasUrlAsync(string path, CancellationToken cancellationToken, bool getContainerSas = false);
->>>>>>> fbbcaf14
+    public abstract Task<string> MapLocalPathToSasUrlAsync(string path, CancellationToken cancellationToken, bool getContainerSas = false, SharedAccessBlobPermissions permissions = SharedAccessBlobPermissions.Read | SharedAccessBlobPermissions.Create | SharedAccessBlobPermissions.Write | SharedAccessBlobPermissions.List);
 
     /// <summary>
     /// Tries to parse the input into a Http Url. 
