--- conflicted
+++ resolved
@@ -164,27 +164,6 @@
         }
 
         /// <inheritdoc/>
-<<<<<<< HEAD
-        public async Task<string> GetNextBatchTaskIdAsync(string tesTaskId, string batchJobId)
-        {
-            var taskFilter = new ODATADetailLevel
-            {
-                FilterClause = $"startswith(id,'{tesTaskId}{BatchJobAttemptSeparator}')",
-                SelectClause = "id"
-            };
-
-            var lastAttemptNumber = (await batchRaceConditionJobNotFoundRetryPolicy.ExecuteAsync(() =>
-                    batchClient.JobOperations.ListTasks(batchJobId, taskFilter).ToListAsync()))
-                .Select(j => int.Parse(j.Id.Split(BatchJobAttemptSeparator)[1]))
-                .OrderBy(a => a)
-                .LastOrDefault();
-
-            return $"{tesTaskId}{BatchJobAttemptSeparator}{lastAttemptNumber + 1}";
-        }
-
-        /// <inheritdoc/>
-=======
->>>>>>> 5a2c5938
         public IEnumerable<AzureBatchNodeCount> GetBatchActiveNodeCountByVmSize()
             => batchClient.PoolOperations.ListPools()
                 .Select(p => new
