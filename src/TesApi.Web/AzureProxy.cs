--- conflicted
+++ resolved
@@ -20,15 +20,8 @@
 using Microsoft.Extensions.Logging;
 using Microsoft.Extensions.Options;
 using Microsoft.Rest;
-<<<<<<< HEAD
 using Polly;
 using TesApi.Web.Extensions;
-=======
-using Microsoft.WindowsAzure.Storage.Blob;
-using Polly;
-using Polly.Retry;
-using Tes.Models;
->>>>>>> b825c936
 using TesApi.Web.Management;
 using TesApi.Web.Management.Batch;
 using TesApi.Web.Management.Configuration;
@@ -38,11 +31,6 @@
 using CloudTask = Microsoft.Azure.Batch.CloudTask;
 using FluentAzure = Microsoft.Azure.Management.Fluent.Azure;
 using OnAllTasksComplete = Microsoft.Azure.Batch.Common.OnAllTasksComplete;
-<<<<<<< HEAD
-=======
-using TaskExecutionInformation = Microsoft.Azure.Batch.TaskExecutionInformation;
-using TaskState = Microsoft.Azure.Batch.Common.TaskState;
->>>>>>> b825c936
 
 namespace TesApi.Web
 {
@@ -117,7 +105,6 @@
             }
         }
 
-<<<<<<< HEAD
         /// <summary>
         /// A logging retry handler.
         /// </summary>
@@ -131,8 +118,6 @@
                     caller, retryCount, timeSpan, (exception as BatchException)?.RequestInformation?.BatchError?.Code ?? "n/a", (exception as BatchException)?.RequestInformation?.HttpStatusCode?.ToString("G") ?? "n/a", reason, requestId, correlationId);
             });
 
-=======
->>>>>>> b825c936
         /// <inheritdoc/>
         public IEnumerable<AzureBatchNodeCount> GetBatchActiveNodeCountByVmSize()
             => batchClient.PoolOperations.ListPools()
@@ -170,20 +155,12 @@
         }
 
         /// <inheritdoc/>
-<<<<<<< HEAD
-        public async Task CreateBatchJobAsync(string jobId, CancellationToken cancellationToken)
-=======
         public async Task CreateBatchJobAsync(string jobId, string poolId, CancellationToken cancellationToken)
->>>>>>> b825c936
         {
             ArgumentException.ThrowIfNullOrEmpty(jobId);
 
             logger.LogInformation("TES: Creating Batch job {BatchJob}", jobId);
-<<<<<<< HEAD
-            var job = batchClient.JobOperations.CreateJob(jobId, new() { PoolId = jobId });
-=======
             var job = batchClient.JobOperations.CreateJob(jobId, new() { PoolId = poolId });
->>>>>>> b825c936
             job.OnAllTasksComplete = OnAllTasksComplete.NoAction;
             job.OnTaskFailure = OnTaskFailure.NoAction;
 
@@ -193,7 +170,6 @@
         }
 
         /// <inheritdoc/>
-<<<<<<< HEAD
         public async Task AddBatchTasksAsync(IEnumerable<CloudTask> cloudTasks, string jobId, CancellationToken cancellationToken)
         {
             ArgumentException.ThrowIfNullOrEmpty(jobId);
@@ -218,170 +194,6 @@
 
         /// <inheritdoc/>
         public async Task TerminateBatchTaskAsync(string tesTaskId, string jobId, CancellationToken cancellationToken)
-=======
-        public async Task AddBatchTaskAsync(string tesTaskId, CloudTask cloudTask, string jobId, CancellationToken cancellationToken)
-        {
-            ArgumentException.ThrowIfNullOrEmpty(jobId);
-
-            logger.LogInformation("TES task: {TesTask} - Adding task to job {BatchJob}", tesTaskId, jobId);
-            var job = await batchRaceConditionJobNotFoundRetryPolicy.ExecuteAsync(ct =>
-                    batchClient.JobOperations.GetJobAsync(jobId, cancellationToken: ct),
-                    cancellationToken);
-
-            await job.AddTaskAsync(cloudTask, cancellationToken: cancellationToken);
-            logger.LogInformation("TES task: {TesTask} - Added task successfully", tesTaskId);
-        }
-
-        /// <inheritdoc/>
-        public async Task DeleteBatchJobAsync(string jobId, CancellationToken cancellationToken)
-        {
-            ArgumentException.ThrowIfNullOrEmpty(jobId);
-            logger.LogInformation("Deleting job {BatchJob}", jobId);
-            await batchClient.JobOperations.DeleteJobAsync(jobId, cancellationToken: cancellationToken);
-        }
-
-        /// <inheritdoc/>
-        [System.Diagnostics.CodeAnalysis.SuppressMessage("Performance", "CA1826:Do not use Enumerable methods on indexable collections", Justification = "FirstOrDefault() is straightforward, the alternative is less clear.")]
-        public async Task<AzureBatchJobAndTaskState> GetBatchJobAndTaskStateAsync(TesTask tesTask, CancellationToken cancellationToken)
-        {
-            try
-            {
-                string nodeErrorCode = null;
-                IEnumerable<string> nodeErrorDetails = null;
-                var activeJobWithMissingAutoPool = false;
-                ComputeNodeState? nodeState = null;
-                TaskState? taskState = null;
-                string poolId = null;
-                TaskExecutionInformation taskExecutionInformation = null;
-                CloudJob job = null;
-                var attemptNumber = 0;
-                CloudTask batchTask = null;
-
-                var jobOrTaskFilter = new ODATADetailLevel
-                {
-                    FilterClause = $"startswith(id,'{tesTask.Id}{BatchJobAttemptSeparator}')",
-                    SelectClause = "*"
-                };
-
-                if (string.IsNullOrWhiteSpace(tesTask.PoolId))
-                {
-                    return new AzureBatchJobAndTaskState { JobState = null };
-                }
-
-                try
-                {
-                    job = await batchClient.JobOperations.GetJobAsync(tesTask.PoolId, cancellationToken: cancellationToken);
-                }
-                catch (BatchException ex) when (ex.InnerException is Microsoft.Azure.Batch.Protocol.Models.BatchErrorException e && e.Response.StatusCode == System.Net.HttpStatusCode.NotFound)
-                {
-                    logger.LogError(ex, @"Failed to get job for TesTask {TesTask}", tesTask.Id);
-                    return new AzureBatchJobAndTaskState { JobState = null };
-                }
-
-                var taskInfos = await batchClient.JobOperations.ListTasks(tesTask.PoolId, jobOrTaskFilter).ToAsyncEnumerable()
-                    .Select(t => new { Task = t, AttemptNumber = int.Parse(t.Id.Split(BatchJobAttemptSeparator)[1]) })
-                    .ToListAsync(cancellationToken);
-
-                if (!taskInfos.Any())
-                {
-                    logger.LogError(@"Failed to get task for TesTask {TesTask}", tesTask.Id);
-                }
-                else
-                {
-                    if (taskInfos.Count(t => t.Task.State != TaskState.Completed) > 1)
-                    {
-                        return new AzureBatchJobAndTaskState { MoreThanOneActiveJobOrTaskFound = true };
-                    }
-
-                    var lastTaskInfo = taskInfos.OrderBy(t => t.AttemptNumber).Last();
-                    batchTask = lastTaskInfo.Task;
-                    attemptNumber = lastTaskInfo.AttemptNumber;
-                }
-
-                poolId = job.ExecutionInformation?.PoolId;
-
-                Func<ComputeNode, bool> computeNodePredicate =
-                    n => (n.RecentTasks?.Select(t => t.TaskId) ?? Enumerable.Empty<string>()).Contains(batchTask?.Id);
-
-                var nodeId = string.Empty;
-
-                if (job.State == JobState.Active && poolId is not null)
-                {
-                    var poolFilter = new ODATADetailLevel
-                    {
-                        SelectClause = "*"
-                    };
-
-                    CloudPool pool;
-
-                    try
-                    {
-                        pool = await batchClient.PoolOperations.GetPoolAsync(poolId, poolFilter, cancellationToken: cancellationToken);
-                    }
-                    catch (BatchException ex) when (ex.InnerException is Microsoft.Azure.Batch.Protocol.Models.BatchErrorException e && e.Response?.StatusCode == System.Net.HttpStatusCode.NotFound)
-                    {
-                        pool = default;
-                    }
-
-                    if (pool is not null)
-                    {
-                        var node = await pool.ListComputeNodes().ToAsyncEnumerable().FirstOrDefaultAsync(computeNodePredicate, cancellationToken);
-
-                        if (node is not null)
-                        {
-                            nodeId = node.Id;
-                            nodeState = node.State;
-                            var nodeError = node.Errors?.FirstOrDefault(e => "DiskFull".Equals(e.Code, StringComparison.InvariantCultureIgnoreCase)) ?? node.Errors?.FirstOrDefault(); // Prioritize DiskFull errors
-                            nodeErrorCode = nodeError?.Code;
-                            nodeErrorDetails = nodeError?.ErrorDetails?.Select(e => e.Value);
-                        }
-                    }
-                    else
-                    {
-                        if (job.CreationTime.HasValue && DateTime.UtcNow.Subtract(job.CreationTime.Value) > TimeSpan.FromMinutes(30))
-                        {
-                            activeJobWithMissingAutoPool = true;
-                        }
-                    }
-                }
-
-                if (batchTask is not null)
-                {
-                    taskState = batchTask.State;
-                    taskExecutionInformation = batchTask.ExecutionInformation;
-                }
-
-                return new AzureBatchJobAndTaskState
-                {
-                    MoreThanOneActiveJobOrTaskFound = false,
-                    ActiveJobWithMissingAutoPool = activeJobWithMissingAutoPool,
-                    AttemptNumber = attemptNumber,
-                    NodeErrorCode = nodeErrorCode,
-                    NodeErrorDetails = nodeErrorDetails,
-                    NodeState = nodeState,
-                    JobState = job.State,
-                    TaskState = taskState,
-                    PoolId = poolId,
-                    TaskExecutionResult = taskExecutionInformation?.Result,
-                    TaskStartTime = taskExecutionInformation?.StartTime,
-                    TaskEndTime = taskExecutionInformation?.EndTime,
-                    TaskExitCode = taskExecutionInformation?.ExitCode,
-                    TaskFailureInformation = taskExecutionInformation?.FailureInformation,
-                    TaskContainerState = taskExecutionInformation?.ContainerInformation?.State,
-                    TaskContainerError = taskExecutionInformation?.ContainerInformation?.Error,
-                    NodeId = !string.IsNullOrEmpty(nodeId) ? nodeId : null
-                };
-            }
-            catch (Exception ex)
-            {
-                logger.LogError(ex, @"GetBatchJobAndTaskStateAsync failed for TesTask {TesTask}", tesTask.Id);
-                throw;
-            }
-        }
-
-        /// <inheritdoc/>
-        public async Task DeleteBatchTaskAsync(string tesTaskId, string poolId, CancellationToken cancellationToken)
->>>>>>> b825c936
         {
             var jobFilter = new ODATADetailLevel
             {
@@ -393,11 +205,7 @@
 
             try
             {
-<<<<<<< HEAD
                 batchTasksToTerminate = await batchClient.JobOperations.ListTasks(jobId, jobFilter).ToAsyncEnumerable().ToListAsync(cancellationToken);
-=======
-                batchTasksToDelete = await batchClient.JobOperations.ListTasks(poolId, jobFilter).ToAsyncEnumerable().ToListAsync(cancellationToken);
->>>>>>> b825c936
             }
             catch (BatchException ex) when (ex.InnerException is Microsoft.Azure.Batch.Protocol.Models.BatchErrorException bee && "JobNotFound".Equals(bee.Body?.Code, StringComparison.InvariantCultureIgnoreCase))
             {
@@ -418,14 +226,10 @@
         }
 
         /// <inheritdoc/>
-<<<<<<< HEAD
-        public async Task DeleteBatchTaskAsync(string cloudTaskId, string jobId, CancellationToken cancellationToken)
-=======
-        public async Task<IEnumerable<string>> GetActivePoolIdsAsync(string prefix, TimeSpan minAge, CancellationToken cancellationToken = default)
->>>>>>> b825c936
-        {
-            logger.LogInformation("Deleting task {BatchTask}", cloudTaskId);
-            await batchRetryPolicyWhenNodeNotReady.ExecuteWithRetryAsync(ct => batchClient.JobOperations.DeleteTaskAsync(jobId, cloudTaskId, cancellationToken: ct), cancellationToken);
+        public async Task DeleteBatchTaskAsync(string taskId, string jobId, CancellationToken cancellationToken)
+        {
+            logger.LogInformation("Deleting task {BatchTask}", taskId);
+            await batchRetryPolicyWhenNodeNotReady.ExecuteWithRetryAsync(ct => batchClient.JobOperations.DeleteTaskAsync(jobId, taskId, cancellationToken: ct), cancellationToken);
         }
 
         /// <inheritdoc/>
@@ -449,45 +253,6 @@
         public Task DeleteBatchPoolAsync(string poolId, CancellationToken cancellationToken = default)
             => batchPoolManager.DeleteBatchPoolAsync(poolId, cancellationToken: cancellationToken);
 
-<<<<<<< HEAD
-=======
-        ///// <inheritdoc/>
-        //public async Task DeleteBatchPoolIfExistsAsync(string poolId, CancellationToken cancellationToken = default)
-        //{
-        //    try
-        //    {
-        //        var poolFilter = new ODATADetailLevel
-        //        {
-        //            FilterClause = $"startswith(id,'{poolId}') and state ne 'deleting'",
-        //            SelectClause = "id"
-        //        };
-
-        //        var poolsToDelete = await batchClient.PoolOperations.ListPools(poolFilter).ToListAsync(cancellationToken);
-
-        //        foreach (var pool in poolsToDelete)
-        //        {
-        //            logger.LogInformation($"Pool ID: {pool.Id} Pool State: {pool?.State} deleting...");
-        //            await batchClient.PoolOperations.DeletePoolAsync(pool.Id, cancellationToken: cancellationToken);
-        //        }
-        //    }
-        //    catch (Exception exc)
-        //    {
-        //        var batchErrorCode = (exc as BatchException)?.RequestInformation?.BatchError?.Code;
-
-        //        if (batchErrorCode?.Trim().Equals("PoolBeingDeleted", StringComparison.OrdinalIgnoreCase) == true)
-        //        {
-        //            // Do not throw if it's a deletion race condition
-        //            // Docs: https://learn.microsoft.com/en-us/rest/api/batchservice/Pool/Delete?tabs=HTTP
-
-        //            return;
-        //        }
-
-        //        logger.LogError(exc, $"Pool ID: {poolId} exception while attempting to delete the pool.  Batch error code: {batchErrorCode}");
-        //        throw;
-        //    }
-        //}
-
->>>>>>> b825c936
         /// <inheritdoc/>
         public Task<CloudPool> GetBatchPoolAsync(string poolId, CancellationToken cancellationToken = default, DetailLevel detailLevel = default)
             => batchClient.PoolOperations.GetPoolAsync(poolId, detailLevel: detailLevel, cancellationToken: cancellationToken);
@@ -570,7 +335,7 @@
             var directory = new BlobClient(directoryUri, new(BlobClientOptions.ServiceVersion.V2021_04_10));
             return directory.GetParentBlobContainerClient()
                 .GetBlobsAsync(prefix: directory.Name.TrimEnd('/') + "/", cancellationToken: cancellationToken)
-                .Select(blobItem => new BlobNameAndUri(blobItem.Name, new BlobUriBuilder(directory.Uri) { Sas = null, BlobName = blobItem.Name, Query = null }.ToUri()));
+                .Select(blobItem => new BlobNameAndUri(blobItem.Name, new BlobUriBuilder(directory.Uri) { Sas = null, BlobName = blobItem.Name }.ToUri()));
         }
 
         /// <inheritdoc/>
@@ -615,19 +380,8 @@
         }
 
         /// <inheritdoc/>
-<<<<<<< HEAD
-        public async Task<CloudPool> CreateBatchPoolAsync(BatchModels.Pool poolInfo, bool isPreemptable, CancellationToken cancellationToken)
-        {
-            logger.LogInformation("Creating batch pool named {PoolName} with vmSize {PoolVmSize} and low priority {IsPreemptable}", poolInfo.Name, poolInfo.VmSize, isPreemptable);
-            var poolId = await batchPoolManager.CreateBatchPoolAsync(poolInfo, isPreemptable, cancellationToken);
-            logger.LogInformation("Successfully created batch pool named {PoolName} with vmSize {PoolVmSize} and low priority {IsPreemptable}", poolInfo.Name, poolInfo.VmSize, isPreemptable);
-
-            return await batchClient.PoolOperations.GetPoolAsync(poolId, detailLevel: new ODATADetailLevel { SelectClause = BatchPool.CloudPoolSelectClause }, cancellationToken: cancellationToken);
-        }
-=======
         public async Task<string> CreateBatchPoolAsync(BatchModels.Pool poolSpec, bool isPreemptable, CancellationToken cancellationToken)
             => await batchPoolManager.CreateBatchPoolAsync(poolSpec, isPreemptable, cancellationToken);
->>>>>>> b825c936
 
         /// <inheritdoc/>
         public async Task<StorageAccountInfo> GetStorageAccountInfoAsync(string storageAccountName, CancellationToken cancellationToken)
