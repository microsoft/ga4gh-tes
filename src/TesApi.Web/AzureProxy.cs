--- conflicted
+++ resolved
@@ -25,6 +25,7 @@
 using TesApi.Web.Storage;
 using static CommonUtilities.RetryHandler;
 using BatchProtocol = Microsoft.Azure.Batch.Protocol;
+using BlobModels = Azure.Storage.Blobs.Models;
 using CloudTask = Microsoft.Azure.Batch.CloudTask;
 using OnAllTasksComplete = Microsoft.Azure.Batch.Common.OnAllTasksComplete;
 
@@ -298,11 +299,7 @@
             }
             catch (Exception ex)
             {
-<<<<<<< HEAD
-                logger.LogError(ex, @"An exception occurred when getting the storage account key for account {StorageAccountName}.", storageAccountInfo.Name);
-=======
                 logger.LogError(ex, "An exception occurred when getting the user delegation key for account {StorageAccountName}.", storageAccountInfo.Name);
->>>>>>> 26ee607d
                 throw;
             }
         }
