--- conflicted
+++ resolved
@@ -78,12 +78,8 @@
             batchClient = BatchClient.Open(new BatchTokenCredentials($"https://{BatchAccountEndpoint}", () => GetAzureManagementAccessTokenAsync(this.azEnv)));
 
             getBatchAccountFunc = async () =>
-<<<<<<< HEAD
                 await new BatchManagementClient(new Uri(this.azEnv.ResourceManagerEndpoint),
                 new TokenCredentials(await GetAzureAccessTokenAsync(env))) { SubscriptionId = SubscriptionId }
-=======
-                await new BatchManagementClient(new TokenCredentials(await GetAzureAccessTokenAsync())) { SubscriptionId = SubscriptionId }
->>>>>>> acbc9b13
                     .BatchAccount
                     .GetAsync(ResourceGroupName, batchAccountName);
 
@@ -781,21 +777,14 @@
                 .Select(v => new
                 {
                     v.VmSize,
-<<<<<<< HEAD
-                    RateCardMeters = rateCardMeters.Where(m => m.MeterName.Equals(v.MeterName,
-                    StringComparison.OrdinalIgnoreCase) && m.MeterSubCategory.Equals(v.MeterSubCategory, StringComparison.OrdinalIgnoreCase)) })
-                .Select(v => new VmPrice {
-=======
-                    RateCardMeters = rateCardMeters.Where(m => m.MeterName.Equals(v.MeterName, StringComparison.OrdinalIgnoreCase) && m.MeterSubCategory.Equals(v.MeterSubCategory, StringComparison.OrdinalIgnoreCase))
-                })
+                    RateCardMeters = rateCardMeters.Where(m => m.MeterName.Equals(v.MeterName, StringComparison.OrdinalIgnoreCase) 
+                    && m.MeterSubCategory.Equals(v.MeterSubCategory, StringComparison.OrdinalIgnoreCase)) })
                 .Select(v => new VmPrice
                 {
->>>>>>> acbc9b13
                     VmSize = v.VmSize,
                     PricePerHourDedicated = v.RateCardMeters.FirstOrDefault(m => !m.IsLowPriority)?.MeterRate,
                     PricePerHourLowPriority = v.RateCardMeters.FirstOrDefault(m => m.IsLowPriority)?.MeterRate
-                })
-                .Where(v => v.PricePerHourDedicated is not null);
+                }).Where(v => v.PricePerHourDedicated is not null);
         }
 
         /// <summary>
@@ -808,18 +797,12 @@
 
             var azureClient = await GetAzureManagementClientAsync(this.azEnv);
 
-<<<<<<< HEAD
             var vmSizesAvailableAtLocation = (await azureClient.WithSubscription(subscriptionId).ComputeSkus
                 .ListbyRegionAndResourceTypeAsync(Region.Create(location), ComputeResourceType.VirtualMachines))
                 .Select(vm => new { VmSize = vm.Name.Value, VmFamily = vm.Inner.Family,
                     Capabilities = vm.Capabilities.ToDictionary(c => c.Name, c => c.Value) })
-                .Select(vm => new {
-=======
-            var vmSizesAvailableAtLocation = (await azureClient.WithSubscription(subscriptionId).ComputeSkus.ListbyRegionAndResourceTypeAsync(Region.Create(location), ComputeResourceType.VirtualMachines))
-                .Select(vm => new { VmSize = vm.Name.Value, VmFamily = vm.Inner.Family, Capabilities = vm.Capabilities.ToDictionary(c => c.Name, c => c.Value) })
-                .Select(vm => new
-                {
->>>>>>> acbc9b13
+                .Select(vm => new 
+                {
                     VmSize = vm.VmSize,
                     VmFamily = vm.VmFamily,
                     NumberOfCores = int.Parse(vm.Capabilities.GetValueOrDefault("vCPUsAvailable", vm.Capabilities["vCPUs"])),
@@ -969,7 +952,6 @@
                 {
                     startTask = new Microsoft.Azure.Management.Batch.Models.StartTask
                     {
-<<<<<<< HEAD
                         CommandLine = $"/bin/sh {startTaskPath}",
                         UserIdentity = new Microsoft.Azure.Management.Batch.Models.UserIdentity(null,
                         new Microsoft.Azure.Management.Batch.Models.AutoUserSpecification(
@@ -977,11 +959,6 @@
                             scope: Microsoft.Azure.Management.Batch.Models.AutoUserScope.Pool)),
                         ResourceFiles = new List<Microsoft.Azure.Management.Batch.Models.ResourceFile> {
                             new Microsoft.Azure.Management.Batch.Models.ResourceFile(null, null, startTaskSasUrl, null, startTaskPath) }
-=======
-                        CommandLine = $"/usr/bin/env {startTaskPath}",
-                        UserIdentity = new Microsoft.Azure.Management.Batch.Models.UserIdentity(null, new Microsoft.Azure.Management.Batch.Models.AutoUserSpecification(elevationLevel: Microsoft.Azure.Management.Batch.Models.ElevationLevel.Admin, scope: Microsoft.Azure.Management.Batch.Models.AutoUserScope.Pool)),
-                        ResourceFiles = new List<Microsoft.Azure.Management.Batch.Models.ResourceFile> { new Microsoft.Azure.Management.Batch.Models.ResourceFile(null, null, startTaskSasUrl, null, startTaskPath) }
->>>>>>> acbc9b13
                     };
                 }
 
