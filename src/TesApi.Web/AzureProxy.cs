﻿// Copyright (c) Microsoft Corporation.
// Licensed under the MIT License.

using System;
using System.Collections.Generic;
using System.IO;
using System.Linq;
using System.Net.Http;
using System.Text.RegularExpressions;
using System.Threading;
using System.Threading.Tasks;
using Microsoft.Azure.Batch;
using Microsoft.Azure.Batch.Auth;
using Microsoft.Azure.Batch.Common;
using Microsoft.Azure.Management.ApplicationInsights.Management;
using Microsoft.Azure.Management.Batch;
<<<<<<< HEAD
using Microsoft.Azure.Management.Compute.Fluent;
=======
>>>>>>> 2d3cd982
using Microsoft.Azure.Management.ContainerRegistry.Fluent;
using Microsoft.Azure.Management.ResourceManager.Fluent;
using Microsoft.Azure.Management.ResourceManager.Fluent.Authentication;
using Microsoft.Azure.Services.AppAuthentication;
using Microsoft.Extensions.Logging;
using Microsoft.Extensions.Options;
using Microsoft.Rest;
using Microsoft.WindowsAzure.Storage.Blob;
using Newtonsoft.Json;
using Polly;
using Polly.Retry;
<<<<<<< HEAD
using Tes.Models;

using BatchModels = Microsoft.Azure.Management.Batch.Models;
=======
using TesApi.Web.Management.Configuration;
using CloudTask = Microsoft.Azure.Batch.CloudTask;
using ComputeNodeState = Microsoft.Azure.Batch.Common.ComputeNodeState;
>>>>>>> 2d3cd982
using FluentAzure = Microsoft.Azure.Management.Fluent.Azure;
using JobState = Microsoft.Azure.Batch.Common.JobState;
using OnAllTasksComplete = Microsoft.Azure.Batch.Common.OnAllTasksComplete;
using PoolInformation = Microsoft.Azure.Batch.PoolInformation;
using TaskExecutionInformation = Microsoft.Azure.Batch.TaskExecutionInformation;
using TaskState = Microsoft.Azure.Batch.Common.TaskState;

namespace TesApi.Web
{
    /// <summary>
    /// Wrapper for Azure APIs
    /// </summary>
    public class AzureProxy : IAzureProxy
    {
        private const char BatchJobAttemptSeparator = '-';
        private const string DefaultAzureBillingRegionName = "US West";

        private static readonly HttpClient httpClient = new();
        private static readonly AsyncRetryPolicy batchRaceConditionJobNotFoundRetryPolicy = Policy
            .Handle<BatchException>(ex => ex.RequestInformation.BatchError.Code == BatchErrorCodeStrings.JobNotFound)
            .WaitAndRetryAsync(10, retryAttempt => TimeSpan.FromSeconds(1));

        private readonly ILogger logger;
<<<<<<< HEAD
        private readonly Func<Task<BatchModels.BatchAccount>> getBatchAccountFunc;
=======
>>>>>>> 2d3cd982
        private readonly BatchClient batchClient;
        private readonly string subscriptionId;
        private readonly string location;
        private readonly string billingRegionName;
        private readonly string azureOfferDurableId;
        private readonly string batchResourceGroupName;
        private readonly string batchAccountName;


        /// <summary>
        /// Constructor of AzureProxy
        /// </summary>
<<<<<<< HEAD
        /// <param name="batchAccountName">Batch account name</param>
        /// <param name="azureOfferDurableId">Azure offer id</param>
        /// <param name="logger">The logger</param>
        public AzureProxy(string batchAccountName, string azureOfferDurableId, ILogger<AzureProxy> logger)
=======
        /// <param name="batchAccountOptions"></param>
        /// <param name="logger"></param>
        /// <exception cref="InvalidOperationException"></exception>
        public AzureProxy(IOptions<BatchAccountOptions> batchAccountOptions, ILogger<AzureProxy> logger)
>>>>>>> 2d3cd982
        {

            ArgumentNullException.ThrowIfNull(batchAccountOptions);
            ArgumentNullException.ThrowIfNull(logger);

            if (string.IsNullOrWhiteSpace(batchAccountOptions.Value.AccountName))
            {
                //TODO: check if there's a better exception for this scenario or we need to create a custom one.
                throw new InvalidOperationException("The batch account name is missing from the the configuration.");
            }

            this.logger = logger;

            if (!string.IsNullOrWhiteSpace(batchAccountOptions.Value.AppKey))
            {
                //If the key is provided assume we won't use ARM and the information will be provided via config
                batchClient = BatchClient.Open(new BatchSharedKeyCredentials(batchAccountOptions.Value.BaseUrl,
                    batchAccountOptions.Value.AccountName, batchAccountOptions.Value.AppKey));
                location = batchAccountOptions.Value.Region;
                subscriptionId = batchAccountOptions.Value.SubscriptionId;
                batchResourceGroupName = batchAccountOptions.Value.ResourceGroup;

            }
            else
            {
                this.batchAccountName = batchAccountOptions.Value.AccountName;
                var (SubscriptionId, ResourceGroupName, Location, BatchAccountEndpoint) = FindBatchAccountAsync(batchAccountName).Result;
                batchResourceGroupName = ResourceGroupName;
                subscriptionId = SubscriptionId;
                location = Location;
                batchClient = BatchClient.Open(new BatchTokenCredentials($"https://{BatchAccountEndpoint}", () => GetAzureAccessTokenAsync("https://batch.core.windows.net/")));
            }

            azureOfferDurableId = batchAccountOptions.Value.AzureOfferDurableId;

            if (!AzureRegionUtils.TryGetBillingRegionName(location, out billingRegionName))
            {
                logger.LogWarning($"Azure ARM location '{location}' does not have a corresponding Azure Billing Region.  Prices from the fallback billing region '{DefaultAzureBillingRegionName}' will be used instead.");
                billingRegionName = DefaultAzureBillingRegionName;
            }
        }

        // TODO: Static method because the instrumentation key is needed in both Program.cs and Startup.cs and we wanted to avoid intializing the batch client twice.
        // Can we skip initializing app insights with a instrumentation key in Program.cs? If yes, change this to an instance method.
        /// <summary>
        /// Gets the Application Insights instrumentation key
        /// </summary>
        /// <param name="appInsightsApplicationId">Application Insights application id</param>
        /// <returns>Application Insights instrumentation key</returns>
        public static async Task<string> GetAppInsightsInstrumentationKeyAsync(string appInsightsApplicationId)
        {
            var azureClient = await GetAzureManagementClientAsync();
            var subscriptionIds = (await azureClient.Subscriptions.ListAsync()).Select(s => s.SubscriptionId);

            var credentials = new TokenCredentials(await GetAzureAccessTokenAsync());

            foreach (var subscriptionId in subscriptionIds)
            {
                try
                {
                    var app = (await new ApplicationInsightsManagementClient(credentials) { SubscriptionId = subscriptionId }.Components.ListAsync())
                        .FirstOrDefault(a => a.ApplicationId.Equals(appInsightsApplicationId, StringComparison.OrdinalIgnoreCase));

                    if (app is not null)
                    {
                        return app.InstrumentationKey;
                    }
                }
                catch
                {
                }
            }

            return null;
        }

        /// <inheritdoc/>
        public async Task<(string, string)> GetCosmosDbEndpointAndKeyAsync(string cosmosDbAccountName)
        {
            var azureClient = await GetAzureManagementClientAsync();
            var subscriptionIds = (await azureClient.Subscriptions.ListAsync()).Select(s => s.SubscriptionId);

            var account = (await Task.WhenAll(subscriptionIds.Select(async subId => await azureClient.WithSubscription(subId).CosmosDBAccounts.ListAsync())))
                .SelectMany(a => a)
                .FirstOrDefault(a => a.Name.Equals(cosmosDbAccountName, StringComparison.OrdinalIgnoreCase));

            if (account is null)
            {
                throw new Exception($"CosmosDB account '{cosmosDbAccountName} does not exist or the TES app service does not have Account Reader role on the account.");
            }

            var key = (await azureClient.WithSubscription(account.Manager.SubscriptionId).CosmosDBAccounts.ListKeysAsync(account.ResourceGroupName, account.Name)).PrimaryMasterKey;

            return (account.DocumentEndpoint, key);
        }

        /// <inheritdoc/>
        public async Task<string> GetNextBatchJobIdAsync(string tesTaskId)
        {
            var jobFilter = new ODATADetailLevel
            {
                FilterClause = $"startswith(id,'{tesTaskId}{BatchJobAttemptSeparator}')",
                SelectClause = "id"
            };

            var lastAttemptNumber = (await batchClient.JobOperations.ListJobs(jobFilter).ToListAsync())
                .Select(j => int.Parse(j.Id.Split(BatchJobAttemptSeparator)[1]))
                .OrderBy(a => a)
                .LastOrDefault();

            return $"{tesTaskId}{BatchJobAttemptSeparator}{lastAttemptNumber + 1}";
        }


        /// <inheritdoc/>
        public IEnumerable<AzureBatchNodeCount> GetBatchActiveNodeCountByVmSize()
            => batchClient.PoolOperations.ListPools()
                .Select(p => new
                {
                    p.VirtualMachineSize,
                    DedicatedNodeCount = Math.Max(p.TargetDedicatedComputeNodes ?? 0, p.CurrentDedicatedComputeNodes ?? 0),
                    LowPriorityNodeCount = Math.Max(p.TargetLowPriorityComputeNodes ?? 0, p.CurrentLowPriorityComputeNodes ?? 0)
                })
                .GroupBy(x => x.VirtualMachineSize)
                .Select(grp => new AzureBatchNodeCount { VirtualMachineSize = grp.Key, DedicatedNodeCount = grp.Sum(x => x.DedicatedNodeCount), LowPriorityNodeCount = grp.Sum(x => x.LowPriorityNodeCount) });

        /// <inheritdoc/>
        public int GetBatchActivePoolCount()
        {
            var activePoolsFilter = new ODATADetailLevel
            {
                FilterClause = $"state eq 'active' or state eq 'deleting'",
                SelectClause = "id"
            };

            return batchClient.PoolOperations.ListPools(activePoolsFilter).Count();
        }

        /// <inheritdoc/>
        public int GetBatchActiveJobCount()
        {
            var activeJobsFilter = new ODATADetailLevel
            {
                FilterClause = $"state eq 'active' or state eq 'disabling' or state eq 'terminating' or state eq 'deleting'",
                SelectClause = "id"
            };

            return batchClient.JobOperations.ListJobs(activeJobsFilter).Count();
        }

<<<<<<< HEAD
        /// <inheritdoc/>
        public async Task<AzureBatchAccountQuotas> GetBatchAccountQuotasAsync()
        {
            try
            {
                var batchAccount = await getBatchAccountFunc();

                return new AzureBatchAccountQuotas
                {
                    ActiveJobAndJobScheduleQuota = batchAccount.ActiveJobAndJobScheduleQuota,
                    DedicatedCoreQuota = batchAccount.DedicatedCoreQuota.Value,
                    DedicatedCoreQuotaPerVMFamily = batchAccount.DedicatedCoreQuotaPerVMFamily,
                    DedicatedCoreQuotaPerVMFamilyEnforced = batchAccount.DedicatedCoreQuotaPerVMFamilyEnforced,
                    LowPriorityCoreQuota = batchAccount.LowPriorityCoreQuota.Value,
                    PoolQuota = batchAccount.PoolQuota,

                };
            }
            catch (Exception ex)
            {
                logger.LogError(ex, $"An exception occurred when getting the batch account.");
                throw;
            }
        }

        /// <inheritdoc/>
=======
        /// <summary>
        /// Creates a new Azure Batch job
        /// </summary>
        /// <param name="jobId"></param>
        /// <param name="cloudTask"></param>
        /// <param name="poolInformation"></param>
        /// <returns></returns>
>>>>>>> 2d3cd982
        public async Task CreateBatchJobAsync(string jobId, CloudTask cloudTask, PoolInformation poolInformation)
        {
            logger.LogInformation($"TES task: {cloudTask.Id} - creating Batch job");
            var job = batchClient.JobOperations.CreateJob(jobId, poolInformation);
            job.OnAllTasksComplete = OnAllTasksComplete.TerminateJob;
            await job.CommitAsync();
            logger.LogInformation($"TES task: {cloudTask.Id} - Batch job committed successfully.");

            try
            {
                logger.LogInformation($"TES task: {cloudTask.Id} adding task to job.");
                job = await batchRaceConditionJobNotFoundRetryPolicy.ExecuteAsync(() =>
                    batchClient.JobOperations.GetJobAsync(job.Id));

                await job.AddTaskAsync(cloudTask);
                logger.LogInformation($"TES task: {cloudTask.Id} added task successfully.");
            }
            catch (Exception ex)
            {
                var batchError = JsonConvert.SerializeObject((ex as BatchException)?.RequestInformation?.BatchError);
                logger.LogError(ex, $"TES task: {cloudTask.Id} deleting {job.Id} because adding task to it failed. Batch error: {batchError}");

                await batchClient.JobOperations.DeleteJobAsync(job.Id);

                if (!string.IsNullOrWhiteSpace(poolInformation?.PoolId))
                {
                    // With manual pools, the PoolId property is set
                    await DeleteBatchPoolIfExistsAsync(poolInformation.PoolId);
                }

                throw;
            }
        }

        /// <inheritdoc/>
        [System.Diagnostics.CodeAnalysis.SuppressMessage("Performance", "CA1826:Do not use Enumerable methods on indexable collections", Justification = "FirstOrDefault() is straightforward, the alternative is less clear.")]
        public async Task<AzureBatchJobAndTaskState> GetBatchJobAndTaskStateAsync(string tesTaskId)
        {
            try
            {
                var nodeAllocationFailed = false;
                string nodeErrorCode = null;
                IEnumerable<string> nodeErrorDetails = null;
                var activeJobWithMissingAutoPool = false;
                ComputeNodeState? nodeState = null;
                TaskState? taskState = null;
                TaskExecutionInformation taskExecutionInformation = null;

                var jobFilter = new ODATADetailLevel
                {
                    FilterClause = $"startswith(id,'{tesTaskId}{BatchJobAttemptSeparator}')",
                    SelectClause = "*"
                };

                var jobInfos = (await batchClient.JobOperations.ListJobs(jobFilter).ToListAsync())
                    .Select(j => new { Job = j, AttemptNumber = int.Parse(j.Id.Split(BatchJobAttemptSeparator)[1]) });

                if (!jobInfos.Any())
                {
                    return new AzureBatchJobAndTaskState { JobState = null };
                }

                if (jobInfos.Count(j => j.Job.State == JobState.Active) > 1)
                {
                    return new AzureBatchJobAndTaskState { MoreThanOneActiveJobFound = true };
                }

                var lastJobInfo = jobInfos.OrderBy(j => j.AttemptNumber).Last();

                var job = lastJobInfo.Job;
                var attemptNumber = lastJobInfo.AttemptNumber;
                var poolId = job.ExecutionInformation?.PoolId;

                if (job.State == JobState.Active && poolId is not null)
                {
                    var poolFilter = new ODATADetailLevel
                    {
                        FilterClause = $"id eq '{poolId}'",
                        SelectClause = "*"
                    };

                    var pool = await batchClient.PoolOperations.ListPools(poolFilter).ToAsyncEnumerable().FirstOrDefaultAsync();

                    if (pool is not null)
                    {
                        nodeAllocationFailed = pool.ResizeErrors?.Count > 0;

                        var node = await pool.ListComputeNodes().ToAsyncEnumerable().FirstOrDefaultAsync(n => (n.RecentTasks?.Select(t => t.JobId) ?? Enumerable.Empty<string>()).Contains(job.Id));

                        if (node is not null)
                        {
                            nodeState = node.State;
                            var nodeError = node.Errors?.FirstOrDefault();
                            nodeErrorCode = nodeError?.Code;
                            nodeErrorDetails = nodeError?.ErrorDetails?.Select(e => e.Value);
                        }
                    }
                    else
                    {
                        if (job.CreationTime.HasValue && DateTime.UtcNow.Subtract(job.CreationTime.Value) > TimeSpan.FromMinutes(30))
                        {
                            activeJobWithMissingAutoPool = true;
                        }
                    }
                }

                try
                {
                    var batchTask = await batchClient.JobOperations.GetTaskAsync(job.Id, tesTaskId);
                    taskState = batchTask.State;
                    taskExecutionInformation = batchTask.ExecutionInformation;
                }
                catch (Exception ex)
                {
                    logger.LogError(ex, $"Failed to get task for TesTask {tesTaskId}");
                }

                return new AzureBatchJobAndTaskState
                {
                    MoreThanOneActiveJobFound = false,
                    ActiveJobWithMissingAutoPool = activeJobWithMissingAutoPool,
                    AttemptNumber = attemptNumber,
                    NodeAllocationFailed = nodeAllocationFailed,
                    NodeErrorCode = nodeErrorCode,
                    NodeErrorDetails = nodeErrorDetails,
                    NodeState = nodeState,
                    JobState = job.State,
                    JobStartTime = job.ExecutionInformation?.StartTime,
                    JobEndTime = job.ExecutionInformation?.EndTime,
                    JobSchedulingError = job.ExecutionInformation?.SchedulingError,
                    TaskState = taskState,
                    TaskExecutionResult = taskExecutionInformation?.Result,
                    TaskStartTime = taskExecutionInformation?.StartTime,
                    TaskEndTime = taskExecutionInformation?.EndTime,
                    TaskExitCode = taskExecutionInformation?.ExitCode,
                    TaskFailureInformation = taskExecutionInformation?.FailureInformation,
                    TaskContainerState = taskExecutionInformation?.ContainerInformation?.State,
                    TaskContainerError = taskExecutionInformation?.ContainerInformation?.Error
                };
            }
            catch (Exception ex)
            {
                logger.LogError(ex, $"GetBatchJobAndTaskStateAsync failed for TesTask {tesTaskId}");
                throw;
            }
        }

        /// <inheritdoc/>
        public async Task DeleteBatchJobAsync(string tesTaskId, CancellationToken cancellationToken = default)
        {
            var jobFilter = new ODATADetailLevel
            {
                FilterClause = $"startswith(id,'{tesTaskId}{BatchJobAttemptSeparator}') and state ne 'deleting'",
                SelectClause = "id"
            };

            var batchJobsToDelete = await batchClient.JobOperations.ListJobs(jobFilter).ToListAsync(cancellationToken);

            if (batchJobsToDelete.Count > 1)
            {
                logger.LogWarning($"Found more than one active job for TES task {tesTaskId}");
            }

            foreach (var job in batchJobsToDelete)
            {
                logger.LogInformation($"Deleting job {job.Id}");
                await batchClient.JobOperations.DeleteJobAsync(job.Id, cancellationToken: cancellationToken);
            }
        }

        /// <inheritdoc/>
        public async Task<IEnumerable<string>> ListOldJobsToDeleteAsync(TimeSpan oldestJobAge)
        {
            var filter = new ODATADetailLevel
            {
                FilterClause = $"state eq 'completed' and executionInfo/endTime lt DateTime'{DateTime.Today.Subtract(oldestJobAge):yyyy-MM-ddTHH:mm:ssZ}'",
                SelectClause = "id"
            };

            return (await batchClient.JobOperations.ListJobs(filter).ToListAsync()).Select(c => c.Id);
        }

        /// <inheritdoc/>
        public async Task<IEnumerable<string>> ListOrphanedJobsToDeleteAsync(TimeSpan minJobAge, CancellationToken cancellationToken = default)
        {
            var filter = new ODATADetailLevel
            {
                FilterClause = $"state eq 'active' and creationTime lt DateTime'{DateTime.UtcNow.Subtract(minJobAge):yyyy-MM-ddTHH:mm:ssZ}'",
                SelectClause = "id,poolInfo,onAllTasksComplete"
            };

            var noActionTesjobs = (await batchClient.JobOperations.ListJobs(filter).ToListAsync(cancellationToken))
                .Where(j => j.PoolInformation?.AutoPoolSpecification?.AutoPoolIdPrefix == "TES" && j.OnAllTasksComplete == OnAllTasksComplete.NoAction);

            var noActionTesjobsWithNoTasks = await noActionTesjobs.ToAsyncEnumerable().WhereAwait(async j => !(await j.ListTasks().ToListAsync(cancellationToken)).Any()).ToListAsync(cancellationToken);

            return noActionTesjobsWithNoTasks.Select(j => j.Id);
        }

        /// <inheritdoc/>
        public async Task<IEnumerable<string>> GetActivePoolIdsAsync(string prefix, TimeSpan minAge, CancellationToken cancellationToken = default)
        {
            var activePoolsFilter = new ODATADetailLevel
            {
                FilterClause = $"state eq 'active' and startswith(id, '{prefix}') and creationTime lt DateTime'{DateTime.UtcNow.Subtract(minAge):yyyy-MM-ddTHH:mm:ssZ}'",
                SelectClause = "id"
            };

            return (await batchClient.PoolOperations.ListPools(activePoolsFilter).ToListAsync(cancellationToken)).Select(p => p.Id);
        }

        /// <inheritdoc/>
        public async Task<IEnumerable<string>> GetPoolIdsReferencedByJobsAsync(CancellationToken cancellationToken = default)
            => (await batchClient.JobOperations.ListJobs(new ODATADetailLevel(selectClause: "executionInfo")).ToListAsync(cancellationToken))
                .Where(j => !string.IsNullOrEmpty(j.ExecutionInformation?.PoolId))
                .Select(j => j.ExecutionInformation.PoolId);

        /// <inheritdoc/>
        public Task DeleteBatchPoolAsync(string poolId, CancellationToken cancellationToken = default)
            => batchClient.PoolOperations.DeletePoolAsync(poolId, cancellationToken: cancellationToken);

        /// <summary>
        /// Deletes the specified pool
        /// </summary>
        public async Task DeleteBatchPoolIfExistsAsync(string poolId, CancellationToken cancellationToken = default)
        {
            try
            {
                var poolFilter = new ODATADetailLevel
                {
                    FilterClause = $"startswith(id,'{poolId}') and state ne 'deleting'",
                    SelectClause = "id"
                };

                var poolsToDelete = await batchClient.PoolOperations.ListPools(poolFilter).ToListAsync(cancellationToken);

                foreach (var pool in poolsToDelete)
                {
                    logger.LogInformation($"Pool ID: {pool.Id} Pool State: {pool?.State} deleting...");
                    await batchClient.PoolOperations.DeletePoolAsync(pool.Id, cancellationToken: cancellationToken);
                }
            }
            catch (Exception exc)
            {
                var batchErrorCode = (exc as BatchException)?.RequestInformation?.BatchError?.Code;

                if (batchErrorCode?.Trim().Equals("PoolBeingDeleted", StringComparison.OrdinalIgnoreCase) == true)
                {
                    // Do not throw if it's a deletion race condition
                    // Docs: https://learn.microsoft.com/en-us/rest/api/batchservice/Pool/Delete?tabs=HTTP

                    return;
                }

                logger.LogError(exc, $"Pool ID: {poolId} exception while attempting to delete the pool.  Batch error code: {batchErrorCode}");
                throw;
            }
        }

        /// <summary>
        /// Gets the list of container registries that the TES server has access to
        /// </summary>
        /// <returns>List of container registries</returns>
        private async Task<IEnumerable<ContainerRegistryInfo>> GetAccessibleContainerRegistriesAsync()
        {
            var azureClient = await GetAzureManagementClientAsync();
            var subscriptionIds = (await azureClient.Subscriptions.ListAsync()).Select(s => s.SubscriptionId);
            var infos = new List<ContainerRegistryInfo>();
            logger.LogInformation(@"GetAccessibleContainerRegistriesAsync() called.");

            foreach (var subId in subscriptionIds)
            {
                try
                {
                    var registries = (await azureClient.WithSubscription(subId).ContainerRegistries.ListAsync()).ToList();
                    logger.LogInformation(@$"Searching {subId} for container registries.");

                    foreach (var r in registries)
                    {
                        logger.LogInformation(@$"Found {r.Name}. AdminUserEnabled: {r.AdminUserEnabled}");

                        try
                        {
                            var server = await r.GetCredentialsAsync();
                            var info = new ContainerRegistryInfo { RegistryServer = r.LoginServerUrl, Username = server.Username, Password = server.AccessKeys[AccessKeyType.Primary] };
                            infos.Add(info);
                        }
                        catch (Exception ex)
                        {
                            logger.LogWarning($"TES service doesn't have permission to get credentials for registry {r.LoginServerUrl}.  Please verify that 'Admin user' is enabled in the 'Access Keys' area in the Azure Portal for this container registry.  Exception: {ex}");
                        }
                    }
                }
                catch (Exception ex)
                {
                    logger.LogWarning($"TES service doesn't have permission to list container registries in subscription {subId}.  Exception: {ex}");
                }
            }

            logger.LogInformation(@"GetAccessibleContainerRegistriesAsync() returning {Count} registries.", infos.Count);
            return infos;
        }

        private static async Task<IEnumerable<StorageAccountInfo>> GetAccessibleStorageAccountsAsync()
        {
            var azureClient = await GetAzureManagementClientAsync();

            var subscriptionIds = (await azureClient.Subscriptions.ListAsync()).Select(s => s.SubscriptionId);

            return (await Task.WhenAll(
                subscriptionIds.Select(async subId =>
                    (await azureClient.WithSubscription(subId).StorageAccounts.ListAsync())
                        .Select(a => new StorageAccountInfo { Id = a.Id, Name = a.Name, SubscriptionId = subId, BlobEndpoint = a.EndPoints.Primary.Blob }))))
                .SelectMany(a => a)
                .ToList();
        }

        /// <inheritdoc/>
        public async Task<string> GetStorageAccountKeyAsync(StorageAccountInfo storageAccountInfo)
        {
            try
            {
                var azureClient = await GetAzureManagementClientAsync();
                var storageAccount = await azureClient.WithSubscription(storageAccountInfo.SubscriptionId).StorageAccounts.GetByIdAsync(storageAccountInfo.Id);

                return (await storageAccount.GetKeysAsync())[0].Value;
            }
            catch (Exception ex)
            {
                logger.LogError(ex, $"An exception occurred when getting the storage account key for account {storageAccountInfo.Name}.");
                throw;
            }
        }

        /// <inheritdoc/>
        public Task UploadBlobAsync(Uri blobAbsoluteUri, string content)
            => new CloudBlockBlob(blobAbsoluteUri).UploadTextAsync(content);

        /// <inheritdoc/>
        public Task UploadBlobFromFileAsync(Uri blobAbsoluteUri, string filePath)
            => new CloudBlockBlob(blobAbsoluteUri).UploadFromFileAsync(filePath);

        /// <inheritdoc/>
        public Task<string> DownloadBlobAsync(Uri blobAbsoluteUri)
            => new CloudBlockBlob(blobAbsoluteUri).DownloadTextAsync();

        /// <inheritdoc/>
        public Task<bool> BlobExistsAsync(Uri blobAbsoluteUri)
            => new CloudBlockBlob(blobAbsoluteUri).ExistsAsync();

        /// <inheritdoc/>
        public async Task<IEnumerable<string>> ListBlobsAsync(Uri directoryUri)
        {
            var blob = new CloudBlockBlob(directoryUri);
            var directory = blob.Container.GetDirectoryReference(blob.Name);

            BlobContinuationToken continuationToken = null;
            var results = new List<string>();

            do
            {
                var response = await directory.ListBlobsSegmentedAsync(useFlatBlobListing: true, blobListingDetails: BlobListingDetails.None, maxResults: null, currentToken: continuationToken, options: null, operationContext: null);
                continuationToken = response.ContinuationToken;
                results.AddRange(response.Results.Cast<CloudBlob>().Select(b => b.Name));
            }
            while (continuationToken is not null);

            return results;
        }

<<<<<<< HEAD
        /// <inheritdoc/>
        public async Task<List<VirtualMachineInformation>> GetVmSizesAndPricesAsync()
            => (await GetVmSizesAndPricesRawAsync()).ToList();

        /// <inheritdoc/>
=======
        /// <summary>
        /// Checks if a local file exists
        /// </summary>
>>>>>>> 2d3cd982
        public bool LocalFileExists(string path)
            => File.Exists(path);

        /// <inheritdoc/>
        public bool TryReadCwlFile(string workflowId, out string content)
        {
            var fileName = $"cwl_temp_file_{workflowId}.cwl";

            try
            {
                var filePath = Directory.GetFiles("/cromwell-tmp", fileName, SearchOption.AllDirectories).FirstOrDefault();

                if (filePath is not null)
                {
                    content = File.ReadAllText(filePath);
                    return true;
                }
            }
            catch (Exception ex)
            {
                logger.LogError(ex, $"Error looking up or retrieving contents of CWL file '{fileName}'");
            }

            content = null;
            return false;
        }

        /// <inheritdoc />
        public string GetArmRegion()
        {
<<<<<<< HEAD
            var pricingUrl = $"https://management.azure.com/subscriptions/{subscriptionId}/providers/Microsoft.Commerce/RateCard?api-version=2016-08-31-preview&$filter=OfferDurableId eq '{azureOfferDurableId}' and Currency eq 'USD' and Locale eq 'en-US' and RegionInfo eq 'US'";

            try
            {
                var accessToken = await GetAzureAccessTokenAsync();
                var pricingRequest = new HttpRequestMessage(HttpMethod.Get, pricingUrl);
                pricingRequest.Headers.Authorization = new AuthenticationHeaderValue("Bearer", accessToken);
                var pricingResponse = await httpClient.SendAsync(pricingRequest);
                var content = await pricingResponse.Content.ReadAsByteArrayAsync();
                return Encoding.UTF8.GetString(content).TrimStart('\ufeff');
            }
            catch (Exception ex)
            {
                logger.LogInformation($"GetPricingContentJsonAsync URL: {pricingUrl}");
                logger.LogError(ex, $"Could not retrieve VM pricing info. Make sure that TES service principal has Billing Reader role on the subscription");
                throw;
            }
        }

        private IEnumerable<VmPrice> ExtractVmPricesFromRateCardResponse(List<(string VmSize, string MeterName, string MeterSubCategory)> supportedVmSizes, string pricingContent)
        {
            var rateCardMeters = JObject.Parse(pricingContent)["Meters"]
                .Where(m => m["MeterCategory"].ToString() == "Virtual Machines" && m["MeterStatus"].ToString() == "Active" && m["MeterRegion"].ToString().Equals(billingRegionName, StringComparison.OrdinalIgnoreCase))
                .Select(m => new { MeterName = m["MeterName"].ToString(), MeterSubCategory = m["MeterSubCategory"].ToString(), MeterRate = m["MeterRates"]["0"].ToString() })
                .Where(m => !m.MeterSubCategory.Contains("Windows"))
                .Select(m => new
                {
                    MeterName = m.MeterName.Replace(" Low Priority", string.Empty, StringComparison.OrdinalIgnoreCase),
                    m.MeterSubCategory,
                    MeterRate = decimal.Parse(m.MeterRate),
                    IsLowPriority = m.MeterName.Contains(" Low Priority", StringComparison.OrdinalIgnoreCase)
                })
                .ToList();

            return supportedVmSizes
                .Select(v => new
                {
                    v.VmSize,
                    RateCardMeters = rateCardMeters.Where(m => m.MeterName.Equals(v.MeterName, StringComparison.OrdinalIgnoreCase) && m.MeterSubCategory.Equals(v.MeterSubCategory, StringComparison.OrdinalIgnoreCase))
                })
                .Select(v => new VmPrice
                {
                    VmSize = v.VmSize,
                    PricePerHourDedicated = v.RateCardMeters.FirstOrDefault(m => !m.IsLowPriority)?.MeterRate,
                    PricePerHourLowPriority = v.RateCardMeters.FirstOrDefault(m => m.IsLowPriority)?.MeterRate
                })
                .Where(v => v.PricePerHourDedicated is not null);
        }

        /// <summary>
        /// Get the price and resource summary of all available VMs in a region for the <see cref="BatchModels.BatchAccount"/>.
        /// </summary>
        /// <returns><see cref="VirtualMachineInformation"/> for available VMs in a region.</returns>
        private async Task<IEnumerable<VirtualMachineInformation>> GetVmSizesAndPricesRawAsync()
        {
            static double ConvertMiBToGiB(int value) => Math.Round(value / 1024.0, 2);

            var azureClient = await GetAzureManagementClientAsync();

            var vmSizesAvailableAtLocation = (await azureClient.WithSubscription(subscriptionId).ComputeSkus.ListbyRegionAndResourceTypeAsync(Region.Create(location), ComputeResourceType.VirtualMachines))
                .Select(vm => new { VmSize = vm.Name.Value, VmFamily = vm.Inner.Family, Capabilities = vm.Capabilities.ToDictionary(c => c.Name, c => c.Value) })
                .Select(vm => new
                {
                    VmSize = vm.VmSize,
                    VmFamily = vm.VmFamily,
                    NumberOfCores = int.Parse(vm.Capabilities.GetValueOrDefault("vCPUsAvailable", vm.Capabilities["vCPUs"])),
                    MemoryGiB = double.Parse(vm.Capabilities["MemoryGB"]),
                    DiskGiB = ConvertMiBToGiB(int.Parse(vm.Capabilities["MaxResourceVolumeMB"])),
                    MaxDataDiskCount = int.Parse(vm.Capabilities.GetValueOrDefault("MaxDataDiskCount", "0"))
                });

            IEnumerable<VmPrice> vmPrices;

            var supportedVmSizes = AzureBillingUtils.GetVmSizesSupportedByBatch().ToList();

            try
            {
                var pricingContent = await GetPricingContentJsonAsync();
                vmPrices = ExtractVmPricesFromRateCardResponse(supportedVmSizes, pricingContent);
            }
            catch
            {
                logger.LogWarning("Using default VM prices. Please see: https://github.com/microsoft/CromwellOnAzure/blob/master/docs/troubleshooting-guide.md#dynamic-cost-optimization-and-ratecard-api-access");
                vmPrices = JsonConvert.DeserializeObject<IEnumerable<VmPrice>>(File.ReadAllText(Path.Combine(AppContext.BaseDirectory, "DefaultVmPrices.json")));
            }

            var vmInfos = new List<VirtualMachineInformation>();

            foreach (var (vmSize, _, _) in supportedVmSizes)
            {
                var vmSpecification = vmSizesAvailableAtLocation.SingleOrDefault(vm => vm.VmSize.Equals(vmSize, StringComparison.OrdinalIgnoreCase));
                var vmPrice = vmPrices.SingleOrDefault(vm => vm.VmSize.Equals(vmSize, StringComparison.OrdinalIgnoreCase));

                if (vmSpecification is not null && vmPrice is not null)
                {
                    vmInfos.Add(new VirtualMachineInformation
                    {
                        VmSize = vmSize,
                        MemoryInGB = vmSpecification.MemoryGiB,
                        NumberOfCores = vmSpecification.NumberOfCores,
                        ResourceDiskSizeInGB = vmSpecification.DiskGiB,
                        MaxDataDiskCount = vmSpecification.MaxDataDiskCount,
                        VmFamily = vmSpecification.VmFamily,
                        LowPriority = false,
                        PricePerHour = vmPrice.PricePerHourDedicated
                    });

                    if (vmPrice.LowPriorityAvailable)
                    {
                        vmInfos.Add(new VirtualMachineInformation
                        {
                            VmSize = vmSize,
                            MemoryInGB = vmSpecification.MemoryGiB,
                            NumberOfCores = vmSpecification.NumberOfCores,
                            ResourceDiskSizeInGB = vmSpecification.DiskGiB,
                            MaxDataDiskCount = vmSpecification.MaxDataDiskCount,
                            VmFamily = vmSpecification.VmFamily,
                            LowPriority = true,
                            PricePerHour = vmPrice.PricePerHourLowPriority
                        });
                    }
                }
            }

            // TODO: Check if pricing API did not return the list and vmInfos is null
            return vmInfos;
=======
            return location;
>>>>>>> 2d3cd982
        }

        private static Task<string> GetAzureAccessTokenAsync(string resource = "https://management.azure.com/")
            => new AzureServiceTokenProvider().GetAccessTokenAsync(resource);

        /// <summary>
        /// Gets an authenticated Azure Client instance
        /// </summary>
        /// <returns>An authenticated Azure Client instance</returns>
        private static async Task<FluentAzure.IAuthenticated> GetAzureManagementClientAsync()
        {
            var accessToken = await GetAzureAccessTokenAsync();
            var azureCredentials = new AzureCredentials(new TokenCredentials(accessToken), null, null, AzureEnvironment.AzureGlobalCloud);
            var azureClient = FluentAzure.Authenticate(azureCredentials);

            return azureClient;
        }

        /// <inheritdoc/>
        public async Task<PoolInformation> CreateBatchPoolAsync(BatchModels.Pool poolInfo, bool isPreemptable)
        {
            try
            {
                var tokenCredentials = new TokenCredentials(await GetAzureAccessTokenAsync());
                var batchManagementClient = new BatchManagementClient(tokenCredentials) { SubscriptionId = subscriptionId };
                logger.LogInformation($"Creating manual batch pool named {poolInfo.Name} with vmSize {poolInfo.VmSize} and low priority {isPreemptable}");
                var pool = await batchManagementClient.Pool.CreateAsync(batchResourceGroupName, batchAccountName, poolInfo.Name, poolInfo);
                logger.LogInformation($"Successfully created manual batch pool named {poolInfo.Name} with vmSize {poolInfo.VmSize} and low priority {isPreemptable}");
                return new() { PoolId = pool.Name };
            }
            catch (Exception exc)
            {
                logger.LogError(exc, $"Error trying to create manual batch pool named {poolInfo.Name} with vmSize {poolInfo.VmSize} and low priority {isPreemptable}");
                throw;
            }
        }

        private static async Task<(string SubscriptionId, string ResourceGroupName, string Location, string BatchAccountEndpoint)> FindBatchAccountAsync(string batchAccountName)
        {
            var resourceGroupRegex = new Regex("/*/resourceGroups/([^/]*)/*");

            var tokenCredentials = new TokenCredentials(await GetAzureAccessTokenAsync());
            var azureClient = await GetAzureManagementClientAsync();

            var subscriptionIds = (await azureClient.Subscriptions.ListAsync()).Select(s => s.SubscriptionId);

            foreach (var subId in subscriptionIds)
            {
                var batchAccount = (await new BatchManagementClient(tokenCredentials) { SubscriptionId = subId }.BatchAccount.ListAsync())
                    .FirstOrDefault(a => a.Name.Equals(batchAccountName, StringComparison.OrdinalIgnoreCase));

                if (batchAccount is not null)
                {
                    var resourceGroupName = resourceGroupRegex.Match(batchAccount.Id).Groups[1].Value;

                    return (subId, resourceGroupName, batchAccount.Location, batchAccount.AccountEndpoint);
                }
            }

            throw new Exception($"Batch account '{batchAccountName}' does not exist or the TES app service does not have Contributor role on the account.");
        }

        /// <inheritdoc/>
        public async Task<ContainerRegistryInfo> GetContainerRegistryInfoAsync(string imageName)
            => (await GetAccessibleContainerRegistriesAsync())
                .FirstOrDefault(reg => reg.RegistryServer.Equals(imageName.Split('/').FirstOrDefault(), StringComparison.OrdinalIgnoreCase));

        /// <inheritdoc/>
        public async Task<StorageAccountInfo> GetStorageAccountInfoAsync(string storageAccountName)
            => (await GetAccessibleStorageAccountsAsync())
                .FirstOrDefault(storageAccount => storageAccount.Name.Equals(storageAccountName, StringComparison.OrdinalIgnoreCase));

<<<<<<< HEAD
        /// <inheritdoc/>
        public IAsyncEnumerable<CloudJob> ListJobsAsync(DetailLevel detailLevel = null)
            => batchClient.JobOperations.ListJobs(detailLevel: detailLevel).ToAsyncEnumerable();

        private class VmPrice
        {
            public string VmSize { get; set; }
            public decimal? PricePerHourDedicated { get; set; }
            public decimal? PricePerHourLowPriority { get; set; }

            [JsonIgnore]
            public bool LowPriorityAvailable => PricePerHourLowPriority is not null;
        }
=======
>>>>>>> 2d3cd982
    }
}<|MERGE_RESOLUTION|>--- conflicted
+++ resolved
@@ -5,7 +5,7 @@
 using System.Collections.Generic;
 using System.IO;
 using System.Linq;
-using System.Net.Http;
+//using System.Net.Http;
 using System.Text.RegularExpressions;
 using System.Threading;
 using System.Threading.Tasks;
@@ -14,10 +14,6 @@
 using Microsoft.Azure.Batch.Common;
 using Microsoft.Azure.Management.ApplicationInsights.Management;
 using Microsoft.Azure.Management.Batch;
-<<<<<<< HEAD
-using Microsoft.Azure.Management.Compute.Fluent;
-=======
->>>>>>> 2d3cd982
 using Microsoft.Azure.Management.ContainerRegistry.Fluent;
 using Microsoft.Azure.Management.ResourceManager.Fluent;
 using Microsoft.Azure.Management.ResourceManager.Fluent.Authentication;
@@ -29,15 +25,10 @@
 using Newtonsoft.Json;
 using Polly;
 using Polly.Retry;
-<<<<<<< HEAD
-using Tes.Models;
-
+using TesApi.Web.Management.Configuration;
 using BatchModels = Microsoft.Azure.Management.Batch.Models;
-=======
-using TesApi.Web.Management.Configuration;
 using CloudTask = Microsoft.Azure.Batch.CloudTask;
 using ComputeNodeState = Microsoft.Azure.Batch.Common.ComputeNodeState;
->>>>>>> 2d3cd982
 using FluentAzure = Microsoft.Azure.Management.Fluent.Azure;
 using JobState = Microsoft.Azure.Batch.Common.JobState;
 using OnAllTasksComplete = Microsoft.Azure.Batch.Common.OnAllTasksComplete;
@@ -53,23 +44,19 @@
     public class AzureProxy : IAzureProxy
     {
         private const char BatchJobAttemptSeparator = '-';
-        private const string DefaultAzureBillingRegionName = "US West";
-
-        private static readonly HttpClient httpClient = new();
+        //private const string DefaultAzureBillingRegionName = "US West";
+
+        //private static readonly HttpClient httpClient = new();
         private static readonly AsyncRetryPolicy batchRaceConditionJobNotFoundRetryPolicy = Policy
             .Handle<BatchException>(ex => ex.RequestInformation.BatchError.Code == BatchErrorCodeStrings.JobNotFound)
             .WaitAndRetryAsync(10, retryAttempt => TimeSpan.FromSeconds(1));
 
         private readonly ILogger logger;
-<<<<<<< HEAD
-        private readonly Func<Task<BatchModels.BatchAccount>> getBatchAccountFunc;
-=======
->>>>>>> 2d3cd982
         private readonly BatchClient batchClient;
         private readonly string subscriptionId;
         private readonly string location;
-        private readonly string billingRegionName;
-        private readonly string azureOfferDurableId;
+        //private readonly string billingRegionName;
+        //private readonly string azureOfferDurableId;
         private readonly string batchResourceGroupName;
         private readonly string batchAccountName;
 
@@ -77,17 +64,10 @@
         /// <summary>
         /// Constructor of AzureProxy
         /// </summary>
-<<<<<<< HEAD
-        /// <param name="batchAccountName">Batch account name</param>
-        /// <param name="azureOfferDurableId">Azure offer id</param>
+        /// <param name="batchAccountOptions">The Azure Batch Account options</param>
         /// <param name="logger">The logger</param>
-        public AzureProxy(string batchAccountName, string azureOfferDurableId, ILogger<AzureProxy> logger)
-=======
-        /// <param name="batchAccountOptions"></param>
-        /// <param name="logger"></param>
         /// <exception cref="InvalidOperationException"></exception>
         public AzureProxy(IOptions<BatchAccountOptions> batchAccountOptions, ILogger<AzureProxy> logger)
->>>>>>> 2d3cd982
         {
 
             ArgumentNullException.ThrowIfNull(batchAccountOptions);
@@ -121,13 +101,13 @@
                 batchClient = BatchClient.Open(new BatchTokenCredentials($"https://{BatchAccountEndpoint}", () => GetAzureAccessTokenAsync("https://batch.core.windows.net/")));
             }
 
-            azureOfferDurableId = batchAccountOptions.Value.AzureOfferDurableId;
-
-            if (!AzureRegionUtils.TryGetBillingRegionName(location, out billingRegionName))
-            {
-                logger.LogWarning($"Azure ARM location '{location}' does not have a corresponding Azure Billing Region.  Prices from the fallback billing region '{DefaultAzureBillingRegionName}' will be used instead.");
-                billingRegionName = DefaultAzureBillingRegionName;
-            }
+            //azureOfferDurableId = batchAccountOptions.Value.AzureOfferDurableId;
+
+            //if (!AzureRegionUtils.TryGetBillingRegionName(location, out billingRegionName))
+            //{
+            //    logger.LogWarning($"Azure ARM location '{location}' does not have a corresponding Azure Billing Region.  Prices from the fallback billing region '{DefaultAzureBillingRegionName}' will be used instead.");
+            //    billingRegionName = DefaultAzureBillingRegionName;
+            //}
         }
 
         // TODO: Static method because the instrumentation key is needed in both Program.cs and Startup.cs and we wanted to avoid intializing the batch client twice.
@@ -238,42 +218,7 @@
             return batchClient.JobOperations.ListJobs(activeJobsFilter).Count();
         }
 
-<<<<<<< HEAD
-        /// <inheritdoc/>
-        public async Task<AzureBatchAccountQuotas> GetBatchAccountQuotasAsync()
-        {
-            try
-            {
-                var batchAccount = await getBatchAccountFunc();
-
-                return new AzureBatchAccountQuotas
-                {
-                    ActiveJobAndJobScheduleQuota = batchAccount.ActiveJobAndJobScheduleQuota,
-                    DedicatedCoreQuota = batchAccount.DedicatedCoreQuota.Value,
-                    DedicatedCoreQuotaPerVMFamily = batchAccount.DedicatedCoreQuotaPerVMFamily,
-                    DedicatedCoreQuotaPerVMFamilyEnforced = batchAccount.DedicatedCoreQuotaPerVMFamilyEnforced,
-                    LowPriorityCoreQuota = batchAccount.LowPriorityCoreQuota.Value,
-                    PoolQuota = batchAccount.PoolQuota,
-
-                };
-            }
-            catch (Exception ex)
-            {
-                logger.LogError(ex, $"An exception occurred when getting the batch account.");
-                throw;
-            }
-        }
-
-        /// <inheritdoc/>
-=======
-        /// <summary>
-        /// Creates a new Azure Batch job
-        /// </summary>
-        /// <param name="jobId"></param>
-        /// <param name="cloudTask"></param>
-        /// <param name="poolInformation"></param>
-        /// <returns></returns>
->>>>>>> 2d3cd982
+        /// <inheritdoc/>
         public async Task CreateBatchJobAsync(string jobId, CloudTask cloudTask, PoolInformation poolInformation)
         {
             logger.LogInformation($"TES task: {cloudTask.Id} - creating Batch job");
@@ -644,17 +589,7 @@
             return results;
         }
 
-<<<<<<< HEAD
-        /// <inheritdoc/>
-        public async Task<List<VirtualMachineInformation>> GetVmSizesAndPricesAsync()
-            => (await GetVmSizesAndPricesRawAsync()).ToList();
-
-        /// <inheritdoc/>
-=======
-        /// <summary>
-        /// Checks if a local file exists
-        /// </summary>
->>>>>>> 2d3cd982
+        /// <inheritdoc/>
         public bool LocalFileExists(string path)
             => File.Exists(path);
 
@@ -684,138 +619,7 @@
 
         /// <inheritdoc />
         public string GetArmRegion()
-        {
-<<<<<<< HEAD
-            var pricingUrl = $"https://management.azure.com/subscriptions/{subscriptionId}/providers/Microsoft.Commerce/RateCard?api-version=2016-08-31-preview&$filter=OfferDurableId eq '{azureOfferDurableId}' and Currency eq 'USD' and Locale eq 'en-US' and RegionInfo eq 'US'";
-
-            try
-            {
-                var accessToken = await GetAzureAccessTokenAsync();
-                var pricingRequest = new HttpRequestMessage(HttpMethod.Get, pricingUrl);
-                pricingRequest.Headers.Authorization = new AuthenticationHeaderValue("Bearer", accessToken);
-                var pricingResponse = await httpClient.SendAsync(pricingRequest);
-                var content = await pricingResponse.Content.ReadAsByteArrayAsync();
-                return Encoding.UTF8.GetString(content).TrimStart('\ufeff');
-            }
-            catch (Exception ex)
-            {
-                logger.LogInformation($"GetPricingContentJsonAsync URL: {pricingUrl}");
-                logger.LogError(ex, $"Could not retrieve VM pricing info. Make sure that TES service principal has Billing Reader role on the subscription");
-                throw;
-            }
-        }
-
-        private IEnumerable<VmPrice> ExtractVmPricesFromRateCardResponse(List<(string VmSize, string MeterName, string MeterSubCategory)> supportedVmSizes, string pricingContent)
-        {
-            var rateCardMeters = JObject.Parse(pricingContent)["Meters"]
-                .Where(m => m["MeterCategory"].ToString() == "Virtual Machines" && m["MeterStatus"].ToString() == "Active" && m["MeterRegion"].ToString().Equals(billingRegionName, StringComparison.OrdinalIgnoreCase))
-                .Select(m => new { MeterName = m["MeterName"].ToString(), MeterSubCategory = m["MeterSubCategory"].ToString(), MeterRate = m["MeterRates"]["0"].ToString() })
-                .Where(m => !m.MeterSubCategory.Contains("Windows"))
-                .Select(m => new
-                {
-                    MeterName = m.MeterName.Replace(" Low Priority", string.Empty, StringComparison.OrdinalIgnoreCase),
-                    m.MeterSubCategory,
-                    MeterRate = decimal.Parse(m.MeterRate),
-                    IsLowPriority = m.MeterName.Contains(" Low Priority", StringComparison.OrdinalIgnoreCase)
-                })
-                .ToList();
-
-            return supportedVmSizes
-                .Select(v => new
-                {
-                    v.VmSize,
-                    RateCardMeters = rateCardMeters.Where(m => m.MeterName.Equals(v.MeterName, StringComparison.OrdinalIgnoreCase) && m.MeterSubCategory.Equals(v.MeterSubCategory, StringComparison.OrdinalIgnoreCase))
-                })
-                .Select(v => new VmPrice
-                {
-                    VmSize = v.VmSize,
-                    PricePerHourDedicated = v.RateCardMeters.FirstOrDefault(m => !m.IsLowPriority)?.MeterRate,
-                    PricePerHourLowPriority = v.RateCardMeters.FirstOrDefault(m => m.IsLowPriority)?.MeterRate
-                })
-                .Where(v => v.PricePerHourDedicated is not null);
-        }
-
-        /// <summary>
-        /// Get the price and resource summary of all available VMs in a region for the <see cref="BatchModels.BatchAccount"/>.
-        /// </summary>
-        /// <returns><see cref="VirtualMachineInformation"/> for available VMs in a region.</returns>
-        private async Task<IEnumerable<VirtualMachineInformation>> GetVmSizesAndPricesRawAsync()
-        {
-            static double ConvertMiBToGiB(int value) => Math.Round(value / 1024.0, 2);
-
-            var azureClient = await GetAzureManagementClientAsync();
-
-            var vmSizesAvailableAtLocation = (await azureClient.WithSubscription(subscriptionId).ComputeSkus.ListbyRegionAndResourceTypeAsync(Region.Create(location), ComputeResourceType.VirtualMachines))
-                .Select(vm => new { VmSize = vm.Name.Value, VmFamily = vm.Inner.Family, Capabilities = vm.Capabilities.ToDictionary(c => c.Name, c => c.Value) })
-                .Select(vm => new
-                {
-                    VmSize = vm.VmSize,
-                    VmFamily = vm.VmFamily,
-                    NumberOfCores = int.Parse(vm.Capabilities.GetValueOrDefault("vCPUsAvailable", vm.Capabilities["vCPUs"])),
-                    MemoryGiB = double.Parse(vm.Capabilities["MemoryGB"]),
-                    DiskGiB = ConvertMiBToGiB(int.Parse(vm.Capabilities["MaxResourceVolumeMB"])),
-                    MaxDataDiskCount = int.Parse(vm.Capabilities.GetValueOrDefault("MaxDataDiskCount", "0"))
-                });
-
-            IEnumerable<VmPrice> vmPrices;
-
-            var supportedVmSizes = AzureBillingUtils.GetVmSizesSupportedByBatch().ToList();
-
-            try
-            {
-                var pricingContent = await GetPricingContentJsonAsync();
-                vmPrices = ExtractVmPricesFromRateCardResponse(supportedVmSizes, pricingContent);
-            }
-            catch
-            {
-                logger.LogWarning("Using default VM prices. Please see: https://github.com/microsoft/CromwellOnAzure/blob/master/docs/troubleshooting-guide.md#dynamic-cost-optimization-and-ratecard-api-access");
-                vmPrices = JsonConvert.DeserializeObject<IEnumerable<VmPrice>>(File.ReadAllText(Path.Combine(AppContext.BaseDirectory, "DefaultVmPrices.json")));
-            }
-
-            var vmInfos = new List<VirtualMachineInformation>();
-
-            foreach (var (vmSize, _, _) in supportedVmSizes)
-            {
-                var vmSpecification = vmSizesAvailableAtLocation.SingleOrDefault(vm => vm.VmSize.Equals(vmSize, StringComparison.OrdinalIgnoreCase));
-                var vmPrice = vmPrices.SingleOrDefault(vm => vm.VmSize.Equals(vmSize, StringComparison.OrdinalIgnoreCase));
-
-                if (vmSpecification is not null && vmPrice is not null)
-                {
-                    vmInfos.Add(new VirtualMachineInformation
-                    {
-                        VmSize = vmSize,
-                        MemoryInGB = vmSpecification.MemoryGiB,
-                        NumberOfCores = vmSpecification.NumberOfCores,
-                        ResourceDiskSizeInGB = vmSpecification.DiskGiB,
-                        MaxDataDiskCount = vmSpecification.MaxDataDiskCount,
-                        VmFamily = vmSpecification.VmFamily,
-                        LowPriority = false,
-                        PricePerHour = vmPrice.PricePerHourDedicated
-                    });
-
-                    if (vmPrice.LowPriorityAvailable)
-                    {
-                        vmInfos.Add(new VirtualMachineInformation
-                        {
-                            VmSize = vmSize,
-                            MemoryInGB = vmSpecification.MemoryGiB,
-                            NumberOfCores = vmSpecification.NumberOfCores,
-                            ResourceDiskSizeInGB = vmSpecification.DiskGiB,
-                            MaxDataDiskCount = vmSpecification.MaxDataDiskCount,
-                            VmFamily = vmSpecification.VmFamily,
-                            LowPriority = true,
-                            PricePerHour = vmPrice.PricePerHourLowPriority
-                        });
-                    }
-                }
-            }
-
-            // TODO: Check if pricing API did not return the list and vmInfos is null
-            return vmInfos;
-=======
-            return location;
->>>>>>> 2d3cd982
-        }
+            => location;
 
         private static Task<string> GetAzureAccessTokenAsync(string resource = "https://management.azure.com/")
             => new AzureServiceTokenProvider().GetAccessTokenAsync(resource);
@@ -887,21 +691,8 @@
             => (await GetAccessibleStorageAccountsAsync())
                 .FirstOrDefault(storageAccount => storageAccount.Name.Equals(storageAccountName, StringComparison.OrdinalIgnoreCase));
 
-<<<<<<< HEAD
         /// <inheritdoc/>
         public IAsyncEnumerable<CloudJob> ListJobsAsync(DetailLevel detailLevel = null)
             => batchClient.JobOperations.ListJobs(detailLevel: detailLevel).ToAsyncEnumerable();
-
-        private class VmPrice
-        {
-            public string VmSize { get; set; }
-            public decimal? PricePerHourDedicated { get; set; }
-            public decimal? PricePerHourLowPriority { get; set; }
-
-            [JsonIgnore]
-            public bool LowPriorityAvailable => PricePerHourLowPriority is not null;
-        }
-=======
->>>>>>> 2d3cd982
     }
 }