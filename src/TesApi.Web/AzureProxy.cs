﻿// Copyright (c) Microsoft Corporation.
// Licensed under the MIT License.

using System;
using System.Collections.Generic;
using System.IO;
using System.Linq;
using System.Text.RegularExpressions;
using System.Threading;
using System.Threading.Tasks;
using Microsoft.Azure.Batch;
using Microsoft.Azure.Batch.Auth;
using Microsoft.Azure.Batch.Common;
using Microsoft.Azure.Management.ApplicationInsights.Management;
using Microsoft.Azure.Management.Batch;
using Microsoft.Azure.Management.ContainerRegistry.Fluent;
using Microsoft.Azure.Management.ResourceManager.Fluent;
using Microsoft.Azure.Management.ResourceManager.Fluent.Authentication;
using Microsoft.Azure.Services.AppAuthentication;
using Microsoft.Extensions.Logging;
using Microsoft.Extensions.Options;
using Microsoft.Rest;
using Microsoft.WindowsAzure.Storage.Blob;
using Newtonsoft.Json;
using Polly;
using Polly.Retry;
using Tes.Models;
using TesApi.Web.Management.Batch;
using TesApi.Web.Management.Configuration;
using TesApi.Web.Storage;
using BatchModels = Microsoft.Azure.Management.Batch.Models;
using CloudTask = Microsoft.Azure.Batch.CloudTask;
using ComputeNodeState = Microsoft.Azure.Batch.Common.ComputeNodeState;
using FluentAzure = Microsoft.Azure.Management.Fluent.Azure;
using JobState = Microsoft.Azure.Batch.Common.JobState;
using OnAllTasksComplete = Microsoft.Azure.Batch.Common.OnAllTasksComplete;
using PoolInformation = Microsoft.Azure.Batch.PoolInformation;
using TaskExecutionInformation = Microsoft.Azure.Batch.TaskExecutionInformation;
using TaskState = Microsoft.Azure.Batch.Common.TaskState;

namespace TesApi.Web
{
    /// <summary>
    /// Wrapper for Azure APIs
    /// </summary>
    public partial class AzureProxy : IAzureProxy
    {
        private const char BatchJobAttemptSeparator = '-';
        private readonly AsyncRetryPolicy batchRaceConditionJobNotFoundRetryPolicy;
        private readonly AsyncRetryPolicy batchNodeNotReadyRetryPolicy;
        private readonly Management.CacheAndRetryHandler cacheAndRetryHandler;

        private readonly ILogger logger;
        private readonly BatchClient batchClient;
        private readonly string subscriptionId;
        private readonly string location;
        private readonly string batchResourceGroupName;
        private readonly string batchAccountName;
        //TODO: This dependency should be injected at a higher level (e.g. scheduler), but that requires significant refactoring that should be done separately.
        private readonly IBatchPoolManager batchPoolManager;


        /// <summary>
        /// Constructor of AzureProxy
        /// </summary>
        /// <param name="batchAccountOptions">The Azure Batch Account options</param>
        /// <param name="batchPoolManager"><inheritdoc cref="IBatchPoolManager"/></param>
        /// <param name="retryPolicyOptions"></param>
        /// <param name="cacheAndRetryHandler"></param>
        /// <param name="logger">The logger</param>
        /// <exception cref="InvalidOperationException"></exception>
        public AzureProxy(IOptions<BatchAccountOptions> batchAccountOptions, IBatchPoolManager batchPoolManager, IOptions<RetryPolicyOptions> retryPolicyOptions, Management.CacheAndRetryHandler cacheAndRetryHandler, ILogger<AzureProxy> logger)
        {
            ArgumentNullException.ThrowIfNull(batchAccountOptions);
            ArgumentNullException.ThrowIfNull(logger);
            ArgumentNullException.ThrowIfNull(batchPoolManager);
            ArgumentNullException.ThrowIfNull(cacheAndRetryHandler);

            this.cacheAndRetryHandler = cacheAndRetryHandler;
            this.batchPoolManager = batchPoolManager;

            if (string.IsNullOrWhiteSpace(batchAccountOptions.Value.AccountName))
            {
                //TODO: check if there's a better exception for this scenario or we need to create a custom one.
                throw new InvalidOperationException("The batch account name is missing from the the configuration.");
            }

            this.logger = logger;

            this.batchRaceConditionJobNotFoundRetryPolicy = Policy
                .Handle<BatchException>(ex => ex.RequestInformation.BatchError.Code == BatchErrorCodeStrings.JobNotFound)
                .WaitAndRetryAsync(retryPolicyOptions.Value.MaxRetryCount, retryAttempt => TimeSpan.FromSeconds(Math.Pow(retryPolicyOptions.Value.ExponentialBackOffExponent, retryAttempt)));

            this.batchNodeNotReadyRetryPolicy = Policy
               .Handle<BatchException>(ex => "NodeNotReady".Equals(ex.RequestInformation?.BatchError?.Code, StringComparison.InvariantCultureIgnoreCase))
               .WaitAndRetryAsync(
                    retryPolicyOptions.Value.MaxRetryCount,
                    (retryAttempt, exception, _) => (exception as BatchException).RequestInformation?.RetryAfter ?? TimeSpan.FromSeconds(Math.Pow(retryPolicyOptions.Value.ExponentialBackOffExponent, retryAttempt)),
                    (exception, delay, retryAttempt, _) =>
                        {
                            var requestId = (exception as BatchException).RequestInformation?.ServiceRequestId;
                            var reason = (exception.InnerException as Microsoft.Azure.Batch.Protocol.Models.BatchErrorException)?.Response?.ReasonPhrase;
                            logger.LogDebug(exception, "Retry attempt {RetryAttempt} after delay {DelaySeconds} for NodeNotReady exception: ServiceRequestId: {ServiceRequestId}, BatchErrorCode: NodeNotReady, Reason: {ReasonPhrase}", retryAttempt, delay.TotalSeconds, requestId, reason);
                            return Task.FromResult(false);
                        });

            if (!string.IsNullOrWhiteSpace(batchAccountOptions.Value.AppKey))
            {
                //If the key is provided assume we won't use ARM and the information will be provided via config
                batchClient = BatchClient.Open(new BatchSharedKeyCredentials(batchAccountOptions.Value.BaseUrl,
                    batchAccountOptions.Value.AccountName, batchAccountOptions.Value.AppKey));
                location = batchAccountOptions.Value.Region;
                subscriptionId = batchAccountOptions.Value.SubscriptionId;
                batchResourceGroupName = batchAccountOptions.Value.ResourceGroup;
            }
            else
            {
                batchAccountName = batchAccountOptions.Value.AccountName;
                var (SubscriptionId, ResourceGroupName, Location, BatchAccountEndpoint) = FindBatchAccountAsync(batchAccountName, CancellationToken.None).Result;
                batchResourceGroupName = ResourceGroupName;
                subscriptionId = SubscriptionId;
                location = Location;
                batchClient = BatchClient.Open(new BatchTokenCredentials($"https://{BatchAccountEndpoint}", () => GetAzureAccessTokenAsync("https://batch.core.windows.net/")));
            }

            //azureOfferDurableId = batchAccountOptions.Value.AzureOfferDurableId;

            //if (!AzureRegionUtils.TryGetBillingRegionName(location, out billingRegionName))
            //{
            //    logger.LogWarning($"Azure ARM location '{location}' does not have a corresponding Azure Billing Region.  Prices from the fallback billing region '{DefaultAzureBillingRegionName}' will be used instead.");
            //    billingRegionName = DefaultAzureBillingRegionName;
            //}
        }

        // TODO: Static method because the instrumentation key is needed in both Program.cs and Startup.cs and we wanted to avoid intializing the batch client twice.
        // Can we skip initializing app insights with a instrumentation key in Program.cs? If yes, change this to an instance method.
        /// <summary>
        /// Gets the Application Insights instrumentation key
        /// </summary>
        /// <param name="appInsightsApplicationId">Application Insights application id</param>
        /// <param name="cancellationToken"></param>
        /// <returns>Application Insights instrumentation key</returns>
<<<<<<< HEAD
        public static async Task<string> GetAppInsightsInstrumentationKeyAsync(string appInsightsApplicationId, CancellationToken cancellationToken)
=======
        public static async Task<string> GetAppInsightsConnectionStringAsync(string appInsightsApplicationId)
>>>>>>> 608952aa
        {
            var azureClient = await GetAzureManagementClientAsync(cancellationToken);
            var subscriptionIds = (await azureClient.Subscriptions.ListAsync(cancellationToken: cancellationToken)).ToAsyncEnumerable().Select(s => s.SubscriptionId);

            var credentials = new TokenCredentials(await GetAzureAccessTokenAsync(cancellationToken: cancellationToken));

            await foreach (var subscriptionId in subscriptionIds)
            {
                try
                {
                    var app = await (await new ApplicationInsightsManagementClient(credentials) { SubscriptionId = subscriptionId }.Components.ListAsync(cancellationToken))
                        .ToAsyncEnumerable().FirstOrDefaultAsync(a => a.ApplicationId.Equals(appInsightsApplicationId, StringComparison.OrdinalIgnoreCase), cancellationToken: cancellationToken);

                    if (app is not null)
                    {
                        return app.ConnectionString;
                    }
                }
                catch
                {
                }
            }

            return null;
        }

        /// <inheritdoc/>
        public async Task<string> GetNextBatchJobIdAsync(string tesTaskId, CancellationToken cancellationToken)
        {
            var jobFilter = new ODATADetailLevel
            {
                FilterClause = $"startswith(id,'{tesTaskId}{BatchJobAttemptSeparator}')",
                SelectClause = "id"
            };

            var lastAttemptNumber = (await batchClient.JobOperations.ListJobs(jobFilter).ToAsyncEnumerable().ToListAsync(cancellationToken))
                .Select(j => int.Parse(j.Id.Split(BatchJobAttemptSeparator)[1]))
                .OrderBy(a => a)
                .LastOrDefault();

            return $"{tesTaskId}{BatchJobAttemptSeparator}{lastAttemptNumber + 1}";
        }

        /// <inheritdoc/>
        public IEnumerable<AzureBatchNodeCount> GetBatchActiveNodeCountByVmSize()
            => batchClient.PoolOperations.ListPools()
                .Select(p => new
                {
                    p.VirtualMachineSize,
                    DedicatedNodeCount = Math.Max(p.TargetDedicatedComputeNodes ?? 0, p.CurrentDedicatedComputeNodes ?? 0),
                    LowPriorityNodeCount = Math.Max(p.TargetLowPriorityComputeNodes ?? 0, p.CurrentLowPriorityComputeNodes ?? 0)
                })
                .GroupBy(x => x.VirtualMachineSize)
                .Select(grp => new AzureBatchNodeCount { VirtualMachineSize = grp.Key, DedicatedNodeCount = grp.Sum(x => x.DedicatedNodeCount), LowPriorityNodeCount = grp.Sum(x => x.LowPriorityNodeCount) });

        /// <inheritdoc/>
        public int GetBatchActivePoolCount()
        {
            var activePoolsFilter = new ODATADetailLevel
            {
                FilterClause = "state eq 'active' or state eq 'deleting'",
                SelectClause = "id"
            };

            return batchClient.PoolOperations.ListPools(activePoolsFilter).Count();
        }

        /// <inheritdoc/>
        public int GetBatchActiveJobCount()
        {
            var activeJobsFilter = new ODATADetailLevel
            {
                FilterClause = "state eq 'active' or state eq 'disabling' or state eq 'terminating' or state eq 'deleting'",
                SelectClause = "id"
            };

            return batchClient.JobOperations.ListJobs(activeJobsFilter).ToAsyncEnumerable().CountAsync().Result;
        }

        /// <inheritdoc/>
        public async Task CreateAutoPoolModeBatchJobAsync(string jobId, CloudTask cloudTask, PoolInformation poolInformation, CancellationToken cancellationToken)
        {
            logger.LogInformation($"TES task: {cloudTask.Id} - creating Batch job");
            var job = batchClient.JobOperations.CreateJob(jobId, poolInformation);
            job.OnAllTasksComplete = OnAllTasksComplete.TerminateJob;
            await job.CommitAsync(cancellationToken: cancellationToken);
            logger.LogInformation($"TES task: {cloudTask.Id} - Batch job committed successfully.");
            await Task.Delay(TimeSpan.FromSeconds(2), cancellationToken);

            try
            {
                logger.LogInformation($"TES task: {cloudTask.Id} adding task to job.");
                job = await batchRaceConditionJobNotFoundRetryPolicy.ExecuteAsync(ct =>
                    batchClient.JobOperations.GetJobAsync(job.Id, cancellationToken: ct),
                    cancellationToken);

                await job.AddTaskAsync(cloudTask, cancellationToken: cancellationToken);
                logger.LogInformation($"TES task: {cloudTask.Id} added task successfully.");
            }
            catch (Exception ex) when (ex is not OperationCanceledException)
            {
                var batchError = JsonConvert.SerializeObject((ex as BatchException)?.RequestInformation?.BatchError);
                logger.LogError(ex, $"TES task: {cloudTask.Id} deleting {job.Id} because adding task to it failed. Batch error: {batchError}");

                try
                {
                    await batchClient.JobOperations.DeleteJobAsync(job.Id, cancellationToken: CancellationToken.None);
                }
                catch (Exception e)
                {
                    logger.LogError(e, $"TES task: {cloudTask.Id} deleting {job.Id} failed.");
                }

                throw;
            }
        }

        /// <inheritdoc/>
        public async Task CreateBatchJobAsync(PoolInformation poolInformation, CancellationToken cancellationToken)
        {
            ArgumentException.ThrowIfNullOrEmpty(poolInformation?.PoolId, nameof(poolInformation));

            logger.LogInformation("TES: Creating Batch job {BatchJob}", poolInformation.PoolId);
            var job = batchClient.JobOperations.CreateJob(poolInformation.PoolId, poolInformation);
            job.OnAllTasksComplete = OnAllTasksComplete.NoAction;
            job.OnTaskFailure = OnTaskFailure.NoAction;

            await job.CommitAsync(cancellationToken: cancellationToken);
            logger.LogInformation("TES: Batch job {BatchJob} committed successfully", poolInformation.PoolId);
            await Task.Delay(TimeSpan.FromSeconds(2), cancellationToken);
        }

        /// <inheritdoc/>
        public async Task AddBatchTaskAsync(string tesTaskId, CloudTask cloudTask, PoolInformation poolInformation, CancellationToken cancellationToken)
        {
            ArgumentException.ThrowIfNullOrEmpty(poolInformation?.PoolId, nameof(poolInformation));

            logger.LogInformation("TES task: {TesTask} - Adding task to job {BatchJob}", tesTaskId, poolInformation.PoolId);
            var job = await batchRaceConditionJobNotFoundRetryPolicy.ExecuteAsync(ct =>
                    batchClient.JobOperations.GetJobAsync(poolInformation.PoolId, cancellationToken: ct),
                    cancellationToken);

            await job.AddTaskAsync(cloudTask, cancellationToken: cancellationToken);
            logger.LogInformation("TES task: {TesTask} - Added task successfully", tesTaskId);
        }

        /// <inheritdoc/>
        public async Task DeleteBatchJobAsync(PoolInformation poolInformation, CancellationToken cancellationToken)
        {
            ArgumentException.ThrowIfNullOrEmpty(poolInformation?.PoolId, nameof(poolInformation));
            logger.LogInformation("Deleting job {BatchJob}", poolInformation.PoolId);
            await batchClient.JobOperations.DeleteJobAsync(poolInformation.PoolId, cancellationToken: cancellationToken);
        }

        /// <inheritdoc/>
        public async Task<BatchAccountState> GetBatchAccountStateAsync(bool usingAutoPools, IEnumerable<string> ids, CancellationToken cancellationToken)
        {
            var jobFilter = new ODATADetailLevel { SelectClause = "id,state,executionInfo,creationTime" };
            var poolFilter = new ODATADetailLevel { SelectClause = "id,resizeErrors" };
            var nodeFilter = new ODATADetailLevel { SelectClause = "id,state,startTaskInfo,errors" };
            var taskFilter = new ODATADetailLevel { SelectClause = "id,state,executionInfo" };
            var idStartsWith = new Func<string, string, bool>((id, format) => ids.Select(i => string.Format(format, i)).Any(s => id.StartsWith(s, StringComparison.OrdinalIgnoreCase)));
            IAsyncEnumerable<CloudJob> jobs;
            IAsyncEnumerable<CloudPool> pools;

            var idList = ids.ToList();

            if (usingAutoPools)
            {
                var jobsList = await cacheAndRetryHandler.AsyncRetryPolicy.ExecuteAsync(() =>
                        batchClient.JobOperations.ListJobs(jobFilter).ToAsyncEnumerable(),
                        cacheAndRetryHandler.RetryPolicy)
                    .Where(j => idStartsWith(j.Id, $"{{0}}{BatchJobAttemptSeparator}"))
                    .ToListAsync(cancellationToken);

                var poolIds = jobsList.Select(j => j.ExecutionInformation?.PoolId).Where(s => !string.IsNullOrWhiteSpace(s)).ToList();

                pools = cacheAndRetryHandler.AsyncRetryPolicy.ExecuteAsync(() =>
                        batchClient.PoolOperations.ListPools(poolFilter).ToAsyncEnumerable(),
                        cacheAndRetryHandler.RetryPolicy)
                    .Where(p => poolIds.Contains(p.Id));
                jobs = jobsList.ToAsyncEnumerable();
            }
            else
            {
                jobs = cacheAndRetryHandler.AsyncRetryPolicy.ExecuteAsync(() =>
                        batchClient.JobOperations.ListJobs(jobFilter).ToAsyncEnumerable(),
                        cacheAndRetryHandler.RetryPolicy)
                    .Where(j => idList.Contains(j.Id));

                pools = cacheAndRetryHandler.AsyncRetryPolicy.ExecuteAsync(() =>
                        batchClient.PoolOperations.ListPools(poolFilter).ToAsyncEnumerable(),
                        cacheAndRetryHandler.RetryPolicy)
                    .Where(p => idList.Contains(p.Id));
            }

            return new(pools, jobs,
                pool => cacheAndRetryHandler.AsyncRetryPolicy.ExecuteAsync(() =>
                    batchClient.PoolOperations.ListComputeNodes(pool.Id, nodeFilter).ToAsyncEnumerable(),
                    cacheAndRetryHandler.RetryPolicy),
                job => cacheAndRetryHandler.AsyncRetryPolicy.ExecuteAsync(() =>
                    batchClient.JobOperations.ListTasks(job.Id, taskFilter).ToAsyncEnumerable(),
                    cacheAndRetryHandler.RetryPolicy));

            //string CombineProperties(params string[] properties)
            //    => string.Join(',', new HashSet<string>(properties.SelectMany(s => s.Split(',')).Select(s => s.Trim())));
        }

        /// <inheritdoc/>
        [System.Diagnostics.CodeAnalysis.SuppressMessage("Performance", "CA1826:Do not use Enumerable methods on indexable collections", Justification = "FirstOrDefault() is straightforward, the alternative is less clear.")]
        public AzureBatchJobAndTaskState GetBatchJobAndTaskState(TesTask tesTask, bool usingAutoPools, BatchAccountState batchAccountState)
        {
            try
            {
                var nodeAllocationFailed = false;
                string nodeErrorCode = null;
                IEnumerable<string> nodeErrorDetails = null;
                var activeJobWithMissingAutoPool = false;
                ComputeNodeState? nodeState = null;
                TaskState? taskState = null;
                string poolId = null;
                TaskExecutionInformation taskExecutionInformation = null;
                CloudJob job = null;
                var attemptNumber = 0;
                CloudTask batchTask = null;

                var jobOrTaskFilter = new Func<string, string, bool>((id, key) => id.StartsWith(string.Format($"{{0}}{BatchJobAttemptSeparator}", key), StringComparison.OrdinalIgnoreCase));

                if (usingAutoPools)
                {
                    // Normally, we will only find one job. If we find more, we always want the latest one. Thus, we use ListJobs()
                    var jobInfos = batchAccountState.JobsAndTasks.Keys.Where(j => jobOrTaskFilter(j.Id, tesTask.Id))
                        .Select(j => new { Job = j, AttemptNumber = int.Parse(j.Id.Split(BatchJobAttemptSeparator)[1]) })
                        .ToList();

                    if (!jobInfos.Any())
                    {
                        return new AzureBatchJobAndTaskState { JobState = null };
                    }

                    if (jobInfos.Count(j => j.Job.State == JobState.Active) > 1)
                    {
                        return new AzureBatchJobAndTaskState { MoreThanOneActiveJobOrTaskFound = true };
                    }

                    var lastJobInfo = jobInfos.OrderBy(j => j.AttemptNumber).Last();

                    job = lastJobInfo.Job;
                    attemptNumber = lastJobInfo.AttemptNumber;

                    batchTask = batchAccountState.JobsAndTasks[job].FirstOrDefault(t => t.Id.Equals(tesTask.Id, StringComparison.OrdinalIgnoreCase));

                    if (batchTask is null)
                    {
                        logger.LogError(@"Failed to get task for TesTask {TesTask}", tesTask.Id);
                    }
                }
                else
                {
                    if (string.IsNullOrWhiteSpace(tesTask.PoolId))
                    {
                        return new AzureBatchJobAndTaskState { JobState = null };
                    }

                    var jobPair = batchAccountState.JobsAndTasks.FirstOrDefault(p => p.Key.Id.Equals(tesTask.PoolId, StringComparison.OrdinalIgnoreCase));
                    job = jobPair.Key;

                    if (job is null)
                    {
                        logger.LogError(@"Failed to get job for TesTask {TesTask}", tesTask.Id);
                        return new AzureBatchJobAndTaskState { JobState = null };
                    }

                    var taskInfos = jobPair.Value.Where(t => jobOrTaskFilter(t.Id, tesTask.Id))
                        .Select(t => new { Task = t, AttemptNumber = int.Parse(t.Id.Split(BatchJobAttemptSeparator)[1]) })
                        .ToList();

                    if (!taskInfos.Any())
                    {
                        logger.LogError(@"Failed to get task for TesTask {TesTask}", tesTask.Id);
                    }
                    else
                    {
                        if (taskInfos.Count(t => t.Task.State != TaskState.Completed) > 1)
                        {
                            return new AzureBatchJobAndTaskState { MoreThanOneActiveJobOrTaskFound = true };
                        }

                        var lastTaskInfo = taskInfos.OrderBy(t => t.AttemptNumber).Last();
                        batchTask = lastTaskInfo.Task;
                        attemptNumber = lastTaskInfo.AttemptNumber;
                    }
                }

                poolId = job.ExecutionInformation?.PoolId;

                Func<ComputeNode, bool> computeNodePredicate = usingAutoPools
                    ? n => (n.RecentTasks?.Select(t => t.JobId) ?? Enumerable.Empty<string>()).Contains(job.Id)
                    : n => (n.RecentTasks?.Select(t => t.TaskId) ?? Enumerable.Empty<string>()).Contains(batchTask?.Id);

                if (job.State == JobState.Active && poolId is not null)
                {
                    var poolPair = batchAccountState.PoolsAndNodes.FirstOrDefault(p => p.Key.Id.Equals(poolId, StringComparison.OrdinalIgnoreCase));
                    var pool = poolPair.Key;

                    if (pool is not null)
                    {
                        nodeAllocationFailed = usingAutoPools && pool.ResizeErrors?.Count > 0; // When not using autopools, NodeAllocationFailed will be determined in BatchScheduler.GetBatchTaskStateAsync()

                        var node = poolPair.Value.FirstOrDefault(computeNodePredicate);

                        if (node is not null)
                        {
                            nodeState = node.State;
                            var nodeError = node.Errors?.FirstOrDefault(e => "DiskFull".Equals(e.Code, StringComparison.InvariantCultureIgnoreCase)) ?? node.Errors?.FirstOrDefault(); // Prioritize DiskFull errors
                            nodeErrorCode = nodeError?.Code;
                            nodeErrorDetails = nodeError?.ErrorDetails?.Select(e => e.Value);
                        }
                    }
                    else
                    {
                        if (job.CreationTime.HasValue && DateTime.UtcNow.Subtract(job.CreationTime.Value) > TimeSpan.FromMinutes(30))
                        {
                            activeJobWithMissingAutoPool = true;
                        }
                    }
                }

                if (batchTask is not null)
                {
                    taskState = batchTask.State;
                    taskExecutionInformation = batchTask.ExecutionInformation;
                }

                return new AzureBatchJobAndTaskState
                {
                    MoreThanOneActiveJobOrTaskFound = false,
                    ActiveJobWithMissingAutoPool = activeJobWithMissingAutoPool,
                    AttemptNumber = attemptNumber,
                    NodeAllocationFailed = nodeAllocationFailed,
                    NodeErrorCode = nodeErrorCode,
                    NodeErrorDetails = nodeErrorDetails,
                    NodeState = nodeState,
                    JobState = job.State,
                    TaskState = taskState,
                    Pool = new() { PoolId = poolId },
                    TaskExecutionResult = taskExecutionInformation?.Result,
                    TaskStartTime = taskExecutionInformation?.StartTime,
                    TaskEndTime = taskExecutionInformation?.EndTime,
                    TaskExitCode = taskExecutionInformation?.ExitCode,
                    TaskFailureInformation = taskExecutionInformation?.FailureInformation,
                    TaskContainerState = taskExecutionInformation?.ContainerInformation?.State,
                    TaskContainerError = taskExecutionInformation?.ContainerInformation?.Error
                };
            }
            catch (Exception ex)
            {
                logger.LogError(ex, @"GetBatchJobAndTaskStateAsync failed for TesTask {TesTask}", tesTask.Id);
                throw;
            }
        }

        /// <inheritdoc/>
        public async Task DeleteBatchJobAsync(string tesTaskId, CancellationToken cancellationToken = default)
        {
            var jobFilter = new ODATADetailLevel
            {
                FilterClause = $"startswith(id,'{tesTaskId}{BatchJobAttemptSeparator}') and state ne 'deleting'",
                SelectClause = "id"
            };

            var batchJobsToDelete = await batchClient.JobOperations.ListJobs(jobFilter).ToAsyncEnumerable().ToListAsync(cancellationToken);

            if (batchJobsToDelete.Count > 1)
            {
                logger.LogWarning($"Found more than one active job for TES task {tesTaskId}");
            }

            foreach (var job in batchJobsToDelete)
            {
                logger.LogInformation($"Deleting job {job.Id}");
                await job.DeleteAsync(cancellationToken: cancellationToken);
            }
        }

        /// <inheritdoc/>
        public async Task DeleteBatchTaskAsync(string tesTaskId, PoolInformation pool, CancellationToken cancellationToken)
        {
            var jobFilter = new ODATADetailLevel
            {
                FilterClause = $"startswith(id,'{tesTaskId}{BatchJobAttemptSeparator}')",
                SelectClause = "id"
            };

            var batchTasksToDelete = await batchClient.JobOperations.ListTasks(pool.PoolId, jobFilter).ToAsyncEnumerable().ToListAsync(cancellationToken);

            if (batchTasksToDelete.Count > 1)
            {
                logger.LogWarning("Found more than one active task for TES task {TesTask}", tesTaskId);
            }

            foreach (var task in batchTasksToDelete)
            {
                logger.LogInformation("Deleting task {BatchTask}", task.Id);
                await batchNodeNotReadyRetryPolicy.ExecuteAsync(ct => task.DeleteAsync(cancellationToken: ct), cancellationToken);
            }
        }

        /// <inheritdoc/>
        public async Task<IEnumerable<string>> ListOldJobsToDeleteAsync(TimeSpan oldestJobAge)
        {
            var filter = new ODATADetailLevel
            {
                FilterClause = $"state eq 'completed' and executionInfo/endTime lt DateTime'{DateTime.Today.Subtract(oldestJobAge):yyyy-MM-ddTHH:mm:ssZ}'",
                SelectClause = "id"
            };

            return (await batchClient.JobOperations.ListJobs(filter).ToAsyncEnumerable().ToListAsync()).Select(c => c.Id);
        }

        /// <inheritdoc/>
        public async Task<IEnumerable<string>> ListOrphanedJobsToDeleteAsync(TimeSpan minJobAge, CancellationToken cancellationToken)
        {
            var filter = new ODATADetailLevel
            {
                FilterClause = $"state eq 'active' and creationTime lt DateTime'{DateTime.UtcNow.Subtract(minJobAge):yyyy-MM-ddTHH:mm:ssZ}'",
                SelectClause = "id,poolInfo,onAllTasksComplete"
            };

            var noActionTesjobs = (await batchClient.JobOperations.ListJobs(filter).ToAsyncEnumerable().ToListAsync(cancellationToken))
                .Where(j => j.PoolInformation?.AutoPoolSpecification?.AutoPoolIdPrefix == "TES" && j.OnAllTasksComplete == OnAllTasksComplete.NoAction);

            var noActionTesjobsWithNoTasks = await noActionTesjobs.ToAsyncEnumerable().WhereAwait(async j => !(await j.ListTasks().ToListAsync(cancellationToken)).Any()).ToListAsync(cancellationToken);

            return noActionTesjobsWithNoTasks.Select(j => j.Id);
        }

        /// <inheritdoc/>
        public async Task<IEnumerable<string>> GetActivePoolIdsAsync(string prefix, TimeSpan minAge, CancellationToken cancellationToken = default)
        {
            var activePoolsFilter = new ODATADetailLevel
            {
                FilterClause = $"state eq 'active' and startswith(id, '{prefix}') and creationTime lt DateTime'{DateTime.UtcNow.Subtract(minAge):yyyy-MM-ddTHH:mm:ssZ}'",
                SelectClause = "id"
            };

            return (await batchClient.PoolOperations.ListPools(activePoolsFilter).ToListAsync(cancellationToken)).Select(p => p.Id);
        }

        /// <inheritdoc/>
        public IAsyncEnumerable<CloudPool> GetActivePoolsAsync(string hostName)
        {
            var activePoolsFilter = new ODATADetailLevel
            {
                FilterClause = "state eq 'active'",
                SelectClause = BatchPool.CloudPoolSelectClause
            };

            return batchClient.PoolOperations.ListPools(activePoolsFilter).ToAsyncEnumerable()
                .Where(p => hostName.Equals(p.Metadata?.FirstOrDefault(m => BatchScheduler.PoolHostName.Equals(m.Name, StringComparison.Ordinal))?.Value, StringComparison.OrdinalIgnoreCase));
        }

        /// <inheritdoc/>
        public async Task<IEnumerable<string>> GetPoolIdsReferencedByJobsAsync(CancellationToken cancellationToken = default)
            => (await batchClient.JobOperations.ListJobs(new ODATADetailLevel(selectClause: "executionInfo")).ToAsyncEnumerable().ToListAsync(cancellationToken))
                .Where(j => !string.IsNullOrEmpty(j.ExecutionInformation?.PoolId))
                .Select(j => j.ExecutionInformation.PoolId);

        /// <inheritdoc/>
        public Task DeleteBatchComputeNodesAsync(string poolId, IEnumerable<ComputeNode> computeNodes, CancellationToken cancellationToken = default)
            => batchClient.PoolOperations.RemoveFromPoolAsync(poolId, computeNodes, deallocationOption: ComputeNodeDeallocationOption.TaskCompletion, cancellationToken: cancellationToken);

        /// <inheritdoc/>
        public Task DeleteBatchPoolAsync(string poolId, CancellationToken cancellationToken = default)
            => batchPoolManager.DeleteBatchPoolAsync(poolId, cancellationToken: cancellationToken);

        /// <inheritdoc/>
        public async Task DeleteBatchPoolIfExistsAsync(string poolId, CancellationToken cancellationToken)
        {
            try
            {
                var poolFilter = new ODATADetailLevel
                {
                    FilterClause = $"startswith(id,'{poolId}') and state ne 'deleting'",
                    SelectClause = "id"
                };

                var poolsToDelete = await batchClient.PoolOperations.ListPools(poolFilter).ToListAsync(cancellationToken);

                foreach (var pool in poolsToDelete)
                {
                    logger.LogInformation($"Pool ID: {pool.Id} Pool State: {pool?.State} deleting...");
                    await batchClient.PoolOperations.DeletePoolAsync(pool.Id, cancellationToken: cancellationToken);
                }
            }
            catch (Exception exc)
            {
                var batchErrorCode = (exc as BatchException)?.RequestInformation?.BatchError?.Code;

                if (batchErrorCode?.Trim().Equals("PoolBeingDeleted", StringComparison.OrdinalIgnoreCase) == true)
                {
                    // Do not throw if it's a deletion race condition
                    // Docs: https://learn.microsoft.com/en-us/rest/api/batchservice/Pool/Delete?tabs=HTTP

                    return;
                }

                logger.LogError(exc, $"Pool ID: {poolId} exception while attempting to delete the pool.  Batch error code: {batchErrorCode}");
                throw;
            }
        }

        /// <inheritdoc/>
        public Task<CloudPool> GetBatchPoolAsync(string poolId, CancellationToken cancellationToken, DetailLevel detailLevel)
            => batchClient.PoolOperations.GetPoolAsync(poolId, detailLevel: detailLevel, cancellationToken: cancellationToken);

        /// <inheritdoc/>
        public Task<CloudJob> GetBatchJobAsync(string jobId, CancellationToken cancellationToken, DetailLevel detailLevel)
            => batchClient.JobOperations.GetJobAsync(jobId, detailLevel, cancellationToken: cancellationToken);

        /// <inheritdoc/>
        public async Task<(AllocationState? AllocationState, bool? AutoScaleEnabled, int? TargetLowPriority, int? CurrentLowPriority, int? TargetDedicated, int? CurrentDedicated)> GetFullAllocationStateAsync(string poolId, CancellationToken cancellationToken = default)
        {
            var pool = await batchClient.PoolOperations.GetPoolAsync(poolId, detailLevel: new ODATADetailLevel(selectClause: "allocationState,enableAutoScale,targetLowPriorityNodes,currentLowPriorityNodes,targetDedicatedNodes,currentDedicatedNodes"), cancellationToken: cancellationToken);
            return (pool.AllocationState, pool.AutoScaleEnabled, pool.TargetLowPriorityComputeNodes, pool.CurrentLowPriorityComputeNodes, pool.TargetDedicatedComputeNodes, pool.CurrentDedicatedComputeNodes);
        }

        private static async Task<IEnumerable<StorageAccountInfo>> GetAccessibleStorageAccountsAsync(CancellationToken cancellationToken)
        {
            var azureClient = await GetAzureManagementClientAsync(cancellationToken);
            return await (await azureClient.Subscriptions.ListAsync(cancellationToken: cancellationToken)).ToAsyncEnumerable()
                .Select(s => s.SubscriptionId).SelectManyAwait(async (subscriptionId, ct) =>
                    (await azureClient.WithSubscription(subscriptionId).StorageAccounts.ListAsync(cancellationToken: cancellationToken)).ToAsyncEnumerable()
                    .Select(a => new StorageAccountInfo { Id = a.Id, Name = a.Name, SubscriptionId = subscriptionId, BlobEndpoint = a.EndPoints.Primary.Blob }))
                .ToListAsync(cancellationToken);
        }

        /// <inheritdoc/>
        public async Task<string> GetStorageAccountKeyAsync(StorageAccountInfo storageAccountInfo, CancellationToken cancellationToken)
        {
            try
            {
                var azureClient = await GetAzureManagementClientAsync(cancellationToken);
                var storageAccount = await azureClient.WithSubscription(storageAccountInfo.SubscriptionId).StorageAccounts.GetByIdAsync(storageAccountInfo.Id, cancellationToken);

                return (await storageAccount.GetKeysAsync(cancellationToken))[0].Value;
            }
            catch (Exception ex)
            {
                logger.LogError(ex, $"An exception occurred when getting the storage account key for account {storageAccountInfo.Name}.");
                throw;
            }
        }

        /// <inheritdoc/>
        public Task UploadBlobAsync(Uri blobAbsoluteUri, string content)
            => new CloudBlockBlob(blobAbsoluteUri).UploadTextAsync(content);

        /// <inheritdoc/>
        public Task UploadBlobFromFileAsync(Uri blobAbsoluteUri, string filePath)
            => new CloudBlockBlob(blobAbsoluteUri).UploadFromFileAsync(filePath);

        /// <inheritdoc/>
        public Task<string> DownloadBlobAsync(Uri blobAbsoluteUri)
            => new CloudBlockBlob(blobAbsoluteUri).DownloadTextAsync();

        /// <inheritdoc/>
        public Task<bool> BlobExistsAsync(Uri blobAbsoluteUri)
            => new CloudBlockBlob(blobAbsoluteUri).ExistsAsync();

        /// <inheritdoc/>
        public async Task<IEnumerable<string>> ListBlobsAsync(Uri directoryUri)
        {
            var blob = new CloudBlockBlob(directoryUri);
            var directory = blob.Container.GetDirectoryReference(blob.Name);

            BlobContinuationToken continuationToken = null;
            var results = new List<string>();

            do
            {
                var response = await directory.ListBlobsSegmentedAsync(useFlatBlobListing: true, blobListingDetails: BlobListingDetails.None, maxResults: null, currentToken: continuationToken, options: null, operationContext: null);
                continuationToken = response.ContinuationToken;
                results.AddRange(response.Results.Cast<CloudBlob>().Select(b => b.Name));
            }
            while (continuationToken is not null);

            return results;
        }

        /// <inheritdoc/>
        public bool LocalFileExists(string path)
            => File.Exists(path);

        /// <inheritdoc/>
        public bool TryReadCwlFile(string workflowId, out string content)
        {
            var fileName = $"cwl_temp_file_{workflowId}.cwl";

            try
            {
                var filePath = Directory.GetFiles("/cromwell-tmp", fileName, SearchOption.AllDirectories).FirstOrDefault();

                if (filePath is not null)
                {
                    content = File.ReadAllText(filePath);
                    return true;
                }
            }
            catch (Exception ex)
            {
                logger.LogError(ex, $"Error looking up or retrieving contents of CWL file '{fileName}'");
            }

            content = null;
            return false;
        }

        /// <inheritdoc />
        public string GetArmRegion()
            => location;

        private static Task<string> GetAzureAccessTokenAsync(string resource = "https://management.azure.com/", CancellationToken cancellationToken = default)
            => new AzureServiceTokenProvider().GetAccessTokenAsync(resource, cancellationToken: cancellationToken);

        /// <summary>
        /// Gets an authenticated Azure Client instance
        /// </summary>
        /// <returns>An authenticated Azure Client instance</returns>
        private static async Task<FluentAzure.IAuthenticated> GetAzureManagementClientAsync(CancellationToken cancellationToken)
        {
            var accessToken = await GetAzureAccessTokenAsync(cancellationToken: cancellationToken);
            var azureCredentials = new AzureCredentials(new TokenCredentials(accessToken), null, null, AzureEnvironment.AzureGlobalCloud);
            var azureClient = FluentAzure.Authenticate(azureCredentials);

            return azureClient;
        }

        /// <inheritdoc/>
        public async Task<PoolInformation> CreateBatchPoolAsync(BatchModels.Pool poolInfo, bool isPreemptable, CancellationToken cancellationToken)
            => await batchPoolManager.CreateBatchPoolAsync(poolInfo, isPreemptable, cancellationToken);

        // https://learn.microsoft.com/azure/azure-resource-manager/management/move-resource-group-and-subscription#changed-resource-id
        [GeneratedRegex("/*/resourceGroups/([^/]*)/*")]
        private static partial Regex GetResourceGroupRegex();

        private static async Task<(string SubscriptionId, string ResourceGroupName, string Location, string BatchAccountEndpoint)> FindBatchAccountAsync(string batchAccountName, CancellationToken cancellationToken)
        {
            var resourceGroupRegex = GetResourceGroupRegex();
            var tokenCredentials = new TokenCredentials(await GetAzureAccessTokenAsync());
            var azureClient = await GetAzureManagementClientAsync(cancellationToken);

            var subscriptionIds = (await azureClient.Subscriptions.ListAsync()).ToAsyncEnumerable().Select(s => s.SubscriptionId);

            await foreach (var subId in subscriptionIds)
            {
                var batchAccount = await (await new BatchManagementClient(tokenCredentials) { SubscriptionId = subId }.BatchAccount.ListAsync(cancellationToken))
                    .ToAsyncEnumerable().FirstOrDefaultAsync(a => a.Name.Equals(batchAccountName, StringComparison.OrdinalIgnoreCase), cancellationToken);

                if (batchAccount is not null)
                {
                    var resourceGroupName = resourceGroupRegex.Match(batchAccount.Id).Groups[1].Value;

                    return (subId, resourceGroupName, batchAccount.Location, batchAccount.AccountEndpoint);
                }
            }

            throw new Exception($"Batch account '{batchAccountName}' does not exist or the TES app service does not have Contributor role on the account.");
        }

        /// <inheritdoc/>
        public async Task<StorageAccountInfo> GetStorageAccountInfoAsync(string storageAccountName, CancellationToken cancellationToken)
            => (await GetAccessibleStorageAccountsAsync(cancellationToken))
                .FirstOrDefault(storageAccount => storageAccount.Name.Equals(storageAccountName, StringComparison.OrdinalIgnoreCase));

        /// <inheritdoc/>
        public IAsyncEnumerable<ComputeNode> ListComputeNodesAsync(string poolId, DetailLevel detailLevel = null)
            => batchClient.PoolOperations.ListComputeNodes(poolId, detailLevel: detailLevel).ToAsyncEnumerable();

        /// <inheritdoc/>
        public IAsyncEnumerable<CloudTask> ListTasksAsync(string jobId, DetailLevel detailLevel = null)
            => batchClient.JobOperations.ListTasks(jobId, detailLevel: detailLevel).ToAsyncEnumerable();

        /// <inheritdoc/>
        public async Task DisableBatchPoolAutoScaleAsync(string poolId, CancellationToken cancellationToken)
            => await batchClient.PoolOperations.DisableAutoScaleAsync(poolId, cancellationToken: cancellationToken);

        /// <inheritdoc/>
        public async Task EnableBatchPoolAutoScaleAsync(string poolId, bool preemptable, TimeSpan interval, IAzureProxy.BatchPoolAutoScaleFormulaFactory formulaFactory, CancellationToken cancellationToken)
        {
            var (allocationState, _, _, currentLowPriority, _, currentDedicated) = await GetFullAllocationStateAsync(poolId, cancellationToken);

            if (allocationState != AllocationState.Steady)
            {
                throw new InvalidOperationException();
            }

            await batchClient.PoolOperations.EnableAutoScaleAsync(poolId, formulaFactory(preemptable, preemptable ? currentLowPriority ?? 0 : currentDedicated ?? 0), interval, cancellationToken: cancellationToken);
        }
    }
}<|MERGE_RESOLUTION|>--- conflicted
+++ resolved
@@ -140,11 +140,7 @@
         /// <param name="appInsightsApplicationId">Application Insights application id</param>
         /// <param name="cancellationToken"></param>
         /// <returns>Application Insights instrumentation key</returns>
-<<<<<<< HEAD
-        public static async Task<string> GetAppInsightsInstrumentationKeyAsync(string appInsightsApplicationId, CancellationToken cancellationToken)
-=======
-        public static async Task<string> GetAppInsightsConnectionStringAsync(string appInsightsApplicationId)
->>>>>>> 608952aa
+        public static async Task<string> GetAppInsightsConnectionStringAsync(string appInsightsApplicationId, CancellationToken cancellationToken)
         {
             var azureClient = await GetAzureManagementClientAsync(cancellationToken);
             var subscriptionIds = (await azureClient.Subscriptions.ListAsync(cancellationToken: cancellationToken)).ToAsyncEnumerable().Select(s => s.SubscriptionId);
