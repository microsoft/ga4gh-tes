﻿// Copyright (c) Microsoft Corporation.
// Licensed under the MIT License.

using System;
using System.Collections.Generic;
using System.Linq;
using System.Threading;
using System.Threading.Tasks;
<<<<<<< HEAD
using Azure.Core;
using Azure.ResourceManager;
using Azure.ResourceManager.Resources;
using Azure.ResourceManager.Storage;
using Azure.Storage.Blobs;
=======
using Azure.Identity;
>>>>>>> 3d2c6914
using CommonUtilities;
using Microsoft.Azure.Batch;
using Microsoft.Azure.Batch.Common;
using Microsoft.Extensions.Logging;
using Microsoft.Extensions.Options;
using Microsoft.Rest;
using Polly;
using Tes.Models;
using TesApi.Web.Management;
using TesApi.Web.Management.Configuration;
using TesApi.Web.Storage;
using static CommonUtilities.RetryHandler;
using BatchProtocol = Microsoft.Azure.Batch.Protocol;
using BlobModels = Azure.Storage.Blobs.Models;
using CloudTask = Microsoft.Azure.Batch.CloudTask;
using ComputeNodeState = Microsoft.Azure.Batch.Common.ComputeNodeState;
using JobState = Microsoft.Azure.Batch.Common.JobState;
using OnAllTasksComplete = Microsoft.Azure.Batch.Common.OnAllTasksComplete;
using TaskExecutionInformation = Microsoft.Azure.Batch.TaskExecutionInformation;
using TaskState = Microsoft.Azure.Batch.Common.TaskState;

namespace TesApi.Web
{
    /// <summary>
    /// Wrapper for Azure APIs
    /// </summary>
    public partial class AzureProxy : IAzureProxy
    {
        private const char BatchJobAttemptSeparator = '-';
        private readonly AsyncRetryHandlerPolicy batchRetryPolicyWhenJobNotFound;
        private readonly AsyncRetryHandlerPolicy batchRetryPolicyWhenNodeNotReady;

        private readonly ILogger logger;
        private readonly AzureServicesConnectionStringCredentialOptions credentialOptions;
        private readonly ArmEnvironmentEndpoints armEndpoints;
        private readonly BatchProtocol.BatchServiceClient batchServiceClient;
        private readonly BatchClient batchClient;
        private readonly string location;


        /// <summary>
        /// Constructor of AzureProxy
        /// </summary>
        /// <param name="batchAccountOptions">The Azure Batch Account options</param>
        /// <param name="batchAccountInformation">The Azure Batch Account information</param>
        /// <param name="armEndpoints"></param>
        /// <param name="credentialOptions"></param>
        /// <param name="retryHandler">Retry builder</param>
        /// <param name="logger">The logger</param>
        /// <exception cref="InvalidOperationException"></exception>
        public AzureProxy(IOptions<BatchAccountOptions> batchAccountOptions, BatchAccountResourceInformation batchAccountInformation, ArmEnvironmentEndpoints armEndpoints, AzureServicesConnectionStringCredentialOptions credentialOptions, RetryPolicyBuilder retryHandler, ILogger<AzureProxy> logger)
        {
            ArgumentNullException.ThrowIfNull(batchAccountOptions);
            ArgumentNullException.ThrowIfNull(batchAccountInformation);
            ArgumentNullException.ThrowIfNull(armEndpoints);
            ArgumentNullException.ThrowIfNull(credentialOptions);
            ArgumentNullException.ThrowIfNull(retryHandler);
            ArgumentNullException.ThrowIfNull(logger);

            credentialOptions.AuthorityHost = this.armEndpoints.AuthorityHost;

            this.armEndpoints = armEndpoints;
            this.credentialOptions = credentialOptions;
            this.logger = logger;

            if (string.IsNullOrWhiteSpace(batchAccountOptions.Value.AccountName))
            {
                throw new ArgumentException("The batch account name is missing from the the configuration.", nameof(batchAccountOptions));
            }

            batchRetryPolicyWhenJobNotFound = retryHandler.PolicyBuilder
                .OpinionatedRetryPolicy(Policy.Handle<BatchException>(ex => BatchErrorCodeStrings.JobNotFound.Equals(ex.RequestInformation.BatchError.Code, StringComparison.OrdinalIgnoreCase)))
                .WithExceptionBasedWaitWithRetryPolicyOptionsBackup((attempt, exception) => (exception as BatchException)?.RequestInformation?.RetryAfter, backupSkipProvidedIncrements: true)
                .SetOnRetryBehavior(onRetry: LogRetryErrorOnRetryHandler())
                .AsyncBuild();

            batchRetryPolicyWhenNodeNotReady = retryHandler.PolicyBuilder
                .OpinionatedRetryPolicy(Policy.Handle<BatchException>(ex => "NodeNotReady".Equals(ex.RequestInformation.BatchError.Code, StringComparison.OrdinalIgnoreCase)))
                .WithExceptionBasedWaitWithRetryPolicyOptionsBackup((attempt, exception) => (exception as BatchException)?.RequestInformation?.RetryAfter, backupSkipProvidedIncrements: true)
                .SetOnRetryBehavior(onRetry: LogRetryErrorOnRetryHandler())
                .AsyncBuild();

            ServiceClientCredentials serviceClientCredentials = null;

            if (!string.IsNullOrWhiteSpace(batchAccountOptions.Value.AppKey))
            {
                //If the key is provided assume we won't use ARM and the information will be provided via config
                serviceClientCredentials = new BatchProtocol.BatchSharedKeyCredential(
                    batchAccountOptions.Value.AccountName, batchAccountOptions.Value.AppKey);
                location = batchAccountOptions.Value.Region;
            }
            else
            {
                location = batchAccountInformation.Region;
<<<<<<< HEAD
                var credentials = new AzureServicesConnectionStringCredential(credentialOptions);
                serviceClientCredentials = new TokenCredentials(new BatchProtocol.BatchTokenProvider(async () =>
                    (await credentials.GetTokenAsync(new Azure.Core.TokenRequestContext(
                        [armEndpoints.BatchResource.AbsoluteUri.TrimEnd('/') + "/.default"],
                        tenantId: armEndpoints.Tenant), CancellationToken.None)).Token));
=======
                batchClient = BatchClient.Open(new BatchTokenCredentials(batchAccountInformation.BaseUrl, () => GetAzureAccessTokenAsync(CancellationToken.None, "https://batch.core.windows.net//.default")));
>>>>>>> 3d2c6914
            }

            batchServiceClient = new(serviceClientCredentials) { BatchUrl = batchAccountInformation.BaseUrl };
            batchClient = BatchClient.Open(batchServiceClient);
        }

        /// <summary>
        /// A logging retry handler.
        /// </summary>
        /// <returns><see cref="OnRetryHandler"/></returns>
        private OnRetryHandler LogRetryErrorOnRetryHandler()
            => new((exception, timeSpan, retryCount, correlationId, caller) =>
            {
                var requestId = (exception as BatchException)?.RequestInformation?.ServiceRequestId ?? "n/a";
                var reason = (exception.InnerException as Microsoft.Azure.Batch.Protocol.Models.BatchErrorException)?.Response?.ReasonPhrase ?? "n/a";
                logger?.LogError(exception, @"Retrying in {Method}: RetryCount: {RetryCount} RetryCount: {TimeSpan:c} BatchErrorCode: '{BatchErrorCode}', ApiStatusCode '{ApiStatusCode}', Reason: '{ReasonPhrase}' ServiceRequestId: '{ServiceRequestId}', CorrelationId: {CorrelationId:D}",
                    caller, retryCount, timeSpan, (exception as BatchException)?.RequestInformation?.BatchError?.Code ?? "n/a", (exception as BatchException)?.RequestInformation?.HttpStatusCode?.ToString("G") ?? "n/a", reason, requestId, correlationId);
            });

        /// <inheritdoc/>
        public IEnumerable<AzureBatchNodeCount> GetBatchActiveNodeCountByVmSize()
            => batchClient.PoolOperations.ListPools()
                .Select(p => new
                {
                    p.VirtualMachineSize,
                    DedicatedNodeCount = Math.Max(p.TargetDedicatedComputeNodes ?? 0, p.CurrentDedicatedComputeNodes ?? 0),
                    LowPriorityNodeCount = Math.Max(p.TargetLowPriorityComputeNodes ?? 0, p.CurrentLowPriorityComputeNodes ?? 0)
                })
                .GroupBy(x => x.VirtualMachineSize)
                .Select(grp => new AzureBatchNodeCount { VirtualMachineSize = grp.Key, DedicatedNodeCount = grp.Sum(x => x.DedicatedNodeCount), LowPriorityNodeCount = grp.Sum(x => x.LowPriorityNodeCount) });

        /// <inheritdoc/>
        public int GetBatchActivePoolCount()
        {
            var activePoolsFilter = new ODATADetailLevel
            {
                FilterClause = "state eq 'active' or state eq 'deleting'",
                SelectClause = "id"
            };

            return batchClient.PoolOperations.ListPools(activePoolsFilter).ToAsyncEnumerable().CountAsync(CancellationToken.None).AsTask().Result;
        }

        /// <inheritdoc/>
        public int GetBatchActiveJobCount()
        {
            var activeJobsFilter = new ODATADetailLevel
            {
                FilterClause = "state eq 'active' or state eq 'disabling' or state eq 'terminating' or state eq 'deleting'",
                SelectClause = "id"
            };

            return batchClient.JobOperations.ListJobs(activeJobsFilter).ToAsyncEnumerable().CountAsync(CancellationToken.None).AsTask().Result;
        }

        /// <inheritdoc/>
        public async Task CreateBatchJobAsync(string jobId, string poolId, CancellationToken cancellationToken)
        {
            ArgumentException.ThrowIfNullOrEmpty(jobId);

            logger.LogInformation("TES: Creating Batch job {BatchJob}", jobId);
            var job = batchClient.JobOperations.CreateJob(jobId, new() { PoolId = poolId });
            job.OnAllTasksComplete = OnAllTasksComplete.NoAction;
            job.OnTaskFailure = OnTaskFailure.NoAction;

            await job.CommitAsync(cancellationToken: cancellationToken);
            logger.LogInformation("TES: Batch job {BatchJob} committed successfully", jobId);
            await Task.Delay(TimeSpan.FromSeconds(2), cancellationToken);
        }

        /// <inheritdoc/>
        public async Task AddBatchTaskAsync(string tesTaskId, CloudTask cloudTask, string jobId, CancellationToken cancellationToken)
        {
            ArgumentException.ThrowIfNullOrEmpty(jobId);

            logger.LogInformation("TES task: {TesTask} - Adding task to job {BatchJob}", tesTaskId, jobId);
            var job = await batchRetryPolicyWhenJobNotFound.ExecuteWithRetryAsync(ct =>
                batchClient.JobOperations.GetJobAsync(jobId, cancellationToken: ct),
                cancellationToken);

            await job.AddTaskAsync(cloudTask, cancellationToken: cancellationToken);
            logger.LogInformation("TES task: {TesTask} - Added task successfully", tesTaskId);
        }

        /// <inheritdoc/>
        public async Task DeleteBatchJobAsync(string jobId, CancellationToken cancellationToken)
        {
            ArgumentException.ThrowIfNullOrEmpty(jobId);
            logger.LogInformation("Deleting job {BatchJob}", jobId);
            await batchClient.JobOperations.DeleteJobAsync(jobId, cancellationToken: cancellationToken);
        }

        /// <inheritdoc/>
        [System.Diagnostics.CodeAnalysis.SuppressMessage("Performance", "CA1826:Do not use Enumerable methods on indexable collections", Justification = "FirstOrDefault() is straightforward, the alternative is less clear.")]
        public async Task<AzureBatchJobAndTaskState> GetBatchJobAndTaskStateAsync(TesTask tesTask, CancellationToken cancellationToken)
        {
            try
            {
                string nodeErrorCode = null;
                IEnumerable<string> nodeErrorDetails = null;
                var activeJobWithMissingAutoPool = false;
                ComputeNodeState? nodeState = null;
                TaskState? taskState = null;
                string poolId = null;
                TaskExecutionInformation taskExecutionInformation = null;
                CloudJob job = null;
                var attemptNumber = 0;
                CloudTask batchTask = null;

                var jobOrTaskFilter = new ODATADetailLevel
                {
                    FilterClause = $"startswith(id,'{tesTask.Id}{BatchJobAttemptSeparator}')",
                    SelectClause = "*"
                };

                if (string.IsNullOrWhiteSpace(tesTask.PoolId))
                {
                    return new AzureBatchJobAndTaskState { JobState = null };
                }

                try
                {
                    job = await batchClient.JobOperations.GetJobAsync(tesTask.PoolId, cancellationToken: cancellationToken);
                }
                catch (BatchException ex) when (ex.InnerException is BatchProtocol.Models.BatchErrorException e && e.Response.StatusCode == System.Net.HttpStatusCode.NotFound)
                {
                    logger.LogError(ex, @"Failed to get job for TesTask {TesTask}", tesTask.Id);
                    return new AzureBatchJobAndTaskState { JobState = null };
                }

                var taskInfos = await batchClient.JobOperations.ListTasks(tesTask.PoolId, jobOrTaskFilter).ToAsyncEnumerable()
                    .Select(t => new { Task = t, AttemptNumber = int.Parse(t.Id.Split(BatchJobAttemptSeparator)[1]) })
                    .ToListAsync(cancellationToken);

                if (!taskInfos.Any())
                {
                    logger.LogError(@"Failed to get task for TesTask {TesTask}", tesTask.Id);
                }
                else
                {
                    if (taskInfos.Count(t => t.Task.State != TaskState.Completed) > 1)
                    {
                        return new AzureBatchJobAndTaskState { MoreThanOneActiveJobOrTaskFound = true };
                    }

                    var lastTaskInfo = taskInfos.OrderBy(t => t.AttemptNumber).Last();
                    batchTask = lastTaskInfo.Task;
                    attemptNumber = lastTaskInfo.AttemptNumber;
                }

                poolId = job.ExecutionInformation?.PoolId;

                Func<ComputeNode, bool> computeNodePredicate =
                    n => (n.RecentTasks?.Select(t => t.TaskId) ?? Enumerable.Empty<string>()).Contains(batchTask?.Id);

                var nodeId = string.Empty;

                if (job.State == JobState.Active && poolId is not null)
                {
                    var poolFilter = new ODATADetailLevel
                    {
                        SelectClause = "*"
                    };

                    CloudPool pool;

                    try
                    {
                        pool = await batchClient.PoolOperations.GetPoolAsync(poolId, poolFilter, cancellationToken: cancellationToken);
                    }
                    catch (BatchException ex) when (ex.InnerException is BatchProtocol.Models.BatchErrorException e && e.Response?.StatusCode == System.Net.HttpStatusCode.NotFound)
                    {
                        pool = default;
                    }

                    if (pool is not null)
                    {
                        var node = await pool.ListComputeNodes().ToAsyncEnumerable().FirstOrDefaultAsync(computeNodePredicate, cancellationToken);

                        if (node is not null)
                        {
                            nodeId = node.Id;
                            nodeState = node.State;
                            var nodeError = node.Errors?.FirstOrDefault(e => "DiskFull".Equals(e.Code, StringComparison.InvariantCultureIgnoreCase)) ?? node.Errors?.FirstOrDefault(); // Prioritize DiskFull errors
                            nodeErrorCode = nodeError?.Code;
                            nodeErrorDetails = nodeError?.ErrorDetails?.Select(e => e.Value);
                        }
                    }
                    else
                    {
                        if (job.CreationTime.HasValue && DateTime.UtcNow.Subtract(job.CreationTime.Value) > TimeSpan.FromMinutes(30))
                        {
                            activeJobWithMissingAutoPool = true;
                        }
                    }
                }

                if (batchTask is not null)
                {
                    taskState = batchTask.State;
                    taskExecutionInformation = batchTask.ExecutionInformation;
                }

                return new AzureBatchJobAndTaskState
                {
                    MoreThanOneActiveJobOrTaskFound = false,
                    ActiveJobWithMissingAutoPool = activeJobWithMissingAutoPool,
                    AttemptNumber = attemptNumber,
                    NodeErrorCode = nodeErrorCode,
                    NodeErrorDetails = nodeErrorDetails,
                    NodeState = nodeState,
                    JobState = job.State,
                    TaskState = taskState,
                    PoolId = poolId,
                    TaskExecutionResult = taskExecutionInformation?.Result,
                    TaskStartTime = taskExecutionInformation?.StartTime,
                    TaskEndTime = taskExecutionInformation?.EndTime,
                    TaskExitCode = taskExecutionInformation?.ExitCode,
                    TaskFailureInformation = taskExecutionInformation?.FailureInformation,
                    TaskContainerState = taskExecutionInformation?.ContainerInformation?.State,
                    TaskContainerError = taskExecutionInformation?.ContainerInformation?.Error,
                    NodeId = !string.IsNullOrEmpty(nodeId) ? nodeId : null
                };
            }
            catch (Exception ex)
            {
                logger.LogError(ex, @"GetBatchJobAndTaskStateAsync failed for TesTask {TesTask}", tesTask.Id);
                throw;
            }
        }

        /// <inheritdoc/>
        public async Task DeleteBatchTaskAsync(string tesTaskId, string poolId, CancellationToken cancellationToken)
        {
            var jobFilter = new ODATADetailLevel
            {
                FilterClause = $"startswith(id,'{tesTaskId}{BatchJobAttemptSeparator}')",
                SelectClause = "id"
            };

            List<CloudTask> batchTasksToDelete = default;

            try
            {
                batchTasksToDelete = await batchClient.JobOperations.ListTasks(poolId, jobFilter).ToAsyncEnumerable().ToListAsync(cancellationToken);
            }
            catch (BatchException ex) when (ex.InnerException is BatchProtocol.Models.BatchErrorException bee && "JobNotFound".Equals(bee.Body?.Code, StringComparison.InvariantCultureIgnoreCase))
            {
                logger.LogWarning("Job not found for TES task {TesTask}", tesTaskId);
                return; // Task cannot exist if the job is not found.
            }

            if (batchTasksToDelete.Count > 1)
            {
                logger.LogWarning("Found more than one active task for TES task {TesTask}", tesTaskId);
            }

            foreach (var task in batchTasksToDelete)
            {
                logger.LogInformation("Deleting task {BatchTask}", task.Id);
                await batchRetryPolicyWhenNodeNotReady.ExecuteWithRetryAsync(ct => task.DeleteAsync(cancellationToken: ct), cancellationToken);
            }
        }

        /// <inheritdoc/>
        public async Task<IEnumerable<string>> GetActivePoolIdsAsync(string prefix, TimeSpan minAge, CancellationToken cancellationToken = default)
        {
            var activePoolsFilter = new ODATADetailLevel
            {
                FilterClause = $"state eq 'active' and startswith(id, '{prefix}') and creationTime lt DateTime'{DateTime.UtcNow.Subtract(minAge):yyyy-MM-ddTHH:mm:ssZ}'",
                SelectClause = "id"
            };

            return (await batchClient.PoolOperations.ListPools(activePoolsFilter).ToListAsync(cancellationToken)).Select(p => p.Id);
        }

        /// <inheritdoc/>
        public IAsyncEnumerable<CloudPool> GetActivePoolsAsync(string hostName)
        {
            var activePoolsFilter = new ODATADetailLevel
            {
                FilterClause = "state eq 'active'",
                SelectClause = BatchPool.CloudPoolSelectClause
            };

            return batchClient.PoolOperations.ListPools(activePoolsFilter).ToAsyncEnumerable()
                .Where(p => hostName.Equals(p.Metadata?.FirstOrDefault(m => BatchScheduler.PoolHostName.Equals(m.Name, StringComparison.Ordinal))?.Value, StringComparison.OrdinalIgnoreCase));
        }

        /// <inheritdoc/>
        public async Task<IEnumerable<string>> GetPoolIdsReferencedByJobsAsync(CancellationToken cancellationToken = default)
            => (await batchClient.JobOperations.ListJobs(new ODATADetailLevel(selectClause: "executionInfo")).ToListAsync(cancellationToken))
                .Where(j => !string.IsNullOrEmpty(j.ExecutionInformation?.PoolId))
                .Select(j => j.ExecutionInformation.PoolId);

        /// <inheritdoc/>
        public Task DeleteBatchComputeNodesAsync(string poolId, IEnumerable<ComputeNode> computeNodes, CancellationToken cancellationToken = default)
            => batchClient.PoolOperations.RemoveFromPoolAsync(poolId, computeNodes, deallocationOption: ComputeNodeDeallocationOption.Requeue, resizeTimeout: TimeSpan.FromMinutes(30), cancellationToken: cancellationToken);

        /// <inheritdoc/>
        public Task<CloudPool> GetBatchPoolAsync(string poolId, CancellationToken cancellationToken = default, DetailLevel detailLevel = default)
            => batchClient.PoolOperations.GetPoolAsync(poolId, detailLevel: detailLevel, cancellationToken: cancellationToken);

        /// <inheritdoc/>
        public Task<CloudJob> GetBatchJobAsync(string jobId, CancellationToken cancellationToken, DetailLevel detailLevel)
            => batchClient.JobOperations.GetJobAsync(jobId, detailLevel, cancellationToken: cancellationToken);

        /// <inheritdoc/>
        public async Task<FullBatchPoolAllocationState> GetFullAllocationStateAsync(string poolId, CancellationToken cancellationToken = default)
        {
            var pool = await batchClient.PoolOperations.GetPoolAsync(poolId, detailLevel: new ODATADetailLevel(selectClause: "allocationState,allocationStateTransitionTime,enableAutoScale,targetLowPriorityNodes,currentLowPriorityNodes,targetDedicatedNodes,currentDedicatedNodes"), cancellationToken: cancellationToken);
            return new(pool.AllocationState, pool.AllocationStateTransitionTime, pool.AutoScaleEnabled, pool.TargetLowPriorityComputeNodes, pool.CurrentLowPriorityComputeNodes, pool.TargetDedicatedComputeNodes, pool.CurrentDedicatedComputeNodes);
        }

        private IAsyncEnumerable<StorageAccountInfo> GetAccessibleStorageAccountsAsync(CancellationToken cancellationToken)
        {
            var azureClient = GetAzureManagementClient();
            return azureClient.GetSubscriptions().SelectMany(s => s.GetStorageAccountsAsync(cancellationToken)).SelectAwaitWithCancellation(async (a, ct) => (await a.GetAsync(cancellationToken: ct)).Value)
                        .Select(a => new StorageAccountInfo { Id = a.Id, Name = a.Data.Name, SubscriptionId = a.Id.SubscriptionId, BlobEndpoint = a.Data.PrimaryEndpoints.BlobUri });
        }

        /// <inheritdoc/>
        public async Task<string> GetStorageAccountKeyAsync(StorageAccountInfo storageAccountInfo, CancellationToken cancellationToken)
        {
            try
            {
                ResourceIdentifier storageAccountId = new(storageAccountInfo.Id);
                var azureClient = GetAzureManagementClient().GetResourceGroupResource(ResourceGroupResource.CreateResourceIdentifier(storageAccountId.SubscriptionId, storageAccountId.ResourceGroupName));
                var storageAccount = (await azureClient.GetStorageAccountAsync(storageAccountId.Name, cancellationToken: cancellationToken)).Value;

                return (await storageAccount.GetKeysAsync(cancellationToken: cancellationToken).FirstAsync(key => Azure.ResourceManager.Storage.Models.StorageAccountKeyPermission.Full.Equals(key.Permissions), cancellationToken)).Value;
            }
            catch (Exception ex)
            {
                logger.LogError(ex, $"An exception occurred when getting the storage account key for account {storageAccountInfo.Name}.");
                throw;
            }
        }

        /// <inheritdoc/>
        public Task UploadBlobAsync(Uri blobAbsoluteUri, string content, CancellationToken cancellationToken)
            => new BlobClient(blobAbsoluteUri).UploadAsync(BinaryData.FromString(content), cancellationToken);

        /// <inheritdoc/>
        public Task UploadBlobFromFileAsync(Uri blobAbsoluteUri, string filePath, CancellationToken cancellationToken)
        {
            using var stream = System.IO.File.OpenRead(filePath);
            return new BlobClient(blobAbsoluteUri).UploadAsync(BinaryData.FromStream(stream), cancellationToken);
        }

        /// <inheritdoc/>
        public async Task<string> DownloadBlobAsync(Uri blobAbsoluteUri, CancellationToken cancellationToken)
            => (await new BlobClient(blobAbsoluteUri).DownloadContentAsync(cancellationToken)).Value.Content.ToString();

        /// <inheritdoc/>
        public async Task<bool> BlobExistsAsync(Uri blobAbsoluteUri, CancellationToken cancellationToken)
            => (await new BlobClient(blobAbsoluteUri).ExistsAsync(cancellationToken)).Value;

        /// <inheritdoc/>
        public async Task<BlobModels.BlobProperties> GetBlobPropertiesAsync(Uri blobAbsoluteUri, CancellationToken cancellationToken)
        {
            var blob = new BlobClient(blobAbsoluteUri);

            if ((await blob.ExistsAsync(cancellationToken)).Value)
            {
                return (await blob.GetPropertiesAsync(cancellationToken: cancellationToken)).Value;
            }

            return default;
        }

        /// <inheritdoc/>
        public Task<IEnumerable<BlobModels.BlobItem>> ListBlobsAsync(Uri directoryUri, CancellationToken cancellationToken)
        {
            BlobUriBuilder uriBuilder = new(directoryUri);
            var prefix = uriBuilder.BlobName + "/";
            uriBuilder.BlobName = null;
            BlobContainerClient container = new(uriBuilder.ToUri());

            return Task.FromResult(container.GetBlobsAsync(prefix: prefix, cancellationToken: cancellationToken).ToBlockingEnumerable(cancellationToken));
        }

        /// <inheritdoc />
        public string GetArmRegion()
            => location;

<<<<<<< HEAD
=======
        private static async Task<string> GetAzureAccessTokenAsync(CancellationToken cancellationToken, string scope = "https://management.azure.com//.default")
            => (await (new DefaultAzureCredential()).GetTokenAsync(new Azure.Core.TokenRequestContext(new string[] { scope }), cancellationToken)).Token;

>>>>>>> 3d2c6914
        /// <summary>
        /// Gets an authenticated Azure Client instance
        /// </summary>
        /// <returns>An authenticated Azure Client instance</returns>
        private ArmClient GetAzureManagementClient()
        {
            return new(new AzureServicesConnectionStringCredential(credentialOptions),
                default,
                new ArmClientOptions { Environment = new(armEndpoints.ResourceManager, armEndpoints.Audience) });
        }

        /// <inheritdoc/>
        public async Task<StorageAccountInfo> GetStorageAccountInfoAsync(string storageAccountName, CancellationToken cancellationToken)
            => await GetAccessibleStorageAccountsAsync(cancellationToken)
                .FirstOrDefaultAsync(storageAccount => storageAccount.Name.Equals(storageAccountName, StringComparison.OrdinalIgnoreCase), cancellationToken);

        /// <inheritdoc/>
        public IAsyncEnumerable<ComputeNode> ListComputeNodesAsync(string poolId, DetailLevel detailLevel = null)
            => batchClient.PoolOperations.ListComputeNodes(poolId, detailLevel: detailLevel).ToAsyncEnumerable();

        /// <inheritdoc/>
        public IAsyncEnumerable<CloudTask> ListTasksAsync(string jobId, DetailLevel detailLevel = null)
            => batchClient.JobOperations.ListTasks(jobId, detailLevel: detailLevel).ToAsyncEnumerable();

        /// <inheritdoc/>
        public async Task DisableBatchPoolAutoScaleAsync(string poolId, CancellationToken cancellationToken)
            => await batchClient.PoolOperations.DisableAutoScaleAsync(poolId, cancellationToken: cancellationToken);

        /// <inheritdoc/>
        public async Task EnableBatchPoolAutoScaleAsync(string poolId, bool preemptable, TimeSpan interval, IAzureProxy.BatchPoolAutoScaleFormulaFactory formulaFactory, CancellationToken cancellationToken)
        {
            var (allocationState, _, _, _, currentLowPriority, _, currentDedicated) = await GetFullAllocationStateAsync(poolId, cancellationToken);

            if (allocationState != AllocationState.Steady)
            {
                throw new InvalidOperationException();
            }

            await batchClient.PoolOperations.EnableAutoScaleAsync(poolId, formulaFactory(preemptable, preemptable ? currentLowPriority ?? 0 : currentDedicated ?? 0), interval, cancellationToken: cancellationToken);
        }
    }
}<|MERGE_RESOLUTION|>--- conflicted
+++ resolved
@@ -6,15 +6,11 @@
 using System.Linq;
 using System.Threading;
 using System.Threading.Tasks;
-<<<<<<< HEAD
 using Azure.Core;
 using Azure.ResourceManager;
 using Azure.ResourceManager.Resources;
 using Azure.ResourceManager.Storage;
 using Azure.Storage.Blobs;
-=======
-using Azure.Identity;
->>>>>>> 3d2c6914
 using CommonUtilities;
 using Microsoft.Azure.Batch;
 using Microsoft.Azure.Batch.Common;
@@ -74,7 +70,7 @@
             ArgumentNullException.ThrowIfNull(retryHandler);
             ArgumentNullException.ThrowIfNull(logger);
 
-            credentialOptions.AuthorityHost = this.armEndpoints.AuthorityHost;
+            credentialOptions.AuthorityHost = armEndpoints.AuthorityHost;
 
             this.armEndpoints = armEndpoints;
             this.credentialOptions = credentialOptions;
@@ -109,15 +105,11 @@
             else
             {
                 location = batchAccountInformation.Region;
-<<<<<<< HEAD
                 var credentials = new AzureServicesConnectionStringCredential(credentialOptions);
                 serviceClientCredentials = new TokenCredentials(new BatchProtocol.BatchTokenProvider(async () =>
-                    (await credentials.GetTokenAsync(new Azure.Core.TokenRequestContext(
+                    (await credentials.GetTokenAsync(new TokenRequestContext(
                         [armEndpoints.BatchResource.AbsoluteUri.TrimEnd('/') + "/.default"],
                         tenantId: armEndpoints.Tenant), CancellationToken.None)).Token));
-=======
-                batchClient = BatchClient.Open(new BatchTokenCredentials(batchAccountInformation.BaseUrl, () => GetAzureAccessTokenAsync(CancellationToken.None, "https://batch.core.windows.net//.default")));
->>>>>>> 3d2c6914
             }
 
             batchServiceClient = new(serviceClientCredentials) { BatchUrl = batchAccountInformation.BaseUrl };
@@ -504,12 +496,6 @@
         public string GetArmRegion()
             => location;
 
-<<<<<<< HEAD
-=======
-        private static async Task<string> GetAzureAccessTokenAsync(CancellationToken cancellationToken, string scope = "https://management.azure.com//.default")
-            => (await (new DefaultAzureCredential()).GetTokenAsync(new Azure.Core.TokenRequestContext(new string[] { scope }), cancellationToken)).Token;
-
->>>>>>> 3d2c6914
         /// <summary>
         /// Gets an authenticated Azure Client instance
         /// </summary>
