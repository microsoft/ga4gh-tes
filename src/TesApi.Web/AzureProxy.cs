﻿// Copyright (c) Microsoft Corporation.
// Licensed under the MIT License.

using System;
using System.Collections.Generic;
using System.Linq;
using System.Threading;
using System.Threading.Tasks;
using CommonUtilities;
using Microsoft.Azure.Batch;
using Microsoft.Azure.Batch.Auth;
using Microsoft.Azure.Batch.Common;
using Microsoft.Azure.Management.ResourceManager.Fluent;
using Microsoft.Azure.Management.ResourceManager.Fluent.Authentication;
using Microsoft.Azure.Services.AppAuthentication;
using Microsoft.Extensions.Logging;
using Microsoft.Extensions.Options;
using Microsoft.Rest;
using Microsoft.WindowsAzure.Storage.Blob;
using Polly;
using Tes.Models;
using TesApi.Web.Management;
using TesApi.Web.Management.Batch;
using TesApi.Web.Management.Configuration;
using TesApi.Web.Storage;
using static CommonUtilities.RetryHandler;
using BatchModels = Microsoft.Azure.Management.Batch.Models;
using CloudTask = Microsoft.Azure.Batch.CloudTask;
using ComputeNodeState = Microsoft.Azure.Batch.Common.ComputeNodeState;
using FluentAzure = Microsoft.Azure.Management.Fluent.Azure;
using JobState = Microsoft.Azure.Batch.Common.JobState;
using OnAllTasksComplete = Microsoft.Azure.Batch.Common.OnAllTasksComplete;
using TaskExecutionInformation = Microsoft.Azure.Batch.TaskExecutionInformation;
using TaskState = Microsoft.Azure.Batch.Common.TaskState;

namespace TesApi.Web
{
    /// <summary>
    /// Wrapper for Azure APIs
    /// </summary>
    public partial class AzureProxy : IAzureProxy
    {
        private const char BatchJobAttemptSeparator = '-';
        private readonly AsyncRetryHandlerPolicy batchRetryPolicyWhenJobNotFound;
        private readonly AsyncRetryHandlerPolicy batchRetryPolicyWhenNodeNotReady;

        private readonly ILogger logger;
        private readonly BatchClient batchClient;
        private readonly string location;
        //TODO: This dependency should be injected at a higher level (e.g. scheduler), but that requires significant refactoring that should be done separately.
        private readonly IBatchPoolManager batchPoolManager;


        /// <summary>
        /// Constructor of AzureProxy
        /// </summary>
        /// <param name="batchAccountOptions">The Azure Batch Account options</param>
        /// <param name="batchAccountInformation">The Azure Batch Account information</param>
        /// <param name="batchPoolManager"><inheritdoc cref="IBatchPoolManager"/></param>
        /// <param name="retryHandler">Retry builder</param>
        /// <param name="logger">The logger</param>
        /// <exception cref="InvalidOperationException"></exception>
        public AzureProxy(IOptions<BatchAccountOptions> batchAccountOptions, BatchAccountResourceInformation batchAccountInformation, IBatchPoolManager batchPoolManager, RetryPolicyBuilder retryHandler, ILogger<AzureProxy> logger)
        {
            ArgumentNullException.ThrowIfNull(batchAccountOptions);
            ArgumentNullException.ThrowIfNull(batchAccountInformation);
            ArgumentNullException.ThrowIfNull(logger);
            ArgumentNullException.ThrowIfNull(batchPoolManager);
            ArgumentNullException.ThrowIfNull(retryHandler);
            ArgumentNullException.ThrowIfNull(logger);

            this.batchPoolManager = batchPoolManager;
            this.logger = logger;

            if (string.IsNullOrWhiteSpace(batchAccountOptions.Value.AccountName))
            {
                //TODO: check if there's a better exception for this scenario or we need to create a custom one.
                throw new InvalidOperationException("The batch account name is missing from the the configuration.");
            }

            batchRetryPolicyWhenJobNotFound = retryHandler.PolicyBuilder
                .OpinionatedRetryPolicy(Policy.Handle<BatchException>(ex => BatchErrorCodeStrings.JobNotFound.Equals(ex.RequestInformation.BatchError.Code, StringComparison.OrdinalIgnoreCase)))
                .WithExceptionBasedWaitWithRetryPolicyOptionsBackup((attempt, exception) => (exception as BatchException)?.RequestInformation?.RetryAfter, backupSkipProvidedIncrements: true)
                .SetOnRetryBehavior(onRetry: LogRetryErrorOnRetryHandler())
                .AsyncBuild();

            batchRetryPolicyWhenNodeNotReady = retryHandler.PolicyBuilder
                .OpinionatedRetryPolicy(Policy.Handle<BatchException>(ex => "NodeNotReady".Equals(ex.RequestInformation.BatchError.Code, StringComparison.OrdinalIgnoreCase)))
                .WithExceptionBasedWaitWithRetryPolicyOptionsBackup((attempt, exception) => (exception as BatchException)?.RequestInformation?.RetryAfter, backupSkipProvidedIncrements: true)
                .SetOnRetryBehavior(onRetry: LogRetryErrorOnRetryHandler())
                .AsyncBuild();

            if (!string.IsNullOrWhiteSpace(batchAccountOptions.Value.AppKey))
            {
                //If the key is provided assume we won't use ARM and the information will be provided via config
                batchClient = BatchClient.Open(new BatchSharedKeyCredentials(batchAccountOptions.Value.BaseUrl,
                    batchAccountOptions.Value.AccountName, batchAccountOptions.Value.AppKey));
                location = batchAccountOptions.Value.Region;
            }
            else
            {
                location = batchAccountInformation.Region;
                batchClient = BatchClient.Open(new BatchTokenCredentials(batchAccountInformation.BaseUrl, () => GetAzureAccessTokenAsync(CancellationToken.None, "https://batch.core.windows.net/")));
            }
        }

<<<<<<< HEAD
        /// <summary>
        /// A logging retry handler.
        /// </summary>
        /// <returns><see cref="OnRetryHandler"/></returns>
        private OnRetryHandler LogRetryErrorOnRetryHandler()
            => new((exception, timeSpan, retryCount, correlationId, caller) =>
            {
                var requestId = (exception as BatchException)?.RequestInformation?.ServiceRequestId ?? "n/a";
                var reason = (exception.InnerException as Microsoft.Azure.Batch.Protocol.Models.BatchErrorException)?.Response?.ReasonPhrase ?? "n/a";
                logger?.LogError(exception, @"Retrying in {Method}: RetryCount: {RetryCount} RetryCount: {TimeSpan:c} BatchErrorCode: '{BatchErrorCode}', ApiStatusCode '{ApiStatusCode}', Reason: '{ReasonPhrase}' ServiceRequestId: '{ServiceRequestId}', CorrelationId: {CorrelationId:D}",
                    caller, retryCount, timeSpan, (exception as BatchException)?.RequestInformation?.BatchError?.Code ?? "n/a", (exception as BatchException)?.RequestInformation?.HttpStatusCode?.ToString("G") ?? "n/a", reason, requestId, correlationId);
            });


        /// <inheritdoc/>
        public async Task<string> GetNextBatchJobIdAsync(string tesTaskId, CancellationToken cancellationToken)
        {
            var jobFilter = new ODATADetailLevel
            {
                FilterClause = $"startswith(id,'{tesTaskId}{BatchJobAttemptSeparator}')",
                SelectClause = "id"
            };

            var lastAttemptNumber = await batchClient.JobOperations.ListJobs(jobFilter)
                .ToAsyncEnumerable()
                .Select(j => int.Parse(j.Id.Split(BatchJobAttemptSeparator)[1]))
                .OrderBy(a => a)
                .LastOrDefaultAsync(cancellationToken);

            return $"{tesTaskId}{BatchJobAttemptSeparator}{lastAttemptNumber + 1}";
        }

=======
>>>>>>> b825c936
        /// <inheritdoc/>
        public IEnumerable<AzureBatchNodeCount> GetBatchActiveNodeCountByVmSize()
            => batchClient.PoolOperations.ListPools()
                .Select(p => new
                {
                    p.VirtualMachineSize,
                    DedicatedNodeCount = Math.Max(p.TargetDedicatedComputeNodes ?? 0, p.CurrentDedicatedComputeNodes ?? 0),
                    LowPriorityNodeCount = Math.Max(p.TargetLowPriorityComputeNodes ?? 0, p.CurrentLowPriorityComputeNodes ?? 0)
                })
                .GroupBy(x => x.VirtualMachineSize)
                .Select(grp => new AzureBatchNodeCount { VirtualMachineSize = grp.Key, DedicatedNodeCount = grp.Sum(x => x.DedicatedNodeCount), LowPriorityNodeCount = grp.Sum(x => x.LowPriorityNodeCount) });

        /// <inheritdoc/>
        public int GetBatchActivePoolCount()
        {
            var activePoolsFilter = new ODATADetailLevel
            {
                FilterClause = "state eq 'active' or state eq 'deleting'",
                SelectClause = "id"
            };

            return batchClient.PoolOperations.ListPools(activePoolsFilter).ToAsyncEnumerable().CountAsync(CancellationToken.None).AsTask().Result;
        }

        /// <inheritdoc/>
        public int GetBatchActiveJobCount()
        {
            var activeJobsFilter = new ODATADetailLevel
            {
                FilterClause = "state eq 'active' or state eq 'disabling' or state eq 'terminating' or state eq 'deleting'",
                SelectClause = "id"
            };

            return batchClient.JobOperations.ListJobs(activeJobsFilter).ToAsyncEnumerable().CountAsync(CancellationToken.None).AsTask().Result;
        }

        /// <inheritdoc/>
<<<<<<< HEAD
        public async Task CreateAutoPoolModeBatchJobAsync(string jobId, CloudTask cloudTask, PoolInformation poolInformation, CancellationToken cancellationToken)
        {
            logger.LogInformation($"TES task: {cloudTask.Id} - creating Batch job");
            var job = batchClient.JobOperations.CreateJob(jobId, poolInformation);
            job.OnAllTasksComplete = OnAllTasksComplete.TerminateJob;
            await job.CommitAsync(cancellationToken: cancellationToken);
            logger.LogInformation($"TES task: {cloudTask.Id} - Batch job committed successfully.");
            await Task.Delay(TimeSpan.FromSeconds(2), cancellationToken);

            try
            {
                logger.LogInformation($"TES task: {cloudTask.Id} adding task to job.");
                job = await batchRetryPolicyWhenJobNotFound.ExecuteWithRetryAsync(ct =>
                    batchClient.JobOperations.GetJobAsync(job.Id, cancellationToken: ct),
                    cancellationToken);

                await job.AddTaskAsync(cloudTask, cancellationToken: cancellationToken);
                logger.LogInformation($"TES task: {cloudTask.Id} added task successfully.");
            }
            catch (Exception ex) when (ex is not OperationCanceledException)
            {
                var batchError = JsonConvert.SerializeObject((ex as BatchException)?.RequestInformation?.BatchError);
                logger.LogError(ex, $"TES task: {cloudTask.Id} deleting {job.Id} because adding task to it failed. Batch error: {batchError}");

                try
                {
                    await batchClient.JobOperations.DeleteJobAsync(job.Id, cancellationToken: cancellationToken);
                }
                catch (Exception e)
                {
                    logger.LogError(e, $"TES task: {cloudTask.Id} deleting {job.Id} failed.");
                }

                throw;
            }
        }

        /// <inheritdoc/>
        public async Task CreateBatchJobAsync(PoolInformation poolInformation, CancellationToken cancellationToken)
=======
        public async Task CreateBatchJobAsync(string jobId, string poolId, CancellationToken cancellationToken)
>>>>>>> b825c936
        {
            ArgumentException.ThrowIfNullOrEmpty(jobId);

            logger.LogInformation("TES: Creating Batch job {BatchJob}", jobId);
            var job = batchClient.JobOperations.CreateJob(jobId, new() { PoolId = poolId });
            job.OnAllTasksComplete = OnAllTasksComplete.NoAction;
            job.OnTaskFailure = OnTaskFailure.NoAction;

            await job.CommitAsync(cancellationToken: cancellationToken);
            logger.LogInformation("TES: Batch job {BatchJob} committed successfully", jobId);
            await Task.Delay(TimeSpan.FromSeconds(2), cancellationToken);
        }

        /// <inheritdoc/>
        public async Task AddBatchTaskAsync(string tesTaskId, CloudTask cloudTask, string jobId, CancellationToken cancellationToken)
        {
            ArgumentException.ThrowIfNullOrEmpty(jobId);

<<<<<<< HEAD
            logger.LogInformation("TES task: {TesTask} - Adding task to job {BatchJob}", tesTaskId, poolInformation.PoolId);
            var job = await batchRetryPolicyWhenJobNotFound.ExecuteWithRetryAsync(ct =>
                batchClient.JobOperations.GetJobAsync(poolInformation.PoolId, cancellationToken: ct),
                cancellationToken);
=======
            logger.LogInformation("TES task: {TesTask} - Adding task to job {BatchJob}", tesTaskId, jobId);
            var job = await batchRaceConditionJobNotFoundRetryPolicy.ExecuteAsync(ct =>
                    batchClient.JobOperations.GetJobAsync(jobId, cancellationToken: ct),
                    cancellationToken);
>>>>>>> b825c936

            await job.AddTaskAsync(cloudTask, cancellationToken: cancellationToken);
            logger.LogInformation("TES task: {TesTask} - Added task successfully", tesTaskId);
        }

        /// <inheritdoc/>
        public async Task DeleteBatchJobAsync(string jobId, CancellationToken cancellationToken)
        {
            ArgumentException.ThrowIfNullOrEmpty(jobId);
            logger.LogInformation("Deleting job {BatchJob}", jobId);
            await batchClient.JobOperations.DeleteJobAsync(jobId, cancellationToken: cancellationToken);
        }

        /// <inheritdoc/>
        [System.Diagnostics.CodeAnalysis.SuppressMessage("Performance", "CA1826:Do not use Enumerable methods on indexable collections", Justification = "FirstOrDefault() is straightforward, the alternative is less clear.")]
        public async Task<AzureBatchJobAndTaskState> GetBatchJobAndTaskStateAsync(TesTask tesTask, CancellationToken cancellationToken)
        {
            try
            {
                string nodeErrorCode = null;
                IEnumerable<string> nodeErrorDetails = null;
                var activeJobWithMissingAutoPool = false;
                ComputeNodeState? nodeState = null;
                TaskState? taskState = null;
                string poolId = null;
                TaskExecutionInformation taskExecutionInformation = null;
                CloudJob job = null;
                var attemptNumber = 0;
                CloudTask batchTask = null;

                var jobOrTaskFilter = new ODATADetailLevel
                {
                    FilterClause = $"startswith(id,'{tesTask.Id}{BatchJobAttemptSeparator}')",
                    SelectClause = "*"
                };

                if (string.IsNullOrWhiteSpace(tesTask.PoolId))
                {
                    return new AzureBatchJobAndTaskState { JobState = null };
                }

                try
                {
                    job = await batchClient.JobOperations.GetJobAsync(tesTask.PoolId, cancellationToken: cancellationToken);
                }
                catch (BatchException ex) when (ex.InnerException is Microsoft.Azure.Batch.Protocol.Models.BatchErrorException e && e.Response.StatusCode == System.Net.HttpStatusCode.NotFound)
                {
                    logger.LogError(ex, @"Failed to get job for TesTask {TesTask}", tesTask.Id);
                    return new AzureBatchJobAndTaskState { JobState = null };
                }

                var taskInfos = await batchClient.JobOperations.ListTasks(tesTask.PoolId, jobOrTaskFilter).ToAsyncEnumerable()
                    .Select(t => new { Task = t, AttemptNumber = int.Parse(t.Id.Split(BatchJobAttemptSeparator)[1]) })
                    .ToListAsync(cancellationToken);

                if (!taskInfos.Any())
                {
                    logger.LogError(@"Failed to get task for TesTask {TesTask}", tesTask.Id);
                }
                else
                {
                    if (taskInfos.Count(t => t.Task.State != TaskState.Completed) > 1)
                    {
                        return new AzureBatchJobAndTaskState { MoreThanOneActiveJobOrTaskFound = true };
                    }

                    var lastTaskInfo = taskInfos.OrderBy(t => t.AttemptNumber).Last();
                    batchTask = lastTaskInfo.Task;
                    attemptNumber = lastTaskInfo.AttemptNumber;
                }

                poolId = job.ExecutionInformation?.PoolId;

                Func<ComputeNode, bool> computeNodePredicate =
                    n => (n.RecentTasks?.Select(t => t.TaskId) ?? Enumerable.Empty<string>()).Contains(batchTask?.Id);

                var nodeId = string.Empty;

                if (job.State == JobState.Active && poolId is not null)
                {
                    var poolFilter = new ODATADetailLevel
                    {
                        SelectClause = "*"
                    };

                    CloudPool pool;

                    try
                    {
                        pool = await batchClient.PoolOperations.GetPoolAsync(poolId, poolFilter, cancellationToken: cancellationToken);
                    }
                    catch (BatchException ex) when (ex.InnerException is Microsoft.Azure.Batch.Protocol.Models.BatchErrorException e && e.Response?.StatusCode == System.Net.HttpStatusCode.NotFound)
                    {
                        pool = default;
                    }

                    if (pool is not null)
                    {
                        var node = await pool.ListComputeNodes().ToAsyncEnumerable().FirstOrDefaultAsync(computeNodePredicate, cancellationToken);

                        if (node is not null)
                        {
                            nodeId = node.Id;
                            nodeState = node.State;
                            var nodeError = node.Errors?.FirstOrDefault(e => "DiskFull".Equals(e.Code, StringComparison.InvariantCultureIgnoreCase)) ?? node.Errors?.FirstOrDefault(); // Prioritize DiskFull errors
                            nodeErrorCode = nodeError?.Code;
                            nodeErrorDetails = nodeError?.ErrorDetails?.Select(e => e.Value);
                        }
                    }
                    else
                    {
                        if (job.CreationTime.HasValue && DateTime.UtcNow.Subtract(job.CreationTime.Value) > TimeSpan.FromMinutes(30))
                        {
                            activeJobWithMissingAutoPool = true;
                        }
                    }
                }

                if (batchTask is not null)
                {
                    taskState = batchTask.State;
                    taskExecutionInformation = batchTask.ExecutionInformation;
                }

                return new AzureBatchJobAndTaskState
                {
                    MoreThanOneActiveJobOrTaskFound = false,
                    ActiveJobWithMissingAutoPool = activeJobWithMissingAutoPool,
                    AttemptNumber = attemptNumber,
                    NodeErrorCode = nodeErrorCode,
                    NodeErrorDetails = nodeErrorDetails,
                    NodeState = nodeState,
                    JobState = job.State,
                    TaskState = taskState,
                    PoolId = poolId,
                    TaskExecutionResult = taskExecutionInformation?.Result,
                    TaskStartTime = taskExecutionInformation?.StartTime,
                    TaskEndTime = taskExecutionInformation?.EndTime,
                    TaskExitCode = taskExecutionInformation?.ExitCode,
                    TaskFailureInformation = taskExecutionInformation?.FailureInformation,
                    TaskContainerState = taskExecutionInformation?.ContainerInformation?.State,
                    TaskContainerError = taskExecutionInformation?.ContainerInformation?.Error,
                    NodeId = !string.IsNullOrEmpty(nodeId) ? nodeId : null
                };
            }
            catch (Exception ex)
            {
                logger.LogError(ex, @"GetBatchJobAndTaskStateAsync failed for TesTask {TesTask}", tesTask.Id);
                throw;
            }
        }

        /// <inheritdoc/>
        public async Task DeleteBatchTaskAsync(string tesTaskId, string poolId, CancellationToken cancellationToken)
        {
            var jobFilter = new ODATADetailLevel
            {
                FilterClause = $"startswith(id,'{tesTaskId}{BatchJobAttemptSeparator}')",
                SelectClause = "id"
            };

            List<CloudTask> batchTasksToDelete = default;

            try
            {
                batchTasksToDelete = await batchClient.JobOperations.ListTasks(poolId, jobFilter).ToAsyncEnumerable().ToListAsync(cancellationToken);
            }
            catch (BatchException ex) when (ex.InnerException is Microsoft.Azure.Batch.Protocol.Models.BatchErrorException bee && "JobNotFound".Equals(bee.Body?.Code, StringComparison.InvariantCultureIgnoreCase))
            {
                logger.LogWarning("Job not found for TES task {TesTask}", tesTaskId);
                return; // Task cannot exist if the job is not found.
            }

            if (batchTasksToDelete.Count > 1)
            {
                logger.LogWarning("Found more than one active task for TES task {TesTask}", tesTaskId);
            }

            foreach (var task in batchTasksToDelete)
            {
                logger.LogInformation("Deleting task {BatchTask}", task.Id);
                await batchRetryPolicyWhenNodeNotReady.ExecuteWithRetryAsync(ct => task.DeleteAsync(cancellationToken: ct), cancellationToken);
            }
        }

        /// <inheritdoc/>
        public async Task<IEnumerable<string>> GetActivePoolIdsAsync(string prefix, TimeSpan minAge, CancellationToken cancellationToken = default)
        {
            var activePoolsFilter = new ODATADetailLevel
            {
                FilterClause = $"state eq 'active' and startswith(id, '{prefix}') and creationTime lt DateTime'{DateTime.UtcNow.Subtract(minAge):yyyy-MM-ddTHH:mm:ssZ}'",
                SelectClause = "id"
            };

            return (await batchClient.PoolOperations.ListPools(activePoolsFilter).ToListAsync(cancellationToken)).Select(p => p.Id);
        }

        /// <inheritdoc/>
        public IAsyncEnumerable<CloudPool> GetActivePoolsAsync(string hostName)
        {
            var activePoolsFilter = new ODATADetailLevel
            {
                FilterClause = "state eq 'active'",
                SelectClause = BatchPool.CloudPoolSelectClause
            };

            return batchClient.PoolOperations.ListPools(activePoolsFilter).ToAsyncEnumerable()
                .Where(p => hostName.Equals(p.Metadata?.FirstOrDefault(m => BatchScheduler.PoolHostName.Equals(m.Name, StringComparison.Ordinal))?.Value, StringComparison.OrdinalIgnoreCase));
        }

        /// <inheritdoc/>
        public async Task<IEnumerable<string>> GetPoolIdsReferencedByJobsAsync(CancellationToken cancellationToken = default)
            => (await batchClient.JobOperations.ListJobs(new ODATADetailLevel(selectClause: "executionInfo")).ToListAsync(cancellationToken))
                .Where(j => !string.IsNullOrEmpty(j.ExecutionInformation?.PoolId))
                .Select(j => j.ExecutionInformation.PoolId);

        /// <inheritdoc/>
        public Task DeleteBatchComputeNodesAsync(string poolId, IEnumerable<ComputeNode> computeNodes, CancellationToken cancellationToken = default)
            => batchClient.PoolOperations.RemoveFromPoolAsync(poolId, computeNodes, deallocationOption: ComputeNodeDeallocationOption.Requeue, resizeTimeout: TimeSpan.FromMinutes(30), cancellationToken: cancellationToken);

        /// <inheritdoc/>
        public Task DeleteBatchPoolAsync(string poolId, CancellationToken cancellationToken = default)
            => batchPoolManager.DeleteBatchPoolAsync(poolId, cancellationToken: cancellationToken);

        ///// <inheritdoc/>
        //public async Task DeleteBatchPoolIfExistsAsync(string poolId, CancellationToken cancellationToken = default)
        //{
        //    try
        //    {
        //        var poolFilter = new ODATADetailLevel
        //        {
        //            FilterClause = $"startswith(id,'{poolId}') and state ne 'deleting'",
        //            SelectClause = "id"
        //        };

        //        var poolsToDelete = await batchClient.PoolOperations.ListPools(poolFilter).ToListAsync(cancellationToken);

        //        foreach (var pool in poolsToDelete)
        //        {
        //            logger.LogInformation($"Pool ID: {pool.Id} Pool State: {pool?.State} deleting...");
        //            await batchClient.PoolOperations.DeletePoolAsync(pool.Id, cancellationToken: cancellationToken);
        //        }
        //    }
        //    catch (Exception exc)
        //    {
        //        var batchErrorCode = (exc as BatchException)?.RequestInformation?.BatchError?.Code;

        //        if (batchErrorCode?.Trim().Equals("PoolBeingDeleted", StringComparison.OrdinalIgnoreCase) == true)
        //        {
        //            // Do not throw if it's a deletion race condition
        //            // Docs: https://learn.microsoft.com/en-us/rest/api/batchservice/Pool/Delete?tabs=HTTP

        //            return;
        //        }

        //        logger.LogError(exc, $"Pool ID: {poolId} exception while attempting to delete the pool.  Batch error code: {batchErrorCode}");
        //        throw;
        //    }
        //}

        /// <inheritdoc/>
        public Task<CloudPool> GetBatchPoolAsync(string poolId, CancellationToken cancellationToken = default, DetailLevel detailLevel = default)
            => batchClient.PoolOperations.GetPoolAsync(poolId, detailLevel: detailLevel, cancellationToken: cancellationToken);

        /// <inheritdoc/>
        public Task<CloudJob> GetBatchJobAsync(string jobId, CancellationToken cancellationToken, DetailLevel detailLevel)
            => batchClient.JobOperations.GetJobAsync(jobId, detailLevel, cancellationToken: cancellationToken);

        /// <inheritdoc/>
        public async Task<FullBatchPoolAllocationState> GetFullAllocationStateAsync(string poolId, CancellationToken cancellationToken = default)
        {
            var pool = await batchClient.PoolOperations.GetPoolAsync(poolId, detailLevel: new ODATADetailLevel(selectClause: "allocationState,allocationStateTransitionTime,enableAutoScale,targetLowPriorityNodes,currentLowPriorityNodes,targetDedicatedNodes,currentDedicatedNodes"), cancellationToken: cancellationToken);
            return new(pool.AllocationState, pool.AllocationStateTransitionTime, pool.AutoScaleEnabled, pool.TargetLowPriorityComputeNodes, pool.CurrentLowPriorityComputeNodes, pool.TargetDedicatedComputeNodes, pool.CurrentDedicatedComputeNodes);
        }

        private static async Task<IAsyncEnumerable<StorageAccountInfo>> GetAccessibleStorageAccountsAsync(CancellationToken cancellationToken)
        {
            var azureClient = await GetAzureManagementClientAsync(cancellationToken);
            return (await azureClient.Subscriptions.ListAsync(cancellationToken: cancellationToken))
                .ToAsyncEnumerable()
                .Select(s => s.SubscriptionId).SelectManyAwait(async (subscriptionId, ct) =>
                    (await azureClient.WithSubscription(subscriptionId).StorageAccounts.ListAsync(cancellationToken: cancellationToken))
                        .ToAsyncEnumerable()
                        .Select(a => new StorageAccountInfo { Id = a.Id, Name = a.Name, SubscriptionId = subscriptionId, BlobEndpoint = new(a.EndPoints.Primary.Blob) }));
        }

        /// <inheritdoc/>
        public async Task<string> GetStorageAccountKeyAsync(StorageAccountInfo storageAccountInfo, CancellationToken cancellationToken)
        {
            try
            {
                var azureClient = await GetAzureManagementClientAsync(cancellationToken);
                var storageAccount = await azureClient.WithSubscription(storageAccountInfo.SubscriptionId).StorageAccounts.GetByIdAsync(storageAccountInfo.Id, cancellationToken);

                return (await storageAccount.GetKeysAsync(cancellationToken))[0].Value;
            }
            catch (Exception ex)
            {
                logger.LogError(ex, $"An exception occurred when getting the storage account key for account {storageAccountInfo.Name}.");
                throw;
            }
        }

        /// <inheritdoc/>
        public Task UploadBlobAsync(Uri blobAbsoluteUri, string content, CancellationToken cancellationToken)
            => new CloudBlockBlob(blobAbsoluteUri).UploadTextAsync(content, null, null, null, null, cancellationToken);

        /// <inheritdoc/>
        public Task UploadBlobFromFileAsync(Uri blobAbsoluteUri, string filePath, CancellationToken cancellationToken)
            => new CloudBlockBlob(blobAbsoluteUri).UploadFromFileAsync(filePath, null, null, null, cancellationToken);

        /// <inheritdoc/>
        public Task<string> DownloadBlobAsync(Uri blobAbsoluteUri, CancellationToken cancellationToken)
            => new CloudBlockBlob(blobAbsoluteUri).DownloadTextAsync(null, null, null, null, cancellationToken);

        /// <inheritdoc/>
        public Task<bool> BlobExistsAsync(Uri blobAbsoluteUri, CancellationToken cancellationToken)
            => new CloudBlockBlob(blobAbsoluteUri).ExistsAsync(null, null, cancellationToken);

        /// <inheritdoc/>
        public async Task<BlobProperties> GetBlobPropertiesAsync(Uri blobAbsoluteUri, CancellationToken cancellationToken)
        {
            var blob = new CloudBlockBlob(blobAbsoluteUri);

            if (await blob.ExistsAsync(null, null, cancellationToken))
            {
                await blob.FetchAttributesAsync(null, null, null, cancellationToken);
                return blob.Properties;
            }

            return default;
        }

        /// <inheritdoc/>
        public async Task<IEnumerable<CloudBlob>> ListBlobsAsync(Uri directoryUri, CancellationToken cancellationToken)
        {
            var blob = new CloudBlockBlob(directoryUri);
            var directory = blob.Container.GetDirectoryReference(blob.Name);

            BlobContinuationToken continuationToken = null;
            var results = new List<CloudBlob>();

            do
            {
                var response = await directory.ListBlobsSegmentedAsync(useFlatBlobListing: true, blobListingDetails: BlobListingDetails.None, maxResults: null, currentToken: continuationToken, options: null, operationContext: null, cancellationToken: cancellationToken);
                continuationToken = response.ContinuationToken;
                results.AddRange(response.Results.OfType<CloudBlob>());
            }
            while (continuationToken is not null);

            return results;
        }

        /// <inheritdoc />
        public string GetArmRegion()
            => location;

        private static Task<string> GetAzureAccessTokenAsync(CancellationToken cancellationToken, string resource = "https://management.azure.com/")
            => new AzureServiceTokenProvider().GetAccessTokenAsync(resource, cancellationToken: cancellationToken);

        /// <summary>
        /// Gets an authenticated Azure Client instance
        /// </summary>
        /// <param name="cancellationToken">A <see cref="CancellationToken"/> for controlling the lifetime of the asynchronous operation.</param>
        /// <returns>An authenticated Azure Client instance</returns>
        private static async Task<FluentAzure.IAuthenticated> GetAzureManagementClientAsync(CancellationToken cancellationToken)
        {
            var accessToken = await GetAzureAccessTokenAsync(cancellationToken);
            var azureCredentials = new AzureCredentials(new TokenCredentials(accessToken), null, null, AzureEnvironment.AzureGlobalCloud);
            var azureClient = FluentAzure.Authenticate(azureCredentials);

            return azureClient;
        }

        /// <inheritdoc/>
        public async Task<string> CreateBatchPoolAsync(BatchModels.Pool poolSpec, bool isPreemptable, CancellationToken cancellationToken)
            => await batchPoolManager.CreateBatchPoolAsync(poolSpec, isPreemptable, cancellationToken);

        /// <inheritdoc/>
        public async Task<StorageAccountInfo> GetStorageAccountInfoAsync(string storageAccountName, CancellationToken cancellationToken)
            => await (await GetAccessibleStorageAccountsAsync(cancellationToken))
                .FirstOrDefaultAsync(storageAccount => storageAccount.Name.Equals(storageAccountName, StringComparison.OrdinalIgnoreCase), cancellationToken);

        /// <inheritdoc/>
        public IAsyncEnumerable<ComputeNode> ListComputeNodesAsync(string poolId, DetailLevel detailLevel = null)
            => batchClient.PoolOperations.ListComputeNodes(poolId, detailLevel: detailLevel).ToAsyncEnumerable();

        /// <inheritdoc/>
        public IAsyncEnumerable<CloudTask> ListTasksAsync(string jobId, DetailLevel detailLevel = null)
            => batchClient.JobOperations.ListTasks(jobId, detailLevel: detailLevel).ToAsyncEnumerable();

        /// <inheritdoc/>
        public async Task DisableBatchPoolAutoScaleAsync(string poolId, CancellationToken cancellationToken)
            => await batchClient.PoolOperations.DisableAutoScaleAsync(poolId, cancellationToken: cancellationToken);

        /// <inheritdoc/>
        public async Task EnableBatchPoolAutoScaleAsync(string poolId, bool preemptable, TimeSpan interval, IAzureProxy.BatchPoolAutoScaleFormulaFactory formulaFactory, CancellationToken cancellationToken)
        {
            var (allocationState, _, _, _, currentLowPriority, _, currentDedicated) = await GetFullAllocationStateAsync(poolId, cancellationToken);

            if (allocationState != AllocationState.Steady)
            {
                throw new InvalidOperationException();
            }

            await batchClient.PoolOperations.EnableAutoScaleAsync(poolId, formulaFactory(preemptable, preemptable ? currentLowPriority ?? 0 : currentDedicated ?? 0), interval, cancellationToken: cancellationToken);
        }
    }
}<|MERGE_RESOLUTION|>--- conflicted
+++ resolved
@@ -104,7 +104,6 @@
             }
         }
 
-<<<<<<< HEAD
         /// <summary>
         /// A logging retry handler.
         /// </summary>
@@ -137,8 +136,6 @@
             return $"{tesTaskId}{BatchJobAttemptSeparator}{lastAttemptNumber + 1}";
         }
 
-=======
->>>>>>> b825c936
         /// <inheritdoc/>
         public IEnumerable<AzureBatchNodeCount> GetBatchActiveNodeCountByVmSize()
             => batchClient.PoolOperations.ListPools()
@@ -176,49 +173,7 @@
         }
 
         /// <inheritdoc/>
-<<<<<<< HEAD
-        public async Task CreateAutoPoolModeBatchJobAsync(string jobId, CloudTask cloudTask, PoolInformation poolInformation, CancellationToken cancellationToken)
-        {
-            logger.LogInformation($"TES task: {cloudTask.Id} - creating Batch job");
-            var job = batchClient.JobOperations.CreateJob(jobId, poolInformation);
-            job.OnAllTasksComplete = OnAllTasksComplete.TerminateJob;
-            await job.CommitAsync(cancellationToken: cancellationToken);
-            logger.LogInformation($"TES task: {cloudTask.Id} - Batch job committed successfully.");
-            await Task.Delay(TimeSpan.FromSeconds(2), cancellationToken);
-
-            try
-            {
-                logger.LogInformation($"TES task: {cloudTask.Id} adding task to job.");
-                job = await batchRetryPolicyWhenJobNotFound.ExecuteWithRetryAsync(ct =>
-                    batchClient.JobOperations.GetJobAsync(job.Id, cancellationToken: ct),
-                    cancellationToken);
-
-                await job.AddTaskAsync(cloudTask, cancellationToken: cancellationToken);
-                logger.LogInformation($"TES task: {cloudTask.Id} added task successfully.");
-            }
-            catch (Exception ex) when (ex is not OperationCanceledException)
-            {
-                var batchError = JsonConvert.SerializeObject((ex as BatchException)?.RequestInformation?.BatchError);
-                logger.LogError(ex, $"TES task: {cloudTask.Id} deleting {job.Id} because adding task to it failed. Batch error: {batchError}");
-
-                try
-                {
-                    await batchClient.JobOperations.DeleteJobAsync(job.Id, cancellationToken: cancellationToken);
-                }
-                catch (Exception e)
-                {
-                    logger.LogError(e, $"TES task: {cloudTask.Id} deleting {job.Id} failed.");
-                }
-
-                throw;
-            }
-        }
-
-        /// <inheritdoc/>
-        public async Task CreateBatchJobAsync(PoolInformation poolInformation, CancellationToken cancellationToken)
-=======
         public async Task CreateBatchJobAsync(string jobId, string poolId, CancellationToken cancellationToken)
->>>>>>> b825c936
         {
             ArgumentException.ThrowIfNullOrEmpty(jobId);
 
@@ -237,17 +192,10 @@
         {
             ArgumentException.ThrowIfNullOrEmpty(jobId);
 
-<<<<<<< HEAD
-            logger.LogInformation("TES task: {TesTask} - Adding task to job {BatchJob}", tesTaskId, poolInformation.PoolId);
+            logger.LogInformation("TES task: {TesTask} - Adding task to job {BatchJob}", tesTaskId, jobId);
             var job = await batchRetryPolicyWhenJobNotFound.ExecuteWithRetryAsync(ct =>
-                batchClient.JobOperations.GetJobAsync(poolInformation.PoolId, cancellationToken: ct),
+                batchClient.JobOperations.GetJobAsync(jobId, cancellationToken: ct),
                 cancellationToken);
-=======
-            logger.LogInformation("TES task: {TesTask} - Adding task to job {BatchJob}", tesTaskId, jobId);
-            var job = await batchRaceConditionJobNotFoundRetryPolicy.ExecuteAsync(ct =>
-                    batchClient.JobOperations.GetJobAsync(jobId, cancellationToken: ct),
-                    cancellationToken);
->>>>>>> b825c936
 
             await job.AddTaskAsync(cloudTask, cancellationToken: cancellationToken);
             logger.LogInformation("TES task: {TesTask} - Added task successfully", tesTaskId);
