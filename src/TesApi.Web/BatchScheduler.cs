﻿// Copyright (c) Microsoft Corporation.
// Licensed under the MIT License.

using System;
using System.Collections.Concurrent;
using System.Collections.Generic;
using System.Collections.Immutable;
using System.IO;
using System.Linq;
using System.Text;
using System.Threading;
using System.Threading.Tasks;
using Azure.Storage.Sas;
using Microsoft.Azure.Batch;
using Microsoft.Azure.Batch.Common;
using Microsoft.Extensions.Logging;
using Microsoft.Extensions.Options;
using Microsoft.Extensions.Primitives;
using Tes.Extensions;
using TesApi.Web.Events;
using TesApi.Web.Extensions;
using TesApi.Web.Management;
using TesApi.Web.Management.Models.Quotas;
using TesApi.Web.Runner;
using TesApi.Web.Storage;
using BatchModels = Microsoft.Azure.Management.Batch.Models;
using CloudTaskId = TesApi.Web.IBatchScheduler.CloudTaskId;
using TesException = Tes.Models.TesException;
using TesFileType = Tes.Models.TesFileType;
using TesInput = Tes.Models.TesInput;
using TesResources = Tes.Models.TesResources;
using TesState = Tes.Models.TesState;
using TesTask = Tes.Models.TesTask;
using VirtualMachineInformation = Tes.Models.VirtualMachineInformation;

namespace TesApi.Web
{
    /// <summary>
    /// Orchestrates <see cref="TesTask"/>s on Azure Batch
    /// </summary>
    public partial class BatchScheduler : IBatchScheduler
    {
        /// <summary>
        /// Minimum lifetime of a <see cref="CloudTask"/>.
        /// </summary>
        // https://learn.microsoft.com/azure/batch/best-practices#manage-task-lifetime
        public static TimeSpan BatchDeleteNewTaskWorkaroundTimeSpan { get; } = TimeSpan.FromMinutes(10);
        internal const string PoolDeprecated = "CoA-TES-HostName";
        internal const string PoolMetadata = "CoA-TES-Metadata";

        /// <summary>
        /// Name of <c>$</c> prefixed environment variable to place resources shared by all tasks on each compute node in a pool.
        /// </summary>
        public const string BatchNodeSharedEnvVar = "$AZ_BATCH_NODE_SHARED_DIR";

        /// <summary>
        /// Name of <c>$</c> prefixed environment variable of the working directory of the running task.
        /// </summary>
        public const string BatchNodeTaskWorkingDirEnvVar = "$AZ_BATCH_TASK_WORKING_DIR";

        private const string AzureSupportUrl = "https://portal.azure.com/#blade/Microsoft_Azure_Support/HelpAndSupportBlade/newsupportrequest";
        private const int PoolKeyLength = 55; // 64 max pool name length - 9 chars generating unique pool names
        private const int DefaultCoreCount = 1;
        private const int DefaultMemoryGb = 2;
        private const int DefaultDiskGb = 10;
        private const string StartTaskScriptFilename = "start-task.sh";
        private const string NodeTaskRunnerFilename = "tes-runner";
        private const string NodeTaskRunnerMD5HashFilename = NodeTaskRunnerFilename + ".md5";
        private readonly ILogger logger;
        private readonly IAzureProxy azureProxy;
        private readonly IStorageAccessProvider storageAccessProvider;
        private readonly IBatchQuotaVerifier quotaVerifier;
        private readonly IBatchSkuInformationProvider skuInformationProvider;
        private readonly IReadOnlyList<TesTaskStateTransition> tesTaskStateTransitions;
        private readonly bool usePreemptibleVmsOnly;
        private readonly string batchNodesSubnetId;
        private readonly bool disableBatchNodesPublicIpAddress;
        private readonly TimeSpan poolLifetime;
        private readonly TimeSpan taskMaxWallClockTime;
        private readonly BatchNodeInfo gen2BatchNodeInfo;
        private readonly BatchNodeInfo gen1BatchNodeInfo;
        private readonly string defaultStorageAccountName;
        private readonly string globalStartTaskPath;
        private readonly string globalManagedIdentity;
        private readonly string batchPrefix;
        private readonly Func<IBatchPool> batchPoolFactory;
        private readonly IAllowedVmSizesService allowedVmSizesService;
        private readonly TaskExecutionScriptingManager taskExecutionScriptingManager;
        private readonly string runnerMD5;
        private readonly string drsHubApiHost;

        /// <summary>
        /// Constructor for <see cref="BatchScheduler"/>.
        /// </summary>
<<<<<<< HEAD
        /// <param name="logger">Logger <see cref="ILogger"/>.</param>
        /// <param name="batchGen1Options">Configuration of <see cref="Options.BatchImageGeneration1Options"/>.</param>
        /// <param name="batchGen2Options">Configuration of <see cref="Options.BatchImageGeneration2Options"/>.</param>
        /// <param name="drsHubOptions">Configuration of <see cref="Options.DrsHubOptions"/>.</param>
        /// <param name="storageOptions">Configuration of <see cref="Options.StorageOptions"/>.</param>
        /// <param name="batchNodesOptions">Configuration of <see cref="Options.BatchNodesOptions"/>.</param>
        /// <param name="batchSchedulingOptions">Configuration of <see cref="Options.BatchSchedulingOptions"/>.</param>
        /// <param name="azureProxy">Azure proxy <see cref="IAzureProxy"/>.</param>
        /// <param name="storageAccessProvider">Storage access provider <see cref="IStorageAccessProvider"/>.</param>
        /// <param name="quotaVerifier">Quota verifier <see cref="IBatchQuotaVerifier"/>.</param>
        /// <param name="skuInformationProvider">Sku information provider <see cref="IBatchSkuInformationProvider"/>.</param>
        /// <param name="poolFactory">Batch pool factory <see cref="IBatchPool"/>.</param>
=======
        /// <param name="logger">Logger <see cref="ILogger"/></param>
        /// <param name="batchGen1Options">Configuration of <see cref="Options.BatchImageGeneration1Options"/></param>
        /// <param name="batchGen2Options">Configuration of <see cref="Options.BatchImageGeneration2Options"/></param>
        /// <param name="drsHubOptions">Configuration of <see cref="Options.DrsHubOptions"/></param>
        /// <param name="storageOptions">Configuration of <see cref="Options.StorageOptions"/></param>
        /// <param name="batchNodesOptions">Configuration of <see cref="Options.BatchNodesOptions"/></param>
        /// <param name="batchSchedulingOptions">Configuration of <see cref="Options.BatchSchedulingOptions"/></param>
        /// <param name="azureProxy">Azure proxy <see cref="IAzureProxy"/></param>
        /// <param name="storageAccessProvider">Storage access provider <see cref="IStorageAccessProvider"/></param>
        /// <param name="quotaVerifier">Quota verifier <see cref="IBatchQuotaVerifier"/>></param>
        /// <param name="skuInformationProvider">Sku information provider <see cref="IBatchSkuInformationProvider"/></param>
        /// <param name="poolFactory">Batch pool factory <see cref="IBatchPoolFactory"/></param>
>>>>>>> 1f7a2f55
        /// <param name="allowedVmSizesService">Service to get allowed vm sizes.</param>
        /// <param name="taskExecutionScriptingManager"><see cref="TaskExecutionScriptingManager"/>.</param>
        public BatchScheduler(
            ILogger<BatchScheduler> logger,
            IOptions<Options.BatchImageGeneration1Options> batchGen1Options,
            IOptions<Options.BatchImageGeneration2Options> batchGen2Options,
            IOptions<Options.DrsHubOptions> drsHubOptions,
            IOptions<Options.StorageOptions> storageOptions,
            IOptions<Options.BatchNodesOptions> batchNodesOptions,
            IOptions<Options.BatchSchedulingOptions> batchSchedulingOptions,
            IAzureProxy azureProxy,
            IStorageAccessProvider storageAccessProvider,
            IBatchQuotaVerifier quotaVerifier,
            IBatchSkuInformationProvider skuInformationProvider,
            Func<IBatchPool> poolFactory,
            IAllowedVmSizesService allowedVmSizesService,
            TaskExecutionScriptingManager taskExecutionScriptingManager)
        {
            ArgumentNullException.ThrowIfNull(logger);
            ArgumentNullException.ThrowIfNull(azureProxy);
            ArgumentNullException.ThrowIfNull(storageAccessProvider);
            ArgumentNullException.ThrowIfNull(quotaVerifier);
            ArgumentNullException.ThrowIfNull(skuInformationProvider);
            ArgumentNullException.ThrowIfNull(poolFactory);
            ArgumentNullException.ThrowIfNull(taskExecutionScriptingManager);

            this.logger = logger;
            this.azureProxy = azureProxy;
            this.storageAccessProvider = storageAccessProvider;
            this.quotaVerifier = quotaVerifier;
            this.skuInformationProvider = skuInformationProvider;

            this.usePreemptibleVmsOnly = batchSchedulingOptions.Value.UsePreemptibleVmsOnly;
            this.batchNodesSubnetId = batchNodesOptions.Value.SubnetId;
            this.disableBatchNodesPublicIpAddress = batchNodesOptions.Value.DisablePublicIpAddress;
            this.poolLifetime = TimeSpan.FromDays(batchSchedulingOptions.Value.PoolRotationForcedDays == 0 ? Options.BatchSchedulingOptions.DefaultPoolRotationForcedDays : batchSchedulingOptions.Value.PoolRotationForcedDays);
            this.taskMaxWallClockTime = TimeSpan.FromDays(batchSchedulingOptions.Value.TaskMaxWallClockTimeDays == 0 ? Options.BatchSchedulingOptions.DefaultPoolRotationForcedDays : batchSchedulingOptions.Value.TaskMaxWallClockTimeDays);
            this.defaultStorageAccountName = storageOptions.Value.DefaultAccountName;
            logger.LogDebug(@"Default storage account: {DefaultStorageAccountName}", defaultStorageAccountName);
            this.globalStartTaskPath = StandardizeStartTaskPath(batchNodesOptions.Value.GlobalStartTask, this.defaultStorageAccountName);
            this.globalManagedIdentity = batchNodesOptions.Value.GlobalManagedIdentity;
            this.allowedVmSizesService = allowedVmSizesService;
            this.taskExecutionScriptingManager = taskExecutionScriptingManager;
            batchPoolFactory = poolFactory;
            batchPrefix = batchSchedulingOptions.Value.Prefix;
            logger.LogInformation("BatchPrefix: {BatchPrefix}", batchPrefix);
            this.runnerMD5 = File.ReadAllText(Path.Combine(AppContext.BaseDirectory, $"scripts/{NodeTaskRunnerMD5HashFilename}")).Trim();

            this.gen2BatchNodeInfo = new BatchNodeInfo
            {
                BatchImageOffer = batchGen2Options.Value.Offer,
                BatchImagePublisher = batchGen2Options.Value.Publisher,
                BatchImageSku = batchGen2Options.Value.Sku,
                BatchImageVersion = batchGen2Options.Value.Version,
                BatchNodeAgentSkuId = batchGen2Options.Value.NodeAgentSkuId
            };

            this.gen1BatchNodeInfo = new BatchNodeInfo
            {
                BatchImageOffer = batchGen1Options.Value.Offer,
                BatchImagePublisher = batchGen1Options.Value.Publisher,
                BatchImageSku = batchGen1Options.Value.Sku,
                BatchImageVersion = batchGen1Options.Value.Version,
                BatchNodeAgentSkuId = batchGen1Options.Value.NodeAgentSkuId
            };
            drsHubApiHost = drsHubOptions.Value?.Url;
            logger.LogInformation("usePreemptibleVmsOnly: {UsePreemptibleVmsOnly}", usePreemptibleVmsOnly);

            static bool tesTaskIsInitializingOrRunning(TesTask tesTask) => tesTask.State == TesState.INITIALIZING || tesTask.State == TesState.RUNNING;
            static bool tesTaskIsInitializing(TesTask tesTask) => tesTask.State == TesState.INITIALIZING;

            System.Text.Json.JsonSerializerOptions setTaskStateAndLogJsonSerializerOptions = new()
            {
                DefaultIgnoreCondition = System.Text.Json.Serialization.JsonIgnoreCondition.WhenWritingDefault,
                Converters = { new System.Text.Json.Serialization.JsonStringEnumConverter(System.Text.Json.JsonNamingPolicy.CamelCase) }
            };

            var setTaskStateLock = new object();

            async Task<bool> SetTaskStateAndLogAsync(TesTask tesTask, TesState newTaskState, CombinedBatchTaskInfo batchInfo, CancellationToken cancellationToken)
            {
                {
                    var newDataText = SerializeToString(new CombinedBatchTaskInfo(batchInfo, false));

                    if ("{}".Equals(newDataText) && newTaskState == tesTask.State)
                    {
                        logger.LogDebug(@"For task {TesTask} there's nothing to change.", tesTask.Id);
                        return false;
                    }

                    logger.LogDebug(@"Setting task {TesTask} with metadata {BatchTaskState} {Metadata}.", tesTask.Id, batchInfo.State, newDataText);
                }

                var (batchNodeMetrics, taskStartTime, taskEndTime, cromwellRcCode) = newTaskState == TesState.COMPLETE
                    ? await GetBatchNodeMetricsAndCromwellResultCodeAsync(tesTask, cancellationToken)
                    : default;

                var taskAsString = SerializeToString(tesTask);

                lock (setTaskStateLock)
                {
                    tesTask.State = newTaskState;

                    var tesTaskLog = tesTask.GetOrAddTesTaskLog();
                    tesTaskLog.BatchNodeMetrics ??= batchNodeMetrics;
                    tesTaskLog.CromwellResultCode ??= cromwellRcCode;
                    tesTaskLog.EndTime ??= batchInfo.BatchTaskEndTime ?? taskEndTime;
                    tesTaskLog.StartTime ??= batchInfo.BatchTaskStartTime ?? taskStartTime;

                    if (batchInfo.ExecutorEndTime is not null || batchInfo.ExecutorStartTime is not null || batchInfo.ExecutorExitCode is not null)
                    {
                        var tesTaskExecutorLog = tesTaskLog.GetOrAddExecutorLog();
                        tesTaskExecutorLog.StartTime ??= batchInfo.ExecutorStartTime;
                        tesTaskExecutorLog.EndTime ??= batchInfo.ExecutorEndTime;
                        tesTaskExecutorLog.ExitCode ??= batchInfo.ExecutorExitCode;
                    }

                    if (batchInfo.OutputFileLogs is not null)
                    {
                        tesTaskLog.Outputs ??= [];
                        tesTaskLog.Outputs.AddRange(batchInfo.OutputFileLogs.Select(ConvertOutputFileLogToTesOutputFileLog));
                    }

                    if (batchInfo.Warning is not null)
                    {
                        var warningInfo = batchInfo.Warning.ToList();
                        switch (warningInfo.Count)
                        {
                            case 0:
                                break;
                            case 1:
                                tesTask.SetWarning(warningInfo[0]);
                                break;
                            default:
                                tesTask.SetWarning(warningInfo[0], warningInfo.Skip(1).ToArray());
                                break;
                        }
                    }

                    if (batchInfo.Failure.HasValue)
                    {
                        tesTask.SetFailureReason(
                            batchInfo.Failure.Value.Reason,
                            (batchInfo.Failure.Value.SystemLogs ?? (string.IsNullOrWhiteSpace(batchInfo.AlternateSystemLogItem)
                                    ? []
                                    : Enumerable.Empty<string>().Append(batchInfo.AlternateSystemLogItem))
                                ).ToArray());
                    }
                    else if (!(string.IsNullOrWhiteSpace(batchInfo.AlternateSystemLogItem) || tesTask.IsActiveState() || new[] { TesState.COMPLETE, TesState.CANCELED }.Contains(tesTask.State)))
                    {
                        tesTask.SetFailureReason(batchInfo.AlternateSystemLogItem);
                    }
                }

                return !taskAsString.Equals(SerializeToString(tesTask));

                Tes.Models.TesOutputFileLog ConvertOutputFileLogToTesOutputFileLog(AzureBatchTaskState.OutputFileLog fileLog)
                {
                    return new Tes.Models.TesOutputFileLog
                    {
                        Path = fileLog.Path,
                        SizeBytes = $"{fileLog.Size:D}",
                        Url = fileLog.Url.AbsoluteUri
                    };
                }

                string SerializeToString<T>(T item)
                    => System.Text.Json.JsonSerializer.Serialize(item, setTaskStateAndLogJsonSerializerOptions);
            }

            async Task<bool> SetCompletedWithErrors(TesTask tesTask, CombinedBatchTaskInfo batchInfo, CancellationToken cancellationToken)
            {
                var newTaskState = tesTask.FailureReason switch
                {
                    AzureBatchTaskState.ExecutorError => TesState.EXECUTOR_ERROR,
                    _ => TesState.SYSTEM_ERROR,
                };

                return await SetTaskStateAndLogAsync(tesTask, newTaskState, batchInfo, cancellationToken);
            }

            async Task<bool> TerminateBatchTaskAndSetTaskStateAsync(TesTask tesTask, TesState newTaskState, CombinedBatchTaskInfo batchInfo, CancellationToken cancellationToken) =>
                await TerminateBatchTaskAsync(tesTask, newTaskState, batchInfo, cancellationToken);

            Task<bool> TerminateBatchTaskAndSetTaskSystemErrorAsync(TesTask tesTask, CombinedBatchTaskInfo batchInfo, CancellationToken cancellationToken) =>
                TerminateBatchTaskAndSetTaskStateAsync(tesTask, TesState.SYSTEM_ERROR, batchInfo, cancellationToken);

            Task<bool> RequeueTaskAfterFailureAsync(TesTask tesTask, CombinedBatchTaskInfo batchInfo, CancellationToken cancellationToken)
                => ++tesTask.ErrorCount > 3
                    ? TerminateBatchTaskAndSetTaskSystemErrorAsync(tesTask, new(batchInfo, "System Error: Retry count exceeded."), cancellationToken)
                    : TerminateBatchTaskAndSetTaskStateAsync(tesTask, TesState.QUEUED, batchInfo, cancellationToken);

            async Task<bool> CancelTaskAsync(TesTask tesTask, CombinedBatchTaskInfo batchInfo, CancellationToken cancellationToken) =>
                await TerminateBatchTaskAsync(tesTask, TesState.CANCELED, batchInfo, cancellationToken);

            async Task<bool> TerminateBatchTaskAsync(TesTask tesTask, TesState newTaskState, CombinedBatchTaskInfo batchInfo, CancellationToken cancellationToken)
            {
                var skipLogInFinally = false;

                try
                {
                    switch (batchInfo.State)
                    {
                        case AzureBatchTaskState.TaskState.CancellationRequested:
                            if (!tesTask.IsActiveState())
                            {
                                skipLogInFinally = true;
                                return await SetTaskStateAndLogAsync(tesTask, newTaskState, batchInfo, cancellationToken);
                            }

                            if (tesTask.Logs?.Any() ?? false)
                            {
                                goto default;
                            }

                            return true; // It was never scheduled

                        default:
                            await azureProxy.TerminateBatchTaskAsync(tesTask.Id, tesTask.PoolId, cancellationToken);
                            return true;
                    }
                }
                catch (BatchException exc) when (BatchErrorCodeStrings.TaskNotFound.Equals(exc.RequestInformation?.BatchError?.Code, StringComparison.OrdinalIgnoreCase))
                {
                    return true;
                }
                catch (Exception exc)
                {
                    logger.LogError(exc, "Exception terminating batch task with tesTask.Id: {TesTaskId}", tesTask?.Id);
                    throw;
                }
                finally
                {
                    if (!skipLogInFinally)
                    {
                        _ = await SetTaskStateAndLogAsync(tesTask, newTaskState, batchInfo, cancellationToken);
                    }
                }
            }

            bool HandlePreemptedNode(TesTask tesTask, CombinedBatchTaskInfo batchInfo)
            {
                // TODO: Keep track of the number of times Azure Batch retried this task and terminate it as preempted if it is too many times. Are we waiting on Cromwell to support preempted tasks to do this?
                var oldLog = tesTask.GetOrAddTesTaskLog();
                var newLog = tesTask.AddTesTaskLog();
                oldLog.Warning = "ComputeNode was preempted. The task was automatically rescheduled.";
                newLog.VirtualMachineInfo = oldLog.VirtualMachineInfo;
                newLog.StartTime = DateTimeOffset.UtcNow;
                tesTask.State = TesState.INITIALIZING;
                logger.LogInformation("The TesTask {TesTask}'s node was preempted. It was automatically rescheduled.", tesTask.Id);
                return true;
            }

            const string alternateSystemLogMissingFailure = "Please open an issue. There should have been an error reported here.";

            tesTaskStateTransitions =
            [
                new(condition: null, AzureBatchTaskState.TaskState.CancellationRequested, alternateSystemLogItem: null, CancelTaskAsync),
                new(tesTaskIsInitializing, AzureBatchTaskState.TaskState.NodeAllocationFailed, alternateSystemLogItem: null, RequeueTaskAfterFailureAsync),
                new(tesTaskIsInitializing, AzureBatchTaskState.TaskState.NodeStartTaskFailed, alternateSystemLogMissingFailure, TerminateBatchTaskAndSetTaskSystemErrorAsync),
                new(tesTaskIsInitializingOrRunning, AzureBatchTaskState.TaskState.Initializing, alternateSystemLogItem: null, (tesTask, info, ct) => SetTaskStateAndLogAsync(tesTask, TesState.INITIALIZING, info, ct)),
                new(tesTaskIsInitializingOrRunning, AzureBatchTaskState.TaskState.Running, alternateSystemLogItem: null, (tesTask, info, ct) => SetTaskStateAndLogAsync(tesTask, TesState.RUNNING, info, ct)),
                new(tesTaskIsInitializingOrRunning, AzureBatchTaskState.TaskState.CompletedSuccessfully, alternateSystemLogItem: null, (tesTask, info, ct) => SetTaskStateAndLogAsync(tesTask, TesState.COMPLETE, info, ct)),
                new(tesTaskIsInitializingOrRunning, AzureBatchTaskState.TaskState.CompletedWithErrors, alternateSystemLogMissingFailure, SetCompletedWithErrors),
                new(tesTaskIsInitializingOrRunning, AzureBatchTaskState.TaskState.NodeFailedDuringStartupOrExecution, alternateSystemLogMissingFailure, TerminateBatchTaskAndSetTaskSystemErrorAsync),
                new(tesTaskIsInitializingOrRunning, AzureBatchTaskState.TaskState.NodePreempted, alternateSystemLogItem: null, HandlePreemptedNode),
                new(tesTaskIsInitializingOrRunning, AzureBatchTaskState.TaskState.NodeFilesUploadOrDownloadFailed, alternateSystemLogItem: null, (tesTask, info, ct) => SetTaskStateAndLogAsync(tesTask, tesTask.State, info, ct)),
                new(condition: null, AzureBatchTaskState.TaskState.InfoUpdate, alternateSystemLogItem: null, (tesTask, info, ct) => SetTaskStateAndLogAsync(tesTask, tesTask.State, info, ct)),
            ];
        }

        private async Task<bool> DeleteCompletedTaskAsync(string taskId, string jobId, DateTime taskCreated, CancellationToken cancellationToken)
        {
            if (DateTimeOffset.UtcNow <= taskCreated.ToUniversalTime() + BatchDeleteNewTaskWorkaroundTimeSpan)
            {
                return false;
            }

            try
            {
                await azureProxy.DeleteBatchTaskAsync(taskId, jobId, cancellationToken);
                return true;
            }
            catch (BatchException exc) when (BatchErrorCodeStrings.TaskNotFound.Equals(exc.RequestInformation?.BatchError?.Code, StringComparison.OrdinalIgnoreCase))
            {
                return true;
            }
        }

        /// <summary>
        /// Creates a wget command to robustly download a file
        /// </summary>
        /// <param name="urlToDownload">URL to download</param>
        /// <param name="localFilePathDownloadLocation">Filename for the output file</param>
        /// <param name="setExecutable">Whether the file should be made executable or not</param>
        /// <returns>The command to execute</returns>
        internal static string CreateWgetDownloadCommand(Uri urlToDownload, string localFilePathDownloadLocation, bool setExecutable = false)
        {
            ArgumentNullException.ThrowIfNull(urlToDownload);
            ArgumentException.ThrowIfNullOrWhiteSpace(localFilePathDownloadLocation);

            var command = $"wget --no-verbose --https-only --timeout=20 --waitretry=1 --tries=9 --retry-connrefused --continue -O {localFilePathDownloadLocation} '{urlToDownload.AbsoluteUri}'";

            if (setExecutable)
            {
                command += $" && chmod +x {localFilePathDownloadLocation}";
            }

            return command;
        }

        /// <summary>
        /// Retrieves pools associated with this TES from the batch account.
        /// </summary>
        /// <param name="cancellationToken">A <see cref="CancellationToken"/> for controlling the lifetime of the asynchronous operation.</param>
        /// <returns></returns>
        private IAsyncEnumerable<CloudPool> GetCloudPools(CancellationToken cancellationToken)
            => azureProxy.GetActivePoolsAsync(batchPrefix);

        /// <inheritdoc/>
        public async Task LoadExistingPoolsAsync(CancellationToken cancellationToken)
        {
            await foreach (var cloudPool in GetCloudPools(cancellationToken).WithCancellation(cancellationToken))
            {
                try
                {
                    var forceRemove = !string.IsNullOrWhiteSpace(globalManagedIdentity) && !(cloudPool.Identity?.UserAssignedIdentities?.Any(id => globalManagedIdentity.Equals(id.ResourceId, StringComparison.OrdinalIgnoreCase)) ?? false);
                    await batchPoolFactory().AssignPoolAsync(cloudPool, forceRemove, cancellationToken);
                }
                catch (Exception exc)
                {
                    logger.LogError(exc, "When retrieving previously created batch pools and jobs, there were one or more failures when trying to access batch pool {PoolId} and/or its associated job.", cloudPool.Id);
                }
            }
        }

        /// <inheritdoc/>
        public async Task UploadTaskRunnerIfNeededAsync(CancellationToken cancellationToken)
        {
            var blobUri = await storageAccessProvider.GetInternalTesBlobUrlAsync(NodeTaskRunnerFilename, storageAccessProvider.BlobPermissionsWithWrite, cancellationToken);
            var blobProperties = await azureProxy.GetBlobPropertiesAsync(blobUri, cancellationToken);
            if (!runnerMD5.Equals(blobProperties is null ? string.Empty : Convert.ToBase64String(blobProperties.ContentHash), StringComparison.OrdinalIgnoreCase))
            {
                await azureProxy.UploadBlobFromFileAsync(blobUri, $"scripts/{NodeTaskRunnerFilename}", cancellationToken);
            }
        }

        /// <inheritdoc/>
        public IAsyncEnumerable<RelatedTask<TesTask, bool>> ProcessTesTaskBatchStatesAsync(IEnumerable<TesTask> tesTasks, AzureBatchTaskState[] taskStates, CancellationToken cancellationToken)
        {
            ArgumentNullException.ThrowIfNull(tesTasks);
            ArgumentNullException.ThrowIfNull(taskStates);

            return taskStates.Zip(tesTasks, (TaskState, TesTask) => (TaskState, TesTask))
                .Where(entry => entry.TesTask?.IsActiveState() ?? false) // Removes already terminal (and null) TesTasks from being further processed.
                .Select(entry => new RelatedTask<TesTask, bool>(WrapHandleTesTaskTransitionAsync(entry.TesTask, entry.TaskState, cancellationToken), entry.TesTask))
                .WhenEach(cancellationToken, tesTaskTask => tesTaskTask.Task);

            async Task<bool> WrapHandleTesTaskTransitionAsync(TesTask tesTask, AzureBatchTaskState azureBatchTaskState, CancellationToken cancellationToken)
                => await HandleTesTaskTransitionAsync(tesTask, azureBatchTaskState, cancellationToken);
        }

        /// <inheritdoc/>
        public IAsyncEnumerable<RelatedTask<CloudTaskId, bool>> DeleteCloudTasksAsync(IAsyncEnumerable<CloudTaskId> cloudTasks, CancellationToken cancellationToken)
        {
            return cloudTasks.SelectAwaitWithCancellation((task, ct) => ValueTask.FromResult(new RelatedTask<CloudTaskId, bool>(DeleteCompletedTaskAsync(task.TaskId, task.JobId, task.Created, ct), task)));
        }

        /// <summary>
        /// Get the parent path of the given path
        /// </summary>
        /// <param name="path">The path</param>
        /// <returns>The parent path</returns>
        private static string GetParentPath(string path)
        {
            if (string.IsNullOrEmpty(path))
            {
                return null;
            }

            var pathComponents = path.TrimEnd('/').Split('/');

            return string.Join('/', pathComponents.Take(pathComponents.Length - 1));
        }

        private static string GetParentUrl(string url)
        {
            if (!Uri.TryCreate(url, UriKind.Absolute, out var uri) || Uri.CheckHostName(uri.Host) <= UriHostNameType.Basic)
            {
                return GetParentPath(url).TrimStart('/'); // Continue support of Cromwell in local filesystem configuration
            }

            var builder = new UriBuilder(url);
            builder.Path = GetParentPath(builder.Path);
            return builder.ToString();
        }

        private static string StandardizeStartTaskPath(string startTaskPath, string defaultStorageAccount)
        {
            if (string.IsNullOrWhiteSpace(startTaskPath) || startTaskPath.StartsWith($"/{defaultStorageAccount}"))
            {
                return startTaskPath;
            }
            else
            {
                return $"/{defaultStorageAccount}{startTaskPath}";
            }
        }

        /// <inheritdoc/>
        public string GetTesTaskIdFromCloudTaskId(string cloudTaskId)
        {
            var separatorIndex = cloudTaskId.LastIndexOf('-');
            return separatorIndex == -1 ? cloudTaskId : cloudTaskId[..separatorIndex];
        }

        private record struct QueuedTaskPoolMetadata(TesTask TesTask, VirtualMachineInformation VirtualMachineInfo, IEnumerable<string> Identities, string PoolDisplayName);
        private record struct QueuedTaskJobMetadata(string PoolKey, string JobId, VirtualMachineInformation VirtualMachineInfo, IEnumerable<TesTask> Tasks);
        private record struct QueuedTaskMetadata(string PoolKey, IEnumerable<TesTask> Tasks);

        /// <inheritdoc/>
        public async IAsyncEnumerable<RelatedTask<TesTask, bool>> ProcessQueuedTesTasksAsync(TesTask[] tesTasks, [System.Runtime.CompilerServices.EnumeratorCancellation] CancellationToken cancellationToken)
        {
            ConcurrentBag<RelatedTask<TesTask, bool>> results = []; // Early item return facilitator. TaskCatchException() & TaskCatchAggregateException() add items to this.
            ConcurrentDictionary<string, ImmutableArray<QueuedTaskPoolMetadata>> tasksPoolMetadataByPoolKey = new();

            {
                logger.LogDebug(@"Checking quota for {QueuedTasks} tasks.", tesTasks.Length);

                // Determine how many nodes in each pool we might need for this group.
                await Parallel.ForEachAsync(tesTasks, cancellationToken, async (tesTask, token) =>
                {
                    string poolKey = default;
                    var identities = new List<string>();

                    if (!string.IsNullOrWhiteSpace(globalManagedIdentity))
                    {
                        identities.Add(globalManagedIdentity);
                    }

                    if (tesTask.Resources?.ContainsBackendParameterValue(TesResources.SupportedBackendParameters.workflow_execution_identity) == true)
                    {
                        identities.Add(tesTask.Resources?.GetBackendParameterValue(TesResources.SupportedBackendParameters.workflow_execution_identity));
                    }

                    try
                    {
                        var virtualMachineInfo = await GetVmSizeAsync(tesTask, token);
                        (poolKey, var displayName) = GetPoolKey(tesTask, virtualMachineInfo, identities);
                        await quotaVerifier.CheckBatchAccountQuotasAsync(virtualMachineInfo, needPoolOrJobQuotaCheck: !IsPoolAvailable(poolKey), cancellationToken: token);

                        _ = tasksPoolMetadataByPoolKey.AddOrUpdate(poolKey,
                            _ => [new(tesTask, virtualMachineInfo, identities, displayName)],
                            (_, list) => list.Add(new(tesTask, virtualMachineInfo, identities, displayName)));
                    }
                    catch (AggregateException aggregateException)
                    {
                        TaskCatchAggregateException(aggregateException.Flatten().InnerExceptions, tesTask, poolKey);
                    }
                    catch (Exception exception)
                    {
                        TaskCatchException(exception, tesTask, poolKey);
                    }
                });
            }

            // Return any results that are ready
            foreach (var result in results)
            {
                yield return result;
            }

            if (tasksPoolMetadataByPoolKey.IsEmpty)
            {
                yield break;
            }

            results.Clear();

            // Determine how many nodes in each possibly new pool we might need for this group of tasks.
            var neededPoolNodesByPoolKey = tasksPoolMetadataByPoolKey.ToDictionary(t => t.Key, t => t.Value.Length);
            ConcurrentBag<QueuedTaskJobMetadata> tasksJobMetadata = [];

            {
                // Determine how many new pools/jobs we need now
                var requiredNewPools = neededPoolNodesByPoolKey.Keys.WhereNot(IsPoolAvailable).ToArray();

                // Revisit pool/job quotas (the above loop already dealt with the possiblility of needing just one more pool or job).
                // This will remove pool keys we cannot accomodate due to quota, along with all of their associated tasks, from being queued into Batch.
                if (requiredNewPools.Skip(1).Any())
                {
                    bool TryRemoveKeyAndTasks(string key, out (string Key, ImmutableArray<QueuedTaskPoolMetadata> ListOfTaskMetadata) result)
                    {
                        result = default;

                        if (tasksPoolMetadataByPoolKey.TryRemove(key, out var listOfTaskMetadata))
                        {
                            result = (key, listOfTaskMetadata);
                            return true;
                        }

                        return false;
                    }

                    var (exceededQuantity, exception) = await quotaVerifier.CheckBatchAccountPoolAndJobQuotasAsync(requiredNewPools.Length, cancellationToken);

                    foreach (var (key, listOfTaskMetadata) in requiredNewPools
                        .Reverse() // TODO: do we want to favor earlier or later tasks?
                        .SelectWhere<string, (string, ImmutableArray<QueuedTaskPoolMetadata>)>(TryRemoveKeyAndTasks)
                        .Take(exceededQuantity))
                    {
                        foreach (var task in listOfTaskMetadata.Select(m => m.TesTask))
                        {
                            yield return new(HandleExceptionAsync(exception, key, task), task);
                        }
                    }
                }

                logger.LogDebug(@"Obtaining {PoolQuantity} batch pool identifiers for {QueuedTasks} tasks.", tasksPoolMetadataByPoolKey.Count, tasksPoolMetadataByPoolKey.Values.Sum(l => l.Length));

                await Parallel.ForEachAsync(tasksPoolMetadataByPoolKey, cancellationToken, async (pool, token) =>
                {
                    var (_, virtualMachineInfo, identities, displayName) = pool.Value.First();

                    try
                    {
                        var useGen2 = virtualMachineInfo.HyperVGenerations?.Contains("V2", StringComparer.OrdinalIgnoreCase) ?? false;
                        var poolId = (await GetOrAddPoolAsync(
                            key: pool.Key,
                            isPreemptable: virtualMachineInfo.LowPriority,
                            modelPoolFactory: async (id, ct) => await GetPoolSpecification(
                                name: id,
                                displayName: displayName,
                                poolIdentity: GetBatchPoolIdentity(identities),
                                vmSize: virtualMachineInfo.VmSize,
                                vmFamily: virtualMachineInfo.VmFamily,
                                preemptable: virtualMachineInfo.LowPriority,
                                initialTarget: neededPoolNodesByPoolKey[pool.Key],
                                nodeInfo: useGen2 ? gen2BatchNodeInfo : gen1BatchNodeInfo,
                                encryptionAtHostSupported: virtualMachineInfo.EncryptionAtHostSupported,
                                cancellationToken: ct),
                            cancellationToken: token)
                            ).PoolId;

                        tasksJobMetadata.Add(new(pool.Key, poolId, virtualMachineInfo, pool.Value.Select(tuple => tuple.TesTask)));
                    }
                    catch (AggregateException aggregateException)
                    {
                        var innerExceptions = aggregateException.Flatten().InnerExceptions;

                        foreach (var tesTask in pool.Value.Select(tuple => tuple.TesTask))
                        {
                            TaskCatchAggregateException(innerExceptions, tesTask, pool.Key);
                        }
                    }
                    catch (Exception exception)
                    {
                        foreach (var tesTask in pool.Value.Select(tuple => tuple.TesTask))
                        {
                            TaskCatchException(exception, tesTask, pool.Key);
                        }
                    }
                });
            }

            // Return any results that are ready
            foreach (var result in results)
            {
                yield return result;
            }

            if (tasksJobMetadata.IsEmpty)
            {
                yield break;
            }

            results.Clear();

            ConcurrentBag<QueuedTaskMetadata> tasksMetadata = [];

            async Task<CloudTask> GetCloudTaskAsync(TesTask tesTask, VirtualMachineInformation virtualMachineInfo, string poolKey, string poolId, CancellationToken cancellationToken)
            {
                try
                {
                    var tesTaskLog = tesTask.AddTesTaskLog();
                    tesTaskLog.VirtualMachineInfo = virtualMachineInfo;
                    var cloudTaskId = $"{tesTask.Id}-{tesTask.Logs.Count}";
                    tesTask.PoolId = poolId;
                    var cloudTask = await ConvertTesTaskToBatchTaskUsingRunnerAsync(cloudTaskId, tesTask, cancellationToken);

                    logger.LogInformation(@"Creating batch task for TES task {TesTaskId}. Using VM size {VmSize}.", tesTask.Id, virtualMachineInfo.VmSize);
                    return cloudTask;
                }
                catch (AggregateException aggregateException)
                {
                    TaskCatchAggregateException(aggregateException.Flatten().InnerExceptions, tesTask, poolKey);
                }
                catch (Exception exception)
                {
                    TaskCatchException(exception, tesTask, poolKey);
                }

                return null;
            }

            await Parallel.ForEachAsync(
                tasksJobMetadata.Select(metadata => (metadata.JobId, metadata.PoolKey, metadata.Tasks, CloudTasks: metadata.Tasks
                    .Select(task => new RelatedTask<TesTask, CloudTask>(GetCloudTaskAsync(task, metadata.VirtualMachineInfo, metadata.PoolKey, metadata.JobId, cancellationToken), task))
                    .WhenEach(cancellationToken, task => task.Task))),
                cancellationToken,
                async (metadata, token) =>
                {
                    var (jobId, poolKey, tasks, relatedCloudTasks) = metadata;

                    try
                    {
                        var cloudTasks = (await relatedCloudTasks.ToListAsync(token)).Where(task => task.Task.Result is not null);
                        await azureProxy.AddBatchTasksAsync(cloudTasks.Select(task => task.Task.Result), jobId, token);

                        tasksMetadata.Add(new(poolKey, cloudTasks.Select(task => task.Related)));
                    }
                    catch (AggregateException aggregateException)
                    {
                        var innerExceptions = aggregateException.Flatten().InnerExceptions;

                        foreach (var tesTask in tasks)
                        {
                            TaskCatchAggregateException(innerExceptions, tesTask, poolKey);
                        }
                    }
                    catch (Exception exception)
                    {
                        foreach (var tesTask in tasks)
                        {
                            TaskCatchException(exception, tesTask, poolKey);
                        }
                    }
                });

            // Return any results that are ready
            foreach (var result in results)
            {
                yield return result;
            }

            if (tasksMetadata.IsEmpty)
            {
                yield break;
            }

            results.Clear();

            _ = Parallel.ForEach(tasksMetadata.SelectMany(metadata => metadata.Tasks.Select(task => (task, metadata.PoolKey))), metadata =>
            {
                var (tesTask, poolKey) = metadata;

                try
                {
                    var tesTaskLog = tesTask.GetOrAddTesTaskLog();
                    tesTaskLog.StartTime = DateTimeOffset.UtcNow;
                    tesTask.State = TesState.INITIALIZING;
                    results.Add(new(Task.FromResult(true), tesTask));
                }
                catch (AggregateException aggregateException)
                {
                    TaskCatchAggregateException(aggregateException.Flatten().InnerExceptions, tesTask, poolKey);
                }
                catch (Exception exception)
                {
                    TaskCatchException(exception, tesTask, poolKey);
                }
            });

            foreach (var result in results)
            {
                yield return result;
            }

            yield break;

            void TaskCatchException(Exception exception, TesTask tesTask, string poolKey)
            {
                results.Add(new(HandleExceptionAsync(exception, poolKey, tesTask), tesTask));
            }

            void TaskCatchAggregateException(IEnumerable<Exception> innerExceptions, TesTask tesTask, string poolKey)
            {
                var result = false;
                var exceptions = new List<Exception>();

                foreach (var partResult in innerExceptions
                    .Select(ex => HandleExceptionAsync(ex, poolKey, tesTask)))
                {
                    if (partResult.IsFaulted)
                    {
                        exceptions.Add(partResult.Exception);
                    }
                    else
                    {
                        result |= partResult.Result;
                    }
                }

                results.Add(new(exceptions.Count == 0
                    ? Task.FromResult(result)
                    : Task.FromException<bool>(new AggregateException(exceptions)),
                    tesTask));
            }

            Task<bool> HandleExceptionAsync(Exception exception, string poolKey, TesTask tesTask)
            {
                switch (exception)
                {
                    case AzureBatchPoolCreationException azureBatchPoolCreationException:
                        if (!azureBatchPoolCreationException.IsTimeout && !azureBatchPoolCreationException.IsJobQuota && !azureBatchPoolCreationException.IsPoolQuota && azureBatchPoolCreationException.InnerException is not null)
                        {
                            return HandleExceptionAsync(azureBatchPoolCreationException.InnerException, poolKey, tesTask);
                        }

                        logger.LogWarning(azureBatchPoolCreationException, "TES task: {TesTask} AzureBatchPoolCreationException.Message: {ExceptionMessage}. This might be a transient issue. Task will remain with state QUEUED. Confirmed timeout: {ConfirmedTimeout}", tesTask.Id, azureBatchPoolCreationException.Message, azureBatchPoolCreationException.IsTimeout);

                        if (azureBatchPoolCreationException.IsJobQuota || azureBatchPoolCreationException.IsPoolQuota)
                        {
                            neededPools.Add(poolKey);
                            tesTask.SetWarning(azureBatchPoolCreationException.InnerException switch
                            {
                                null => "Unknown reason",
                                Microsoft.Rest.Azure.CloudException cloudException => cloudException.Body.Message,
                                var e when e is BatchException batchException && batchException.InnerException is Microsoft.Azure.Batch.Protocol.Models.BatchErrorException batchErrorException => batchErrorException.Body.Message.Value,
                                _ => "Unknown reason",
                            });
                        }

                        break;

                    case AzureBatchQuotaMaxedOutException azureBatchQuotaMaxedOutException:
                        logger.LogWarning("TES task: {TesTask} AzureBatchQuotaMaxedOutException.Message: {ExceptionMessage}. Not enough quota available. Task will remain with state QUEUED.", tesTask.Id, azureBatchQuotaMaxedOutException.Message);
                        neededPools.Add(poolKey);
                        break;

                    case AzureBatchLowQuotaException azureBatchLowQuotaException:
                        tesTask.State = TesState.SYSTEM_ERROR;
                        tesTask.AddTesTaskLog(); // Adding new log here because this exception is thrown from CheckBatchAccountQuotas() and AddTesTaskLog() above is called after that. This way each attempt will have its own log entry.
                        tesTask.SetFailureReason("InsufficientBatchQuota", azureBatchLowQuotaException.Message);
                        logger.LogError(azureBatchLowQuotaException, "TES task: {TesTask} AzureBatchLowQuotaException.Message: {ExceptionMessage}", tesTask.Id, azureBatchLowQuotaException.Message);
                        break;

                    case AzureBatchVirtualMachineAvailabilityException azureBatchVirtualMachineAvailabilityException:
                        tesTask.State = TesState.SYSTEM_ERROR;
                        tesTask.AddTesTaskLog(); // Adding new log here because this exception is thrown from GetVmSizeAsync() and AddTesTaskLog() above is called after that. This way each attempt will have its own log entry.
                        tesTask.SetFailureReason("NoVmSizeAvailable", azureBatchVirtualMachineAvailabilityException.Message);
                        logger.LogError(azureBatchVirtualMachineAvailabilityException, "TES task: {TesTask} AzureBatchVirtualMachineAvailabilityException.Message: {ExceptionMessage}", tesTask.Id, azureBatchVirtualMachineAvailabilityException.Message);
                        break;

                    case TesException tesException:
                        tesTask.State = TesState.SYSTEM_ERROR;
                        tesTask.SetFailureReason(tesException);
                        logger.LogError(tesException, "TES task: {TesTask} TesException.Message: {ExceptionMessage}", tesTask.Id, tesException.Message);
                        break;

                    case BatchClientException batchClientException:
                        tesTask.State = TesState.SYSTEM_ERROR;
                        tesTask.SetFailureReason("BatchClientException", string.Join(",", batchClientException.Data.Values), batchClientException.Message, batchClientException.StackTrace);
                        logger.LogError(batchClientException, "TES task: {TesTask} BatchClientException.Message: {ExceptionMessage} {ExceptionData}", tesTask.Id, batchClientException.Message, string.Join(",", batchClientException?.Data?.Values));
                        break;

                    case BatchException batchException when batchException.InnerException is Microsoft.Azure.Batch.Protocol.Models.BatchErrorException batchErrorException && AzureBatchPoolCreationException.IsJobQuotaException(batchErrorException.Body.Code):
                        tesTask.SetWarning(batchErrorException.Body.Message.Value, []);
                        logger.LogInformation("Not enough job quota available for task Id {TesTask}. Reason: {BodyMessage}. Task will remain in queue.", tesTask.Id, batchErrorException.Body.Message.Value);
                        break;

                    case BatchException batchException when batchException.InnerException is Microsoft.Azure.Batch.Protocol.Models.BatchErrorException batchErrorException && AzureBatchPoolCreationException.IsPoolQuotaException(batchErrorException.Body.Code):
                        neededPools.Add(poolKey);
                        tesTask.SetWarning(batchErrorException.Body.Message.Value, []);
                        logger.LogInformation("Not enough pool quota available for task Id {TesTask}. Reason: {BodyMessage}. Task will remain in queue.", tesTask.Id, batchErrorException.Body.Message.Value);
                        break;

                    case Microsoft.Rest.Azure.CloudException cloudException when AzureBatchPoolCreationException.IsPoolQuotaException(cloudException.Body.Code):
                        neededPools.Add(poolKey);
                        tesTask.SetWarning(cloudException.Body.Message, []);
                        logger.LogInformation("Not enough pool quota available for task Id {TesTask}. Reason: {BodyMessage}. Task will remain in queue.", tesTask.Id, cloudException.Body.Message);
                        break;

                    default:
                        tesTask.State = TesState.SYSTEM_ERROR;
                        tesTask.SetFailureReason(AzureBatchTaskState.UnknownError, $"{exception?.GetType().FullName}: {exception?.Message}", exception?.StackTrace);
                        logger.LogError(exception, "TES task: {TesTask} Exception: {ExceptionType}: {ExceptionMessage}", tesTask.Id, exception?.GetType().FullName, exception?.Message);
                        break;
                }

                return Task.FromResult(true);
            }
        }

        /// <summary>
        /// Transitions the <see cref="TesTask"/> to the new state, based on the rules defined in the tesTaskStateTransitions list.
        /// </summary>
        /// <param name="tesTask">TES task</param>
        /// <param name="azureBatchTaskState">Current Azure Batch task info</param>
        /// <param name="cancellationToken">A <see cref="CancellationToken"/> for controlling the lifetime of the asynchronous operation.</param>
        /// <returns>True if the TES task was changed.</returns>
        private ValueTask<bool> HandleTesTaskTransitionAsync(TesTask tesTask, AzureBatchTaskState azureBatchTaskState, CancellationToken cancellationToken)
            => tesTaskStateTransitions
                .FirstOrDefault(m => (m.Condition is null || m.Condition(tesTask)) && (m.CurrentBatchTaskState is null || m.CurrentBatchTaskState == azureBatchTaskState.State))
                .ActionAsync(tesTask, azureBatchTaskState, cancellationToken);

        private async Task<CloudTask> ConvertTesTaskToBatchTaskUsingRunnerAsync(string taskId, TesTask task,
            CancellationToken cancellationToken)
        {
            ValidateTesTask(task);

            var nodeTaskCreationOptions = await GetNodeTaskConversionOptionsAsync(task, cancellationToken);

            var assets = await taskExecutionScriptingManager.PrepareBatchScriptAsync(task, nodeTaskCreationOptions, cancellationToken);

            var batchRunCommand = taskExecutionScriptingManager.ParseBatchRunCommand(assets);

            var cloudTask = new CloudTask(taskId, batchRunCommand)
            {
                Constraints = new(maxWallClockTime: taskMaxWallClockTime, retentionTime: TimeSpan.Zero, maxTaskRetryCount: 0),
                UserIdentity = new(new AutoUserSpecification(elevationLevel: ElevationLevel.Admin, scope: AutoUserScope.Pool)),
            };

            return cloudTask;
        }

        private async Task<NodeTaskConversionOptions> GetNodeTaskConversionOptionsAsync(TesTask task, CancellationToken cancellationToken)
        {
            var nodeTaskCreationOptions = new NodeTaskConversionOptions(
                DefaultStorageAccountName: defaultStorageAccountName,
                AdditionalInputs: await GetAdditionalCromwellInputsAsync(task, cancellationToken),
                GlobalManagedIdentity: globalManagedIdentity,
                DrsHubApiHost: drsHubApiHost
            );
            return nodeTaskCreationOptions;
        }

        private async ValueTask<IList<TesInput>> GetAdditionalCromwellInputsAsync(TesTask task, CancellationToken cancellationToken)
        {
            // TODO: Cromwell bug: Cromwell command write_tsv() generates a file in the execution directory, for example execution/write_tsv_3922310b441805fc43d52f293623efbc.tmp. These are not passed on to TES inputs.
            // WORKAROUND: Get the list of files in the execution directory and add them to task inputs.
            return task.IsCromwell()
                ? await GetExistingBlobsInCromwellStorageLocationAsTesInputsAsync(task, cancellationToken) ?? []
                : [];
        }

        private async ValueTask<List<TesInput>> GetExistingBlobsInCromwellStorageLocationAsTesInputsAsync(TesTask task, CancellationToken cancellationToken)
        {
            var metadata = task.GetCromwellMetadata();

            var cromwellExecutionDirectory = (Uri.TryCreate(metadata.CromwellRcUri, UriKind.Absolute, out var uri) && !uri.IsFile)
                ? GetParentUrl(metadata.CromwellRcUri)
                : $"/{GetParentUrl(metadata.CromwellRcUri)}";

            var executionDirectoryUri = await storageAccessProvider.MapLocalPathToSasUrlAsync(cromwellExecutionDirectory,
                BlobSasPermissions.List, cancellationToken);
            var commandScript =
                task.Inputs?.FirstOrDefault(b => "commandScript".Equals(b.Name));

            if (executionDirectoryUri is not null && commandScript is not null)
            {
                var executionDirectoryBlobName = new Azure.Storage.Blobs.BlobUriBuilder(executionDirectoryUri).BlobName;
                var pathBlobPrefix = commandScript.Path[..commandScript.Path.IndexOf(executionDirectoryBlobName, StringComparison.OrdinalIgnoreCase)];

                var blobsInExecutionDirectory =
                    await azureProxy.ListBlobsAsync(executionDirectoryUri, cancellationToken).ToListAsync(cancellationToken);
                var scriptBlob =
                    blobsInExecutionDirectory.FirstOrDefault(b => commandScript.Path.Equals($"{pathBlobPrefix}/{b.BlobName}", StringComparison.Ordinal));

                if (default != scriptBlob)
                {
                    blobsInExecutionDirectory.Remove(scriptBlob);
                }

                return blobsInExecutionDirectory
                    .Where(b => executionDirectoryBlobName.Equals(GetParentPath(b.BlobName)))
                    .Select(b => (Path: $"/{metadata.CromwellExecutionDir.TrimStart('/')}/{b.BlobName.Split('/').Last()}",
                        b.BlobUri))
                    .Select(b => new TesInput
                    {
                        Path = b.Path,
                        Url = b.BlobUri.AbsoluteUri,
                        Name = Path.GetFileName(b.Path),
                        Type = TesFileType.FILE
                    })
                    .ToList();
            }

            return default;
        }

        private static void ValidateTesTask(TesTask task)
        {
            ArgumentNullException.ThrowIfNull(task);

            task.Inputs?.ForEach(input => ValidateTesTaskInput(input, task));
        }

        private static void ValidateTesTaskInput(TesInput inputFile, TesTask tesTask)
        {
            if (string.IsNullOrWhiteSpace(inputFile.Path) || !inputFile.Path.StartsWith('/'))
            {
                throw new TesException("InvalidInputFilePath", $"Unsupported input path '{inputFile.Path}' for task Id {tesTask.Id}. Must start with '/'.");
            }

            if (inputFile.Url is not null && inputFile.Content is not null)
            {
                throw new TesException("InvalidInputFilePath", "Input Url and Content cannot be both set");
            }

            if (inputFile.Url is null && inputFile.Content is null)
            {
                throw new TesException("InvalidInputFilePath", "One of Input Url or Content must be set");
            }

            if (inputFile.Type == TesFileType.DIRECTORY)
            {
                throw new TesException("InvalidInputFilePath", "Directory input is not supported.");
            }
        }

        enum StartScriptVmFamilies
        {
            standardLSFamily,
            standardLSv2Family,
            standardLSv3Family,
            standardLASv3Family,
        }

        /// <summary>
        /// Constructs a universal Azure Start Task instance
        /// </summary>
        /// <param name="poolId">Pool Id</param>
        /// <param name="machineConfiguration">A <see cref="BatchModels.VirtualMachineConfiguration"/> describing the OS of the pool's nodes.</param>
        /// <param name="vmFamily"></param>
        /// <param name="cancellationToken">A <see cref="CancellationToken"/> for controlling the lifetime of the asynchronous operation.</param>
        /// <returns></returns>
        /// <remarks>This method also mitigates errors associated with docker daemons that are not configured to place their filesystem assets on the data drive.</remarks>
        private async Task<BatchModels.StartTask> GetStartTaskAsync(string poolId, BatchModels.VirtualMachineConfiguration machineConfiguration, string vmFamily, CancellationToken cancellationToken)
        {
            ArgumentException.ThrowIfNullOrWhiteSpace(poolId);
            ArgumentNullException.ThrowIfNull(machineConfiguration);
            ArgumentNullException.ThrowIfNull(vmFamily);

            var globalStartTaskConfigured = !string.IsNullOrWhiteSpace(globalStartTaskPath);

            var globalStartTaskSasUrl = globalStartTaskConfigured
                ? await storageAccessProvider.MapLocalPathToSasUrlAsync(globalStartTaskPath, BlobSasPermissions.Read, cancellationToken, sasTokenDuration: PoolScheduler.RunInterval.Multiply(2).Add(poolLifetime).Add(TimeSpan.FromMinutes(15)))
                : default;

            if (globalStartTaskSasUrl is not null)
            {
                if (!await azureProxy.BlobExistsAsync(globalStartTaskSasUrl, cancellationToken))
                {
                    globalStartTaskSasUrl = default;
                    globalStartTaskConfigured = false;
                }
            }
            else
            {
                globalStartTaskConfigured = false;
            }

            // https://learn.microsoft.com/azure/batch/batch-docker-container-workloads#linux-support
            var dockerConfigured = machineConfiguration.ImageReference.Publisher.Equals("microsoft-azure-batch", StringComparison.OrdinalIgnoreCase)
                && (machineConfiguration.ImageReference.Offer.StartsWith("ubuntu-server-container", StringComparison.OrdinalIgnoreCase) || machineConfiguration.ImageReference.Offer.StartsWith("centos-container", StringComparison.OrdinalIgnoreCase));

            StringBuilder cmd = new("#!/bin/sh\n");
            cmd.Append($"mkdir -p {BatchNodeSharedEnvVar} && {CreateWgetDownloadCommand(await storageAccessProvider.GetInternalTesBlobUrlAsync(NodeTaskRunnerFilename, BlobSasPermissions.Read, cancellationToken), $"{BatchNodeSharedEnvVar}/{NodeTaskRunnerFilename}", setExecutable: true)}");

            if (!dockerConfigured)
            {
                var packageInstallScript = machineConfiguration.NodeAgentSkuId switch
                {
                    var s when s.StartsWith("batch.node.ubuntu ", StringComparison.OrdinalIgnoreCase) => "echo \"Ubuntu OS detected\"",
                    var s when s.StartsWith("batch.node.centos ", StringComparison.OrdinalIgnoreCase) => "sudo yum install epel-release -y && sudo yum update -y && sudo yum install -y wget",
                    _ => throw new InvalidOperationException($"Unrecognized OS. Please send open an issue @ 'https://github.com/microsoft/ga4gh-tes/issues' with this title: Please add support for ({machineConfiguration.NodeAgentSkuId})")
                };

                var script = "config-docker.sh";
                cmd.Append($" && {CreateWgetDownloadCommand(await UploadScriptAsync(script, new((await ReadScript("config-docker.sh")).Replace("{PackageInstalls}", packageInstallScript))), $"{BatchNodeTaskWorkingDirEnvVar}/{script}", setExecutable: true)} && {BatchNodeTaskWorkingDirEnvVar}/{script}");
            }

            var vmFamilyStartupScript = (Enum.TryParse(typeof(StartScriptVmFamilies), vmFamily, out var family) ? family : default) switch
            {
                StartScriptVmFamilies.standardLSFamily => @"config-nvme.sh",
                StartScriptVmFamilies.standardLSv2Family => @"config-nvme.sh",
                StartScriptVmFamilies.standardLSv3Family => @"config-nvme.sh",
                StartScriptVmFamilies.standardLASv3Family => @"config-nvme.sh",
                _ => null
            };

            if (!string.IsNullOrWhiteSpace(vmFamilyStartupScript))
            {
                var script = "config-vmfamily.sh";
                // TODO: optimize this by uploading all vmfamily scripts when uploading runner binary rather then for each individual pool
                cmd.Append($" && {CreateWgetDownloadCommand(await UploadScriptAsync(script, new(await ReadScript(vmFamilyStartupScript))), $"{BatchNodeTaskWorkingDirEnvVar}/{script}", setExecutable: true)} && {BatchNodeTaskWorkingDirEnvVar}/{script}");
            }

            if (globalStartTaskConfigured)
            {
                cmd.Append($" && {CreateWgetDownloadCommand(globalStartTaskSasUrl, $"{BatchNodeTaskWorkingDirEnvVar}/global-{StartTaskScriptFilename}", setExecutable: true)} && {BatchNodeTaskWorkingDirEnvVar}/global-{StartTaskScriptFilename}");
            }

            return new()
            {
                CommandLine = $"/bin/sh -c \"{CreateWgetDownloadCommand(await UploadScriptAsync(StartTaskScriptFilename, cmd), $"{BatchNodeTaskWorkingDirEnvVar}/{StartTaskScriptFilename}", true)} && {BatchNodeTaskWorkingDirEnvVar}/{StartTaskScriptFilename}\"",
                UserIdentity = new BatchModels.UserIdentity(autoUser: new(elevationLevel: BatchModels.ElevationLevel.Admin, scope: BatchModels.AutoUserScope.Pool)),
                MaxTaskRetryCount = 4,
                WaitForSuccess = true
            };

            async ValueTask<Uri> UploadScriptAsync(string name, StringBuilder content)
            {
                content.AppendLinuxLine(string.Empty);
                var path = $"/pools/{poolId}/{name}";
                await azureProxy.UploadBlobAsync(await storageAccessProvider.GetInternalTesBlobUrlAsync(path, BlobSasPermissions.Write, cancellationToken), content.ToString(), cancellationToken);
                content.Clear();
                return await storageAccessProvider.GetInternalTesBlobUrlAsync(path, BlobSasPermissions.Read, cancellationToken);
            }

            async ValueTask<string> ReadScript(string name)
            {
                var path = Path.Combine(AppContext.BaseDirectory, "scripts", name);
                return (await File.ReadAllTextAsync(path, cancellationToken))
                    .ReplaceLineEndings("\n");
            }
        }

        /// <summary>
        /// Generate the BatchPoolIdentity object
        /// </summary>
        /// <param name="identities"></param>
        /// <returns></returns>
        private static BatchModels.BatchPoolIdentity GetBatchPoolIdentity(IEnumerable<string> identities)
        {
            identities = identities?.ToList();
            return identities is null || !identities.Any()
                ? null
                : new(BatchModels.PoolIdentityType.UserAssigned,
                    identities.ToDictionary(identity => identity, _ => new BatchModels.UserAssignedIdentities()));
        }

        /// <summary>
        /// Generate the <see cref="BatchModels.Pool"/> for the needed pool.
        /// </summary>
        /// <param name="name"></param>
        /// <param name="displayName"></param>
        /// <param name="poolIdentity"></param>
        /// <param name="vmSize"></param>
        /// <param name="vmFamily"></param>
        /// <param name="preemptable"></param>
        /// <param name="initialTarget"></param>
        /// <param name="nodeInfo"></param>
        /// <param name="encryptionAtHostSupported">VM supports encryption at host.</param>
        /// <param name="cancellationToken">A <see cref="CancellationToken"/> for controlling the lifetime of the asynchronous operation.</param>
        /// <returns>The specification for the pool.</returns>
        /// <remarks>
        /// Devs: Any changes to any properties set in this method will require corresponding changes to all classes implementing <see cref="Management.Batch.IBatchPoolManager"/> along with possibly any systems they call, with the possible exception of <seealso cref="Management.Batch.ArmBatchPoolManager"/>.
        /// </remarks>
        private async ValueTask<BatchModels.Pool> GetPoolSpecification(string name, string displayName, BatchModels.BatchPoolIdentity poolIdentity, string vmSize, string vmFamily, bool preemptable, int initialTarget, BatchNodeInfo nodeInfo, bool? encryptionAtHostSupported, CancellationToken cancellationToken)
        {
            // TODO: (perpetually) add new properties we set in the future on <see cref="PoolSpecification"/> and/or its contained objects, if possible. When not, update CreateAutoPoolModePoolInformation().

            ValidateString(name, 64);
            ValidateString(displayName, 1024);

            BatchModels.VirtualMachineConfiguration vmConfig = new(
                imageReference: new(
                    publisher: nodeInfo.BatchImagePublisher,
                    offer: nodeInfo.BatchImageOffer,
                    sku: nodeInfo.BatchImageSku,
                    version: nodeInfo.BatchImageVersion),
                nodeAgentSkuId: nodeInfo.BatchNodeAgentSkuId);

            if (encryptionAtHostSupported ?? false)
            {
                vmConfig.DiskEncryptionConfiguration = new(
                    targets: [BatchModels.DiskEncryptionTarget.OsDisk, BatchModels.DiskEncryptionTarget.TemporaryDisk]
                );
            }

            BatchModels.Pool poolSpecification = new(name: name, displayName: displayName, identity: poolIdentity, vmSize: vmSize)
            {
                ScaleSettings = new(autoScale: new(BatchPool.AutoPoolFormula(preemptable, initialTarget), BatchPool.AutoScaleEvaluationInterval)),
                DeploymentConfiguration = new(virtualMachineConfiguration: vmConfig),
                //ApplicationPackages = ,
                StartTask = await GetStartTaskAsync(name, vmConfig, vmFamily, cancellationToken),
                TargetNodeCommunicationMode = BatchModels.NodeCommunicationMode.Simplified,
            };

            if (!string.IsNullOrEmpty(batchNodesSubnetId))
            {
                poolSpecification.NetworkConfiguration = new()
                {
                    PublicIPAddressConfiguration = new(provision: disableBatchNodesPublicIpAddress ? BatchModels.IPAddressProvisioningType.NoPublicIPAddresses : BatchModels.IPAddressProvisioningType.BatchManaged),
                    SubnetId = batchNodesSubnetId
                };
            }

            return poolSpecification;

            static void ValidateString(string value, int maxLength, [System.Runtime.CompilerServices.CallerArgumentExpression(nameof(value))] string paramName = null)
            {
                ArgumentNullException.ThrowIfNull(value, paramName);

                if (value.Length > maxLength) throw new ArgumentException($"{paramName} exceeds maximum length {maxLength}", paramName);
            }
        }

        /// <summary>
        /// Gets the cheapest available VM size that satisfies the <see cref="TesTask"/> execution requirements
        /// </summary>
        /// <param name="tesTask"><see cref="TesTask"/></param>
        /// <param name="cancellationToken">A <see cref="CancellationToken"/> for controlling the lifetime of the asynchronous operation.</param>
        /// <param name="forcePreemptibleVmsOnly">Force consideration of preemptible virtual machines only.</param>
        /// <returns>The virtual machine info</returns>
        public async Task<VirtualMachineInformation> GetVmSizeAsync(TesTask tesTask, CancellationToken cancellationToken, bool forcePreemptibleVmsOnly = false)
        {
            var allowedVmSizes = await allowedVmSizesService.GetAllowedVmSizes(cancellationToken);
            bool AllowedVmSizesFilter(VirtualMachineInformation vm) => allowedVmSizes is null || !allowedVmSizes.Any() || allowedVmSizes.Contains(vm.VmSize, StringComparer.OrdinalIgnoreCase) || allowedVmSizes.Contains(vm.VmFamily, StringComparer.OrdinalIgnoreCase);

            var tesResources = tesTask.Resources;

            var previouslyFailedVmSizes = tesTask.Logs?
                .Where(log => log.FailureReason == AzureBatchTaskState.TaskState.NodeAllocationFailed.ToString() && log.VirtualMachineInfo?.VmSize is not null)
                .Select(log => log.VirtualMachineInfo.VmSize)
                .Distinct()
                .ToList();

            var virtualMachineInfoList = await skuInformationProvider.GetVmSizesAndPricesAsync(azureProxy.GetArmRegion(), cancellationToken);
            var preemptible = forcePreemptibleVmsOnly || usePreemptibleVmsOnly || (tesResources?.Preemptible).GetValueOrDefault(true);

            List<VirtualMachineInformation> eligibleVms = [];
            var noVmFoundMessage = string.Empty;

            var vmSize = tesResources?.GetBackendParameterValue(TesResources.SupportedBackendParameters.vm_size);

            if (!string.IsNullOrWhiteSpace(vmSize))
            {
                eligibleVms = virtualMachineInfoList
                    .Where(vm =>
                        vm.LowPriority == preemptible
                        && vm.VmSize.Equals(vmSize, StringComparison.OrdinalIgnoreCase))
                    .ToList();

                noVmFoundMessage = $"No VM (out of {virtualMachineInfoList.Count}) available with the required resources (vmsize: {vmSize}, preemptible: {preemptible}) for task id {tesTask.Id}.";
            }
            else
            {
                var requiredNumberOfCores = (tesResources?.CpuCores).GetValueOrDefault(DefaultCoreCount);
                var requiredMemoryInGB = (tesResources?.RamGb).GetValueOrDefault(DefaultMemoryGb);
                var requiredDiskSizeInGB = (tesResources?.DiskGb).GetValueOrDefault(DefaultDiskGb);

                eligibleVms = virtualMachineInfoList
                    .Where(vm =>
                        vm.LowPriority == preemptible
                        && vm.VCpusAvailable >= requiredNumberOfCores
                        && vm.MemoryInGiB >= requiredMemoryInGB
                        && vm.ResourceDiskSizeInGiB >= requiredDiskSizeInGB)
                    .ToList();

                noVmFoundMessage = $"No VM (out of {virtualMachineInfoList.Count}) available with the required resources (cores: {requiredNumberOfCores}, memory: {requiredMemoryInGB} GB, disk: {requiredDiskSizeInGB} GB, preemptible: {preemptible}) for task id {tesTask.Id}.";
            }


            var coreQuota = await quotaVerifier
                .GetBatchQuotaProvider()
                .GetVmCoreQuotaAsync(preemptible, cancellationToken);

            var selectedVm = eligibleVms
                .Where(AllowedVmSizesFilter)
                .Where(vm => IsThereSufficientCoreQuota(coreQuota, vm))
                .Where(vm =>
                    !(previouslyFailedVmSizes?.Contains(vm.VmSize, StringComparer.OrdinalIgnoreCase) ?? false))
                .MinBy(vm => vm.PricePerHour);

            if (!preemptible && selectedVm is not null)
            {
                var idealVm = eligibleVms
                    .Where(AllowedVmSizesFilter)
                    .Where(vm => !(previouslyFailedVmSizes?.Contains(vm.VmSize, StringComparer.OrdinalIgnoreCase) ?? false))
                    .MinBy(x => x.PricePerHour);

                if (selectedVm.PricePerHour >= idealVm.PricePerHour * 2)
                {
                    tesTask.SetWarning("UsedLowPriorityInsteadOfDedicatedVm",
                        $"This task ran on low priority machine because dedicated quota was not available for VM Series '{idealVm.VmFamily}'.",
                        $"Increase the quota for VM Series '{idealVm.VmFamily}' to run this task on a dedicated VM. Please submit an Azure Support request to increase your quota: {AzureSupportUrl}");

                    return await GetVmSizeAsync(tesTask, cancellationToken, true);
                }
            }

            if (selectedVm is not null)
            {
                return selectedVm;
            }

            if (!eligibleVms.Any())
            {
                noVmFoundMessage += $" There are no VM sizes that match the requirements. Review the task resources.";
            }

            if (previouslyFailedVmSizes is not null)
            {
                noVmFoundMessage += $" The following VM sizes were excluded from consideration because of {AzureBatchTaskState.TaskState.NodeAllocationFailed} error(s) on previous attempts: {string.Join(", ", previouslyFailedVmSizes)}.";
            }

            var vmsExcludedByTheAllowedVmsConfiguration = eligibleVms.Except(eligibleVms.Where(AllowedVmSizesFilter)).Count();

            if (vmsExcludedByTheAllowedVmsConfiguration > 0)
            {
                noVmFoundMessage += $" Note that {vmsExcludedByTheAllowedVmsConfiguration} VM(s), suitable for this task, were excluded by the allowed-vm-sizes configuration. Consider expanding the list of allowed VM sizes.";
            }

            throw new AzureBatchVirtualMachineAvailabilityException(noVmFoundMessage.Trim());
        }

        private static bool IsThereSufficientCoreQuota(BatchVmCoreQuota coreQuota, VirtualMachineInformation vm)
        {
            if (coreQuota.IsLowPriority || !coreQuota.IsDedicatedAndPerVmFamilyCoreQuotaEnforced)
            {
                return coreQuota.NumberOfCores >= vm.VCpusAvailable;
            }

            var result = coreQuota.DedicatedCoreQuotas?.FirstOrDefault(q => q.VmFamilyName.Equals(vm.VmFamily, StringComparison.OrdinalIgnoreCase));

            if (result is null)
            {
                return false;
            }

            return result?.CoreQuota >= vm.VCpusAvailable;
        }

        private async Task<(Tes.Models.BatchNodeMetrics BatchNodeMetrics, DateTimeOffset? TaskStartTime, DateTimeOffset? TaskEndTime, int? CromwellRcCode)> GetBatchNodeMetricsAndCromwellResultCodeAsync(TesTask tesTask, CancellationToken cancellationToken)
        {
            var bytesInGB = Math.Pow(1000, 3);
            var kiBInGB = Math.Pow(1000, 3) / 1024;

            static double? GetDurationInSeconds(Dictionary<string, string> dict, string startKey, string endKey)
            {
                return TryGetValueAsDateTimeOffset(dict, startKey, out var startTime) && TryGetValueAsDateTimeOffset(dict, endKey, out var endTime)
                    ? endTime.Subtract(startTime).TotalSeconds
                    : null;
            }

            static bool TryGetValueAsDateTimeOffset(Dictionary<string, string> dict, string key, out DateTimeOffset result)
            {
                result = default;
                return dict.TryGetValue(key, out var valueAsString) && DateTimeOffset.TryParse(valueAsString, out result);
            }

            static bool TryGetValueAsDouble(Dictionary<string, string> dict, string key, out double result)
            {
                result = default;
                return dict.TryGetValue(key, out var valueAsString) && double.TryParse(valueAsString, out result);
            }

            Tes.Models.BatchNodeMetrics batchNodeMetrics = null;
            DateTimeOffset? taskStartTime = null;
            DateTimeOffset? taskEndTime = null;
            int? cromwellRcCode = null;

            try
            {
                if (tesTask.IsCromwell())
                {
                    var cromwellRcContent = await storageAccessProvider.DownloadBlobAsync(tesTask.GetCromwellMetadata().CromwellRcUri, cancellationToken);

                    if (cromwellRcContent is not null && int.TryParse(cromwellRcContent, out var temp))
                    {
                        cromwellRcCode = temp;
                    }
                }

                var metricsUrl = await storageAccessProvider.GetInternalTesTaskBlobUrlAsync(tesTask, "metrics.txt", BlobSasPermissions.Read, cancellationToken);
                var metricsContent = await storageAccessProvider.DownloadBlobAsync(metricsUrl, cancellationToken);

                if (metricsContent is not null)
                {
                    try
                    {
                        var metrics = DelimitedTextToDictionary(metricsContent.Trim());

                        var diskSizeInGB = TryGetValueAsDouble(metrics, "DiskSizeInKiB", out var diskSizeInKiB) ? diskSizeInKiB / kiBInGB : (double?)null;
                        var diskUsedInGB = TryGetValueAsDouble(metrics, "DiskUsedInKiB", out var diskUsedInKiB) ? diskUsedInKiB / kiBInGB : (double?)null;

                        batchNodeMetrics = new()
                        {
                            BlobXferImagePullDurationInSeconds = GetDurationInSeconds(metrics, "BlobXferPullStart", "BlobXferPullEnd"),
                            ExecutorImagePullDurationInSeconds = GetDurationInSeconds(metrics, "ExecutorPullStart", "ExecutorPullEnd"),
                            ExecutorImageSizeInGB = TryGetValueAsDouble(metrics, "ExecutorImageSizeInBytes", out var executorImageSizeInBytes) ? executorImageSizeInBytes / bytesInGB : null,
                            FileDownloadDurationInSeconds = GetDurationInSeconds(metrics, "DownloadStart", "DownloadEnd"),
                            FileDownloadSizeInGB = TryGetValueAsDouble(metrics, "FileDownloadSizeInBytes", out var fileDownloadSizeInBytes) ? fileDownloadSizeInBytes / bytesInGB : null,
                            ExecutorDurationInSeconds = GetDurationInSeconds(metrics, "ExecutorStart", "ExecutorEnd"),
                            FileUploadDurationInSeconds = GetDurationInSeconds(metrics, "UploadStart", "UploadEnd"),
                            FileUploadSizeInGB = TryGetValueAsDouble(metrics, "FileUploadSizeInBytes", out var fileUploadSizeInBytes) ? fileUploadSizeInBytes / bytesInGB : null,
                            DiskUsedInGB = diskUsedInGB,
                            DiskUsedPercent = diskUsedInGB.HasValue && diskSizeInGB.HasValue && diskSizeInGB > 0 ? (float?)(diskUsedInGB / diskSizeInGB * 100) : null,
                            VmCpuModelName = metrics.GetValueOrDefault("VmCpuModelName")
                        };

                        taskStartTime = TryGetValueAsDateTimeOffset(metrics, "BlobXferPullStart", out var startTime) ? startTime : null;
                        taskEndTime = TryGetValueAsDateTimeOffset(metrics, "UploadEnd", out var endTime) ? endTime : null;
                    }
                    catch (Exception ex)
                    {
                        logger.LogError("Failed to parse metrics for task {TesTask}. Error: {ExceptionMessage}", tesTask.Id, ex.Message);
                    }
                }
            }
            catch (Exception ex)
            {
                logger.LogError("Failed to get batch node metrics for task {TesTask}. Error: {ExceptionMessage}", tesTask.Id, ex.Message);
            }

            return (batchNodeMetrics, taskStartTime, taskEndTime, cromwellRcCode);
        }

        private static Dictionary<string, string> DelimitedTextToDictionary(string text, string fieldDelimiter = "=", string rowDelimiter = "\n")
            => text.Split(rowDelimiter, StringSplitOptions.RemoveEmptyEntries)
                .Select(line => { var parts = line.Split(fieldDelimiter, 2); return new KeyValuePair<string, string>(parts[0].Trim(), parts.Length < 2 ? string.Empty : parts[1]); })
                .ToDictionary(kv => kv.Key, kv => kv.Value);


        /// <inheritdoc/>
        public async IAsyncEnumerable<RunnerEventsMessage> GetEventMessagesAsync([System.Runtime.CompilerServices.EnumeratorCancellation] CancellationToken cancellationToken, string @event)
        {
            const string eventsFolderName = "events/";
            var prefix = eventsFolderName;

            if (!string.IsNullOrWhiteSpace(@event))
            {
                prefix += @event + "/";
            }

            var tesInternalSegments = StorageAccountUrlSegments.Create(storageAccessProvider.GetInternalTesBlobUrlWithoutSasToken(string.Empty).AbsoluteUri);
            var eventsStartIndex = (string.IsNullOrEmpty(tesInternalSegments.BlobName) ? string.Empty : (tesInternalSegments.BlobName + "/")).Length;
            var eventsEndIndex = eventsStartIndex + eventsFolderName.Length;

            await foreach (var blobItem in azureProxy.ListBlobsWithTagsAsync(
                    await storageAccessProvider.GetInternalTesBlobUrlAsync(
                        string.Empty,
                        BlobSasPermissions.Read | BlobSasPermissions.Tag | BlobSasPermissions.List,
                        cancellationToken),
                    prefix,
                    cancellationToken)
                .WithCancellation(cancellationToken))
            {
                if (blobItem.Tags.ContainsKey(RunnerEventsProcessor.ProcessedTag))
                {
                    continue;
                }

                var blobUrl = await storageAccessProvider.GetInternalTesBlobUrlAsync(blobItem.Name[eventsStartIndex..], BlobSasPermissions.Read | BlobSasPermissions.Write | BlobSasPermissions.Tag, cancellationToken);

                var pathFromEventName = blobItem.Name[eventsEndIndex..];
                var eventName = pathFromEventName[..pathFromEventName.IndexOf('/')];

                yield return new(blobUrl, blobItem.Tags, eventName);
            }
        }

        /// <summary>
        /// Class that captures how <see cref="TesTask"/> transitions from current state to the new state, given the current Batch task state and optional condition. 
        /// Transitions typically include an action that needs to run in order for the task to move to the new state.
        /// </summary>
        private readonly struct TesTaskStateTransition
        {
            public TesTaskStateTransition(Predicate<TesTask> condition, AzureBatchTaskState.TaskState? batchTaskState, string alternateSystemLogItem, Func<TesTask, CombinedBatchTaskInfo, CancellationToken, Task<bool>> asyncAction)
                : this(condition, batchTaskState, alternateSystemLogItem, asyncAction, null)
            { }

            public TesTaskStateTransition(Predicate<TesTask> condition, AzureBatchTaskState.TaskState? batchTaskState, string alternateSystemLogItem, Func<TesTask, CombinedBatchTaskInfo, bool> action)
                : this(condition, batchTaskState, alternateSystemLogItem, null, action)
            {
            }

            private TesTaskStateTransition(Predicate<TesTask> condition, AzureBatchTaskState.TaskState? batchTaskState, string alternateSystemLogItem, Func<TesTask, CombinedBatchTaskInfo, CancellationToken, Task<bool>> asyncAction, Func<TesTask, CombinedBatchTaskInfo, bool> action)
            {
                Condition = condition;
                CurrentBatchTaskState = batchTaskState;
                AlternateSystemLogItem = alternateSystemLogItem;
                AsyncAction = asyncAction;
                Action = action;
            }

            public Predicate<TesTask> Condition { get; }
            public AzureBatchTaskState.TaskState? CurrentBatchTaskState { get; }
            private string AlternateSystemLogItem { get; }
            private Func<TesTask, CombinedBatchTaskInfo, CancellationToken, Task<bool>> AsyncAction { get; }
            private Func<TesTask, CombinedBatchTaskInfo, bool> Action { get; }

            /// <summary>
            /// Calls <see cref="Action"/> and/or <see cref="AsyncAction"/>.
            /// </summary>
            /// <param name="tesTask"></param>
            /// <param name="batchState"></param>
            /// <param name="cancellationToken">A <see cref="CancellationToken"/> for controlling the lifetime of the asynchronous operation.</param>
            /// <returns>True an action was called, otherwise False.</returns>
            public async ValueTask<bool> ActionAsync(TesTask tesTask, AzureBatchTaskState batchState, CancellationToken cancellationToken)
            {
                CombinedBatchTaskInfo combinedBatchTaskInfo = new(batchState, AlternateSystemLogItem);
                var tesTaskChanged = false;

                if (AsyncAction is not null)
                {
                    tesTaskChanged |= await AsyncAction(tesTask, combinedBatchTaskInfo, cancellationToken);
                }

                if (Action is not null)
                {
                    tesTaskChanged |= Action(tesTask, combinedBatchTaskInfo);
                }

                return tesTaskChanged;
            }
        }

        private record CombinedBatchTaskInfo : AzureBatchTaskState
        {
            /// <summary>
            /// Copy constructor that defaults <see cref="AzureBatchTaskState.State"/> (to enable hiding when serialized)
            /// </summary>
            /// <param name="original"><see cref="CombinedBatchTaskInfo"/> to copy</param>
            /// <param name="_1">Parameter that exists to not override the default copy constructor</param>
            public CombinedBatchTaskInfo(CombinedBatchTaskInfo original, bool _1)
                : this(original)
            {
                State = default;
            }

            /// <summary>
            /// SystemLog-appending copy constructor
            /// </summary>
            /// <param name="original"><see cref="CombinedBatchTaskInfo"/> to copy</param>
            /// <param name="additionalSystemLogItem">Text to add to the SystemLog in the copy</param>
            public CombinedBatchTaskInfo(CombinedBatchTaskInfo original, string additionalSystemLogItem)
                : base(original, additionalSystemLogItem)
            {
                AlternateSystemLogItem = original.AlternateSystemLogItem; // reattach this property
            }

            /// <summary>
            /// Constructor
            /// </summary>
            /// <param name="state"><see cref="AzureBatchTaskState"/> to extend</param>
            /// <param name="alternateSystemLogItem"><see cref="TesTaskStateTransition.AlternateSystemLogItem"/> from the selected Action</param>
            public CombinedBatchTaskInfo(AzureBatchTaskState state, string alternateSystemLogItem)
                : base(state)
            {
                AlternateSystemLogItem = alternateSystemLogItem;
            }

            public string AlternateSystemLogItem { get; set; }
        }
    }
}<|MERGE_RESOLUTION|>--- conflicted
+++ resolved
@@ -92,7 +92,6 @@
         /// <summary>
         /// Constructor for <see cref="BatchScheduler"/>.
         /// </summary>
-<<<<<<< HEAD
         /// <param name="logger">Logger <see cref="ILogger"/>.</param>
         /// <param name="batchGen1Options">Configuration of <see cref="Options.BatchImageGeneration1Options"/>.</param>
         /// <param name="batchGen2Options">Configuration of <see cref="Options.BatchImageGeneration2Options"/>.</param>
@@ -105,20 +104,6 @@
         /// <param name="quotaVerifier">Quota verifier <see cref="IBatchQuotaVerifier"/>.</param>
         /// <param name="skuInformationProvider">Sku information provider <see cref="IBatchSkuInformationProvider"/>.</param>
         /// <param name="poolFactory">Batch pool factory <see cref="IBatchPool"/>.</param>
-=======
-        /// <param name="logger">Logger <see cref="ILogger"/></param>
-        /// <param name="batchGen1Options">Configuration of <see cref="Options.BatchImageGeneration1Options"/></param>
-        /// <param name="batchGen2Options">Configuration of <see cref="Options.BatchImageGeneration2Options"/></param>
-        /// <param name="drsHubOptions">Configuration of <see cref="Options.DrsHubOptions"/></param>
-        /// <param name="storageOptions">Configuration of <see cref="Options.StorageOptions"/></param>
-        /// <param name="batchNodesOptions">Configuration of <see cref="Options.BatchNodesOptions"/></param>
-        /// <param name="batchSchedulingOptions">Configuration of <see cref="Options.BatchSchedulingOptions"/></param>
-        /// <param name="azureProxy">Azure proxy <see cref="IAzureProxy"/></param>
-        /// <param name="storageAccessProvider">Storage access provider <see cref="IStorageAccessProvider"/></param>
-        /// <param name="quotaVerifier">Quota verifier <see cref="IBatchQuotaVerifier"/>></param>
-        /// <param name="skuInformationProvider">Sku information provider <see cref="IBatchSkuInformationProvider"/></param>
-        /// <param name="poolFactory">Batch pool factory <see cref="IBatchPoolFactory"/></param>
->>>>>>> 1f7a2f55
         /// <param name="allowedVmSizesService">Service to get allowed vm sizes.</param>
         /// <param name="taskExecutionScriptingManager"><see cref="TaskExecutionScriptingManager"/>.</param>
         public BatchScheduler(
