--- conflicted
+++ resolved
@@ -542,30 +542,17 @@
                     jobOrTaskId = await azureProxy.GetNextBatchJobIdAsync(tesTask.Id, cancellationToken);
                     poolInformation = await CreateAutoPoolModePoolInformation(
                         poolSpecification: await GetPoolSpecification(
-<<<<<<< HEAD
-                            vmSize: virtualMachineInfo.VmSize,
-                            autoscaled: false,
-                            preemptable: virtualMachineInfo.LowPriority,
-                            nodeInfo: useGen2.GetValueOrDefault() ? gen2BatchNodeInfo : gen1BatchNodeInfo,
-                            containerConfiguration: containerConfiguration,
-                            encryptionAtHostSupported: virtualMachineInfo.EncryptionAtHostSupported,
-                            cancellationToken: cancellationToken),
-                        tesTaskId: tesTask.Id,
-                        jobId: jobOrTaskId,
-                        cancellationToken: cancellationToken,
-                        identityResourceIds: identities);
-=======
                         vmSize: virtualMachineInfo.VmSize,
                         autoscaled: false,
                         preemptable: virtualMachineInfo.LowPriority,
                         nodeInfo: useGen2.GetValueOrDefault() ? gen2BatchNodeInfo : gen1BatchNodeInfo,
                         containerConfiguration: containerMetadata.ContainerConfiguration,
+                        encryptionAtHostSupported: virtualMachineInfo.EncryptionAtHostSupported,
                         cancellationToken: cancellationToken),
                     tesTaskId: tesTask.Id,
                     jobId: jobOrTaskId,
                     cancellationToken: cancellationToken,
                     identityResourceIds: identities);
->>>>>>> 62bb7ebf
                 }
                 else
                 {
@@ -581,14 +568,9 @@
                                 autoscaled: true,
                                 preemptable: virtualMachineInfo.LowPriority,
                                 nodeInfo: useGen2.GetValueOrDefault() ? gen2BatchNodeInfo : gen1BatchNodeInfo,
-<<<<<<< HEAD
                                 containerConfiguration: containerConfiguration,
                                 encryptionAtHostSupported: virtualMachineInfo.EncryptionAtHostSupported,
                                 cancellationToken: cancellationToken)),
-=======
-                                containerConfiguration: containerMetadata.ContainerConfiguration,
-                                cancellationToken: ct)),
->>>>>>> 62bb7ebf
                         cancellationToken: cancellationToken)
                         ).Pool;
                     jobOrTaskId = $"{tesTask.Id}-{tesTask.Logs.Count}";
