﻿// Copyright (c) Microsoft Corporation.
// Licensed under the MIT License.

using System;
using System.Collections.Concurrent;
using System.Collections.Generic;
using System.Collections.Immutable;
using System.IO;
using System.Linq;
using System.Text;
using System.Threading;
using System.Threading.Tasks;
using Azure.Storage.Sas;
using Microsoft.Azure.Batch;
using Microsoft.Azure.Batch.Common;
using Microsoft.Extensions.Logging;
using Microsoft.Extensions.Options;
using Microsoft.Extensions.Primitives;
using Tes.Extensions;
using TesApi.Web.Events;
using TesApi.Web.Extensions;
using TesApi.Web.Management;
using TesApi.Web.Management.Models.Quotas;
using TesApi.Web.Runner;
using TesApi.Web.Storage;
using BatchModels = Microsoft.Azure.Management.Batch.Models;
using CloudTaskId = TesApi.Web.IBatchScheduler.CloudTaskId;
using TesException = Tes.Models.TesException;
using TesFileType = Tes.Models.TesFileType;
using TesInput = Tes.Models.TesInput;
using TesResources = Tes.Models.TesResources;
using TesState = Tes.Models.TesState;
using TesTask = Tes.Models.TesTask;
using VirtualMachineInformation = Tes.Models.VirtualMachineInformation;

namespace TesApi.Web
{
    /// <summary>
    /// Orchestrates <see cref="TesTask"/>s on Azure Batch
    /// </summary>
    public partial class BatchScheduler : IBatchScheduler
    {
        /// <summary>
        /// Minimum lifetime of a <see cref="CloudTask"/>.
        /// </summary>
        // https://learn.microsoft.com/azure/batch/best-practices#manage-task-lifetime
        public static TimeSpan BatchDeleteNewTaskWorkaroundTimeSpan { get; } = TimeSpan.FromMinutes(10);
        internal const string PoolDeprecated = "CoA-TES-HostName";
        internal const string PoolMetadata = "CoA-TES-Metadata";

        //[GeneratedRegex("[^\\?.]*(\\?.*)")]
        //private static partial Regex GetQueryStringRegex();

        /// <summary>
        /// Name of <c>$</c> prefixed environment variable to place resources shared by all tasks on each compute node in a pool.
        /// </summary>
        public const string BatchNodeSharedEnvVar = "$AZ_BATCH_NODE_SHARED_DIR";

        /// <summary>
        /// Name of <c>$</c> prefixed environment variable of the working directory of the running task.
        /// </summary>
        public const string BatchNodeTaskWorkingDirEnvVar = "$AZ_BATCH_TASK_WORKING_DIR";

        private const string AzureSupportUrl = "https://portal.azure.com/#blade/Microsoft_Azure_Support/HelpAndSupportBlade/newsupportrequest";
        private const int PoolKeyLength = 55; // 64 max pool name length - 9 chars generating unique pool names
        private const int DefaultCoreCount = 1;
        private const int DefaultMemoryGb = 2;
        private const int DefaultDiskGb = 10;
        private const string StartTaskScriptFilename = "start-task.sh";
        private const string NodeTaskRunnerFilename = "tes-runner";
        private const string NodeTaskRunnerMD5HashFilename = NodeTaskRunnerFilename + ".md5";
        private readonly ILogger logger;
        private readonly IAzureProxy azureProxy;
        private readonly IStorageAccessProvider storageAccessProvider;
        private readonly IBatchQuotaVerifier quotaVerifier;
        private readonly IBatchSkuInformationProvider skuInformationProvider;
        private readonly IReadOnlyList<TesTaskStateTransition> tesTaskStateTransitions;
        private readonly bool usePreemptibleVmsOnly;
        private readonly string batchNodesSubnetId;
        private readonly bool disableBatchNodesPublicIpAddress;
        private readonly TimeSpan poolLifetime;
        private readonly BatchNodeInfo gen2BatchNodeInfo;
        private readonly BatchNodeInfo gen1BatchNodeInfo;
        private readonly string defaultStorageAccountName;
        private readonly string globalStartTaskPath;
        private readonly string globalManagedIdentity;
        private readonly string batchPrefix;
        private readonly Func<IBatchPool> batchPoolFactory;
        private readonly IAllowedVmSizesService allowedVmSizesService;
        private readonly TaskExecutionScriptingManager taskExecutionScriptingManager;
        private readonly string runnerMD5;
        private readonly string drsHubApiHost;

        /// <summary>
        /// Constructor for <see cref="BatchScheduler"/>.
        /// </summary>
        /// <param name="logger">Logger <see cref="ILogger"/>.</param>
        /// <param name="batchGen1Options">Configuration of <see cref="Options.BatchImageGeneration1Options"/>.</param>
        /// <param name="batchGen2Options">Configuration of <see cref="Options.BatchImageGeneration2Options"/>.</param>
        /// <param name="drsHubOptions">Configuration of <see cref="Options.DrsHubOptions"/>.</param>
        /// <param name="storageOptions">Configuration of <see cref="Options.StorageOptions"/>.</param>
        /// <param name="batchNodesOptions">Configuration of <see cref="Options.BatchNodesOptions"/>.</param>
        /// <param name="batchSchedulingOptions">Configuration of <see cref="Options.BatchSchedulingOptions"/>.</param>
        /// <param name="azureProxy">Azure proxy <see cref="IAzureProxy"/>.</param>
        /// <param name="storageAccessProvider">Storage access provider <see cref="IStorageAccessProvider"/>.</param>
        /// <param name="quotaVerifier">Quota verifier <see cref="IBatchQuotaVerifier"/>.</param>
        /// <param name="skuInformationProvider">Sku information provider <see cref="IBatchSkuInformationProvider"/>.</param>
        /// <param name="poolFactory">Batch pool factory <see cref="IBatchPool"/>.</param>
        /// <param name="allowedVmSizesService">Service to get allowed vm sizes.</param>
        /// <param name="taskExecutionScriptingManager"><see cref="TaskExecutionScriptingManager"/>.</param>
        public BatchScheduler(
            ILogger<BatchScheduler> logger,
            IOptions<Options.BatchImageGeneration1Options> batchGen1Options,
            IOptions<Options.BatchImageGeneration2Options> batchGen2Options,
            IOptions<Options.DrsHubOptions> drsHubOptions,
            IOptions<Options.StorageOptions> storageOptions,
            IOptions<Options.BatchNodesOptions> batchNodesOptions,
            IOptions<Options.BatchSchedulingOptions> batchSchedulingOptions,
            IAzureProxy azureProxy,
            IStorageAccessProvider storageAccessProvider,
            IBatchQuotaVerifier quotaVerifier,
            IBatchSkuInformationProvider skuInformationProvider,
            Func<IBatchPool> poolFactory,
            IAllowedVmSizesService allowedVmSizesService,
            TaskExecutionScriptingManager taskExecutionScriptingManager)
        {
            ArgumentNullException.ThrowIfNull(logger);
            ArgumentNullException.ThrowIfNull(azureProxy);
            ArgumentNullException.ThrowIfNull(storageAccessProvider);
            ArgumentNullException.ThrowIfNull(quotaVerifier);
            ArgumentNullException.ThrowIfNull(skuInformationProvider);
            ArgumentNullException.ThrowIfNull(poolFactory);
            ArgumentNullException.ThrowIfNull(taskExecutionScriptingManager);

            this.logger = logger;
            this.azureProxy = azureProxy;
            this.storageAccessProvider = storageAccessProvider;
            this.quotaVerifier = quotaVerifier;
            this.skuInformationProvider = skuInformationProvider;

            this.usePreemptibleVmsOnly = batchSchedulingOptions.Value.UsePreemptibleVmsOnly;
            this.batchNodesSubnetId = batchNodesOptions.Value.SubnetId;
            this.disableBatchNodesPublicIpAddress = batchNodesOptions.Value.DisablePublicIpAddress;
            this.poolLifetime = TimeSpan.FromDays(batchSchedulingOptions.Value.PoolRotationForcedDays == 0 ? Options.BatchSchedulingOptions.DefaultPoolRotationForcedDays : batchSchedulingOptions.Value.PoolRotationForcedDays);
            this.defaultStorageAccountName = storageOptions.Value.DefaultAccountName;
            logger.LogDebug(@"Default storage account: {DefaultStorageAccountName}", defaultStorageAccountName);
            this.globalStartTaskPath = StandardizeStartTaskPath(batchNodesOptions.Value.GlobalStartTask, this.defaultStorageAccountName);
            this.globalManagedIdentity = batchNodesOptions.Value.GlobalManagedIdentity;
            this.allowedVmSizesService = allowedVmSizesService;
            this.taskExecutionScriptingManager = taskExecutionScriptingManager;
            batchPoolFactory = poolFactory;
            batchPrefix = batchSchedulingOptions.Value.Prefix;
            logger.LogInformation("BatchPrefix: {BatchPrefix}", batchPrefix);
            this.runnerMD5 = File.ReadAllText(Path.Combine(AppContext.BaseDirectory, $"scripts/{NodeTaskRunnerMD5HashFilename}")).Trim();

            this.gen2BatchNodeInfo = new BatchNodeInfo
            {
                BatchImageOffer = batchGen2Options.Value.Offer,
                BatchImagePublisher = batchGen2Options.Value.Publisher,
                BatchImageSku = batchGen2Options.Value.Sku,
                BatchImageVersion = batchGen2Options.Value.Version,
                BatchNodeAgentSkuId = batchGen2Options.Value.NodeAgentSkuId
            };

            this.gen1BatchNodeInfo = new BatchNodeInfo
            {
                BatchImageOffer = batchGen1Options.Value.Offer,
                BatchImagePublisher = batchGen1Options.Value.Publisher,
                BatchImageSku = batchGen1Options.Value.Sku,
                BatchImageVersion = batchGen1Options.Value.Version,
                BatchNodeAgentSkuId = batchGen1Options.Value.NodeAgentSkuId
            };
            drsHubApiHost = drsHubOptions.Value?.Url;
            logger.LogInformation("usePreemptibleVmsOnly: {UsePreemptibleVmsOnly}", usePreemptibleVmsOnly);

            static bool tesTaskIsInitializingOrRunning(TesTask tesTask) => tesTask.State == TesState.INITIALIZING || tesTask.State == TesState.RUNNING;
            static bool tesTaskIsInitializing(TesTask tesTask) => tesTask.State == TesState.INITIALIZING;

            System.Text.Json.JsonSerializerOptions setTaskStateAndLogJsonSerializerOptions = new()
            {
                DefaultIgnoreCondition = System.Text.Json.Serialization.JsonIgnoreCondition.WhenWritingDefault,
                Converters = { new System.Text.Json.Serialization.JsonStringEnumConverter(System.Text.Json.JsonNamingPolicy.CamelCase) }
            };

            var setTaskStateLock = new object();

            async Task<bool> SetTaskStateAndLogAsync(TesTask tesTask, TesState newTaskState, CombinedBatchTaskInfo batchInfo, CancellationToken cancellationToken)
            {
                {
                    var newDataText = SerializeToString(new CombinedBatchTaskInfo(batchInfo, false));

                    if ("{}".Equals(newDataText) && newTaskState == tesTask.State)
                    {
                        logger.LogDebug(@"For task {TesTask} there's nothing to change.", tesTask.Id);
                        return false;
                    }

                    logger.LogDebug(@"Setting task {TesTask} with metadata {BatchTaskState} {Metadata}.", tesTask.Id, batchInfo.State, newDataText);
                }

                var (batchNodeMetrics, taskStartTime, taskEndTime, cromwellRcCode) = newTaskState == TesState.COMPLETE
                    ? await GetBatchNodeMetricsAndCromwellResultCodeAsync(tesTask, cancellationToken)
                    : default;

                var taskAsString = SerializeToString(tesTask);

                lock (setTaskStateLock)
                {
                    tesTask.State = newTaskState;

                    var tesTaskLog = tesTask.GetOrAddTesTaskLog();
                    tesTaskLog.BatchNodeMetrics ??= batchNodeMetrics;
                    tesTaskLog.CromwellResultCode ??= cromwellRcCode;
                    tesTaskLog.EndTime ??= batchInfo.BatchTaskEndTime ?? taskEndTime;
                    tesTaskLog.StartTime ??= batchInfo.BatchTaskStartTime ?? taskStartTime;

                    if (batchInfo.ExecutorEndTime is not null || batchInfo.ExecutorStartTime is not null || batchInfo.ExecutorExitCode is not null)
                    {
                        var tesTaskExecutorLog = tesTaskLog.GetOrAddExecutorLog();
                        tesTaskExecutorLog.StartTime ??= batchInfo.ExecutorStartTime;
                        tesTaskExecutorLog.EndTime ??= batchInfo.ExecutorEndTime;
                        tesTaskExecutorLog.ExitCode ??= batchInfo.ExecutorExitCode;
                    }

                    if (batchInfo.OutputFileLogs is not null)
                    {
                        tesTaskLog.Outputs ??= [];
                        tesTaskLog.Outputs.AddRange(batchInfo.OutputFileLogs.Select(ConvertOutputFileLogToTesOutputFileLog));
                    }

                    if (batchInfo.Warning is not null)
                    {
                        var warningInfo = batchInfo.Warning.ToList();
                        switch (warningInfo.Count)
                        {
                            case 0:
                                break;
                            case 1:
                                tesTask.SetWarning(warningInfo[0]);
                                break;
                            default:
                                tesTask.SetWarning(warningInfo[0], warningInfo.Skip(1).ToArray());
                                break;
                        }
                    }

                    if (batchInfo.Failure.HasValue)
                    {
                        tesTask.SetFailureReason(
                            batchInfo.Failure.Value.Reason,
                            (batchInfo.Failure.Value.SystemLogs ?? (string.IsNullOrWhiteSpace(batchInfo.AlternateSystemLogItem)
                                    ? []
                                    : Enumerable.Empty<string>().Append(batchInfo.AlternateSystemLogItem))
                                ).ToArray());
                    }
                    else if (!(string.IsNullOrWhiteSpace(batchInfo.AlternateSystemLogItem) || tesTask.IsActiveState() || new[] { TesState.COMPLETE, TesState.CANCELED }.Contains(tesTask.State)))
                    {
                        tesTask.SetFailureReason(batchInfo.AlternateSystemLogItem);
                    }
                }

                return !taskAsString.Equals(SerializeToString(tesTask));

                Tes.Models.TesOutputFileLog ConvertOutputFileLogToTesOutputFileLog(AzureBatchTaskState.OutputFileLog fileLog)
                {
                    return new Tes.Models.TesOutputFileLog
                    {
                        Path = fileLog.Path,
                        SizeBytes = $"{fileLog.Size:D}",
                        Url = fileLog.Url.AbsoluteUri
                    };
                }

                string SerializeToString<T>(T item)
                    => System.Text.Json.JsonSerializer.Serialize(item, setTaskStateAndLogJsonSerializerOptions);
            }

            async Task<bool> SetCompletedWithErrors(TesTask tesTask, CombinedBatchTaskInfo batchInfo, CancellationToken cancellationToken)
            {
                var newTaskState = tesTask.FailureReason switch
                {
                    AzureBatchTaskState.ExecutorError => TesState.EXECUTOR_ERROR,
                    _ => TesState.SYSTEM_ERROR,
                };

                return await SetTaskStateAndLogAsync(tesTask, newTaskState, batchInfo, cancellationToken);
            }

            async Task<bool> TerminateBatchTaskAndSetTaskStateAsync(TesTask tesTask, TesState newTaskState, CombinedBatchTaskInfo batchInfo, CancellationToken cancellationToken) =>
                await TerminateBatchTaskAsync(tesTask, newTaskState, batchInfo, cancellationToken);

            Task<bool> TerminateBatchTaskAndSetTaskSystemErrorAsync(TesTask tesTask, CombinedBatchTaskInfo batchInfo, CancellationToken cancellationToken) =>
                TerminateBatchTaskAndSetTaskStateAsync(tesTask, TesState.SYSTEM_ERROR, batchInfo, cancellationToken);

            Task<bool> RequeueTaskAfterFailureAsync(TesTask tesTask, CombinedBatchTaskInfo batchInfo, CancellationToken cancellationToken)
                => ++tesTask.ErrorCount > 3
                    ? TerminateBatchTaskAndSetTaskSystemErrorAsync(tesTask, new(batchInfo, "System Error: Retry count exceeded."), cancellationToken)
                    : TerminateBatchTaskAndSetTaskStateAsync(tesTask, TesState.QUEUED, batchInfo, cancellationToken);

            async Task<bool> CancelTaskAsync(TesTask tesTask, CombinedBatchTaskInfo batchInfo, CancellationToken cancellationToken) =>
                await TerminateBatchTaskAsync(tesTask, TesState.CANCELED, batchInfo, cancellationToken);

            async Task<bool> TerminateBatchTaskAsync(TesTask tesTask, TesState newTaskState, CombinedBatchTaskInfo batchInfo, CancellationToken cancellationToken)
            {
                var skipLogInFinally = false;

                try
                {
                    switch (batchInfo.State)
                    {
                        case AzureBatchTaskState.TaskState.CancellationRequested:
                            if (!tesTask.IsActiveState())
                            {
                                skipLogInFinally = true;
                                return await SetTaskStateAndLogAsync(tesTask, newTaskState, batchInfo, cancellationToken);
                            }

                            if (tesTask.Logs?.Any() ?? false)
                            {
                                goto default;
                            }

                            return true; // It was never scheduled

                        default:
                            await azureProxy.TerminateBatchTaskAsync(tesTask.Id, tesTask.PoolId, cancellationToken);
                            return true;
                    }
                }
                catch (BatchException exc) when (BatchErrorCodeStrings.TaskNotFound.Equals(exc.RequestInformation?.BatchError?.Code, StringComparison.OrdinalIgnoreCase))
                {
                    return true;
                }
                catch (Exception exc)
                {
                    logger.LogError(exc, "Exception terminating batch task with tesTask.Id: {TesTaskId}", tesTask?.Id);
                    throw;
                }
                finally
                {
                    if (!skipLogInFinally)
                    {
                        _ = await SetTaskStateAndLogAsync(tesTask, newTaskState, batchInfo, cancellationToken);
                    }
                }
            }

            bool HandlePreemptedNode(TesTask tesTask, CombinedBatchTaskInfo batchInfo)
            {
                // TODO: Keep track of the number of times Azure Batch retried this task and terminate it as preempted if it is too many times. Are we waiting on Cromwell to support preempted tasks to do this?
                var oldLog = tesTask.GetOrAddTesTaskLog();
                var newLog = tesTask.AddTesTaskLog();
                oldLog.Warning = "ComputeNode was preempted. The task was automatically rescheduled.";
                newLog.VirtualMachineInfo = oldLog.VirtualMachineInfo;
                newLog.StartTime = DateTimeOffset.UtcNow;
                tesTask.State = TesState.INITIALIZING;
                logger.LogInformation("The TesTask {TesTask}'s node was preempted. It was automatically rescheduled.", tesTask.Id);
                return true;
            }

            const string alternateSystemLogMissingFailure = "Please open an issue. There should have been an error reported here.";

            tesTaskStateTransitions =
            [
                new(condition: null, AzureBatchTaskState.TaskState.CancellationRequested, alternateSystemLogItem: null, CancelTaskAsync),
                new(tesTaskIsInitializing, AzureBatchTaskState.TaskState.NodeAllocationFailed, alternateSystemLogItem: null, RequeueTaskAfterFailureAsync),
                new(tesTaskIsInitializing, AzureBatchTaskState.TaskState.NodeStartTaskFailed, alternateSystemLogMissingFailure, TerminateBatchTaskAndSetTaskSystemErrorAsync),
                new(tesTaskIsInitializingOrRunning, AzureBatchTaskState.TaskState.Initializing, alternateSystemLogItem: null, (tesTask, info, ct) => SetTaskStateAndLogAsync(tesTask, TesState.INITIALIZING, info, ct)),
                new(tesTaskIsInitializingOrRunning, AzureBatchTaskState.TaskState.Running, alternateSystemLogItem: null, (tesTask, info, ct) => SetTaskStateAndLogAsync(tesTask, TesState.RUNNING, info, ct)),
                new(tesTaskIsInitializingOrRunning, AzureBatchTaskState.TaskState.CompletedSuccessfully, alternateSystemLogItem: null, (tesTask, info, ct) => SetTaskStateAndLogAsync(tesTask, TesState.COMPLETE, info, ct)),
                new(tesTaskIsInitializingOrRunning, AzureBatchTaskState.TaskState.CompletedWithErrors, alternateSystemLogMissingFailure, SetCompletedWithErrors),
                new(tesTaskIsInitializingOrRunning, AzureBatchTaskState.TaskState.NodeFailedDuringStartupOrExecution, alternateSystemLogMissingFailure, TerminateBatchTaskAndSetTaskSystemErrorAsync),
                new(tesTaskIsInitializingOrRunning, AzureBatchTaskState.TaskState.NodePreempted, alternateSystemLogItem: null, HandlePreemptedNode),
                new(tesTaskIsInitializingOrRunning, AzureBatchTaskState.TaskState.NodeFilesUploadOrDownloadFailed, alternateSystemLogItem: null, (tesTask, info, ct) => SetTaskStateAndLogAsync(tesTask, tesTask.State, info, ct)),
                new(condition: null, AzureBatchTaskState.TaskState.InfoUpdate, alternateSystemLogItem: null, (tesTask, info, ct) => SetTaskStateAndLogAsync(tesTask, tesTask.State, info, ct)),
            ];
        }

        private async Task<bool> DeleteCompletedTaskAsync(string taskId, string jobId, DateTime taskCreated, CancellationToken cancellationToken)
        {
            if (DateTimeOffset.UtcNow <= taskCreated.ToUniversalTime() + BatchDeleteNewTaskWorkaroundTimeSpan)
            {
                return false;
            }

            try
            {
                await azureProxy.DeleteBatchTaskAsync(taskId, jobId, cancellationToken);
                return true;
            }
            catch (BatchException exc) when (BatchErrorCodeStrings.TaskNotFound.Equals(exc.RequestInformation?.BatchError?.Code, StringComparison.OrdinalIgnoreCase))
            {
                return true;
            }
        }

        /// <summary>
        /// Creates a wget command to robustly download a file
        /// </summary>
        /// <param name="urlToDownload">URL to download</param>
        /// <param name="localFilePathDownloadLocation">Filename for the output file</param>
        /// <param name="setExecutable">Whether the file should be made executable or not</param>
        /// <returns>The command to execute</returns>
        internal static string CreateWgetDownloadCommand(Uri urlToDownload, string localFilePathDownloadLocation, bool setExecutable = false)
        {
            ArgumentNullException.ThrowIfNull(urlToDownload);
            ArgumentException.ThrowIfNullOrWhiteSpace(localFilePathDownloadLocation);

            var command = $"wget --no-verbose --https-only --timeout=20 --waitretry=1 --tries=9 --retry-connrefused --continue -O {localFilePathDownloadLocation} '{urlToDownload.AbsoluteUri}'";

            if (setExecutable)
            {
                command += $" && chmod +x {localFilePathDownloadLocation}";
            }

            return command;
        }

        /// <summary>
        /// Retrieves pools associated with this TES from the batch account.
        /// </summary>
        /// <param name="cancellationToken">A <see cref="CancellationToken"/> for controlling the lifetime of the asynchronous operation.</param>
        /// <returns></returns>
        private IAsyncEnumerable<CloudPool> GetCloudPools(CancellationToken cancellationToken)
            => azureProxy.GetActivePoolsAsync(batchPrefix);

        /// <inheritdoc/>
        public async Task LoadExistingPoolsAsync(CancellationToken cancellationToken)
        {
            await foreach (var cloudPool in GetCloudPools(cancellationToken).WithCancellation(cancellationToken))
            {
                try
                {
                    var forceRemove = !string.IsNullOrWhiteSpace(globalManagedIdentity) && !(cloudPool.Identity?.UserAssignedIdentities?.Any(id => globalManagedIdentity.Equals(id.ResourceId, StringComparison.OrdinalIgnoreCase)) ?? false);
                    await batchPoolFactory().AssignPoolAsync(cloudPool, forceRemove, cancellationToken);
                }
                catch (Exception exc)
                {
                    logger.LogError(exc, "When retrieving previously created batch pools and jobs, there were one or more failures when trying to access batch pool {PoolId} and/or its associated job.", cloudPool.Id);
                }
            }
        }

        /// <inheritdoc/>
        public async Task UploadTaskRunnerIfNeededAsync(CancellationToken cancellationToken)
        {
            var blobUri = await storageAccessProvider.GetInternalTesBlobUrlAsync(NodeTaskRunnerFilename, storageAccessProvider.BlobPermissionsWithWrite, cancellationToken);
            var blobProperties = await azureProxy.GetBlobPropertiesAsync(blobUri, cancellationToken);
            if (!runnerMD5.Equals(blobProperties is null ? string.Empty : Convert.ToBase64String(blobProperties.ContentHash), StringComparison.OrdinalIgnoreCase))
            {
                await azureProxy.UploadBlobFromFileAsync(blobUri, $"scripts/{NodeTaskRunnerFilename}", cancellationToken);
            }
        }

        /// <inheritdoc/>
        public IAsyncEnumerable<RelatedTask<TesTask, bool>> ProcessTesTaskBatchStatesAsync(IEnumerable<TesTask> tesTasks, AzureBatchTaskState[] taskStates, CancellationToken cancellationToken)
        {
            ArgumentNullException.ThrowIfNull(tesTasks);
            ArgumentNullException.ThrowIfNull(taskStates);

            return taskStates.Zip(tesTasks, (TaskState, TesTask) => (TaskState, TesTask))
                .Where(entry => entry.TesTask?.IsActiveState() ?? false) // Removes already terminal (and null) TesTasks from being further processed.
                .Select(entry => new RelatedTask<TesTask, bool>(WrapHandleTesTaskTransitionAsync(entry.TesTask, entry.TaskState, cancellationToken), entry.TesTask))
                .WhenEach(cancellationToken, tesTaskTask => tesTaskTask.Task);

            async Task<bool> WrapHandleTesTaskTransitionAsync(TesTask tesTask, AzureBatchTaskState azureBatchTaskState, CancellationToken cancellationToken)
                => await HandleTesTaskTransitionAsync(tesTask, azureBatchTaskState, cancellationToken);
        }

        /// <inheritdoc/>
        public IAsyncEnumerable<RelatedTask<CloudTaskId, bool>> DeleteCloudTasksAsync(IAsyncEnumerable<CloudTaskId> cloudTasks, CancellationToken cancellationToken)
        {
            return cloudTasks.SelectAwaitWithCancellation((task, ct) => ValueTask.FromResult(new RelatedTask<CloudTaskId, bool>(DeleteCompletedTaskAsync(task.TaskId, task.JobId, task.Created, ct), task)));
        }

        /// <summary>
        /// Get the parent path of the given path
        /// </summary>
        /// <param name="path">The path</param>
        /// <returns>The parent path</returns>
        private static string GetParentPath(string path)
        {
            if (string.IsNullOrEmpty(path))
            {
                return null;
            }

            var pathComponents = path.TrimEnd('/').Split('/');

            return string.Join('/', pathComponents.Take(pathComponents.Length - 1));
        }

        private static string GetParentUrl(string url)
        {
            if (!Uri.TryCreate(url, UriKind.Absolute, out var uri) || Uri.CheckHostName(uri.Host) <= UriHostNameType.Basic)
            {
                return GetParentPath(url).TrimStart('/'); // Continue support of Cromwell in local filesystem configuration
            }

            var builder = new UriBuilder(url);
            builder.Path = GetParentPath(builder.Path);
            return builder.ToString();
        }

        private static string StandardizeStartTaskPath(string startTaskPath, string defaultStorageAccount)
        {
            if (string.IsNullOrWhiteSpace(startTaskPath) || startTaskPath.StartsWith($"/{defaultStorageAccount}"))
            {
                return startTaskPath;
            }
            else
            {
                return $"/{defaultStorageAccount}{startTaskPath}";
            }
        }

        /// <inheritdoc/>
        public string GetTesTaskIdFromCloudTaskId(string cloudTaskId)
        {
            var separatorIndex = cloudTaskId.LastIndexOf('-');
            return separatorIndex == -1 ? cloudTaskId : cloudTaskId[..separatorIndex];
        }

        private record struct QueuedTaskPoolMetadata(TesTask TesTask, VirtualMachineInformation VirtualMachineInfo, IEnumerable<string> Identities, string PoolDisplayName);
        private record struct QueuedTaskJobMetadata(string PoolKey, string JobId, VirtualMachineInformation VirtualMachineInfo, IEnumerable<TesTask> Tasks);
        private record struct QueuedTaskMetadata(string PoolKey, IEnumerable<TesTask> Tasks);

        /// <inheritdoc/>
        public async IAsyncEnumerable<RelatedTask<TesTask, bool>> ProcessQueuedTesTasksAsync(TesTask[] tesTasks, [System.Runtime.CompilerServices.EnumeratorCancellation] CancellationToken cancellationToken)
        {
            ConcurrentBag<RelatedTask<TesTask, bool>> results = []; // Early item return facilitator. TaskCatchException() & TaskCatchAggregateException() add items to this.
            ConcurrentDictionary<string, ImmutableArray<QueuedTaskPoolMetadata>> tasksPoolMetadataByPoolKey = new();

            {
                logger.LogDebug(@"Checking quota for {QueuedTasks} tasks.", tesTasks.Length);

                // Determine how many nodes in each pool we might need for this group.
                await Parallel.ForEachAsync(tesTasks, cancellationToken, async (tesTask, token) =>
                {
                    string poolKey = default;
                    var identities = new List<string>();

                    if (!string.IsNullOrWhiteSpace(globalManagedIdentity))
                    {
                        identities.Add(globalManagedIdentity);
                    }

                    if (tesTask.Resources?.ContainsBackendParameterValue(TesResources.SupportedBackendParameters.workflow_execution_identity) == true)
                    {
                        identities.Add(tesTask.Resources?.GetBackendParameterValue(TesResources.SupportedBackendParameters.workflow_execution_identity));
                    }

                    try
                    {
                        var virtualMachineInfo = await GetVmSizeAsync(tesTask, token);
                        (poolKey, var displayName) = GetPoolKey(tesTask, virtualMachineInfo, identities);
                        await quotaVerifier.CheckBatchAccountQuotasAsync(virtualMachineInfo, needPoolOrJobQuotaCheck: !IsPoolAvailable(poolKey), cancellationToken: token);

                        _ = tasksPoolMetadataByPoolKey.AddOrUpdate(poolKey,
                            _ => [new(tesTask, virtualMachineInfo, identities, displayName)],
                            (_, list) => list.Add(new(tesTask, virtualMachineInfo, identities, displayName)));
                    }
                    catch (AggregateException aggregateException)
                    {
                        TaskCatchAggregateException(aggregateException.Flatten().InnerExceptions, tesTask, poolKey);
                    }
                    catch (Exception exception)
                    {
                        TaskCatchException(exception, tesTask, poolKey);
                    }
                });
            }

            // Return any results that are ready
            foreach (var result in results)
            {
                yield return result;
            }

            if (tasksPoolMetadataByPoolKey.IsEmpty)
            {
                yield break;
            }

            results.Clear();

            // Determine how many nodes in each possibly new pool we might need for this group of tasks.
            var neededPoolNodesByPoolKey = tasksPoolMetadataByPoolKey.ToDictionary(t => t.Key, t => t.Value.Length);
            ConcurrentBag<QueuedTaskJobMetadata> tasksJobMetadata = [];

            {
                // Determine how many new pools/jobs we need now
                var requiredNewPools = neededPoolNodesByPoolKey.Keys.WhereNot(IsPoolAvailable).ToArray();

                // Revisit pool/job quotas (the above loop already dealt with the possiblility of needing just one more pool or job).
                // This will remove pool keys we cannot accomodate due to quota, along with all of their associated tasks, from being queued into Batch.
                if (requiredNewPools.Skip(1).Any())
                {
                    bool TryRemoveKeyAndTasks(string key, out (string Key, ImmutableArray<QueuedTaskPoolMetadata> ListOfTaskMetadata) result)
                    {
                        result = default;

                        if (tasksPoolMetadataByPoolKey.TryRemove(key, out var listOfTaskMetadata))
                        {
                            result = (key, listOfTaskMetadata);
                            return true;
                        }

                        return false;
                    }

                    var (exceededQuantity, exception) = await quotaVerifier.CheckBatchAccountPoolAndJobQuotasAsync(requiredNewPools.Length, cancellationToken);

                    foreach (var (key, listOfTaskMetadata) in requiredNewPools
                        .Reverse() // TODO: do we want to favor earlier or later tasks?
                        .SelectWhere<string, (string, ImmutableArray<QueuedTaskPoolMetadata>)>(TryRemoveKeyAndTasks)
                        .Take(exceededQuantity))
                    {
                        foreach (var task in listOfTaskMetadata.Select(m => m.TesTask))
                        {
                            yield return new(HandleExceptionAsync(exception, key, task), task);
                        }
                    }
                }

                logger.LogDebug(@"Obtaining {PoolQuantity} batch pool identifiers for {QueuedTasks} tasks.", tasksPoolMetadataByPoolKey.Count, tasksPoolMetadataByPoolKey.Values.Sum(l => l.Length));

                await Parallel.ForEachAsync(tasksPoolMetadataByPoolKey, cancellationToken, async (pool, token) =>
                {
                    var (_, virtualMachineInfo, identities, displayName) = pool.Value.First();

                    try
                    {
                        var useGen2 = virtualMachineInfo.HyperVGenerations?.Contains("V2", StringComparer.OrdinalIgnoreCase) ?? false;
                        var poolId = (await GetOrAddPoolAsync(
                            key: pool.Key,
                            isPreemptable: virtualMachineInfo.LowPriority,
                            modelPoolFactory: async (id, ct) => await GetPoolSpecification(
                                name: id,
                                displayName: displayName,
                                poolIdentity: GetBatchPoolIdentity(identities),
                                vmSize: virtualMachineInfo.VmSize,
                                vmFamily: virtualMachineInfo.VmFamily,
                                preemptable: virtualMachineInfo.LowPriority,
                                initialTarget: neededPoolNodesByPoolKey[pool.Key],
                                nodeInfo: useGen2 ? gen2BatchNodeInfo : gen1BatchNodeInfo,
                                encryptionAtHostSupported: virtualMachineInfo.EncryptionAtHostSupported,
                                cancellationToken: ct),
                            cancellationToken: token)
                            ).PoolId;

                        tasksJobMetadata.Add(new(pool.Key, poolId, virtualMachineInfo, pool.Value.Select(tuple => tuple.TesTask)));
                    }
                    catch (AggregateException aggregateException)
                    {
                        var innerExceptions = aggregateException.Flatten().InnerExceptions;

                        foreach (var tesTask in pool.Value.Select(tuple => tuple.TesTask))
                        {
                            TaskCatchAggregateException(innerExceptions, tesTask, pool.Key);
                        }
                    }
                    catch (Exception exception)
                    {
                        foreach (var tesTask in pool.Value.Select(tuple => tuple.TesTask))
                        {
                            TaskCatchException(exception, tesTask, pool.Key);
                        }
                    }
                });
            }

            // Return any results that are ready
            foreach (var result in results)
            {
                yield return result;
            }

            if (tasksJobMetadata.IsEmpty)
            {
                yield break;
            }

            results.Clear();

            ConcurrentBag<QueuedTaskMetadata> tasksMetadata = [];

            async Task<CloudTask> GetCloudTaskAsync(TesTask tesTask, VirtualMachineInformation virtualMachineInfo, string poolKey, string poolId, CancellationToken cancellationToken)
            {
                try
                {
                    var tesTaskLog = tesTask.AddTesTaskLog();
                    tesTaskLog.VirtualMachineInfo = virtualMachineInfo;
                    var cloudTaskId = $"{tesTask.Id}-{tesTask.Logs.Count}";
                    tesTask.PoolId = poolId;
                    var cloudTask = await ConvertTesTaskToBatchTaskUsingRunnerAsync(cloudTaskId, tesTask, cancellationToken);

                    logger.LogInformation(@"Creating batch task for TES task {TesTaskId}. Using VM size {VmSize}.", tesTask.Id, virtualMachineInfo.VmSize);
                    return cloudTask;
                }
                catch (AggregateException aggregateException)
                {
                    TaskCatchAggregateException(aggregateException.Flatten().InnerExceptions, tesTask, poolKey);
                }
                catch (Exception exception)
                {
                    TaskCatchException(exception, tesTask, poolKey);
                }

                return null;
            }

            await Parallel.ForEachAsync(
                tasksJobMetadata.Select(metadata => (metadata.JobId, metadata.PoolKey, metadata.Tasks, CloudTasks: metadata.Tasks
                    .Select(task => new RelatedTask<TesTask, CloudTask>(GetCloudTaskAsync(task, metadata.VirtualMachineInfo, metadata.PoolKey, metadata.JobId, cancellationToken), task))
                    .WhenEach(cancellationToken, task => task.Task))),
                cancellationToken,
                async (metadata, token) =>
                {
                    var (jobId, poolKey, tasks, relatedCloudTasks) = metadata;

                    try
                    {
                        var cloudTasks = (await relatedCloudTasks.ToListAsync(token)).Where(task => task.Task.Result is not null);
                        await azureProxy.AddBatchTasksAsync(cloudTasks.Select(task => task.Task.Result), jobId, token);

                        tasksMetadata.Add(new(poolKey, cloudTasks.Select(task => task.Related)));
                    }
                    catch (AggregateException aggregateException)
                    {
                        var innerExceptions = aggregateException.Flatten().InnerExceptions;

                        foreach (var tesTask in tasks)
                        {
                            TaskCatchAggregateException(innerExceptions, tesTask, poolKey);
                        }
                    }
                    catch (Exception exception)
                    {
                        foreach (var tesTask in tasks)
                        {
                            TaskCatchException(exception, tesTask, poolKey);
                        }
                    }
                });

            // Return any results that are ready
            foreach (var result in results)
            {
                yield return result;
            }

            if (tasksMetadata.IsEmpty)
            {
                yield break;
            }

            results.Clear();

            _ = Parallel.ForEach(tasksMetadata.SelectMany(metadata => metadata.Tasks.Select(task => (task, metadata.PoolKey))), metadata =>
            {
                var (tesTask, poolKey) = metadata;

                try
                {
                    var tesTaskLog = tesTask.GetOrAddTesTaskLog();
                    tesTaskLog.StartTime = DateTimeOffset.UtcNow;
                    tesTask.State = TesState.INITIALIZING;
                    results.Add(new(Task.FromResult(true), tesTask));
                }
                catch (AggregateException aggregateException)
                {
                    TaskCatchAggregateException(aggregateException.Flatten().InnerExceptions, tesTask, poolKey);
                }
                catch (Exception exception)
                {
                    TaskCatchException(exception, tesTask, poolKey);
                }
            });

            foreach (var result in results)
            {
                yield return result;
            }

            yield break;

            void TaskCatchException(Exception exception, TesTask tesTask, string poolKey)
            {
                results.Add(new(HandleExceptionAsync(exception, poolKey, tesTask), tesTask));
            }

            void TaskCatchAggregateException(IEnumerable<Exception> innerExceptions, TesTask tesTask, string poolKey)
            {
                var result = false;
                var exceptions = new List<Exception>();

                foreach (var partResult in innerExceptions
                    .Select(ex => HandleExceptionAsync(ex, poolKey, tesTask)))
                {
                    if (partResult.IsFaulted)
                    {
                        exceptions.Add(partResult.Exception);
                    }
                    else
                    {
                        result |= partResult.Result;
                    }
                }

                results.Add(new(exceptions.Count == 0
                    ? Task.FromResult(result)
                    : Task.FromException<bool>(new AggregateException(exceptions)),
                    tesTask));
            }

            Task<bool> HandleExceptionAsync(Exception exception, string poolKey, TesTask tesTask)
            {
                switch (exception)
                {
                    case AzureBatchPoolCreationException azureBatchPoolCreationException:
                        if (!azureBatchPoolCreationException.IsTimeout && !azureBatchPoolCreationException.IsJobQuota && !azureBatchPoolCreationException.IsPoolQuota && azureBatchPoolCreationException.InnerException is not null)
                        {
                            return HandleExceptionAsync(azureBatchPoolCreationException.InnerException, poolKey, tesTask);
                        }

                        logger.LogWarning(azureBatchPoolCreationException, "TES task: {TesTask} AzureBatchPoolCreationException.Message: {ExceptionMessage}. This might be a transient issue. Task will remain with state QUEUED. Confirmed timeout: {ConfirmedTimeout}", tesTask.Id, azureBatchPoolCreationException.Message, azureBatchPoolCreationException.IsTimeout);

                        if (azureBatchPoolCreationException.IsJobQuota || azureBatchPoolCreationException.IsPoolQuota)
                        {
                            neededPools.Add(poolKey);
                            tesTask.SetWarning(azureBatchPoolCreationException.InnerException switch
                            {
                                null => "Unknown reason",
                                Microsoft.Rest.Azure.CloudException cloudException => cloudException.Body.Message,
                                var e when e is BatchException batchException && batchException.InnerException is Microsoft.Azure.Batch.Protocol.Models.BatchErrorException batchErrorException => batchErrorException.Body.Message.Value,
                                _ => "Unknown reason",
                            });
                        }

                        break;

                    case AzureBatchQuotaMaxedOutException azureBatchQuotaMaxedOutException:
                        logger.LogWarning("TES task: {TesTask} AzureBatchQuotaMaxedOutException.Message: {ExceptionMessage}. Not enough quota available. Task will remain with state QUEUED.", tesTask.Id, azureBatchQuotaMaxedOutException.Message);
                        neededPools.Add(poolKey);
                        break;

                    case AzureBatchLowQuotaException azureBatchLowQuotaException:
                        tesTask.State = TesState.SYSTEM_ERROR;
                        tesTask.AddTesTaskLog(); // Adding new log here because this exception is thrown from CheckBatchAccountQuotas() and AddTesTaskLog() above is called after that. This way each attempt will have its own log entry.
                        tesTask.SetFailureReason("InsufficientBatchQuota", azureBatchLowQuotaException.Message);
                        logger.LogError(azureBatchLowQuotaException, "TES task: {TesTask} AzureBatchLowQuotaException.Message: {ExceptionMessage}", tesTask.Id, azureBatchLowQuotaException.Message);
                        break;

                    case AzureBatchVirtualMachineAvailabilityException azureBatchVirtualMachineAvailabilityException:
                        tesTask.State = TesState.SYSTEM_ERROR;
                        tesTask.AddTesTaskLog(); // Adding new log here because this exception is thrown from GetVmSizeAsync() and AddTesTaskLog() above is called after that. This way each attempt will have its own log entry.
                        tesTask.SetFailureReason("NoVmSizeAvailable", azureBatchVirtualMachineAvailabilityException.Message);
                        logger.LogError(azureBatchVirtualMachineAvailabilityException, "TES task: {TesTask} AzureBatchVirtualMachineAvailabilityException.Message: {ExceptionMessage}", tesTask.Id, azureBatchVirtualMachineAvailabilityException.Message);
                        break;

                    case TesException tesException:
                        tesTask.State = TesState.SYSTEM_ERROR;
                        tesTask.SetFailureReason(tesException);
                        logger.LogError(tesException, "TES task: {TesTask} TesException.Message: {ExceptionMessage}", tesTask.Id, tesException.Message);
                        break;

                    case BatchClientException batchClientException:
                        tesTask.State = TesState.SYSTEM_ERROR;
                        tesTask.SetFailureReason("BatchClientException", string.Join(",", batchClientException.Data.Values), batchClientException.Message, batchClientException.StackTrace);
                        logger.LogError(batchClientException, "TES task: {TesTask} BatchClientException.Message: {ExceptionMessage} {ExceptionData}", tesTask.Id, batchClientException.Message, string.Join(",", batchClientException?.Data?.Values));
                        break;

                    case BatchException batchException when batchException.InnerException is Microsoft.Azure.Batch.Protocol.Models.BatchErrorException batchErrorException && AzureBatchPoolCreationException.IsJobQuotaException(batchErrorException.Body.Code):
                        tesTask.SetWarning(batchErrorException.Body.Message.Value, []);
                        logger.LogInformation("Not enough job quota available for task Id {TesTask}. Reason: {BodyMessage}. Task will remain in queue.", tesTask.Id, batchErrorException.Body.Message.Value);
                        break;

                    case BatchException batchException when batchException.InnerException is Microsoft.Azure.Batch.Protocol.Models.BatchErrorException batchErrorException && AzureBatchPoolCreationException.IsPoolQuotaException(batchErrorException.Body.Code):
                        neededPools.Add(poolKey);
                        tesTask.SetWarning(batchErrorException.Body.Message.Value, []);
                        logger.LogInformation("Not enough pool quota available for task Id {TesTask}. Reason: {BodyMessage}. Task will remain in queue.", tesTask.Id, batchErrorException.Body.Message.Value);
                        break;

                    case Microsoft.Rest.Azure.CloudException cloudException when AzureBatchPoolCreationException.IsPoolQuotaException(cloudException.Body.Code):
                        neededPools.Add(poolKey);
                        tesTask.SetWarning(cloudException.Body.Message, []);
                        logger.LogInformation("Not enough pool quota available for task Id {TesTask}. Reason: {BodyMessage}. Task will remain in queue.", tesTask.Id, cloudException.Body.Message);
                        break;

                    default:
                        tesTask.State = TesState.SYSTEM_ERROR;
                        tesTask.SetFailureReason(AzureBatchTaskState.UnknownError, $"{exception?.GetType().FullName}: {exception?.Message}", exception?.StackTrace);
                        logger.LogError(exception, "TES task: {TesTask} Exception: {ExceptionType}: {ExceptionMessage}", tesTask.Id, exception?.GetType().FullName, exception?.Message);
                        break;
                }
<<<<<<< HEAD

                return Task.FromResult(true);
=======
            }
        }

        /// <summary>
        /// Gets the current state of the Azure Batch task
        /// </summary>
        /// <param name="tesTask"><see cref="TesTask"/></param>
        /// <param name="cancellationToken">A <see cref="CancellationToken"/> for controlling the lifetime of the asynchronous operation.</param>
        /// <returns>A higher-level abstraction of the current state of the Azure Batch task</returns>
        [System.Diagnostics.CodeAnalysis.SuppressMessage("Performance", "CA1826:Do not use Enumerable methods on indexable collections", Justification = "FirstOrDefault() is straightforward, the alternative is less clear.")]
        private async ValueTask<CombinedBatchTaskInfo> GetBatchTaskStateAsync(TesTask tesTask, CancellationToken cancellationToken)
        {
            var azureBatchJobAndTaskState = await azureProxy.GetBatchJobAndTaskStateAsync(tesTask, cancellationToken);

            if (string.IsNullOrEmpty(azureBatchJobAndTaskState.PoolId) && !string.IsNullOrEmpty(tesTask.PoolId))
            {
                azureBatchJobAndTaskState.PoolId = tesTask.PoolId;
            }

            static IEnumerable<string> ConvertNodeErrorsToSystemLogItems(AzureBatchJobAndTaskState azureBatchJobAndTaskState)
            {
                var systemLogItems = new List<string>();

                if (azureBatchJobAndTaskState.NodeErrorCode is not null)
                {
                    systemLogItems.Add(azureBatchJobAndTaskState.NodeErrorCode);
                }

                if (azureBatchJobAndTaskState.NodeErrorDetails is not null)
                {
                    systemLogItems.AddRange(azureBatchJobAndTaskState.NodeErrorDetails);
                }

                return systemLogItems;
            }

            if (azureBatchJobAndTaskState.ActiveJobWithMissingAutoPool)
            {
                logger.LogWarning("Found active job without auto pool for TES task {TesTask}. Deleting the job and requeuing the task. BatchJobInfo: {BatchJobInfo}", tesTask.Id, JsonConvert.SerializeObject(azureBatchJobAndTaskState));
                return new CombinedBatchTaskInfo
                {
                    BatchTaskState = BatchTaskState.ActiveJobWithMissingAutoPool,
                    FailureReason = BatchTaskState.ActiveJobWithMissingAutoPool.ToString(),
                    Pool = azureBatchJobAndTaskState.PoolId
                };
            }

            if (azureBatchJobAndTaskState.MoreThanOneActiveJobOrTaskFound)
            {
                return new CombinedBatchTaskInfo
                {
                    BatchTaskState = BatchTaskState.MoreThanOneActiveJobOrTaskFound,
                    FailureReason = BatchTaskState.MoreThanOneActiveJobOrTaskFound.ToString(),
                    Pool = azureBatchJobAndTaskState.PoolId
                };
            }

            // Because a ComputeTask is not assigned to the compute node while the StartTask is running, IAzureProxy.GetBatchJobAndTaskStateAsync() does not see start task failures. Deal with that here.
            if (azureBatchJobAndTaskState.NodeState is null && azureBatchJobAndTaskState.JobState == JobState.Active && azureBatchJobAndTaskState.TaskState == TaskState.Active && !string.IsNullOrWhiteSpace(azureBatchJobAndTaskState.PoolId))
            {
                /*
                    * Priority order for assigning errors to TesTasks:
                    * 1. Node error found in GetBatchJobAndTaskStateAsync()
                    * 2. StartTask failure
                    * 3. NodeAllocation failure
                    */
                if (TryGetPool(azureBatchJobAndTaskState.PoolId, out var pool))
                {
                    if (!string.IsNullOrWhiteSpace(azureBatchJobAndTaskState.NodeErrorCode) || !ProcessStartTaskFailure(pool.PopNextStartTaskFailure()))
                    {
                        var resizeError = pool.PopNextResizeError();
                        if (resizeError is not null)
                        {
                            azureBatchJobAndTaskState.NodeAllocationFailed = true;
                            azureBatchJobAndTaskState.NodeErrorCode = resizeError.Code;
                            azureBatchJobAndTaskState.NodeErrorDetails = Enumerable.Repeat(resizeError.Message, string.IsNullOrWhiteSpace(resizeError.Message) ? 1 : 0).Concat(resizeError.Values?.Select(d => d.Value) ?? Enumerable.Empty<string>());
                        }
                    }
                }

                bool ProcessStartTaskFailure(IBatchPool.StartTaskFailureInformation failureInformation)
                {
                    if (failureInformation.TaskFailureInformation is not null)
                    {
                        azureBatchJobAndTaskState.NodeState = ComputeNodeState.StartTaskFailed;
                        azureBatchJobAndTaskState.NodeErrorCode = failureInformation.TaskFailureInformation.Code;
                        azureBatchJobAndTaskState.NodeErrorDetails = (failureInformation.TaskFailureInformation.Details?.Select(d => d.Value) ?? [])
                            .Append(failureInformation.NodeId);
                    }

                    return failureInformation.TaskFailureInformation is not null;
                }
            }

            if (TaskFailureInformationCodes.DiskFull.Equals(azureBatchJobAndTaskState.NodeErrorCode, StringComparison.OrdinalIgnoreCase))
            {
                azureBatchJobAndTaskState.NodeErrorDetails = (azureBatchJobAndTaskState.NodeErrorDetails ?? Enumerable.Empty<string>())
                    .Append($"Compute Node Error: {TaskFailureInformationCodes.DiskFull} Id: {azureBatchJobAndTaskState.NodeId}");
            }

            switch (azureBatchJobAndTaskState.JobState)
            {
                case null:
                case JobState.Deleting:
                    return new CombinedBatchTaskInfo
                    {
                        BatchTaskState = BatchTaskState.JobNotFound,
                        FailureReason = BatchTaskState.JobNotFound.ToString(),
                        Pool = azureBatchJobAndTaskState.PoolId
                    };
                case JobState.Active:
                    {
                        if (azureBatchJobAndTaskState.NodeAllocationFailed)
                        {
                            return new CombinedBatchTaskInfo
                            {
                                BatchTaskState = BatchTaskState.NodeAllocationFailed,
                                FailureReason = BatchTaskState.NodeAllocationFailed.ToString(),
                                SystemLogItems = ConvertNodeErrorsToSystemLogItems(azureBatchJobAndTaskState),
                                Pool = azureBatchJobAndTaskState.PoolId
                            };
                        }

                        if (azureBatchJobAndTaskState.NodeState == ComputeNodeState.Unusable)
                        {
                            return new CombinedBatchTaskInfo
                            {
                                BatchTaskState = BatchTaskState.NodeUnusable,
                                FailureReason = BatchTaskState.NodeUnusable.ToString(),
                                SystemLogItems = ConvertNodeErrorsToSystemLogItems(azureBatchJobAndTaskState),
                                Pool = azureBatchJobAndTaskState.PoolId
                            };
                        }

                        if (azureBatchJobAndTaskState.NodeState == ComputeNodeState.Preempted)
                        {
                            return new CombinedBatchTaskInfo
                            {
                                BatchTaskState = BatchTaskState.NodePreempted,
                                FailureReason = BatchTaskState.NodePreempted.ToString(),
                                SystemLogItems = ConvertNodeErrorsToSystemLogItems(azureBatchJobAndTaskState),
                                Pool = azureBatchJobAndTaskState.PoolId
                            };
                        }

                        if (azureBatchJobAndTaskState.NodeState == ComputeNodeState.StartTaskFailed)
                        {
                            return new CombinedBatchTaskInfo
                            {
                                BatchTaskState = BatchTaskState.NodeFailedDuringStartupOrExecution,
                                FailureReason = azureBatchJobAndTaskState.NodeState.ToString(),
                                SystemLogItems = ConvertNodeErrorsToSystemLogItems(azureBatchJobAndTaskState),
                                Pool = azureBatchJobAndTaskState.PoolId
                            };
                        }

                        if (azureBatchJobAndTaskState.NodeErrorCode is not null && !TaskState.Completed.Equals(azureBatchJobAndTaskState.TaskState))
                        {
                            return new CombinedBatchTaskInfo
                            {
                                BatchTaskState = BatchTaskState.NodeFailedDuringStartupOrExecution,
                                FailureReason = azureBatchJobAndTaskState.NodeErrorCode,
                                SystemLogItems = ConvertNodeErrorsToSystemLogItems(azureBatchJobAndTaskState),
                                Pool = azureBatchJobAndTaskState.PoolId
                            };
                        }

                        break;
                    }
                case JobState.Terminating:
                case JobState.Completed:
                    break;
                default:
                    throw new Exception($"Found batch job {tesTask.Id} in unexpected state: {azureBatchJobAndTaskState.JobState}");
            }

            switch (azureBatchJobAndTaskState.TaskState)
            {
                case null:
                    return new CombinedBatchTaskInfo
                    {
                        BatchTaskState = BatchTaskState.MissingBatchTask,
                        FailureReason = BatchTaskState.MissingBatchTask.ToString(),
                        Pool = azureBatchJobAndTaskState.PoolId
                    };
                case TaskState.Active:
                case TaskState.Preparing:
                    return new CombinedBatchTaskInfo
                    {
                        BatchTaskState = BatchTaskState.Initializing,
                        Pool = azureBatchJobAndTaskState.PoolId
                    };
                case TaskState.Running:
                    return new CombinedBatchTaskInfo
                    {
                        BatchTaskState = BatchTaskState.Running,
                        Pool = azureBatchJobAndTaskState.PoolId
                    };
                case TaskState.Completed:
                    if (azureBatchJobAndTaskState.TaskExitCode == 0 && azureBatchJobAndTaskState.TaskFailureInformation is null)
                    {
                        var metrics = await GetBatchNodeMetricsAndCromwellResultCodeAsync(tesTask, cancellationToken);

                        return new CombinedBatchTaskInfo
                        {
                            BatchTaskState = BatchTaskState.CompletedSuccessfully,
                            BatchTaskExitCode = azureBatchJobAndTaskState.TaskExitCode,
                            BatchTaskStartTime = metrics.TaskStartTime ?? azureBatchJobAndTaskState.TaskStartTime,
                            BatchTaskEndTime = metrics.TaskEndTime ?? azureBatchJobAndTaskState.TaskEndTime,
                            BatchNodeMetrics = metrics.BatchNodeMetrics,
                            CromwellRcCode = metrics.CromwellRcCode,
                            Pool = azureBatchJobAndTaskState.PoolId
                        };
                    }
                    else
                    {
                        logger.LogError("Task {TesTask} failed. ExitCode: {TaskExitCode}, BatchJobInfo: {BatchJobInfo}", tesTask.Id, azureBatchJobAndTaskState.TaskExitCode, JsonConvert.SerializeObject(azureBatchJobAndTaskState));

                        return new CombinedBatchTaskInfo
                        {
                            BatchTaskState = BatchTaskState.CompletedWithErrors,
                            FailureReason = azureBatchJobAndTaskState.TaskFailureInformation?.Code,
                            BatchTaskExitCode = azureBatchJobAndTaskState.TaskExitCode,
                            BatchTaskStartTime = azureBatchJobAndTaskState.TaskStartTime,
                            BatchTaskEndTime = azureBatchJobAndTaskState.TaskEndTime,
                            SystemLogItems = Enumerable.Empty<string>()
                                .Append($"Batch task ExitCode: {azureBatchJobAndTaskState.TaskExitCode}, Failure message: {azureBatchJobAndTaskState.TaskFailureInformation?.Message}")
                                .Concat(azureBatchJobAndTaskState.TaskFailureInformation?.Details?.Select(d => $"{d.Name}: {d.Value}") ?? Enumerable.Empty<string>()),
                            Pool = azureBatchJobAndTaskState.PoolId
                        };
                    }
                default:
                    throw new Exception($"Found batch task {tesTask.Id} in unexpected state: {azureBatchJobAndTaskState.TaskState}");
>>>>>>> 6d8449c8
            }
        }

        /// <summary>
        /// Transitions the <see cref="TesTask"/> to the new state, based on the rules defined in the tesTaskStateTransitions list.
        /// </summary>
        /// <param name="tesTask">TES task</param>
        /// <param name="azureBatchTaskState">Current Azure Batch task info</param>
        /// <param name="cancellationToken">A <see cref="CancellationToken"/> for controlling the lifetime of the asynchronous operation.</param>
        /// <returns>True if the TES task was changed.</returns>
        private ValueTask<bool> HandleTesTaskTransitionAsync(TesTask tesTask, AzureBatchTaskState azureBatchTaskState, CancellationToken cancellationToken)
            => tesTaskStateTransitions
                .FirstOrDefault(m => (m.Condition is null || m.Condition(tesTask)) && (m.CurrentBatchTaskState is null || m.CurrentBatchTaskState == azureBatchTaskState.State))
                .ActionAsync(tesTask, azureBatchTaskState, cancellationToken);

        private async Task<CloudTask> ConvertTesTaskToBatchTaskUsingRunnerAsync(string taskId, TesTask task,
            CancellationToken cancellationToken)
        {
            ValidateTesTask(task);

            var nodeTaskCreationOptions = await GetNodeTaskConversionOptionsAsync(task, cancellationToken);

            var assets = await taskExecutionScriptingManager.PrepareBatchScriptAsync(task, nodeTaskCreationOptions, cancellationToken);

            var batchRunCommand = taskExecutionScriptingManager.ParseBatchRunCommand(assets);

            var cloudTask = new CloudTask(taskId, batchRunCommand)
            {
                Constraints = new(maxWallClockTime: poolLifetime, retentionTime: TimeSpan.Zero, maxTaskRetryCount: 0),
                UserIdentity = new(new AutoUserSpecification(elevationLevel: ElevationLevel.Admin, scope: AutoUserScope.Pool)),
            };

            return cloudTask;
        }

        private async Task<NodeTaskConversionOptions> GetNodeTaskConversionOptionsAsync(TesTask task, CancellationToken cancellationToken)
        {
            var nodeTaskCreationOptions = new NodeTaskConversionOptions(
                DefaultStorageAccountName: defaultStorageAccountName,
                AdditionalInputs: await GetAdditionalCromwellInputsAsync(task, cancellationToken),
                GlobalManagedIdentity: globalManagedIdentity,
                DrsHubApiHost: drsHubApiHost
            );
            return nodeTaskCreationOptions;
        }

        private async ValueTask<IList<TesInput>> GetAdditionalCromwellInputsAsync(TesTask task, CancellationToken cancellationToken)
        {
            // TODO: Cromwell bug: Cromwell command write_tsv() generates a file in the execution directory, for example execution/write_tsv_3922310b441805fc43d52f293623efbc.tmp. These are not passed on to TES inputs.
            // WORKAROUND: Get the list of files in the execution directory and add them to task inputs.
            return task.IsCromwell()
                ? await GetExistingBlobsInCromwellStorageLocationAsTesInputsAsync(task, cancellationToken) ?? []
                : [];
        }

        private async ValueTask<List<TesInput>> GetExistingBlobsInCromwellStorageLocationAsTesInputsAsync(TesTask task, CancellationToken cancellationToken)
        {
            var metadata = task.GetCromwellMetadata();

            var cromwellExecutionDirectory = (Uri.TryCreate(metadata.CromwellRcUri, UriKind.Absolute, out var uri) && !uri.IsFile)
                ? GetParentUrl(metadata.CromwellRcUri)
                : $"/{GetParentUrl(metadata.CromwellRcUri)}";

            var executionDirectoryUri = await storageAccessProvider.MapLocalPathToSasUrlAsync(cromwellExecutionDirectory,
                BlobSasPermissions.List, cancellationToken);
            var commandScript =
                task.Inputs?.FirstOrDefault(b => "commandScript".Equals(b.Name));

            if (executionDirectoryUri is not null && commandScript is not null)
            {
                var executionDirectoryBlobName = new Azure.Storage.Blobs.BlobUriBuilder(executionDirectoryUri).BlobName;
                var pathBlobPrefix = commandScript.Path[..commandScript.Path.IndexOf(executionDirectoryBlobName, StringComparison.OrdinalIgnoreCase)];

                var blobsInExecutionDirectory =
                    await azureProxy.ListBlobsAsync(executionDirectoryUri, cancellationToken).ToListAsync(cancellationToken);
                var scriptBlob =
                    blobsInExecutionDirectory.FirstOrDefault(b => commandScript.Path.Equals($"{pathBlobPrefix}/{b.BlobName}", StringComparison.Ordinal));

                if (default != scriptBlob)
                {
                    blobsInExecutionDirectory.Remove(scriptBlob);
                }

                return blobsInExecutionDirectory
                    .Where(b => executionDirectoryBlobName.Equals(GetParentPath(b.BlobName)))
                    .Select(b => (Path: $"/{metadata.CromwellExecutionDir.TrimStart('/')}/{b.BlobName.Split('/').Last()}",
                        b.BlobUri))
                    .Select(b => new TesInput
                    {
                        Path = b.Path,
                        Url = b.BlobUri.AbsoluteUri,
                        Name = Path.GetFileName(b.Path),
                        Type = TesFileType.FILE
                    })
                    .ToList();
            }

            return default;
        }

        private static void ValidateTesTask(TesTask task)
        {
            ArgumentNullException.ThrowIfNull(task);

            task.Inputs?.ForEach(input => ValidateTesTaskInput(input, task));
        }

        private static void ValidateTesTaskInput(TesInput inputFile, TesTask tesTask)
        {
            if (string.IsNullOrWhiteSpace(inputFile.Path) || !inputFile.Path.StartsWith('/'))
            {
                throw new TesException("InvalidInputFilePath", $"Unsupported input path '{inputFile.Path}' for task Id {tesTask.Id}. Must start with '/'.");
            }

            if (inputFile.Url is not null && inputFile.Content is not null)
            {
                throw new TesException("InvalidInputFilePath", "Input Url and Content cannot be both set");
            }

            if (inputFile.Url is null && inputFile.Content is null)
            {
                throw new TesException("InvalidInputFilePath", "One of Input Url or Content must be set");
            }

            if (inputFile.Type == TesFileType.DIRECTORY)
            {
                throw new TesException("InvalidInputFilePath", "Directory input is not supported.");
            }
        }

        enum StartScriptVmFamilies
        {
            standardLSFamily,
            standardLSv2Family,
            standardLSv3Family,
            standardLASv3Family,
        }

        /// <summary>
        /// Constructs a universal Azure Start Task instance
        /// </summary>
        /// <param name="poolId">Pool Id</param>
        /// <param name="machineConfiguration">A <see cref="BatchModels.VirtualMachineConfiguration"/> describing the OS of the pool's nodes.</param>
        /// <param name="vmFamily"></param>
        /// <param name="cancellationToken">A <see cref="CancellationToken"/> for controlling the lifetime of the asynchronous operation.</param>
        /// <returns></returns>
        /// <remarks>This method also mitigates errors associated with docker daemons that are not configured to place their filesystem assets on the data drive.</remarks>
        private async Task<BatchModels.StartTask> GetStartTaskAsync(string poolId, BatchModels.VirtualMachineConfiguration machineConfiguration, string vmFamily, CancellationToken cancellationToken)
        {
            ArgumentException.ThrowIfNullOrWhiteSpace(poolId);
            ArgumentNullException.ThrowIfNull(machineConfiguration);
            ArgumentNullException.ThrowIfNull(vmFamily);

            var globalStartTaskConfigured = !string.IsNullOrWhiteSpace(globalStartTaskPath);

            var globalStartTaskSasUrl = globalStartTaskConfigured
                ? await storageAccessProvider.MapLocalPathToSasUrlAsync(globalStartTaskPath, BlobSasPermissions.Read, cancellationToken, sasTokenDuration: PoolScheduler.RunInterval.Multiply(2).Add(poolLifetime).Add(TimeSpan.FromMinutes(15)))
                : default;

            if (globalStartTaskSasUrl is not null)
            {
                if (!await azureProxy.BlobExistsAsync(globalStartTaskSasUrl, cancellationToken))
                {
                    globalStartTaskSasUrl = default;
                    globalStartTaskConfigured = false;
                }
            }
            else
            {
                globalStartTaskConfigured = false;
            }

            // https://learn.microsoft.com/azure/batch/batch-docker-container-workloads#linux-support
            var dockerConfigured = machineConfiguration.ImageReference.Publisher.Equals("microsoft-azure-batch", StringComparison.OrdinalIgnoreCase)
                && (machineConfiguration.ImageReference.Offer.StartsWith("ubuntu-server-container", StringComparison.OrdinalIgnoreCase) || machineConfiguration.ImageReference.Offer.StartsWith("centos-container", StringComparison.OrdinalIgnoreCase));

            StringBuilder cmd = new("#!/bin/sh\n");
            cmd.Append($"mkdir -p {BatchNodeSharedEnvVar} && {CreateWgetDownloadCommand(await storageAccessProvider.GetInternalTesBlobUrlAsync(NodeTaskRunnerFilename, BlobSasPermissions.Read, cancellationToken), $"{BatchNodeSharedEnvVar}/{NodeTaskRunnerFilename}", setExecutable: true)}");

            if (!dockerConfigured)
            {
                var packageInstallScript = machineConfiguration.NodeAgentSkuId switch
                {
                    var s when s.StartsWith("batch.node.ubuntu ", StringComparison.OrdinalIgnoreCase) => "echo \"Ubuntu OS detected\"",
                    var s when s.StartsWith("batch.node.centos ", StringComparison.OrdinalIgnoreCase) => "sudo yum install epel-release -y && sudo yum update -y && sudo yum install -y wget",
                    _ => throw new InvalidOperationException($"Unrecognized OS. Please send open an issue @ 'https://github.com/microsoft/ga4gh-tes/issues' with this title: Please add support for ({machineConfiguration.NodeAgentSkuId})")
                };

                var script = "config-docker.sh";
                cmd.Append($" && {CreateWgetDownloadCommand(await UploadScriptAsync(script, new((await ReadScript("config-docker.sh")).Replace("{PackageInstalls}", packageInstallScript))), $"{BatchNodeTaskWorkingDirEnvVar}/{script}", setExecutable: true)} && {BatchNodeTaskWorkingDirEnvVar}/{script}");
            }

            var vmFamilyStartupScript = (Enum.TryParse(typeof(StartScriptVmFamilies), vmFamily, out var family) ? family : default) switch
            {
                StartScriptVmFamilies.standardLSFamily => @"config-nvme.sh",
                StartScriptVmFamilies.standardLSv2Family => @"config-nvme.sh",
                StartScriptVmFamilies.standardLSv3Family => @"config-nvme.sh",
                StartScriptVmFamilies.standardLASv3Family => @"config-nvme.sh",
                _ => null
            };

            if (!string.IsNullOrWhiteSpace(vmFamilyStartupScript))
            {
                var script = "config-vmfamily.sh";
                // TODO: optimize this by uploading all vmfamily scripts when uploading runner binary rather then for each individual pool
                cmd.Append($" && {CreateWgetDownloadCommand(await UploadScriptAsync(script, new(await ReadScript(vmFamilyStartupScript))), $"{BatchNodeTaskWorkingDirEnvVar}/{script}", setExecutable: true)} && {BatchNodeTaskWorkingDirEnvVar}/{script}");
            }

            if (globalStartTaskConfigured)
            {
<<<<<<< HEAD
                cmd.Append($" && {CreateWgetDownloadCommand(globalStartTaskSasUrl, $"global-{StartTaskScriptFilename}", setExecutable: true)} && ./global-{StartTaskScriptFilename}");
=======
                cmd.Append($" && {CreateWgetDownloadCommand(globalStartTaskSasUrl, $"{BatchNodeTaskWorkingDirEnvVar}/global-{StartTaskScriptFilename}", setExecutable: true)} && {BatchNodeTaskWorkingDirEnvVar}/global-{StartTaskScriptFilename}");
>>>>>>> 6d8449c8
            }

            return new()
            {
                CommandLine = $"/bin/sh -c \"{CreateWgetDownloadCommand(await UploadScriptAsync(StartTaskScriptFilename, cmd), $"{BatchNodeTaskWorkingDirEnvVar}/{StartTaskScriptFilename}", true)} && {BatchNodeTaskWorkingDirEnvVar}/{StartTaskScriptFilename}\"",
                UserIdentity = new BatchModels.UserIdentity(autoUser: new(elevationLevel: BatchModels.ElevationLevel.Admin, scope: BatchModels.AutoUserScope.Pool)),
                MaxTaskRetryCount = 4,
                WaitForSuccess = true
            };

            async ValueTask<Uri> UploadScriptAsync(string name, StringBuilder content)
            {
                content.AppendLinuxLine(string.Empty);
                var path = $"/pools/{poolId}/{name}";
                await azureProxy.UploadBlobAsync(await storageAccessProvider.GetInternalTesBlobUrlAsync(path, BlobSasPermissions.Write, cancellationToken), content.ToString(), cancellationToken);
                content.Clear();
                return await storageAccessProvider.GetInternalTesBlobUrlAsync(path, BlobSasPermissions.Read, cancellationToken);
            }

            async ValueTask<string> ReadScript(string name)
            {
                var path = Path.Combine(AppContext.BaseDirectory, "scripts", name);
                return (await File.ReadAllTextAsync(path, cancellationToken))
                    .ReplaceLineEndings("\n");
            }
        }

        /// <summary>
        /// Generate the BatchPoolIdentity object
        /// </summary>
        /// <param name="identities"></param>
        /// <returns></returns>
        private static BatchModels.BatchPoolIdentity GetBatchPoolIdentity(IEnumerable<string> identities)
        {
            identities = identities?.ToList();
            return identities is null || !identities.Any()
                ? null
                : new(BatchModels.PoolIdentityType.UserAssigned,
                    identities.ToDictionary(identity => identity, _ => new BatchModels.UserAssignedIdentities()));
        }

        /// <summary>
        /// Generate the <see cref="BatchModels.Pool"/> for the needed pool.
        /// </summary>
        /// <param name="name"></param>
        /// <param name="displayName"></param>
        /// <param name="poolIdentity"></param>
        /// <param name="vmSize"></param>
        /// <param name="vmFamily"></param>
        /// <param name="preemptable"></param>
        /// <param name="initialTarget"></param>
        /// <param name="nodeInfo"></param>
        /// <param name="encryptionAtHostSupported">VM supports encryption at host.</param>
        /// <param name="cancellationToken">A <see cref="CancellationToken"/> for controlling the lifetime of the asynchronous operation.</param>
        /// <returns>The specification for the pool.</returns>
        /// <remarks>
        /// Devs: Any changes to any properties set in this method will require corresponding changes to all classes implementing <see cref="Management.Batch.IBatchPoolManager"/> along with possibly any systems they call, with the possible exception of <seealso cref="Management.Batch.ArmBatchPoolManager"/>.
        /// </remarks>
        private async ValueTask<BatchModels.Pool> GetPoolSpecification(string name, string displayName, BatchModels.BatchPoolIdentity poolIdentity, string vmSize, string vmFamily, bool preemptable, int initialTarget, BatchNodeInfo nodeInfo, bool? encryptionAtHostSupported, CancellationToken cancellationToken)
        {
            // TODO: (perpetually) add new properties we set in the future on <see cref="PoolSpecification"/> and/or its contained objects, if possible. When not, update CreateAutoPoolModePoolInformation().

            ValidateString(name, 64);
            ValidateString(displayName, 1024);

            BatchModels.VirtualMachineConfiguration vmConfig = new(
                imageReference: new(
                    publisher: nodeInfo.BatchImagePublisher,
                    offer: nodeInfo.BatchImageOffer,
                    sku: nodeInfo.BatchImageSku,
                    version: nodeInfo.BatchImageVersion),
                nodeAgentSkuId: nodeInfo.BatchNodeAgentSkuId);

            if (encryptionAtHostSupported ?? false)
            {
                vmConfig.DiskEncryptionConfiguration = new(
                    targets: [BatchModels.DiskEncryptionTarget.OsDisk, BatchModels.DiskEncryptionTarget.TemporaryDisk]
                );
            }

            BatchModels.Pool poolSpecification = new(name: name, displayName: displayName, identity: poolIdentity, vmSize: vmSize)
            {
                ScaleSettings = new(autoScale: new(BatchPool.AutoPoolFormula(preemptable, initialTarget), BatchPool.AutoScaleEvaluationInterval)),
                DeploymentConfiguration = new(virtualMachineConfiguration: vmConfig),
                //ApplicationPackages = ,
                StartTask = await GetStartTaskAsync(name, vmConfig, vmFamily, cancellationToken),
                TargetNodeCommunicationMode = BatchModels.NodeCommunicationMode.Simplified,
            };

            if (!string.IsNullOrEmpty(batchNodesSubnetId))
            {
                poolSpecification.NetworkConfiguration = new()
                {
                    PublicIPAddressConfiguration = new(provision: disableBatchNodesPublicIpAddress ? BatchModels.IPAddressProvisioningType.NoPublicIPAddresses : BatchModels.IPAddressProvisioningType.BatchManaged),
                    SubnetId = batchNodesSubnetId
                };
            }

            return poolSpecification;

            static void ValidateString(string value, int maxLength, [System.Runtime.CompilerServices.CallerArgumentExpression(nameof(value))] string paramName = null)
            {
                ArgumentNullException.ThrowIfNull(value, paramName);

                if (value.Length > maxLength) throw new ArgumentException($"{paramName} exceeds maximum length {maxLength}", paramName);
            }
        }

        /// <summary>
        /// Gets the cheapest available VM size that satisfies the <see cref="TesTask"/> execution requirements
        /// </summary>
        /// <param name="tesTask"><see cref="TesTask"/></param>
        /// <param name="cancellationToken">A <see cref="CancellationToken"/> for controlling the lifetime of the asynchronous operation.</param>
        /// <param name="forcePreemptibleVmsOnly">Force consideration of preemptible virtual machines only.</param>
        /// <returns>The virtual machine info</returns>
        public async Task<VirtualMachineInformation> GetVmSizeAsync(TesTask tesTask, CancellationToken cancellationToken, bool forcePreemptibleVmsOnly = false)
        {
            var allowedVmSizes = await allowedVmSizesService.GetAllowedVmSizes(cancellationToken);
            bool AllowedVmSizesFilter(VirtualMachineInformation vm) => allowedVmSizes is null || !allowedVmSizes.Any() || allowedVmSizes.Contains(vm.VmSize, StringComparer.OrdinalIgnoreCase) || allowedVmSizes.Contains(vm.VmFamily, StringComparer.OrdinalIgnoreCase);

            var tesResources = tesTask.Resources;

            var previouslyFailedVmSizes = tesTask.Logs?
                .Where(log => log.FailureReason == AzureBatchTaskState.TaskState.NodeAllocationFailed.ToString() && log.VirtualMachineInfo?.VmSize is not null)
                .Select(log => log.VirtualMachineInfo.VmSize)
                .Distinct()
                .ToList();

            var virtualMachineInfoList = await skuInformationProvider.GetVmSizesAndPricesAsync(azureProxy.GetArmRegion(), cancellationToken);
            var preemptible = forcePreemptibleVmsOnly || usePreemptibleVmsOnly || (tesResources?.Preemptible).GetValueOrDefault(true);

            List<VirtualMachineInformation> eligibleVms = [];
            var noVmFoundMessage = string.Empty;

            var vmSize = tesResources?.GetBackendParameterValue(TesResources.SupportedBackendParameters.vm_size);

            if (!string.IsNullOrWhiteSpace(vmSize))
            {
                eligibleVms = virtualMachineInfoList
                    .Where(vm =>
                        vm.LowPriority == preemptible
                        && vm.VmSize.Equals(vmSize, StringComparison.OrdinalIgnoreCase))
                    .ToList();

                noVmFoundMessage = $"No VM (out of {virtualMachineInfoList.Count}) available with the required resources (vmsize: {vmSize}, preemptible: {preemptible}) for task id {tesTask.Id}.";
            }
            else
            {
                var requiredNumberOfCores = (tesResources?.CpuCores).GetValueOrDefault(DefaultCoreCount);
                var requiredMemoryInGB = (tesResources?.RamGb).GetValueOrDefault(DefaultMemoryGb);
                var requiredDiskSizeInGB = (tesResources?.DiskGb).GetValueOrDefault(DefaultDiskGb);

                eligibleVms = virtualMachineInfoList
                    .Where(vm =>
                        vm.LowPriority == preemptible
                        && vm.VCpusAvailable >= requiredNumberOfCores
                        && vm.MemoryInGiB >= requiredMemoryInGB
                        && vm.ResourceDiskSizeInGiB >= requiredDiskSizeInGB)
                    .ToList();

                noVmFoundMessage = $"No VM (out of {virtualMachineInfoList.Count}) available with the required resources (cores: {requiredNumberOfCores}, memory: {requiredMemoryInGB} GB, disk: {requiredDiskSizeInGB} GB, preemptible: {preemptible}) for task id {tesTask.Id}.";
            }


            var coreQuota = await quotaVerifier
                .GetBatchQuotaProvider()
                .GetVmCoreQuotaAsync(preemptible, cancellationToken);

            var selectedVm = eligibleVms
                .Where(AllowedVmSizesFilter)
                .Where(vm => IsThereSufficientCoreQuota(coreQuota, vm))
                .Where(vm =>
                    !(previouslyFailedVmSizes?.Contains(vm.VmSize, StringComparer.OrdinalIgnoreCase) ?? false))
                .MinBy(vm => vm.PricePerHour);

            if (!preemptible && selectedVm is not null)
            {
                var idealVm = eligibleVms
                    .Where(AllowedVmSizesFilter)
                    .Where(vm => !(previouslyFailedVmSizes?.Contains(vm.VmSize, StringComparer.OrdinalIgnoreCase) ?? false))
                    .MinBy(x => x.PricePerHour);

                if (selectedVm.PricePerHour >= idealVm.PricePerHour * 2)
                {
                    tesTask.SetWarning("UsedLowPriorityInsteadOfDedicatedVm",
                        $"This task ran on low priority machine because dedicated quota was not available for VM Series '{idealVm.VmFamily}'.",
                        $"Increase the quota for VM Series '{idealVm.VmFamily}' to run this task on a dedicated VM. Please submit an Azure Support request to increase your quota: {AzureSupportUrl}");

                    return await GetVmSizeAsync(tesTask, cancellationToken, true);
                }
            }

            if (selectedVm is not null)
            {
                return selectedVm;
            }

            if (!eligibleVms.Any())
            {
                noVmFoundMessage += $" There are no VM sizes that match the requirements. Review the task resources.";
            }

            if (previouslyFailedVmSizes is not null)
            {
                noVmFoundMessage += $" The following VM sizes were excluded from consideration because of {AzureBatchTaskState.TaskState.NodeAllocationFailed} error(s) on previous attempts: {string.Join(", ", previouslyFailedVmSizes)}.";
            }

            var vmsExcludedByTheAllowedVmsConfiguration = eligibleVms.Except(eligibleVms.Where(AllowedVmSizesFilter)).Count();

            if (vmsExcludedByTheAllowedVmsConfiguration > 0)
            {
                noVmFoundMessage += $" Note that {vmsExcludedByTheAllowedVmsConfiguration} VM(s), suitable for this task, were excluded by the allowed-vm-sizes configuration. Consider expanding the list of allowed VM sizes.";
            }

            throw new AzureBatchVirtualMachineAvailabilityException(noVmFoundMessage.Trim());
        }

        private static bool IsThereSufficientCoreQuota(BatchVmCoreQuota coreQuota, VirtualMachineInformation vm)
        {
            if (coreQuota.IsLowPriority || !coreQuota.IsDedicatedAndPerVmFamilyCoreQuotaEnforced)
            {
                return coreQuota.NumberOfCores >= vm.VCpusAvailable;
            }

            var result = coreQuota.DedicatedCoreQuotas?.FirstOrDefault(q => q.VmFamilyName.Equals(vm.VmFamily, StringComparison.OrdinalIgnoreCase));

            if (result is null)
            {
                return false;
            }

            return result?.CoreQuota >= vm.VCpusAvailable;
        }

        private async Task<(Tes.Models.BatchNodeMetrics BatchNodeMetrics, DateTimeOffset? TaskStartTime, DateTimeOffset? TaskEndTime, int? CromwellRcCode)> GetBatchNodeMetricsAndCromwellResultCodeAsync(TesTask tesTask, CancellationToken cancellationToken)
        {
            var bytesInGB = Math.Pow(1000, 3);
            var kiBInGB = Math.Pow(1000, 3) / 1024;

            static double? GetDurationInSeconds(Dictionary<string, string> dict, string startKey, string endKey)
            {
                return TryGetValueAsDateTimeOffset(dict, startKey, out var startTime) && TryGetValueAsDateTimeOffset(dict, endKey, out var endTime)
                    ? endTime.Subtract(startTime).TotalSeconds
                    : null;
            }

            static bool TryGetValueAsDateTimeOffset(Dictionary<string, string> dict, string key, out DateTimeOffset result)
            {
                result = default;
                return dict.TryGetValue(key, out var valueAsString) && DateTimeOffset.TryParse(valueAsString, out result);
            }

            static bool TryGetValueAsDouble(Dictionary<string, string> dict, string key, out double result)
            {
                result = default;
                return dict.TryGetValue(key, out var valueAsString) && double.TryParse(valueAsString, out result);
            }

            Tes.Models.BatchNodeMetrics batchNodeMetrics = null;
            DateTimeOffset? taskStartTime = null;
            DateTimeOffset? taskEndTime = null;
            int? cromwellRcCode = null;

            try
            {
                if (tesTask.IsCromwell())
                {
                    var cromwellRcContent = await storageAccessProvider.DownloadBlobAsync(tesTask.GetCromwellMetadata().CromwellRcUri, cancellationToken);

                    if (cromwellRcContent is not null && int.TryParse(cromwellRcContent, out var temp))
                    {
                        cromwellRcCode = temp;
                    }
                }

                var metricsUrl = await storageAccessProvider.GetInternalTesTaskBlobUrlAsync(tesTask, "metrics.txt", BlobSasPermissions.Read, cancellationToken);
                var metricsContent = await storageAccessProvider.DownloadBlobAsync(metricsUrl, cancellationToken);

                if (metricsContent is not null)
                {
                    try
                    {
                        var metrics = DelimitedTextToDictionary(metricsContent.Trim());

                        var diskSizeInGB = TryGetValueAsDouble(metrics, "DiskSizeInKiB", out var diskSizeInKiB) ? diskSizeInKiB / kiBInGB : (double?)null;
                        var diskUsedInGB = TryGetValueAsDouble(metrics, "DiskUsedInKiB", out var diskUsedInKiB) ? diskUsedInKiB / kiBInGB : (double?)null;

                        batchNodeMetrics = new()
                        {
                            BlobXferImagePullDurationInSeconds = GetDurationInSeconds(metrics, "BlobXferPullStart", "BlobXferPullEnd"),
                            ExecutorImagePullDurationInSeconds = GetDurationInSeconds(metrics, "ExecutorPullStart", "ExecutorPullEnd"),
                            ExecutorImageSizeInGB = TryGetValueAsDouble(metrics, "ExecutorImageSizeInBytes", out var executorImageSizeInBytes) ? executorImageSizeInBytes / bytesInGB : null,
                            FileDownloadDurationInSeconds = GetDurationInSeconds(metrics, "DownloadStart", "DownloadEnd"),
                            FileDownloadSizeInGB = TryGetValueAsDouble(metrics, "FileDownloadSizeInBytes", out var fileDownloadSizeInBytes) ? fileDownloadSizeInBytes / bytesInGB : null,
                            ExecutorDurationInSeconds = GetDurationInSeconds(metrics, "ExecutorStart", "ExecutorEnd"),
                            FileUploadDurationInSeconds = GetDurationInSeconds(metrics, "UploadStart", "UploadEnd"),
                            FileUploadSizeInGB = TryGetValueAsDouble(metrics, "FileUploadSizeInBytes", out var fileUploadSizeInBytes) ? fileUploadSizeInBytes / bytesInGB : null,
                            DiskUsedInGB = diskUsedInGB,
                            DiskUsedPercent = diskUsedInGB.HasValue && diskSizeInGB.HasValue && diskSizeInGB > 0 ? (float?)(diskUsedInGB / diskSizeInGB * 100) : null,
                            VmCpuModelName = metrics.GetValueOrDefault("VmCpuModelName")
                        };

                        taskStartTime = TryGetValueAsDateTimeOffset(metrics, "BlobXferPullStart", out var startTime) ? startTime : null;
                        taskEndTime = TryGetValueAsDateTimeOffset(metrics, "UploadEnd", out var endTime) ? endTime : null;
                    }
                    catch (Exception ex)
                    {
                        logger.LogError("Failed to parse metrics for task {TesTask}. Error: {ExceptionMessage}", tesTask.Id, ex.Message);
                    }
                }
            }
            catch (Exception ex)
            {
                logger.LogError("Failed to get batch node metrics for task {TesTask}. Error: {ExceptionMessage}", tesTask.Id, ex.Message);
            }

            return (batchNodeMetrics, taskStartTime, taskEndTime, cromwellRcCode);
        }

        private static Dictionary<string, string> DelimitedTextToDictionary(string text, string fieldDelimiter = "=", string rowDelimiter = "\n")
            => text.Split(rowDelimiter, StringSplitOptions.RemoveEmptyEntries)
                .Select(line => { var parts = line.Split(fieldDelimiter, 2); return new KeyValuePair<string, string>(parts[0].Trim(), parts.Length < 2 ? string.Empty : parts[1]); })
                .ToDictionary(kv => kv.Key, kv => kv.Value);


        /// <inheritdoc/>
        public async IAsyncEnumerable<RunnerEventsMessage> GetEventMessagesAsync([System.Runtime.CompilerServices.EnumeratorCancellation] CancellationToken cancellationToken, string @event)
        {
            const string eventsFolderName = "events/";
            var prefix = eventsFolderName;

            if (!string.IsNullOrWhiteSpace(@event))
            {
                prefix += @event + "/";
            }

            var tesInternalSegments = StorageAccountUrlSegments.Create(storageAccessProvider.GetInternalTesBlobUrlWithoutSasToken(string.Empty).AbsoluteUri);
            var eventsStartIndex = (string.IsNullOrEmpty(tesInternalSegments.BlobName) ? string.Empty : (tesInternalSegments.BlobName + "/")).Length;
            var eventsEndIndex = eventsStartIndex + eventsFolderName.Length;

            await foreach (var blobItem in azureProxy.ListBlobsWithTagsAsync(
                    await storageAccessProvider.GetInternalTesBlobUrlAsync(
                        string.Empty,
                        BlobSasPermissions.Read | BlobSasPermissions.Tag | BlobSasPermissions.List,
                        cancellationToken),
                    prefix,
                    cancellationToken)
                .WithCancellation(cancellationToken))
            {
                if (blobItem.Tags.ContainsKey(RunnerEventsProcessor.ProcessedTag))
                {
                    continue;
                }

                var blobUrl = await storageAccessProvider.GetInternalTesBlobUrlAsync(blobItem.Name[eventsStartIndex..], BlobSasPermissions.Read | BlobSasPermissions.Write | BlobSasPermissions.Tag, cancellationToken);

                var pathFromEventName = blobItem.Name[eventsEndIndex..];
                var eventName = pathFromEventName[..pathFromEventName.IndexOf('/')];

                yield return new(blobUrl, blobItem.Tags, eventName);
            }
        }

        /// <summary>
        /// Class that captures how <see cref="TesTask"/> transitions from current state to the new state, given the current Batch task state and optional condition. 
        /// Transitions typically include an action that needs to run in order for the task to move to the new state.
        /// </summary>
        private readonly struct TesTaskStateTransition
        {
            public TesTaskStateTransition(Predicate<TesTask> condition, AzureBatchTaskState.TaskState? batchTaskState, string alternateSystemLogItem, Func<TesTask, CombinedBatchTaskInfo, CancellationToken, Task<bool>> asyncAction)
                : this(condition, batchTaskState, alternateSystemLogItem, asyncAction, null)
            { }

            public TesTaskStateTransition(Predicate<TesTask> condition, AzureBatchTaskState.TaskState? batchTaskState, string alternateSystemLogItem, Func<TesTask, CombinedBatchTaskInfo, bool> action)
                : this(condition, batchTaskState, alternateSystemLogItem, null, action)
            {
            }

            private TesTaskStateTransition(Predicate<TesTask> condition, AzureBatchTaskState.TaskState? batchTaskState, string alternateSystemLogItem, Func<TesTask, CombinedBatchTaskInfo, CancellationToken, Task<bool>> asyncAction, Func<TesTask, CombinedBatchTaskInfo, bool> action)
            {
                Condition = condition;
                CurrentBatchTaskState = batchTaskState;
                AlternateSystemLogItem = alternateSystemLogItem;
                AsyncAction = asyncAction;
                Action = action;
            }

            public Predicate<TesTask> Condition { get; }
            public AzureBatchTaskState.TaskState? CurrentBatchTaskState { get; }
            private string AlternateSystemLogItem { get; }
            private Func<TesTask, CombinedBatchTaskInfo, CancellationToken, Task<bool>> AsyncAction { get; }
            private Func<TesTask, CombinedBatchTaskInfo, bool> Action { get; }

            /// <summary>
            /// Calls <see cref="Action"/> and/or <see cref="AsyncAction"/>.
            /// </summary>
            /// <param name="tesTask"></param>
            /// <param name="batchState"></param>
            /// <param name="cancellationToken">A <see cref="CancellationToken"/> for controlling the lifetime of the asynchronous operation.</param>
            /// <returns>True an action was called, otherwise False.</returns>
            public async ValueTask<bool> ActionAsync(TesTask tesTask, AzureBatchTaskState batchState, CancellationToken cancellationToken)
            {
                CombinedBatchTaskInfo combinedBatchTaskInfo = new(batchState, AlternateSystemLogItem);
                var tesTaskChanged = false;

                if (AsyncAction is not null)
                {
                    tesTaskChanged |= await AsyncAction(tesTask, combinedBatchTaskInfo, cancellationToken);
                }

                if (Action is not null)
                {
                    tesTaskChanged |= Action(tesTask, combinedBatchTaskInfo);
                }

                return tesTaskChanged;
            }
        }

        private record CombinedBatchTaskInfo : AzureBatchTaskState
        {
            /// <summary>
            /// Copy constructor that defaults <see cref="AzureBatchTaskState.State"/> (to enable hiding when serialized)
            /// </summary>
            /// <param name="original"><see cref="CombinedBatchTaskInfo"/> to copy</param>
            /// <param name="_1">Parameter that exists to not override the default copy constructor</param>
            public CombinedBatchTaskInfo(CombinedBatchTaskInfo original, bool _1)
                : this(original)
            {
                State = default;
            }

            /// <summary>
            /// SystemLog-appending copy constructor
            /// </summary>
            /// <param name="original"><see cref="CombinedBatchTaskInfo"/> to copy</param>
            /// <param name="additionalSystemLogItem">Text to add to the SystemLog in the copy</param>
            public CombinedBatchTaskInfo(CombinedBatchTaskInfo original, string additionalSystemLogItem)
                : base(original, additionalSystemLogItem)
            {
                AlternateSystemLogItem = original.AlternateSystemLogItem; // reattach this property
            }

            /// <summary>
            /// Constructor
            /// </summary>
            /// <param name="state"><see cref="AzureBatchTaskState"/> to extend</param>
            /// <param name="alternateSystemLogItem"><see cref="TesTaskStateTransition.AlternateSystemLogItem"/> from the selected Action</param>
            public CombinedBatchTaskInfo(AzureBatchTaskState state, string alternateSystemLogItem)
                : base(state)
            {
                AlternateSystemLogItem = alternateSystemLogItem;
            }

            public string AlternateSystemLogItem { get; set; }
        }
    }
}<|MERGE_RESOLUTION|>--- conflicted
+++ resolved
@@ -47,9 +47,6 @@
         public static TimeSpan BatchDeleteNewTaskWorkaroundTimeSpan { get; } = TimeSpan.FromMinutes(10);
         internal const string PoolDeprecated = "CoA-TES-HostName";
         internal const string PoolMetadata = "CoA-TES-Metadata";
-
-        //[GeneratedRegex("[^\\?.]*(\\?.*)")]
-        //private static partial Regex GetQueryStringRegex();
 
         /// <summary>
         /// Name of <c>$</c> prefixed environment variable to place resources shared by all tasks on each compute node in a pool.
@@ -894,244 +891,8 @@
                         logger.LogError(exception, "TES task: {TesTask} Exception: {ExceptionType}: {ExceptionMessage}", tesTask.Id, exception?.GetType().FullName, exception?.Message);
                         break;
                 }
-<<<<<<< HEAD
 
                 return Task.FromResult(true);
-=======
-            }
-        }
-
-        /// <summary>
-        /// Gets the current state of the Azure Batch task
-        /// </summary>
-        /// <param name="tesTask"><see cref="TesTask"/></param>
-        /// <param name="cancellationToken">A <see cref="CancellationToken"/> for controlling the lifetime of the asynchronous operation.</param>
-        /// <returns>A higher-level abstraction of the current state of the Azure Batch task</returns>
-        [System.Diagnostics.CodeAnalysis.SuppressMessage("Performance", "CA1826:Do not use Enumerable methods on indexable collections", Justification = "FirstOrDefault() is straightforward, the alternative is less clear.")]
-        private async ValueTask<CombinedBatchTaskInfo> GetBatchTaskStateAsync(TesTask tesTask, CancellationToken cancellationToken)
-        {
-            var azureBatchJobAndTaskState = await azureProxy.GetBatchJobAndTaskStateAsync(tesTask, cancellationToken);
-
-            if (string.IsNullOrEmpty(azureBatchJobAndTaskState.PoolId) && !string.IsNullOrEmpty(tesTask.PoolId))
-            {
-                azureBatchJobAndTaskState.PoolId = tesTask.PoolId;
-            }
-
-            static IEnumerable<string> ConvertNodeErrorsToSystemLogItems(AzureBatchJobAndTaskState azureBatchJobAndTaskState)
-            {
-                var systemLogItems = new List<string>();
-
-                if (azureBatchJobAndTaskState.NodeErrorCode is not null)
-                {
-                    systemLogItems.Add(azureBatchJobAndTaskState.NodeErrorCode);
-                }
-
-                if (azureBatchJobAndTaskState.NodeErrorDetails is not null)
-                {
-                    systemLogItems.AddRange(azureBatchJobAndTaskState.NodeErrorDetails);
-                }
-
-                return systemLogItems;
-            }
-
-            if (azureBatchJobAndTaskState.ActiveJobWithMissingAutoPool)
-            {
-                logger.LogWarning("Found active job without auto pool for TES task {TesTask}. Deleting the job and requeuing the task. BatchJobInfo: {BatchJobInfo}", tesTask.Id, JsonConvert.SerializeObject(azureBatchJobAndTaskState));
-                return new CombinedBatchTaskInfo
-                {
-                    BatchTaskState = BatchTaskState.ActiveJobWithMissingAutoPool,
-                    FailureReason = BatchTaskState.ActiveJobWithMissingAutoPool.ToString(),
-                    Pool = azureBatchJobAndTaskState.PoolId
-                };
-            }
-
-            if (azureBatchJobAndTaskState.MoreThanOneActiveJobOrTaskFound)
-            {
-                return new CombinedBatchTaskInfo
-                {
-                    BatchTaskState = BatchTaskState.MoreThanOneActiveJobOrTaskFound,
-                    FailureReason = BatchTaskState.MoreThanOneActiveJobOrTaskFound.ToString(),
-                    Pool = azureBatchJobAndTaskState.PoolId
-                };
-            }
-
-            // Because a ComputeTask is not assigned to the compute node while the StartTask is running, IAzureProxy.GetBatchJobAndTaskStateAsync() does not see start task failures. Deal with that here.
-            if (azureBatchJobAndTaskState.NodeState is null && azureBatchJobAndTaskState.JobState == JobState.Active && azureBatchJobAndTaskState.TaskState == TaskState.Active && !string.IsNullOrWhiteSpace(azureBatchJobAndTaskState.PoolId))
-            {
-                /*
-                    * Priority order for assigning errors to TesTasks:
-                    * 1. Node error found in GetBatchJobAndTaskStateAsync()
-                    * 2. StartTask failure
-                    * 3. NodeAllocation failure
-                    */
-                if (TryGetPool(azureBatchJobAndTaskState.PoolId, out var pool))
-                {
-                    if (!string.IsNullOrWhiteSpace(azureBatchJobAndTaskState.NodeErrorCode) || !ProcessStartTaskFailure(pool.PopNextStartTaskFailure()))
-                    {
-                        var resizeError = pool.PopNextResizeError();
-                        if (resizeError is not null)
-                        {
-                            azureBatchJobAndTaskState.NodeAllocationFailed = true;
-                            azureBatchJobAndTaskState.NodeErrorCode = resizeError.Code;
-                            azureBatchJobAndTaskState.NodeErrorDetails = Enumerable.Repeat(resizeError.Message, string.IsNullOrWhiteSpace(resizeError.Message) ? 1 : 0).Concat(resizeError.Values?.Select(d => d.Value) ?? Enumerable.Empty<string>());
-                        }
-                    }
-                }
-
-                bool ProcessStartTaskFailure(IBatchPool.StartTaskFailureInformation failureInformation)
-                {
-                    if (failureInformation.TaskFailureInformation is not null)
-                    {
-                        azureBatchJobAndTaskState.NodeState = ComputeNodeState.StartTaskFailed;
-                        azureBatchJobAndTaskState.NodeErrorCode = failureInformation.TaskFailureInformation.Code;
-                        azureBatchJobAndTaskState.NodeErrorDetails = (failureInformation.TaskFailureInformation.Details?.Select(d => d.Value) ?? [])
-                            .Append(failureInformation.NodeId);
-                    }
-
-                    return failureInformation.TaskFailureInformation is not null;
-                }
-            }
-
-            if (TaskFailureInformationCodes.DiskFull.Equals(azureBatchJobAndTaskState.NodeErrorCode, StringComparison.OrdinalIgnoreCase))
-            {
-                azureBatchJobAndTaskState.NodeErrorDetails = (azureBatchJobAndTaskState.NodeErrorDetails ?? Enumerable.Empty<string>())
-                    .Append($"Compute Node Error: {TaskFailureInformationCodes.DiskFull} Id: {azureBatchJobAndTaskState.NodeId}");
-            }
-
-            switch (azureBatchJobAndTaskState.JobState)
-            {
-                case null:
-                case JobState.Deleting:
-                    return new CombinedBatchTaskInfo
-                    {
-                        BatchTaskState = BatchTaskState.JobNotFound,
-                        FailureReason = BatchTaskState.JobNotFound.ToString(),
-                        Pool = azureBatchJobAndTaskState.PoolId
-                    };
-                case JobState.Active:
-                    {
-                        if (azureBatchJobAndTaskState.NodeAllocationFailed)
-                        {
-                            return new CombinedBatchTaskInfo
-                            {
-                                BatchTaskState = BatchTaskState.NodeAllocationFailed,
-                                FailureReason = BatchTaskState.NodeAllocationFailed.ToString(),
-                                SystemLogItems = ConvertNodeErrorsToSystemLogItems(azureBatchJobAndTaskState),
-                                Pool = azureBatchJobAndTaskState.PoolId
-                            };
-                        }
-
-                        if (azureBatchJobAndTaskState.NodeState == ComputeNodeState.Unusable)
-                        {
-                            return new CombinedBatchTaskInfo
-                            {
-                                BatchTaskState = BatchTaskState.NodeUnusable,
-                                FailureReason = BatchTaskState.NodeUnusable.ToString(),
-                                SystemLogItems = ConvertNodeErrorsToSystemLogItems(azureBatchJobAndTaskState),
-                                Pool = azureBatchJobAndTaskState.PoolId
-                            };
-                        }
-
-                        if (azureBatchJobAndTaskState.NodeState == ComputeNodeState.Preempted)
-                        {
-                            return new CombinedBatchTaskInfo
-                            {
-                                BatchTaskState = BatchTaskState.NodePreempted,
-                                FailureReason = BatchTaskState.NodePreempted.ToString(),
-                                SystemLogItems = ConvertNodeErrorsToSystemLogItems(azureBatchJobAndTaskState),
-                                Pool = azureBatchJobAndTaskState.PoolId
-                            };
-                        }
-
-                        if (azureBatchJobAndTaskState.NodeState == ComputeNodeState.StartTaskFailed)
-                        {
-                            return new CombinedBatchTaskInfo
-                            {
-                                BatchTaskState = BatchTaskState.NodeFailedDuringStartupOrExecution,
-                                FailureReason = azureBatchJobAndTaskState.NodeState.ToString(),
-                                SystemLogItems = ConvertNodeErrorsToSystemLogItems(azureBatchJobAndTaskState),
-                                Pool = azureBatchJobAndTaskState.PoolId
-                            };
-                        }
-
-                        if (azureBatchJobAndTaskState.NodeErrorCode is not null && !TaskState.Completed.Equals(azureBatchJobAndTaskState.TaskState))
-                        {
-                            return new CombinedBatchTaskInfo
-                            {
-                                BatchTaskState = BatchTaskState.NodeFailedDuringStartupOrExecution,
-                                FailureReason = azureBatchJobAndTaskState.NodeErrorCode,
-                                SystemLogItems = ConvertNodeErrorsToSystemLogItems(azureBatchJobAndTaskState),
-                                Pool = azureBatchJobAndTaskState.PoolId
-                            };
-                        }
-
-                        break;
-                    }
-                case JobState.Terminating:
-                case JobState.Completed:
-                    break;
-                default:
-                    throw new Exception($"Found batch job {tesTask.Id} in unexpected state: {azureBatchJobAndTaskState.JobState}");
-            }
-
-            switch (azureBatchJobAndTaskState.TaskState)
-            {
-                case null:
-                    return new CombinedBatchTaskInfo
-                    {
-                        BatchTaskState = BatchTaskState.MissingBatchTask,
-                        FailureReason = BatchTaskState.MissingBatchTask.ToString(),
-                        Pool = azureBatchJobAndTaskState.PoolId
-                    };
-                case TaskState.Active:
-                case TaskState.Preparing:
-                    return new CombinedBatchTaskInfo
-                    {
-                        BatchTaskState = BatchTaskState.Initializing,
-                        Pool = azureBatchJobAndTaskState.PoolId
-                    };
-                case TaskState.Running:
-                    return new CombinedBatchTaskInfo
-                    {
-                        BatchTaskState = BatchTaskState.Running,
-                        Pool = azureBatchJobAndTaskState.PoolId
-                    };
-                case TaskState.Completed:
-                    if (azureBatchJobAndTaskState.TaskExitCode == 0 && azureBatchJobAndTaskState.TaskFailureInformation is null)
-                    {
-                        var metrics = await GetBatchNodeMetricsAndCromwellResultCodeAsync(tesTask, cancellationToken);
-
-                        return new CombinedBatchTaskInfo
-                        {
-                            BatchTaskState = BatchTaskState.CompletedSuccessfully,
-                            BatchTaskExitCode = azureBatchJobAndTaskState.TaskExitCode,
-                            BatchTaskStartTime = metrics.TaskStartTime ?? azureBatchJobAndTaskState.TaskStartTime,
-                            BatchTaskEndTime = metrics.TaskEndTime ?? azureBatchJobAndTaskState.TaskEndTime,
-                            BatchNodeMetrics = metrics.BatchNodeMetrics,
-                            CromwellRcCode = metrics.CromwellRcCode,
-                            Pool = azureBatchJobAndTaskState.PoolId
-                        };
-                    }
-                    else
-                    {
-                        logger.LogError("Task {TesTask} failed. ExitCode: {TaskExitCode}, BatchJobInfo: {BatchJobInfo}", tesTask.Id, azureBatchJobAndTaskState.TaskExitCode, JsonConvert.SerializeObject(azureBatchJobAndTaskState));
-
-                        return new CombinedBatchTaskInfo
-                        {
-                            BatchTaskState = BatchTaskState.CompletedWithErrors,
-                            FailureReason = azureBatchJobAndTaskState.TaskFailureInformation?.Code,
-                            BatchTaskExitCode = azureBatchJobAndTaskState.TaskExitCode,
-                            BatchTaskStartTime = azureBatchJobAndTaskState.TaskStartTime,
-                            BatchTaskEndTime = azureBatchJobAndTaskState.TaskEndTime,
-                            SystemLogItems = Enumerable.Empty<string>()
-                                .Append($"Batch task ExitCode: {azureBatchJobAndTaskState.TaskExitCode}, Failure message: {azureBatchJobAndTaskState.TaskFailureInformation?.Message}")
-                                .Concat(azureBatchJobAndTaskState.TaskFailureInformation?.Details?.Select(d => $"{d.Name}: {d.Value}") ?? Enumerable.Empty<string>()),
-                            Pool = azureBatchJobAndTaskState.PoolId
-                        };
-                    }
-                default:
-                    throw new Exception($"Found batch task {tesTask.Id} in unexpected state: {azureBatchJobAndTaskState.TaskState}");
->>>>>>> 6d8449c8
             }
         }
 
@@ -1342,11 +1103,7 @@
 
             if (globalStartTaskConfigured)
             {
-<<<<<<< HEAD
-                cmd.Append($" && {CreateWgetDownloadCommand(globalStartTaskSasUrl, $"global-{StartTaskScriptFilename}", setExecutable: true)} && ./global-{StartTaskScriptFilename}");
-=======
                 cmd.Append($" && {CreateWgetDownloadCommand(globalStartTaskSasUrl, $"{BatchNodeTaskWorkingDirEnvVar}/global-{StartTaskScriptFilename}", setExecutable: true)} && {BatchNodeTaskWorkingDirEnvVar}/global-{StartTaskScriptFilename}");
->>>>>>> 6d8449c8
             }
 
             return new()
