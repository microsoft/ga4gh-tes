﻿// Copyright (c) Microsoft Corporation.
// Licensed under the MIT License.


using System;
using System.Collections.Generic;
using System.IO;
using System.Linq;
using System.Text;
using System.Threading;
using System.Threading.Tasks;
using Azure.ResourceManager.Batch;
using Azure.Storage.Blobs;
using CommonUtilities;
using Microsoft.Azure.Batch;
using Microsoft.Azure.Batch.Common;
using Microsoft.Extensions.Logging;
using Microsoft.Extensions.Options;
using Newtonsoft.Json;
using Tes.ApiClients;
using Tes.Extensions;
using Tes.Models;
using TesApi.Web.Extensions;
using TesApi.Web.Management;
using TesApi.Web.Management.Batch;
using TesApi.Web.Management.Models.Quotas;
using TesApi.Web.Runner;
using TesApi.Web.Storage;
using BatchModels = Azure.ResourceManager.Batch.Models;
using TesException = Tes.Models.TesException;
using TesFileType = Tes.Models.TesFileType;
using TesInput = Tes.Models.TesInput;
using TesResources = Tes.Models.TesResources;
using TesState = Tes.Models.TesState;
using TesTask = Tes.Models.TesTask;
using VirtualMachineInformation = Tes.Models.VirtualMachineInformation;

namespace TesApi.Web
{
    /// <summary>
    /// Orchestrates <see cref="Tes.Models.TesTask"/>s on Azure Batch
    /// </summary>
    public partial class BatchScheduler : IBatchScheduler
    {
        internal const string PoolDeprecated = "CoA-TES-HostName";
        internal const string PoolMetadata = "CoA-TES-Metadata";

        /// <summary>
        /// Name of <c>$</c> prefixed environment variable to place resources shared by all tasks on each compute node in a pool.
        /// </summary>
        public const string BatchNodeSharedEnvVar = "${AZ_BATCH_NODE_SHARED_DIR}";

        /// <summary>
        /// Name of <c>$</c> prefixed environment variable of the working directory of the running task.
        /// </summary>
        public const string BatchNodeTaskWorkingDirEnvVar = "$AZ_BATCH_TASK_WORKING_DIR";

        internal const string NodeTaskRunnerFilename = "tes-runner";

        private const string AzureSupportUrl = "https://portal.azure.com/#blade/Microsoft_Azure_Support/HelpAndSupportBlade/newsupportrequest";
        private const int PoolKeyLength = 55; // 64 max pool name length - 9 chars generating unique pool names
        private const int DefaultCoreCount = 1;
        private const int DefaultMemoryGb = 2;
        private const int DefaultDiskGb = 10;
        private const string CromwellScriptFileName = "script";
        private const string StartTaskScriptFilename = "start-task.sh";
        private const string NodeTaskRunnerMD5HashFilename = NodeTaskRunnerFilename + ".md5";
        private readonly ILogger logger;
        private readonly IAzureProxy azureProxy;
        private readonly IBatchPoolManager batchPoolManager;
        private readonly IStorageAccessProvider storageAccessProvider;
        private readonly IBatchQuotaVerifier quotaVerifier;
        private readonly IBatchSkuInformationProvider skuInformationProvider;
        private readonly List<TesTaskStateTransition> tesTaskStateTransitions;
        private readonly bool usePreemptibleVmsOnly;
        private readonly string batchNodesSubnetId;
        private readonly bool batchNodesSetContentMd5OnUpload;
        private readonly bool disableBatchNodesPublicIpAddress;
        private readonly TimeSpan poolLifetime;
        private readonly TimeSpan taskMaxWallClockTime;
        private readonly BatchNodeInfo gen2BatchNodeInfo;
        private readonly BatchNodeInfo gen1BatchNodeInfo;
        private readonly string defaultStorageAccountName;
        private readonly string globalStartTaskPath;
        private readonly string globalManagedIdentity;
        private readonly string batchPrefix;
        private readonly IBatchPoolFactory _batchPoolFactory;
        private readonly IAllowedVmSizesService allowedVmSizesService;
        private readonly TaskExecutionScriptingManager taskExecutionScriptingManager;
        private readonly string runnerMD5;
        private readonly string drsHubApiHost;
        private readonly IActionIdentityProvider actionIdentityProvider;

        private HashSet<string> onlyLogBatchTaskStateOnce = [];

        private static readonly System.Text.Json.JsonSerializerOptions JsonLogsListSerializerOptions = new(System.Text.Json.JsonSerializerOptions.Default) { WriteIndented = true };

        /// <summary>
        /// Orchestrates <see cref="Tes.Models.TesTask"/>s on Azure Batch
        /// </summary>
        /// <param name="logger">Logger <see cref="ILogger"/></param>
        /// <param name="batchGen1Options">Configuration of <see cref="Options.BatchImageGeneration1Options"/></param>
        /// <param name="batchGen2Options">Configuration of <see cref="Options.BatchImageGeneration2Options"/></param>
        /// <param name="drsHubOptions">Configuration of <see cref="Options.DrsHubOptions"/></param>
        /// <param name="storageOptions">Configuration of <see cref="Options.StorageOptions"/></param>
        /// <param name="batchNodesOptions">Configuration of <see cref="Options.BatchNodesOptions"/></param>
        /// <param name="batchSchedulingOptions">Configuration of <see cref="Options.BatchSchedulingOptions"/></param>
        /// <param name="azureProxy">Azure proxy <see cref="IAzureProxy"/></param>
        /// <param name="batchPoolManager">Azure batch pool management proxy</param>
        /// <param name="storageAccessProvider">Storage access provider <see cref="IStorageAccessProvider"/></param>
        /// <param name="quotaVerifier">Quota verifier <see cref="IBatchQuotaVerifier"/>></param>
        /// <param name="skuInformationProvider">Sku information provider <see cref="IBatchSkuInformationProvider"/></param>
        /// <param name="poolFactory">Batch pool factory <see cref="IBatchPoolFactory"/></param>
        /// <param name="allowedVmSizesService">Service to get allowed vm sizes.</param>
        /// <param name="taskExecutionScriptingManager"><see cref="taskExecutionScriptingManager"/></param>
        /// <param name="actionIdentityProvider"><see cref="IActionIdentityProvider"/></param>
        public BatchScheduler(
            ILogger<BatchScheduler> logger,
            IOptions<Options.BatchImageGeneration1Options> batchGen1Options,
            IOptions<Options.BatchImageGeneration2Options> batchGen2Options,
            IOptions<Options.DrsHubOptions> drsHubOptions,
            IOptions<Options.StorageOptions> storageOptions,
            IOptions<Options.BatchNodesOptions> batchNodesOptions,
            IOptions<Options.BatchSchedulingOptions> batchSchedulingOptions,
            IAzureProxy azureProxy,
            IBatchPoolManager batchPoolManager,
            IStorageAccessProvider storageAccessProvider,
            IBatchQuotaVerifier quotaVerifier,
            IBatchSkuInformationProvider skuInformationProvider,
            IBatchPoolFactory poolFactory,
            IAllowedVmSizesService allowedVmSizesService,
            TaskExecutionScriptingManager taskExecutionScriptingManager,
            IActionIdentityProvider actionIdentityProvider)
        {
            ArgumentNullException.ThrowIfNull(logger);
            ArgumentNullException.ThrowIfNull(azureProxy);
            ArgumentNullException.ThrowIfNull(storageAccessProvider);
            ArgumentNullException.ThrowIfNull(quotaVerifier);
            ArgumentNullException.ThrowIfNull(skuInformationProvider);
            ArgumentNullException.ThrowIfNull(poolFactory);
            ArgumentNullException.ThrowIfNull(taskExecutionScriptingManager);
            ArgumentNullException.ThrowIfNull(actionIdentityProvider);

            this.logger = logger;
            this.azureProxy = azureProxy;
            this.batchPoolManager = batchPoolManager;
            this.storageAccessProvider = storageAccessProvider;
            this.quotaVerifier = quotaVerifier;
            this.skuInformationProvider = skuInformationProvider;

            this.usePreemptibleVmsOnly = batchSchedulingOptions.Value.UsePreemptibleVmsOnly;
            this.batchNodesSubnetId = batchNodesOptions.Value.SubnetId;
            this.batchNodesSetContentMd5OnUpload = batchNodesOptions.Value.ContentMD5;
            this.disableBatchNodesPublicIpAddress = batchNodesOptions.Value.DisablePublicIpAddress;
            this.poolLifetime = TimeSpan.FromDays(batchSchedulingOptions.Value.PoolRotationForcedDays == 0 ? Options.BatchSchedulingOptions.DefaultPoolRotationForcedDays : batchSchedulingOptions.Value.PoolRotationForcedDays);
            this.taskMaxWallClockTime = TimeSpan.FromDays(batchSchedulingOptions.Value.TaskMaxWallClockTimeDays == 0 ? Options.BatchSchedulingOptions.DefaultPoolRotationForcedDays : batchSchedulingOptions.Value.TaskMaxWallClockTimeDays);
            this.defaultStorageAccountName = storageOptions.Value.DefaultAccountName;
            this.globalStartTaskPath = StandardizeStartTaskPath(batchNodesOptions.Value.GlobalStartTask, this.defaultStorageAccountName);
            this.globalManagedIdentity = batchNodesOptions.Value.GlobalManagedIdentity;
            this.allowedVmSizesService = allowedVmSizesService;
            this.taskExecutionScriptingManager = taskExecutionScriptingManager;
            this.actionIdentityProvider = actionIdentityProvider;
            _batchPoolFactory = poolFactory;
            batchPrefix = batchSchedulingOptions.Value.Prefix;
            logger.LogInformation("BatchPrefix: {BatchPrefix}", batchPrefix);
            this.runnerMD5 = File.ReadAllText(Path.Combine(AppContext.BaseDirectory, $"scripts/{NodeTaskRunnerMD5HashFilename}")).Trim();

            this.gen2BatchNodeInfo = new BatchNodeInfo
            {
                BatchImageOffer = batchGen2Options.Value.Offer,
                BatchImagePublisher = batchGen2Options.Value.Publisher,
                BatchImageSku = batchGen2Options.Value.Sku,
                BatchImageVersion = batchGen2Options.Value.Version,
                BatchNodeAgentSkuId = batchGen2Options.Value.NodeAgentSkuId
            };

            this.gen1BatchNodeInfo = new BatchNodeInfo
            {
                BatchImageOffer = batchGen1Options.Value.Offer,
                BatchImagePublisher = batchGen1Options.Value.Publisher,
                BatchImageSku = batchGen1Options.Value.Sku,
                BatchImageVersion = batchGen1Options.Value.Version,
                BatchNodeAgentSkuId = batchGen1Options.Value.NodeAgentSkuId
            };
            drsHubApiHost = drsHubOptions.Value?.Url;
            logger.LogInformation("usePreemptibleVmsOnly: {UsePreemptibleVmsOnly}", usePreemptibleVmsOnly);

            static bool tesTaskIsQueuedInitializingOrRunning(TesTask tesTask) => tesTask.State == TesState.QUEUED || tesTask.State == TesState.INITIALIZING || tesTask.State == TesState.RUNNING;
            static bool tesTaskIsInitializingOrRunning(TesTask tesTask) => tesTask.State == TesState.INITIALIZING || tesTask.State == TesState.RUNNING;
            static bool tesTaskIsQueuedOrInitializing(TesTask tesTask) => tesTask.State == TesState.QUEUED || tesTask.State == TesState.INITIALIZING;
            static bool tesTaskIsQueued(TesTask tesTask) => tesTask.State == TesState.QUEUED;
            static bool tesTaskCancellationRequested(TesTask tesTask) => tesTask.State == TesState.CANCELED && tesTask.IsCancelRequested;

            static void SetTaskStateAndLog(TesTask tesTask, TesState newTaskState, CombinedBatchTaskInfo batchInfo)
            {
                tesTask.State = newTaskState;

                var tesTaskLog = tesTask.GetOrAddTesTaskLog();
                var tesTaskExecutorLog = tesTaskLog.GetOrAddExecutorLog();

                tesTaskLog.BatchNodeMetrics = batchInfo.BatchNodeMetrics;
                tesTaskLog.CromwellResultCode = batchInfo.CromwellRcCode;
                tesTaskLog.EndTime = DateTime.UtcNow;
                tesTaskExecutorLog.StartTime = batchInfo.BatchTaskStartTime;
                tesTaskExecutorLog.EndTime = batchInfo.BatchTaskEndTime;
                tesTaskExecutorLog.ExitCode = batchInfo.BatchTaskExitCode;

                // Only accurate when the task completes successfully, otherwise it's the Batch time as reported from Batch
                // TODO this could get large; why?
                //var timefromCoAScriptCompletionToBatchTaskDetectedComplete = tesTaskLog.EndTime - tesTaskExecutorLog.EndTime;

                tesTask.SetFailureReason(batchInfo.FailureReason);

                if (batchInfo.SystemLogItems is not null)
                {
                    tesTask.AddToSystemLog(batchInfo.SystemLogItems);
                }
                else if (!string.IsNullOrWhiteSpace(batchInfo.AlternateSystemLogItem))
                {
                    tesTask.AddToSystemLog([batchInfo.AlternateSystemLogItem]);
                }
            }

            async Task SetTaskCompleted(TesTask tesTask, CombinedBatchTaskInfo batchInfo, CancellationToken cancellationToken)
            {
                SetTaskStateAndLog(tesTask, TesState.COMPLETE, batchInfo);
                await DeleteBatchTaskAsync(tesTask, batchInfo, cancellationToken);
            }

            async Task SetTaskExecutorError(TesTask tesTask, CombinedBatchTaskInfo batchInfo, CancellationToken cancellationToken)
            {
                await AddProcessLogsIfAvailable(tesTask, cancellationToken);
                SetTaskStateAndLog(tesTask, TesState.EXECUTOR_ERROR, batchInfo);
                await DeleteBatchTaskAsync(tesTask, batchInfo, cancellationToken);
            }

            async Task DeleteBatchTaskAndSetTaskStateAsync(TesTask tesTask, TesState newTaskState, CombinedBatchTaskInfo batchInfo, CancellationToken cancellationToken)
            {
                SetTaskStateAndLog(tesTask, newTaskState, batchInfo);
                await DeleteBatchTaskAsync(tesTask, batchInfo.Pool, cancellationToken);
            }

            Task DeleteBatchTaskAndSetTaskExecutorErrorAsync(TesTask tesTask, CombinedBatchTaskInfo batchInfo, CancellationToken cancellationToken) => DeleteBatchTaskAndSetTaskStateAsync(tesTask, TesState.EXECUTOR_ERROR, batchInfo, cancellationToken);
            Task DeleteBatchTaskAndSetTaskSystemErrorAsync(TesTask tesTask, CombinedBatchTaskInfo batchInfo, CancellationToken cancellationToken) => DeleteBatchTaskAndSetTaskStateAsync(tesTask, TesState.SYSTEM_ERROR, batchInfo, cancellationToken);

            Task DeleteBatchTaskAndRequeueTaskAsync(TesTask tesTask, CombinedBatchTaskInfo batchInfo, CancellationToken cancellationToken)
                => ++tesTask.ErrorCount > 3
                    ? AddSystemLogAndDeleteBatchTaskAndSetTaskExecutorErrorAsync(tesTask, batchInfo, "System Error: Retry count exceeded.", cancellationToken)
                    : DeleteBatchTaskAndSetTaskStateAsync(tesTask, TesState.QUEUED, batchInfo, cancellationToken);

            Task AddSystemLogAndDeleteBatchTaskAndSetTaskExecutorErrorAsync(TesTask tesTask, CombinedBatchTaskInfo batchInfo, string alternateSystemLogItem, CancellationToken cancellationToken)
            {
                batchInfo.SystemLogItems ??= Enumerable.Empty<string>().Append(alternateSystemLogItem);
                return DeleteBatchTaskAndSetTaskExecutorErrorAsync(tesTask, batchInfo, cancellationToken);
            }

            async Task CancelTaskAsync(TesTask tesTask, CombinedBatchTaskInfo batchInfo, CancellationToken cancellationToken)
            {
                await DeleteBatchTaskAsync(tesTask, batchInfo.Pool, cancellationToken);
                tesTask.IsCancelRequested = false;
            }

            Task HandlePreemptedNodeAsync(TesTask tesTask, CombinedBatchTaskInfo batchInfo, CancellationToken cancellationToken)
            {
                logger.LogInformation("The TesTask {TesTask}'s node was preempted. It will be automatically rescheduled.", tesTask.Id);
                SetTaskStateAndLog(tesTask, TesState.INITIALIZING, batchInfo);
                return Task.CompletedTask;
            }

            tesTaskStateTransitions =
            [
                new(tesTaskCancellationRequested, batchTaskState: null, alternateSystemLogItem: null, CancelTaskAsync),
                new(tesTaskIsQueued, BatchTaskState.JobNotFound, alternateSystemLogItem: null, (tesTask, _, ct) => AddBatchTaskAsync(tesTask, ct)),
                new(tesTaskIsQueued, BatchTaskState.MissingBatchTask, alternateSystemLogItem: null, (tesTask, batchInfo, ct) => AddBatchTaskAsync(tesTask, ct)),
                new(tesTaskIsQueued, BatchTaskState.Initializing, alternateSystemLogItem: null, (tesTask, _) => tesTask.State = TesState.INITIALIZING),
                new(tesTaskIsQueuedOrInitializing, BatchTaskState.NodeAllocationFailed, alternateSystemLogItem: null, DeleteBatchTaskAndRequeueTaskAsync),
                new(tesTaskIsQueuedOrInitializing, BatchTaskState.Running, alternateSystemLogItem: null, (tesTask, _) => tesTask.State = TesState.RUNNING),
                new(tesTaskIsQueuedInitializingOrRunning, BatchTaskState.MoreThanOneActiveJobOrTaskFound, BatchTaskState.MoreThanOneActiveJobOrTaskFound.ToString(), DeleteBatchTaskAndSetTaskSystemErrorAsync),
                new(tesTaskIsQueuedInitializingOrRunning, BatchTaskState.CompletedSuccessfully, alternateSystemLogItem: null, SetTaskCompleted),
                new(tesTaskIsQueuedInitializingOrRunning, BatchTaskState.CompletedWithErrors, "Please open an issue. There should have been an error reported here.", SetTaskExecutorError),
                new(tesTaskIsQueuedInitializingOrRunning, BatchTaskState.ActiveJobWithMissingAutoPool, alternateSystemLogItem: null, DeleteBatchTaskAndRequeueTaskAsync),
                new(tesTaskIsQueuedInitializingOrRunning, BatchTaskState.NodeFailedDuringStartupOrExecution, "Please open an issue. There should have been an error reported here.", DeleteBatchTaskAndSetTaskExecutorErrorAsync),
                new(tesTaskIsQueuedInitializingOrRunning, BatchTaskState.NodeUnusable, "Please open an issue. There should have been an error reported here.", DeleteBatchTaskAndSetTaskExecutorErrorAsync),
                new(tesTaskIsInitializingOrRunning, BatchTaskState.JobNotFound, BatchTaskState.JobNotFound.ToString(), DeleteBatchTaskAndRequeueTaskAsync),
                new(tesTaskIsInitializingOrRunning, BatchTaskState.MissingBatchTask, BatchTaskState.MissingBatchTask.ToString(), DeleteBatchTaskAndSetTaskSystemErrorAsync),
                new(tesTaskIsInitializingOrRunning, BatchTaskState.NodePreempted, alternateSystemLogItem: null, HandlePreemptedNodeAsync)
            ];
        }

        private async Task AddProcessLogsIfAvailable(TesTask tesTask, CancellationToken cancellationToken)
        {
            try
            {
                var directoryUri = await storageAccessProvider.GetInternalTesTaskBlobUrlAsync(tesTask, string.Empty, cancellationToken);

                // Process log naming convention is (mostly) established in Tes.Runner.Logs.AppendBlobLogPublisher, specifically these methods:
                // https://github.com/microsoft/ga4gh-tes/blob/6e120d33f78c7a36cffe953c74b55cba7cfbf7fc/src/Tes.Runner/Logs/AppendBlobLogPublisher.cs#L28
                // https://github.com/microsoft/ga4gh-tes/blob/6e120d33f78c7a36cffe953c74b55cba7cfbf7fc/src/Tes.Runner/Logs/AppendBlobLogPublisher.cs#L39

                // Get any logs the task runner left. Look for the latest set in this order: upload, exec, download
                foreach (var prefix in new[] { "upload_std", "exec_std", "download_std" })
                {
                    var logs = FilterByPrefix(directoryUri, prefix, await azureProxy.ListBlobsAsync(directoryUri, cancellationToken));

                    if (logs.Any())
                    {
                        if (prefix.StartsWith("exec_"))
                        {
                            var log = tesTask.GetOrAddTesTaskLog().GetOrAddExecutorLog();

                            foreach (var (type, action) in new (string, Action<string>)[] { ("stderr", list => log.Stderr = list), ("stdout", list => log.Stdout = list) })
                            {
                                var list = logs.Where(blob => type.Equals(blob.BlobNameParts[1], StringComparison.OrdinalIgnoreCase)).ToList();

                                if (list.Any())
                                {
                                    action(JsonArray(list.Select(blob => blob.BlobUri.AbsoluteUri)));
                                }
                            }
                        }

                        tesTask.AddToSystemLog(Enumerable.Empty<string>()
                            .Append("Possibly relevant logs:")
                            .Concat(logs.Select(log => log.BlobUri.AbsoluteUri)));

                        return;
                    }
                }

#pragma warning disable IDE0305 // Simplify collection initialization
                static IList<(Uri BlobUri, string[] BlobNameParts)> FilterByPrefix(Uri directoryUri, string blobNameStartsWith, IEnumerable<Azure.Storage.Blobs.Models.BlobItem> blobs)
                    => blobs.Select(blob => (BlobUri: new BlobUriBuilder(directoryUri) { Sas = null, BlobName = blob.Name }.ToUri(), BlobName: blob.Name.Split('/').Last()))
                        .Where(blob => blob.BlobName.EndsWith(".txt") && blob.BlobName.StartsWith(blobNameStartsWith))
                        .Select(blob => (blob.BlobUri, BlobNameParts: blob.BlobName.Split('_', 4)))
                        .OrderBy(blob => string.Join('_', blob.BlobNameParts.Take(3)))
                        .ThenBy(blob => blob.BlobNameParts.Length < 4 ? -1 : int.Parse(blob.BlobNameParts[3][..blob.BlobNameParts[3].IndexOf('.')], System.Globalization.CultureInfo.InvariantCulture))
                        .ToList();
#pragma warning restore IDE0305 // Simplify collection initialization

                static string JsonArray(IEnumerable<string> items)
                    => System.Text.Json.JsonSerializer.Serialize(items.ToArray(), JsonLogsListSerializerOptions);
            }
            catch (Exception ex)
            {
                logger.LogError(ex, "Failed to find and append process logs on task {TesTask}", tesTask.Id);
            }
        }

        private Task DeleteBatchTaskAsync(TesTask tesTask, string poolId, CancellationToken cancellationToken)
            => azureProxy.DeleteBatchTaskAsync(tesTask.Id, poolId, cancellationToken);

        private async Task DeleteBatchTaskAsync(TesTask tesTask, CombinedBatchTaskInfo batchInfo, CancellationToken cancellationToken)
        {
            var batchDeletionExceptions = new List<Exception>();

            try
            {
                await DeleteBatchTaskAsync(tesTask, batchInfo.Pool, cancellationToken);
            }
            catch (Exception exc)
            {
                logger.LogError(exc, "Exception deleting batch task with tesTask.Id: {TesTask}", tesTask?.Id);
                batchDeletionExceptions.Add(exc);
            }

            if (batchDeletionExceptions.Any())
            {
                throw new AggregateException(batchDeletionExceptions);
            }
        }

        /// <summary>
        /// Creates a wget command to robustly download a file
        /// </summary>
        /// <param name="urlToDownload">URL to download</param>
        /// <param name="localFilePathDownloadLocation">Filename for the output file</param>
        /// <param name="setExecutable">Whether the file should be made executable or not</param>
        /// <returns>The command to execute</returns>
        public static string CreateWgetDownloadCommand(Uri urlToDownload, string localFilePathDownloadLocation, bool setExecutable = false)
        {
            ArgumentNullException.ThrowIfNull(urlToDownload);
            ArgumentException.ThrowIfNullOrWhiteSpace(localFilePathDownloadLocation);

            var command = $"wget --no-verbose --https-only --timeout=20 --waitretry=1 --tries=9 --retry-connrefused --continue -O {localFilePathDownloadLocation} '{urlToDownload.AbsoluteUri}'";

            if (setExecutable)
            {
                command += $" && chmod +x {localFilePathDownloadLocation}";
            }

            return command;
        }

        /// <inheritdoc/>
        public IAsyncEnumerable<CloudPool> GetCloudPools(CancellationToken cancellationToken)
            => azureProxy.GetActivePoolsAsync(batchPrefix);

        /// <inheritdoc/>
        public async Task LoadExistingPoolsAsync(CancellationToken cancellationToken)
        {
            await foreach (var cloudPool in GetCloudPools(cancellationToken).WithCancellation(cancellationToken))
            {
                try
                {
                    var batchPool = _batchPoolFactory.CreateNew();
                    await batchPool.AssignPoolAsync(cloudPool, cancellationToken);
                }
                catch (Exception exc)
                {
                    logger.LogError(exc, "When retrieving previously created batch pools and jobs, there were one or more failures when trying to access batch pool {PoolId} and/or its associated job.", cloudPool.Id);
                }
            }
        }

        /// <inheritdoc/>
        public async Task UploadTaskRunnerIfNeeded(CancellationToken cancellationToken)
        {
            var blobUri = await storageAccessProvider.GetInternalTesBlobUrlAsync(NodeTaskRunnerFilename, cancellationToken);
            var blobProperties = await azureProxy.GetBlobPropertiesAsync(blobUri, cancellationToken);
            if (!(await File.ReadAllTextAsync(Path.Combine(AppContext.BaseDirectory, $"scripts/{NodeTaskRunnerMD5HashFilename}"), cancellationToken)).Trim().Equals(Convert.ToBase64String(blobProperties?.ContentHash ?? []), StringComparison.OrdinalIgnoreCase))
            {
                await azureProxy.UploadBlobFromFileAsync(blobUri, $"scripts/{NodeTaskRunnerFilename}", cancellationToken);
            }
        }

        /// <summary>
        /// Iteratively manages execution of a <see cref="TesTask"/> on Azure Batch until completion or failure
        /// </summary>
        /// <param name="tesTask">The <see cref="TesTask"/></param>
        /// <param name="cancellationToken">A <see cref="CancellationToken"/> for controlling the lifetime of the asynchronous operation.</param>
        /// <returns>True if the TES task needs to be persisted.</returns>
        public async ValueTask<bool> ProcessTesTaskAsync(TesTask tesTask, CancellationToken cancellationToken)
        {
            var combinedBatchTaskInfo = await GetBatchTaskStateAsync(tesTask, cancellationToken);
            const string template = "TES task: {TesTask} TES task state: {TesTaskState} BatchTaskState: {BatchTaskState}";
            var msg = string.Format(ConvertTemplateToFormat(template), tesTask.Id, tesTask.State.ToString(), combinedBatchTaskInfo.BatchTaskState.ToString());

            if (onlyLogBatchTaskStateOnce.Add(msg))
            {
                logger.LogInformation(template, tesTask.Id, tesTask.State.ToString(), combinedBatchTaskInfo.BatchTaskState.ToString());
            }

            return await HandleTesTaskTransitionAsync(tesTask, combinedBatchTaskInfo, cancellationToken);

            static string ConvertTemplateToFormat(string template)
                => string.Join(null, template.Split('{', '}').Select((s, i) => (s, i)).Select(t => t.i % 2 == 0 ? t.s : $"{{{t.i / 2}}}"));
        }

        /// <summary>
        /// Garbage collects the old batch task state log hashset
        /// </summary>
        public void ClearBatchLogState()
        {
            if (onlyLogBatchTaskStateOnce.Count > 0)
            {
                onlyLogBatchTaskStateOnce = [];
            }
        }

        /// <summary>
        /// Get the parent path of the given path
        /// </summary>
        /// <param name="path">The path</param>
        /// <returns>The parent path</returns>
        private static string GetParentPath(string path)
        {
            if (string.IsNullOrEmpty(path))
            {
                return null;
            }

            var pathComponents = path.TrimEnd('/').Split('/');

            return string.Join('/', pathComponents.Take(pathComponents.Length - 1));
        }

        private static string GetParentUrl(string url)
        {
            if (!Uri.TryCreate(url, UriKind.Absolute, out var uri) || Uri.CheckHostName(uri.Host) <= UriHostNameType.Basic)
            {
                return GetParentPath(url).TrimStart('/'); // Continue support of Cromwell in local filesystem configuration
            }

            var builder = new UriBuilder(url);
            builder.Path = GetParentPath(builder.Path);
            return builder.ToString();
        }

        private static string StandardizeStartTaskPath(string startTaskPath, string defaultStorageAccount)
        {
            if (string.IsNullOrWhiteSpace(startTaskPath) || startTaskPath.StartsWith($"/{defaultStorageAccount}"))
            {
                return startTaskPath;
            }
            else
            {
                return $"/{defaultStorageAccount}{startTaskPath}";
            }
        }

        /// <summary>
        /// Adds a new Azure Batch pool/job/task for the given <see cref="TesTask"/>
        /// </summary>
        /// <param name="tesTask">The <see cref="TesTask"/> to schedule on Azure Batch</param>
        /// <param name="cancellationToken">A <see cref="CancellationToken"/> for controlling the lifetime of the asynchronous operation.</param>
        /// <returns>A task to await</returns>
        private async Task AddBatchTaskAsync(TesTask tesTask, CancellationToken cancellationToken)
        {
            string poolId = null;
            string poolKey = null;

            try
            {
                var identities = new List<string>();

                if (!string.IsNullOrWhiteSpace(globalManagedIdentity))
                {
                    identities.Add(globalManagedIdentity);
                }

                if (tesTask.Resources?.ContainsBackendParameterValue(TesResources.SupportedBackendParameters.workflow_execution_identity) == true)
                {
                    var workflowId = tesTask.Resources?.GetBackendParameterValue(TesResources.SupportedBackendParameters.workflow_execution_identity);

                    if (!NodeTaskBuilder.IsValidManagedIdentityResourceId(workflowId))
                    {
                        workflowId = azureProxy.GetManagedIdentityInBatchAccountResourceGroup(workflowId);
                    }

                    identities.Add(workflowId);
                }

                var acrPullIdentity = await actionIdentityProvider.GetAcrPullActionIdentity(CancellationToken.None);
                if (acrPullIdentity is not null)
                {
                    identities.Add(acrPullIdentity);
                }

                var virtualMachineInfo = await GetVmSizeAsync(tesTask, cancellationToken);

                (poolKey, var displayName) = GetPoolKey(tesTask, virtualMachineInfo, identities, cancellationToken);
                await quotaVerifier.CheckBatchAccountQuotasAsync(virtualMachineInfo, needPoolOrJobQuotaCheck: !IsPoolAvailable(poolKey), cancellationToken: cancellationToken);

                var tesTaskLog = tesTask.AddTesTaskLog();
                tesTaskLog.VirtualMachineInfo = virtualMachineInfo;


                var useGen2 = virtualMachineInfo.HyperVGenerations?.Contains("V2", StringComparer.OrdinalIgnoreCase);
                poolId = (await GetOrAddPoolAsync(
                    key: poolKey,
                    isPreemptable: virtualMachineInfo.LowPriority,
                    modelPoolFactory: (id, ct) => GetPoolSpecification(
                        name: id,
                        displayName: displayName,
                        poolIdentity: GetBatchPoolIdentity([.. identities]),
                        vmSize: virtualMachineInfo.VmSize,
                        vmFamily: virtualMachineInfo.VmFamily,
                        preemptable: virtualMachineInfo.LowPriority,
                        nodeInfo: useGen2.GetValueOrDefault() ? gen2BatchNodeInfo : gen1BatchNodeInfo,
                        encryptionAtHostSupported: virtualMachineInfo.EncryptionAtHostSupported,
                        cancellationToken: ct),
                    cancellationToken: cancellationToken)
                    ).PoolId;
                var jobOrTaskId = $"{tesTask.Id}-{tesTask.Logs.Count}";

                tesTask.PoolId = poolId;
<<<<<<< HEAD
                var cloudTask = await ConvertTesTaskToBatchTaskUsingRunnerAsync(jobOrTaskId, tesTask, cancellationToken);
                logger.LogInformation("Creating batch task for TES task {TesTask}. Using VM size {VmSize}.", tesTask.Id, virtualMachineInfo.VmSize);
=======
                var cloudTask = await ConvertTesTaskToBatchTaskUsingRunnerAsync(jobOrTaskId, tesTask, acrPullIdentity, cancellationToken);
                logger.LogInformation($"Creating batch task for TES task {tesTask.Id}. Using VM size {virtualMachineInfo.VmSize}.");
>>>>>>> 89f467ea
                await azureProxy.AddBatchTaskAsync(tesTask.Id, cloudTask, poolId, cancellationToken);

                tesTaskLog.StartTime = DateTimeOffset.UtcNow;
                tesTask.State = TesState.INITIALIZING;
                poolId = null;
            }
            catch (AggregateException aggregateException)
            {
                foreach (var exception in aggregateException.Flatten().InnerExceptions)
                {
                    HandleException(exception);
                }
            }
            catch (Exception exception)
            {
                HandleException(exception);
            }

            void HandleException(Exception exception)
            {
                switch (exception)
                {
                    case AzureBatchPoolCreationException azureBatchPoolCreationException:
                        if (!azureBatchPoolCreationException.IsTimeout && !azureBatchPoolCreationException.IsJobQuota && !azureBatchPoolCreationException.IsPoolQuota && azureBatchPoolCreationException.InnerException is not null)
                        {
                            HandleException(azureBatchPoolCreationException.InnerException);
                            return;
                        }

                        logger.LogWarning(azureBatchPoolCreationException, "TES task: {TesTask} AzureBatchPoolCreationException.Message: {ExceptionMessage}. This might be a transient issue. Task will remain with state QUEUED. Confirmed timeout: {ConfirmedTimeout}", tesTask.Id, azureBatchPoolCreationException.Message, azureBatchPoolCreationException.IsTimeout);

                        if (azureBatchPoolCreationException.IsJobQuota || azureBatchPoolCreationException.IsPoolQuota)
                        {
                            neededPools.Add(poolKey);
                            tesTask.SetWarning(azureBatchPoolCreationException.InnerException switch
                            {
                                null => "Unknown reason",
                                Microsoft.Rest.Azure.CloudException cloudException => cloudException.Body.Message,
                                var e when e is BatchException batchException && batchException.InnerException is Microsoft.Azure.Batch.Protocol.Models.BatchErrorException batchErrorException => batchErrorException.Body.Message.Value,
                                _ => "Unknown reason",
                            },
                            []);
                        }

                        break;

                    case AzureBatchQuotaMaxedOutException azureBatchQuotaMaxedOutException:
                        logger.LogWarning("TES task: {TesTask} AzureBatchQuotaMaxedOutException.Message: {ExceptionMessage}. Not enough quota available. Task will remain with state QUEUED.", tesTask.Id, azureBatchQuotaMaxedOutException.Message);
                        neededPools.Add(poolKey);
                        break;

                    case AzureBatchLowQuotaException azureBatchLowQuotaException:
                        tesTask.State = TesState.SYSTEM_ERROR;
                        tesTask.AddTesTaskLog(); // Adding new log here because this exception is thrown from CheckBatchAccountQuotas() and AddTesTaskLog() above is called after that. This way each attempt will have its own log entry.
                        tesTask.SetFailureReason("InsufficientBatchQuota", azureBatchLowQuotaException.Message);
                        logger.LogError(azureBatchLowQuotaException, "TES task: {TesTask} AzureBatchLowQuotaException.Message: {ExceptionMessage}", tesTask.Id, azureBatchLowQuotaException.Message);
                        break;

                    case AzureBatchVirtualMachineAvailabilityException azureBatchVirtualMachineAvailabilityException:
                        tesTask.State = TesState.SYSTEM_ERROR;
                        tesTask.AddTesTaskLog(); // Adding new log here because this exception is thrown from GetVmSizeAsync() and AddTesTaskLog() above is called after that. This way each attempt will have its own log entry.
                        tesTask.SetFailureReason("NoVmSizeAvailable", azureBatchVirtualMachineAvailabilityException.Message);
                        logger.LogError(azureBatchVirtualMachineAvailabilityException, "TES task: {TesTask} AzureBatchVirtualMachineAvailabilityException.Message: {ExceptionMessage}", tesTask.Id, azureBatchVirtualMachineAvailabilityException.Message);
                        break;

                    case TesException tesException:
                        tesTask.State = TesState.SYSTEM_ERROR;
                        tesTask.SetFailureReason(tesException);
                        logger.LogError(tesException, "TES task: {TesTask} TesException.Message: {ExceptionMessage}", tesTask.Id, tesException.Message);
                        break;

                    case BatchClientException batchClientException:
                        tesTask.State = TesState.SYSTEM_ERROR;
                        tesTask.SetFailureReason("BatchClientException", string.Join(",", batchClientException.Data.Values), batchClientException.Message, batchClientException.StackTrace);
                        logger.LogError(batchClientException, "TES task: {TesTask} BatchClientException.Message: {ExceptionMessage} {ExceptionData}", tesTask.Id, batchClientException.Message, string.Join(",", batchClientException?.Data?.Values));
                        break;

                    case BatchException batchException when batchException.InnerException is Microsoft.Azure.Batch.Protocol.Models.BatchErrorException batchErrorException && AzureBatchPoolCreationException.IsJobQuotaException(batchErrorException.Body.Code):
                        tesTask.SetWarning(batchErrorException.Body.Message.Value, []);
                        logger.LogInformation("Not enough job quota available for task Id {TesTask}. Reason: {BodyMessage}. Task will remain in queue.", tesTask.Id, batchErrorException.Body.Message.Value);
                        break;

                    case BatchException batchException when batchException.InnerException is Microsoft.Azure.Batch.Protocol.Models.BatchErrorException batchErrorException && AzureBatchPoolCreationException.IsPoolQuotaException(batchErrorException.Body.Code):
                        neededPools.Add(poolKey);
                        tesTask.SetWarning(batchErrorException.Body.Message.Value, []);
                        logger.LogInformation("Not enough pool quota available for task Id {TesTask}. Reason: {BodyMessage}. Task will remain in queue.", tesTask.Id, batchErrorException.Body.Message.Value);
                        break;

                    case Microsoft.Rest.Azure.CloudException cloudException when AzureBatchPoolCreationException.IsPoolQuotaException(cloudException.Body.Code):
                        neededPools.Add(poolKey);
                        tesTask.SetWarning(cloudException.Body.Message, []);
                        logger.LogInformation("Not enough pool quota available for task Id {TesTask}. Reason: {BodyMessage}. Task will remain in queue.", tesTask.Id, cloudException.Body.Message);
                        break;

                    default:
                        tesTask.State = TesState.SYSTEM_ERROR;
                        tesTask.SetFailureReason("UnknownError", $"{exception?.GetType().FullName}: {exception?.Message}", exception?.StackTrace);
                        logger.LogError(exception, "TES task: {TesTask} Exception: {ExceptionType}: {ExceptionMessage}", tesTask.Id, exception?.GetType().FullName, exception?.Message);
                        break;
                }
            }
        }

        /// <summary>
        /// Gets the current state of the Azure Batch task
        /// </summary>
        /// <param name="tesTask"><see cref="TesTask"/></param>
        /// <param name="cancellationToken">A <see cref="CancellationToken"/> for controlling the lifetime of the asynchronous operation.</param>
        /// <returns>A higher-level abstraction of the current state of the Azure Batch task</returns>
        private async ValueTask<CombinedBatchTaskInfo> GetBatchTaskStateAsync(TesTask tesTask, CancellationToken cancellationToken)
        {
            var azureBatchJobAndTaskState = await azureProxy.GetBatchJobAndTaskStateAsync(tesTask, cancellationToken);

            if (string.IsNullOrEmpty(azureBatchJobAndTaskState.PoolId) && !string.IsNullOrEmpty(tesTask.PoolId))
            {
                azureBatchJobAndTaskState.PoolId = tesTask.PoolId;
            }

            static IEnumerable<string> ConvertNodeErrorsToSystemLogItems(AzureBatchJobAndTaskState azureBatchJobAndTaskState)
            {
                var systemLogItems = new List<string>();

                if (azureBatchJobAndTaskState.NodeErrorCode is not null)
                {
                    systemLogItems.Add(azureBatchJobAndTaskState.NodeErrorCode);
                }

                if (azureBatchJobAndTaskState.NodeErrorDetails is not null)
                {
                    systemLogItems.AddRange(azureBatchJobAndTaskState.NodeErrorDetails);
                }

                return systemLogItems;
            }

            if (azureBatchJobAndTaskState.ActiveJobWithMissingAutoPool)
            {
                logger.LogWarning("Found active job without auto pool for TES task {TesTask}. Deleting the job and requeuing the task. BatchJobInfo: {BatchJobInfo}", tesTask.Id, JsonConvert.SerializeObject(azureBatchJobAndTaskState));
                return new CombinedBatchTaskInfo
                {
                    BatchTaskState = BatchTaskState.ActiveJobWithMissingAutoPool,
                    FailureReason = BatchTaskState.ActiveJobWithMissingAutoPool.ToString(),
                    Pool = azureBatchJobAndTaskState.PoolId
                };
            }

            if (azureBatchJobAndTaskState.MoreThanOneActiveJobOrTaskFound)
            {
                return new CombinedBatchTaskInfo
                {
                    BatchTaskState = BatchTaskState.MoreThanOneActiveJobOrTaskFound,
                    FailureReason = BatchTaskState.MoreThanOneActiveJobOrTaskFound.ToString(),
                    Pool = azureBatchJobAndTaskState.PoolId
                };
            }

            // Because a ComputeTask is not assigned to the compute node while the StartTask is running, IAzureProxy.GetBatchJobAndTaskStateAsync() does not see start task failures. Deal with that here.
            if (azureBatchJobAndTaskState.NodeState is null && azureBatchJobAndTaskState.JobState == JobState.Active && azureBatchJobAndTaskState.TaskState == TaskState.Active && !string.IsNullOrWhiteSpace(azureBatchJobAndTaskState.PoolId))
            {
                /*
                    * Priority order for assigning errors to TesTasks:
                    * 1. Node error found in GetBatchJobAndTaskStateAsync()
                    * 2. StartTask failure
                    * 3. NodeAllocation failure
                    */
                if (TryGetPool(azureBatchJobAndTaskState.PoolId, out var pool))
                {
                    if (!string.IsNullOrWhiteSpace(azureBatchJobAndTaskState.NodeErrorCode) || !ProcessStartTaskFailure(pool.PopNextStartTaskFailure()))
                    {
                        var resizeError = pool.PopNextResizeError();
                        if (resizeError is not null)
                        {
                            azureBatchJobAndTaskState.NodeAllocationFailed = true;
                            azureBatchJobAndTaskState.NodeErrorCode = resizeError.Code;
                            azureBatchJobAndTaskState.NodeErrorDetails = Enumerable.Repeat(resizeError.Message, string.IsNullOrWhiteSpace(resizeError.Message) ? 1 : 0).Concat(resizeError.Values?.Select(d => d.Value) ?? []);
                        }
                    }
                }

                bool ProcessStartTaskFailure(IBatchPool.StartTaskFailureInformation failureInformation)
                {
                    if (failureInformation.TaskFailureInformation is not null)
                    {
                        azureBatchJobAndTaskState.NodeState = ComputeNodeState.StartTaskFailed;
                        azureBatchJobAndTaskState.NodeErrorCode = failureInformation.TaskFailureInformation.Code;
                        azureBatchJobAndTaskState.NodeErrorDetails = (failureInformation.TaskFailureInformation.Details?.Select(d => d.Value) ?? [])
                            .Append(failureInformation.NodeId);
                    }

                    return failureInformation.TaskFailureInformation is not null;
                }
            }

            if (TaskFailureInformationCodes.DiskFull.Equals(azureBatchJobAndTaskState.NodeErrorCode, StringComparison.OrdinalIgnoreCase))
            {
                azureBatchJobAndTaskState.NodeErrorDetails = (azureBatchJobAndTaskState.NodeErrorDetails ?? [])
                    .Append($"Compute Node Error: {TaskFailureInformationCodes.DiskFull} Id: {azureBatchJobAndTaskState.NodeId}");
            }

            switch (azureBatchJobAndTaskState.JobState)
            {
                case null:
                case JobState.Deleting:
                    return new CombinedBatchTaskInfo
                    {
                        BatchTaskState = BatchTaskState.JobNotFound,
                        FailureReason = BatchTaskState.JobNotFound.ToString(),
                        Pool = azureBatchJobAndTaskState.PoolId
                    };
                case JobState.Active:
                    {
                        if (azureBatchJobAndTaskState.NodeAllocationFailed)
                        {
                            return new CombinedBatchTaskInfo
                            {
                                BatchTaskState = BatchTaskState.NodeAllocationFailed,
                                FailureReason = BatchTaskState.NodeAllocationFailed.ToString(),
                                SystemLogItems = ConvertNodeErrorsToSystemLogItems(azureBatchJobAndTaskState),
                                Pool = azureBatchJobAndTaskState.PoolId
                            };
                        }

                        if (azureBatchJobAndTaskState.NodeState == ComputeNodeState.Unusable)
                        {
                            return new CombinedBatchTaskInfo
                            {
                                BatchTaskState = BatchTaskState.NodeUnusable,
                                FailureReason = BatchTaskState.NodeUnusable.ToString(),
                                SystemLogItems = ConvertNodeErrorsToSystemLogItems(azureBatchJobAndTaskState),
                                Pool = azureBatchJobAndTaskState.PoolId
                            };
                        }

                        if (azureBatchJobAndTaskState.NodeState == ComputeNodeState.Preempted)
                        {
                            return new CombinedBatchTaskInfo
                            {
                                BatchTaskState = BatchTaskState.NodePreempted,
                                FailureReason = BatchTaskState.NodePreempted.ToString(),
                                SystemLogItems = ConvertNodeErrorsToSystemLogItems(azureBatchJobAndTaskState),
                                Pool = azureBatchJobAndTaskState.PoolId
                            };
                        }

                        if (azureBatchJobAndTaskState.NodeState == ComputeNodeState.StartTaskFailed)
                        {
                            return new CombinedBatchTaskInfo
                            {
                                BatchTaskState = BatchTaskState.NodeFailedDuringStartupOrExecution,
                                FailureReason = azureBatchJobAndTaskState.NodeState.ToString(),
                                SystemLogItems = ConvertNodeErrorsToSystemLogItems(azureBatchJobAndTaskState),
                                Pool = azureBatchJobAndTaskState.PoolId
                            };
                        }

                        if (azureBatchJobAndTaskState.NodeErrorCode is not null && !TaskState.Completed.Equals(azureBatchJobAndTaskState.TaskState))
                        {
                            return new CombinedBatchTaskInfo
                            {
                                BatchTaskState = BatchTaskState.NodeFailedDuringStartupOrExecution,
                                FailureReason = azureBatchJobAndTaskState.NodeErrorCode,
                                SystemLogItems = ConvertNodeErrorsToSystemLogItems(azureBatchJobAndTaskState),
                                Pool = azureBatchJobAndTaskState.PoolId
                            };
                        }

                        break;
                    }
                case JobState.Terminating:
                case JobState.Completed:
                    break;
                default:
                    throw new Exception($"Found batch job {tesTask.Id} in unexpected state: {azureBatchJobAndTaskState.JobState}");
            }

            switch (azureBatchJobAndTaskState.TaskState)
            {
                case null:
                    return new CombinedBatchTaskInfo
                    {
                        BatchTaskState = BatchTaskState.MissingBatchTask,
                        FailureReason = BatchTaskState.MissingBatchTask.ToString(),
                        Pool = azureBatchJobAndTaskState.PoolId
                    };
                case TaskState.Active:
                case TaskState.Preparing:
                    return new CombinedBatchTaskInfo
                    {
                        BatchTaskState = BatchTaskState.Initializing,
                        Pool = azureBatchJobAndTaskState.PoolId
                    };
                case TaskState.Running:
                    return new CombinedBatchTaskInfo
                    {
                        BatchTaskState = BatchTaskState.Running,
                        Pool = azureBatchJobAndTaskState.PoolId
                    };
                case TaskState.Completed:
                    if (azureBatchJobAndTaskState.TaskExitCode == 0 && azureBatchJobAndTaskState.TaskFailureInformation is null)
                    {
                        var metrics = await GetBatchNodeMetricsAndCromwellResultCodeAsync(tesTask, cancellationToken);

                        return new CombinedBatchTaskInfo
                        {
                            BatchTaskState = BatchTaskState.CompletedSuccessfully,
                            BatchTaskExitCode = azureBatchJobAndTaskState.TaskExitCode,
                            BatchTaskStartTime = metrics.TaskStartTime ?? azureBatchJobAndTaskState.TaskStartTime,
                            BatchTaskEndTime = metrics.TaskEndTime ?? azureBatchJobAndTaskState.TaskEndTime,
                            BatchNodeMetrics = metrics.BatchNodeMetrics,
                            CromwellRcCode = metrics.CromwellRcCode,
                            Pool = azureBatchJobAndTaskState.PoolId
                        };
                    }
                    else
                    {
                        logger.LogError("Task {TesTask} failed. ExitCode: {TaskExitCode}, BatchJobInfo: {BatchJobInfo}", tesTask.Id, azureBatchJobAndTaskState.TaskExitCode, JsonConvert.SerializeObject(azureBatchJobAndTaskState));

                        return new CombinedBatchTaskInfo
                        {
                            BatchTaskState = BatchTaskState.CompletedWithErrors,
                            FailureReason = azureBatchJobAndTaskState.TaskFailureInformation?.Code,
                            BatchTaskExitCode = azureBatchJobAndTaskState.TaskExitCode,
                            BatchTaskStartTime = azureBatchJobAndTaskState.TaskStartTime,
                            BatchTaskEndTime = azureBatchJobAndTaskState.TaskEndTime,
                            SystemLogItems = Enumerable.Empty<string>()
                                .Append($"Batch task ExitCode: {azureBatchJobAndTaskState.TaskExitCode}, Failure message: {azureBatchJobAndTaskState.TaskFailureInformation?.Message}")
                                .Concat(azureBatchJobAndTaskState.TaskFailureInformation?.Details?.Select(d => $"{d.Name}: {d.Value}") ?? []),
                            Pool = azureBatchJobAndTaskState.PoolId
                        };
                    }
                default:
                    throw new Exception($"Found batch task {tesTask.Id} in unexpected state: {azureBatchJobAndTaskState.TaskState}");
            }
        }

        /// <summary>
        /// Transitions the <see cref="TesTask"/> to the new state, based on the rules defined in the tesTaskStateTransitions list.
        /// </summary>
        /// <param name="tesTask">TES task</param>
        /// <param name="combinedBatchTaskInfo">Current Azure Batch task info</param>
        /// <param name="cancellationToken">A <see cref="CancellationToken"/> for controlling the lifetime of the asynchronous operation.</param>
        /// <returns>True if the TES task was changed.</returns>
        // When task is executed the following may be touched:
        // tesTask.Log[].SystemLog
        // tesTask.Log[].FailureReason
        // tesTask.Log[].CromwellResultCode
        // tesTask.Log[].BatchExecutionMetrics
        // tesTask.Log[].EndTime
        // tesTask.Log[].Log[].StdErr
        // tesTask.Log[].Log[].ExitCode
        // tesTask.Log[].Log[].StartTime
        // tesTask.Log[].Log[].EndTime
        private ValueTask<bool> HandleTesTaskTransitionAsync(TesTask tesTask, CombinedBatchTaskInfo combinedBatchTaskInfo, CancellationToken cancellationToken)
            => tesTaskStateTransitions
                .FirstOrDefault(m => (m.Condition is null || m.Condition(tesTask)) && (m.CurrentBatchTaskState is null || m.CurrentBatchTaskState == combinedBatchTaskInfo.BatchTaskState))
                ?.ActionAsync(tesTask, combinedBatchTaskInfo, cancellationToken) ?? ValueTask.FromResult(false);

        private async Task<CloudTask> ConvertTesTaskToBatchTaskUsingRunnerAsync(string taskId, TesTask task, string acrPullIdentity,
            CancellationToken cancellationToken)
        {
            var nodeTaskCreationOptions = await GetNodeTaskConversionOptionsAsync(task, acrPullIdentity, cancellationToken);

            var assets = await taskExecutionScriptingManager.PrepareBatchScriptAsync(task, nodeTaskCreationOptions, cancellationToken);

            var batchRunCommand = taskExecutionScriptingManager.ParseBatchRunCommand(assets);

            return new(taskId, batchRunCommand)
            {
                Constraints = new(maxWallClockTime: taskMaxWallClockTime, retentionTime: TimeSpan.Zero, maxTaskRetryCount: 0),
                UserIdentity = new(new AutoUserSpecification(elevationLevel: ElevationLevel.Admin, scope: AutoUserScope.Pool)),
                EnvironmentSettings = assets.Environment?.Select(pair => new EnvironmentSetting(pair.Key, pair.Value)).ToList(),
            };
        }

        private async Task<NodeTaskConversionOptions> GetNodeTaskConversionOptionsAsync(TesTask task, string acrPullIdentity, CancellationToken cancellationToken)
        {
            return new(
                DefaultStorageAccountName: defaultStorageAccountName,
                AdditionalInputs: await GetAdditionalCromwellInputsAsync(task, cancellationToken),
                GlobalManagedIdentity: globalManagedIdentity,
                AcrPullIdentity: acrPullIdentity,
                DrsHubApiHost: drsHubApiHost,
                SetContentMd5OnUpload: batchNodesSetContentMd5OnUpload
            );
        }

        private async Task<List<TesInput>> GetAdditionalCromwellInputsAsync(TesTask task, CancellationToken cancellationToken)
        {
            // TODO: Cromwell bug: Cromwell command write_tsv() generates a file in the execution directory, for example execution/write_tsv_3922310b441805fc43d52f293623efbc.tmp. These are not passed on to TES inputs.
            // WORKAROUND: Get the list of files in the execution directory and add them to task inputs.
            // TODO: Verify whether this workaround is still needed.
            List<TesInput> additionalInputs = [];

            if (task.IsCromwell())
            {
                additionalInputs =
                    await GetExistingBlobsInCromwellStorageLocationAsTesInputsAsync(task, cancellationToken);
            }

            return additionalInputs;
        }

        private async Task<List<TesInput>> GetExistingBlobsInCromwellStorageLocationAsTesInputsAsync(TesTask task, CancellationToken cancellationToken)
        {
            var additionalInputFiles = new List<TesInput>();
            var metadata = task.GetCromwellMetadata();

            var cromwellExecutionDirectory = (Uri.TryCreate(metadata.CromwellRcUri, UriKind.Absolute, out var uri) && !uri.IsFile)
                ? GetParentUrl(metadata.CromwellRcUri)
                : $"/{GetParentUrl(metadata.CromwellRcUri)}";

            var executionDirectoryUri = await storageAccessProvider.MapLocalPathToSasUrlAsync(cromwellExecutionDirectory,
                cancellationToken, getContainerSas: true);

            if (executionDirectoryUri is not null)
            {
                var blobsInExecutionDirectory =
                    (await azureProxy.ListBlobsAsync(executionDirectoryUri, cancellationToken)).ToList();
                var scriptBlob =
                    blobsInExecutionDirectory.FirstOrDefault(b => b.Name.EndsWith($"/{CromwellScriptFileName}"));
                var commandScript =
                    task.Inputs?.FirstOrDefault(b => "commandScript".Equals(b.Name));

                if (scriptBlob is not null)
                {
                    blobsInExecutionDirectory.Remove(scriptBlob);
                }

                if (commandScript is not null)
                {
                    var commandScriptPathParts = commandScript.Path.Split('/').ToList();
                    additionalInputFiles = await blobsInExecutionDirectory
                        .Select(b => (Path: $"/{metadata.CromwellExecutionDir.TrimStart('/')}/{b.Name.Split('/').Last()}",
                            Uri: new BlobUriBuilder(executionDirectoryUri) { BlobName = b.Name }.ToUri()))
                        .ToAsyncEnumerable()
                        .SelectAwait(async b => new TesInput
                        {
                            Path = b.Path,
                            Url = (await storageAccessProvider.MapLocalPathToSasUrlAsync(b.Uri.AbsoluteUri,
                                cancellationToken, getContainerSas: true)).AbsoluteUri,
                            Name = Path.GetFileName(b.Path),
                            Type = TesFileType.FILE
                        })
                        .ToListAsync(cancellationToken);
                }
            }

            return additionalInputFiles;
        }

<<<<<<< HEAD
        private static void ValidateTesTask(TesTask task)
        {
            ArgumentNullException.ThrowIfNull(task);

            task.Inputs?.ForEach(input => ValidateTesTaskInput(input, task));
        }

        private static void ValidateTesTaskInput(TesInput inputFile, TesTask tesTask)
        {
            if (string.IsNullOrWhiteSpace(inputFile.Path) || !inputFile.Path.StartsWith('/'))
            {
                throw new TesException("InvalidInputFilePath", $"Unsupported input path '{inputFile.Path}' for task Id {tesTask.Id}. Must start with '/'.");
            }

            if (inputFile.Url is not null && inputFile.Content is not null)
            {
                throw new TesException("InvalidInputFilePath", "Input Url and Content cannot be both set");
            }

            if (inputFile.Url is null && inputFile.Content is null)
            {
                throw new TesException("InvalidInputFilePath", "One of Input Url or Content must be set");
            }

            if (inputFile.Type == TesFileType.DIRECTORY)
            {
                throw new TesException("InvalidInputFilePath", "Directory input is not supported.");
            }
        }

=======
>>>>>>> 89f467ea
        enum StartScriptVmFamilies
        {
            standardLSFamily,
            standardLSv2Family,
            standardLSv3Family,
            standardLASv3Family,
        }

        /// <summary>
        /// Constructs a universal Azure Start Task instance
        /// </summary>
        /// <param name="poolId">Pool Id</param>
        /// <param name="machineConfiguration">A <see cref="BatchModels.BatchVmConfiguration"/> describing the OS of the pool's nodes.</param>
        /// <param name="vmFamily"></param>
        /// <param name="cancellationToken">A <see cref="CancellationToken"/> for controlling the lifetime of the asynchronous operation.</param>
        /// <returns></returns>
        /// <remarks>This method also mitigates errors associated with docker daemons that are not configured to place their filesystem assets on the data drive.</remarks>
        private async Task<BatchModels.BatchAccountPoolStartTask> GetStartTaskAsync(string poolId, BatchModels.BatchVmConfiguration machineConfiguration, string vmFamily, CancellationToken cancellationToken)
        {
            ArgumentException.ThrowIfNullOrWhiteSpace(poolId);
            ArgumentNullException.ThrowIfNull(machineConfiguration);
            ArgumentNullException.ThrowIfNull(vmFamily);

            var globalStartTaskConfigured = !string.IsNullOrWhiteSpace(globalStartTaskPath);

            var globalStartTaskSasUrl = globalStartTaskConfigured
                ? await storageAccessProvider.MapLocalPathToSasUrlAsync(globalStartTaskPath, cancellationToken, sasTokenDuration: BatchPoolService.RunInterval.Multiply(2).Add(poolLifetime).Add(TimeSpan.FromMinutes(15)))
                : default;

            if (globalStartTaskSasUrl is not null)
            {
                if (!await azureProxy.BlobExistsAsync(globalStartTaskSasUrl, cancellationToken))
                {
                    globalStartTaskSasUrl = default;
                    globalStartTaskConfigured = false;
                }
            }
            else
            {
                globalStartTaskConfigured = false;
            }

            // https://learn.microsoft.com/azure/batch/batch-docker-container-workloads#linux-support
            var dockerConfigured = machineConfiguration.ImageReference.Publisher.Equals("microsoft-azure-batch", StringComparison.OrdinalIgnoreCase)
                && (machineConfiguration.ImageReference.Offer.StartsWith("ubuntu-server-container", StringComparison.OrdinalIgnoreCase) || machineConfiguration.ImageReference.Offer.StartsWith("centos-container", StringComparison.OrdinalIgnoreCase));

            StringBuilder cmd = new("#!/bin/sh\n");
            cmd.Append($"mkdir -p {BatchNodeSharedEnvVar} && {CreateWgetDownloadCommand(await storageAccessProvider.GetInternalTesBlobUrlAsync(NodeTaskRunnerFilename, cancellationToken), $"{BatchNodeSharedEnvVar}/{NodeTaskRunnerFilename}", setExecutable: true)}");

            if (!dockerConfigured)
            {
                var packageInstallScript = machineConfiguration.NodeAgentSkuId switch
                {
                    var s when s.StartsWith("batch.node.ubuntu ", StringComparison.OrdinalIgnoreCase) => "echo \"Ubuntu OS detected\"",
                    var s when s.StartsWith("batch.node.centos ", StringComparison.OrdinalIgnoreCase) => "sudo yum install epel-release -y && sudo yum update -y && sudo yum install -y wget",
                    _ => throw new InvalidOperationException($"Unrecognized OS. Please send open an issue @ 'https://github.com/microsoft/ga4gh-tes/issues' with this message ({machineConfiguration.NodeAgentSkuId})")
                };

                var script = "config-docker.sh";
                cmd.Append($" && {CreateWgetDownloadCommand(await UploadScriptAsync(script, new((await ReadScript("config-docker.sh")).Replace("{PackageInstalls}", packageInstallScript))), $"{BatchNodeTaskWorkingDirEnvVar}/{script}", setExecutable: true)} && {BatchNodeTaskWorkingDirEnvVar}/{script}");
            }

            var vmFamilyStartupScript = (Enum.TryParse(typeof(StartScriptVmFamilies), vmFamily, out var family) ? family : default) switch
            {
                StartScriptVmFamilies.standardLSFamily => @"config-nvme.sh",
                StartScriptVmFamilies.standardLSv2Family => @"config-nvme.sh",
                StartScriptVmFamilies.standardLSv3Family => @"config-nvme.sh",
                StartScriptVmFamilies.standardLASv3Family => @"config-nvme.sh",
                _ => null
            };

            if (!string.IsNullOrWhiteSpace(vmFamilyStartupScript))
            {
                var script = "config-vmfamily.sh";
                // TODO: optimize this by uploading all vmfamily scripts when uploading runner binary rather then for each individual pool
                cmd.Append($" && {CreateWgetDownloadCommand(await UploadScriptAsync(script, new(await ReadScript(vmFamilyStartupScript))), $"{BatchNodeTaskWorkingDirEnvVar}/{script}", setExecutable: true)} && {BatchNodeTaskWorkingDirEnvVar}/{script}");
            }

            if (globalStartTaskConfigured)
            {
                cmd.Append($" && {CreateWgetDownloadCommand(globalStartTaskSasUrl, $"{BatchNodeTaskWorkingDirEnvVar}/global-{StartTaskScriptFilename}", setExecutable: true)} && {BatchNodeTaskWorkingDirEnvVar}/global-{StartTaskScriptFilename}");
            }

            return new()
            {
                CommandLine = $"/bin/sh -c \"{CreateWgetDownloadCommand(await UploadScriptAsync(StartTaskScriptFilename, cmd), $"{BatchNodeTaskWorkingDirEnvVar}/{StartTaskScriptFilename}", true)} && {BatchNodeTaskWorkingDirEnvVar}/{StartTaskScriptFilename}\"",
                UserIdentity = new() { AutoUser = new() { ElevationLevel = BatchModels.BatchUserAccountElevationLevel.Admin, Scope = BatchModels.BatchAutoUserScope.Pool } },
                MaxTaskRetryCount = 1,
                WaitForSuccess = true
            };

            async ValueTask<Uri> UploadScriptAsync(string name, StringBuilder content)
            {
                content.AppendLinuxLine(string.Empty);
                var path = $"/pools/{poolId}/{name}";
                var url = await storageAccessProvider.GetInternalTesBlobUrlAsync(path, cancellationToken);
                await azureProxy.UploadBlobAsync(url, content.ToString(), cancellationToken);
                content.Clear();
                return url;
            }

            async ValueTask<string> ReadScript(string name)
            {
                var path = Path.Combine(AppContext.BaseDirectory, "scripts", name);
                return (await File.ReadAllTextAsync(path, cancellationToken))
                    .ReplaceLineEndings("\n");
            }
        }

        /// <summary>
        /// Generate the BatchPoolIdentity object
        /// </summary>
        /// <param name="identities"></param>
        /// <returns></returns>
        private static Azure.ResourceManager.Models.ManagedServiceIdentity GetBatchPoolIdentity(string[] identities)
        {
            if (identities is null || identities.Length == 0)
            {
                return null;
            }

            Azure.ResourceManager.Models.ManagedServiceIdentity result = new(Azure.ResourceManager.Models.ManagedServiceIdentityType.UserAssigned);
            result.UserAssignedIdentities.AddRange(identities.ToDictionary(identity => new Azure.Core.ResourceIdentifier(identity), _ => new Azure.ResourceManager.Models.UserAssignedIdentity()));
            return result;
        }

        /// <summary>
        /// Generate the PoolSpecification for the needed pool.
        /// </summary>
        /// <param name="name"></param>
        /// <param name="displayName"></param>
        /// <param name="poolIdentity"></param>
        /// <param name="vmSize"></param>
        /// <param name="vmFamily"></param>
        /// <param name="preemptable"></param>
        /// <param name="nodeInfo"></param>
        /// <param name="encryptionAtHostSupported">VM supports encryption at host.</param>
        /// <param name="cancellationToken">A <see cref="CancellationToken"/> for controlling the lifetime of the asynchronous operation.</param>
        /// <returns>A <see cref="BatchAccountPoolData"/>.</returns>
        /// <remarks>
        /// Devs: Any changes to any properties set in this method will require corresponding changes to all classes implementing <see cref="Management.Batch.IBatchPoolManager"/> along with possibly any systems they call, with the possible exception of <seealso cref="Management.Batch.ArmBatchPoolManager"/>.
        /// </remarks>
        private async ValueTask<BatchAccountPoolData> GetPoolSpecification(string name, string displayName, Azure.ResourceManager.Models.ManagedServiceIdentity poolIdentity, string vmSize, string vmFamily, bool preemptable, BatchNodeInfo nodeInfo, bool? encryptionAtHostSupported, CancellationToken cancellationToken)
        {
            // TODO: (perpetually) add new properties we set in the future on <see cref="PoolSpecification"/> and/or its contained objects, if possible. When not, update CreateAutoPoolModePoolInformation().

            ValidateString(name, nameof(name), 64);
            ValidateString(displayName, nameof(displayName), 1024);

            var vmConfig = new BatchModels.BatchVmConfiguration(
                imageReference: new()
                {
                    Publisher = nodeInfo.BatchImagePublisher,
                    Offer = nodeInfo.BatchImageOffer,
                    Sku = nodeInfo.BatchImageSku,
                    Version = nodeInfo.BatchImageVersion,
                },
                nodeAgentSkuId: nodeInfo.BatchNodeAgentSkuId);

            if (encryptionAtHostSupported ?? false)
            {
<<<<<<< HEAD
                vmConfig.DiskEncryptionConfiguration = new(
                    targets: [BatchModels.DiskEncryptionTarget.OsDisk, BatchModels.DiskEncryptionTarget.TemporaryDisk]
                );
=======
                vmConfig.DiskEncryptionTargets.AddRange([BatchModels.BatchDiskEncryptionTarget.OSDisk, BatchModels.BatchDiskEncryptionTarget.TemporaryDisk]);
>>>>>>> 89f467ea
            }

            BatchAccountPoolData poolSpecification = new()
            {
                DisplayName = displayName,
                Identity = poolIdentity,
                VmSize = vmSize,
                ScaleSettings = new() { AutoScale = new(BatchPool.AutoPoolFormula(preemptable, 1)) { EvaluationInterval = BatchPool.AutoScaleEvaluationInterval } },
                DeploymentConfiguration = new() { VmConfiguration = vmConfig },
                //ApplicationPackages = ,
                StartTask = await GetStartTaskAsync(name, vmConfig, vmFamily, cancellationToken),
                TargetNodeCommunicationMode = BatchModels.NodeCommunicationMode.Simplified,
            };

            poolSpecification.Metadata.Add(new(string.Empty, name));

            if (!string.IsNullOrEmpty(batchNodesSubnetId))
            {
                poolSpecification.NetworkConfiguration = new()
                {
                    PublicIPAddressConfiguration = new() { Provision = disableBatchNodesPublicIpAddress ? BatchModels.BatchIPAddressProvisioningType.NoPublicIPAddresses : BatchModels.BatchIPAddressProvisioningType.BatchManaged },
                    SubnetId = new(batchNodesSubnetId),
                };
            }

            return poolSpecification;

            static void ValidateString(string value, string name, int length)
            {
                ArgumentNullException.ThrowIfNull(value, name);
                if (value.Length > length) throw new ArgumentException($"{name} exceeds maximum length {length}", name);
            }
        }

        /// <summary>
        /// Gets the cheapest available VM size that satisfies the <see cref="TesTask"/> execution requirements
        /// </summary>
        /// <param name="tesTask"><see cref="TesTask"/></param>
        /// <param name="cancellationToken">A <see cref="CancellationToken"/> for controlling the lifetime of the asynchronous operation.</param>
        /// <param name="forcePreemptibleVmsOnly">Force consideration of preemptible virtual machines only.</param>
        /// <returns>The virtual machine info</returns>
        public async Task<VirtualMachineInformation> GetVmSizeAsync(TesTask tesTask, CancellationToken cancellationToken, bool forcePreemptibleVmsOnly = false)
        {
            var allowedVmSizes = await allowedVmSizesService.GetAllowedVmSizes(cancellationToken);
            bool allowedVmSizesFilter(VirtualMachineInformation vm) => allowedVmSizes is null || !allowedVmSizes.Any() || allowedVmSizes.Contains(vm.VmSize, StringComparer.OrdinalIgnoreCase) || allowedVmSizes.Contains(vm.VmFamily, StringComparer.OrdinalIgnoreCase);

            var tesResources = tesTask.Resources;

            var previouslyFailedVmSizes = tesTask.Logs?
                .Where(log => log.FailureReason == BatchTaskState.NodeAllocationFailed.ToString() && log.VirtualMachineInfo?.VmSize is not null)
                .Select(log => log.VirtualMachineInfo.VmSize)
                .Distinct()
                .ToList();

            var virtualMachineInfoList = await skuInformationProvider.GetVmSizesAndPricesAsync(azureProxy.GetArmRegion(), cancellationToken);
            var preemptible = forcePreemptibleVmsOnly || usePreemptibleVmsOnly || (tesResources?.Preemptible).GetValueOrDefault(true);

            var eligibleVms = new List<VirtualMachineInformation>();
            var noVmFoundMessage = string.Empty;

            var vmSize = tesResources?.GetBackendParameterValue(TesResources.SupportedBackendParameters.vm_size);

            if (!string.IsNullOrWhiteSpace(vmSize))
            {
                eligibleVms = virtualMachineInfoList
                    .Where(vm =>
                        vm.LowPriority == preemptible
                        && vm.VmSize.Equals(vmSize, StringComparison.OrdinalIgnoreCase))
                    .ToList();

                noVmFoundMessage = $"No VM (out of {virtualMachineInfoList.Count}) available with the required resources (vmsize: {vmSize}, preemptible: {preemptible}) for task id {tesTask.Id}.";
            }
            else
            {
                var requiredNumberOfCores = (tesResources?.CpuCores).GetValueOrDefault(DefaultCoreCount);
                var requiredMemoryInGB = (tesResources?.RamGb).GetValueOrDefault(DefaultMemoryGb);
                var requiredDiskSizeInGB = (tesResources?.DiskGb).GetValueOrDefault(DefaultDiskGb);

                eligibleVms = virtualMachineInfoList
                    .Where(vm =>
                        vm.LowPriority == preemptible
                        && vm.VCpusAvailable >= requiredNumberOfCores
                        && vm.MemoryInGiB >= requiredMemoryInGB
                        && vm.ResourceDiskSizeInGiB >= requiredDiskSizeInGB)
                    .ToList();

                noVmFoundMessage = $"No VM (out of {virtualMachineInfoList.Count}) available with the required resources (cores: {requiredNumberOfCores}, memory: {requiredMemoryInGB} GB, disk: {requiredDiskSizeInGB} GB, preemptible: {preemptible}) for task id {tesTask.Id}.";
            }


            var coreQuota = await quotaVerifier
                .GetBatchQuotaProvider()
                .GetVmCoreQuotaAsync(preemptible, cancellationToken);

            var selectedVm = eligibleVms
                .Where(allowedVmSizesFilter)
                .Where(vm => IsThereSufficientCoreQuota(coreQuota, vm))
                .Where(vm =>
                    !(previouslyFailedVmSizes?.Contains(vm.VmSize, StringComparer.OrdinalIgnoreCase) ?? false))
                .MinBy(vm => vm.PricePerHour);

            if (!preemptible && selectedVm is not null)
            {
                var idealVm = eligibleVms
                    .Where(allowedVmSizesFilter)
                    .Where(vm => !(previouslyFailedVmSizes?.Contains(vm.VmSize, StringComparer.OrdinalIgnoreCase) ?? false))
                    .MinBy(x => x.PricePerHour);

                if (selectedVm.PricePerHour >= idealVm.PricePerHour * 2)
                {
                    tesTask.SetWarning("UsedLowPriorityInsteadOfDedicatedVm",
                        $"This task ran on low priority machine because dedicated quota was not available for VM Series '{idealVm.VmFamily}'.",
                        $"Increase the quota for VM Series '{idealVm.VmFamily}' to run this task on a dedicated VM. Please submit an Azure Support request to increase your quota: {AzureSupportUrl}");

                    return await GetVmSizeAsync(tesTask, cancellationToken, true);
                }
            }

            if (selectedVm is not null)
            {
                return selectedVm;
            }

            if (!eligibleVms.Any())
            {
                noVmFoundMessage += $" There are no VM sizes that match the requirements. Review the task resources.";
            }

            if (previouslyFailedVmSizes is not null)
            {
                noVmFoundMessage += $" The following VM sizes were excluded from consideration because of {BatchTaskState.NodeAllocationFailed} error(s) on previous attempts: {string.Join(", ", previouslyFailedVmSizes)}.";
            }

            var vmsExcludedByTheAllowedVmsConfiguration = eligibleVms.Except(eligibleVms.Where(allowedVmSizesFilter)).Count();

            if (vmsExcludedByTheAllowedVmsConfiguration > 0)
            {
                noVmFoundMessage += $" Note that {vmsExcludedByTheAllowedVmsConfiguration} VM(s), suitable for this task, were excluded by the allowed-vm-sizes configuration. Consider expanding the list of allowed VM sizes.";
            }

            throw new AzureBatchVirtualMachineAvailabilityException(noVmFoundMessage.Trim());
        }

        private static bool IsThereSufficientCoreQuota(BatchVmCoreQuota coreQuota, VirtualMachineInformation vm)
        {
            if (coreQuota.IsLowPriority || !coreQuota.IsDedicatedAndPerVmFamilyCoreQuotaEnforced)
            {
                return coreQuota.NumberOfCores >= vm.VCpusAvailable;
            }

            var result = coreQuota.DedicatedCoreQuotas?.FirstOrDefault(q => q.VmFamilyName.Equals(vm.VmFamily, StringComparison.OrdinalIgnoreCase));

            if (result is null)
            {
                return false;
            }

            return result?.CoreQuota >= vm.VCpusAvailable;
        }

        private async Task<(Tes.Models.BatchNodeMetrics BatchNodeMetrics, DateTimeOffset? TaskStartTime, DateTimeOffset? TaskEndTime, int? CromwellRcCode)> GetBatchNodeMetricsAndCromwellResultCodeAsync(TesTask tesTask, CancellationToken cancellationToken)
        {
            var bytesInGB = Math.Pow(1000, 3);
            var kiBInGB = Math.Pow(1000, 3) / 1024;

            static double? GetDurationInSeconds(Dictionary<string, string> dict, string startKey, string endKey)
            {
                return TryGetValueAsDateTimeOffset(dict, startKey, out var startTime) && TryGetValueAsDateTimeOffset(dict, endKey, out var endTime)
                    ? endTime.Subtract(startTime).TotalSeconds
                    : (double?)null;
            }

            static bool TryGetValueAsDateTimeOffset(Dictionary<string, string> dict, string key, out DateTimeOffset result)
            {
                result = default;
                return dict.TryGetValue(key, out var valueAsString) && DateTimeOffset.TryParse(valueAsString, out result);
            }

            static bool TryGetValueAsDouble(Dictionary<string, string> dict, string key, out double result)
            {
                result = default;
                return dict.TryGetValue(key, out var valueAsString) && double.TryParse(valueAsString, out result);
            }

            BatchNodeMetrics batchNodeMetrics = null;
            DateTimeOffset? taskStartTime = null;
            DateTimeOffset? taskEndTime = null;
            int? cromwellRcCode = null;

            try
            {
                if (tesTask.IsCromwell())
                {
                    var cromwellRcContent = await storageAccessProvider.DownloadBlobAsync(tesTask.GetCromwellMetadata().CromwellRcUri, cancellationToken);

                    if (cromwellRcContent is not null && int.TryParse(cromwellRcContent, out var temp))
                    {
                        cromwellRcCode = temp;
                    }
                }

                var metricsUrl = await storageAccessProvider.GetInternalTesTaskBlobUrlAsync(tesTask, "metrics.txt", cancellationToken);
                var metricsContent = await storageAccessProvider.DownloadBlobAsync(metricsUrl, cancellationToken);

                if (metricsContent is not null)
                {
                    try
                    {
                        var metrics = DelimitedTextToDictionary(metricsContent.Trim());

                        var diskSizeInGB = TryGetValueAsDouble(metrics, "DiskSizeInKiB", out var diskSizeInKiB) ? diskSizeInKiB / kiBInGB : (double?)null;
                        var diskUsedInGB = TryGetValueAsDouble(metrics, "DiskUsedInKiB", out var diskUsedInKiB) ? diskUsedInKiB / kiBInGB : (double?)null;

                        batchNodeMetrics = new BatchNodeMetrics
                        {
                            BlobXferImagePullDurationInSeconds = GetDurationInSeconds(metrics, "BlobXferPullStart", "BlobXferPullEnd"),
                            ExecutorImagePullDurationInSeconds = GetDurationInSeconds(metrics, "ExecutorPullStart", "ExecutorPullEnd"),
                            ExecutorImageSizeInGB = TryGetValueAsDouble(metrics, "ExecutorImageSizeInBytes", out var executorImageSizeInBytes) ? executorImageSizeInBytes / bytesInGB : (double?)null,
                            FileDownloadDurationInSeconds = GetDurationInSeconds(metrics, "DownloadStart", "DownloadEnd"),
                            FileDownloadSizeInGB = TryGetValueAsDouble(metrics, "FileDownloadSizeInBytes", out var fileDownloadSizeInBytes) ? fileDownloadSizeInBytes / bytesInGB : (double?)null,
                            ExecutorDurationInSeconds = GetDurationInSeconds(metrics, "ExecutorStart", "ExecutorEnd"),
                            FileUploadDurationInSeconds = GetDurationInSeconds(metrics, "UploadStart", "UploadEnd"),
                            FileUploadSizeInGB = TryGetValueAsDouble(metrics, "FileUploadSizeInBytes", out var fileUploadSizeInBytes) ? fileUploadSizeInBytes / bytesInGB : (double?)null,
                            DiskUsedInGB = diskUsedInGB,
                            DiskUsedPercent = diskUsedInGB.HasValue && diskSizeInGB.HasValue && diskSizeInGB > 0 ? (float?)(diskUsedInGB / diskSizeInGB * 100) : null,
                            VmCpuModelName = metrics.GetValueOrDefault("VmCpuModelName")
                        };

                        taskStartTime = TryGetValueAsDateTimeOffset(metrics, "BlobXferPullStart", out var startTime) ? (DateTimeOffset?)startTime : null;
                        taskEndTime = TryGetValueAsDateTimeOffset(metrics, "UploadEnd", out var endTime) ? (DateTimeOffset?)endTime : null;
                    }
                    catch (Exception ex)
                    {
                        logger.LogError("Failed to parse metrics for task {TesTask}. Error: {ExceptionMessage}", tesTask.Id, ex.Message);
                    }
                }
            }
            catch (Exception ex)
            {
                logger.LogError("Failed to get batch node metrics for task {TesTask}. Error: {ExceptionMessage}", tesTask.Id, ex.Message);
            }

            return (batchNodeMetrics, taskStartTime, taskEndTime, cromwellRcCode);
        }

        private static Dictionary<string, string> DelimitedTextToDictionary(string text, string fieldDelimiter = "=", string rowDelimiter = "\n")
            => text.Split(rowDelimiter)
                .Select(line => { var parts = line.Split(fieldDelimiter); return new KeyValuePair<string, string>(parts[0], parts[1]); })
                .ToDictionary(kv => kv.Key, kv => kv.Value);

        /// <summary>
        /// Class that captures how <see cref="TesTask"/> transitions from current state to the new state, given the current Batch task state and optional condition.
        /// Transitions typically include an action that needs to run in order for the task to move to the new state.
        /// </summary>
        private class TesTaskStateTransition
        {
            public TesTaskStateTransition(Func<TesTask, bool> condition, BatchTaskState? batchTaskState, string alternateSystemLogItem, Func<TesTask, CombinedBatchTaskInfo, CancellationToken, Task> asyncAction)
                : this(condition, batchTaskState, alternateSystemLogItem, asyncAction, null)
            { }

            public TesTaskStateTransition(Func<TesTask, bool> condition, BatchTaskState? batchTaskState, string alternateSystemLogItem, Action<TesTask, CombinedBatchTaskInfo> action)
                : this(condition, batchTaskState, alternateSystemLogItem, null, action)
            {
            }

            private TesTaskStateTransition(Func<TesTask, bool> condition, BatchTaskState? batchTaskState, string alternateSystemLogItem, Func<TesTask, CombinedBatchTaskInfo, CancellationToken, Task> asyncAction, Action<TesTask, CombinedBatchTaskInfo> action)
            {
                Condition = condition;
                CurrentBatchTaskState = batchTaskState;
                AlternateSystemLogItem = alternateSystemLogItem;
                AsyncAction = asyncAction;
                Action = action;
            }

            public Func<TesTask, bool> Condition { get; }
            public BatchTaskState? CurrentBatchTaskState { get; }
            private string AlternateSystemLogItem { get; }
            private Func<TesTask, CombinedBatchTaskInfo, CancellationToken, Task> AsyncAction { get; }
            private Action<TesTask, CombinedBatchTaskInfo> Action { get; }

            /// <summary>
            /// Calls <see cref="Action"/> and/or <see cref="AsyncAction"/>.
            /// </summary>
            /// <param name="tesTask"></param>
            /// <param name="combinedBatchTaskInfo"></param>
            /// <param name="cancellationToken">A <see cref="CancellationToken"/> for controlling the lifetime of the asynchronous operation.</param>
            /// <returns>True an action was called, otherwise False.</returns>
            public async ValueTask<bool> ActionAsync(TesTask tesTask, CombinedBatchTaskInfo combinedBatchTaskInfo, CancellationToken cancellationToken)
            {
                combinedBatchTaskInfo.AlternateSystemLogItem = AlternateSystemLogItem;
                var tesTaskChanged = false;

                if (AsyncAction is not null)
                {
                    await AsyncAction(tesTask, combinedBatchTaskInfo, cancellationToken);
                    tesTaskChanged = true;
                }

                if (Action is not null)
                {
                    Action(tesTask, combinedBatchTaskInfo);
                    tesTaskChanged = true;
                }

                return tesTaskChanged;
            }
        }

        private class CombinedBatchTaskInfo
        {
            public BatchTaskState BatchTaskState { get; set; }
            public BatchNodeMetrics BatchNodeMetrics { get; set; }
            public string FailureReason { get; set; }
            public DateTimeOffset? BatchTaskStartTime { get; set; }
            public DateTimeOffset? BatchTaskEndTime { get; set; }
            public int? BatchTaskExitCode { get; set; }
            public int? CromwellRcCode { get; set; }
            public IEnumerable<string> SystemLogItems { get; set; }
            public string Pool { get; set; }
            public string AlternateSystemLogItem { get; set; }
        }
    }
}<|MERGE_RESOLUTION|>--- conflicted
+++ resolved
@@ -564,13 +564,8 @@
                 var jobOrTaskId = $"{tesTask.Id}-{tesTask.Logs.Count}";
 
                 tesTask.PoolId = poolId;
-<<<<<<< HEAD
-                var cloudTask = await ConvertTesTaskToBatchTaskUsingRunnerAsync(jobOrTaskId, tesTask, cancellationToken);
+                var cloudTask = await ConvertTesTaskToBatchTaskUsingRunnerAsync(jobOrTaskId, tesTask, acrPullIdentity, cancellationToken);
                 logger.LogInformation("Creating batch task for TES task {TesTask}. Using VM size {VmSize}.", tesTask.Id, virtualMachineInfo.VmSize);
-=======
-                var cloudTask = await ConvertTesTaskToBatchTaskUsingRunnerAsync(jobOrTaskId, tesTask, acrPullIdentity, cancellationToken);
-                logger.LogInformation($"Creating batch task for TES task {tesTask.Id}. Using VM size {virtualMachineInfo.VmSize}.");
->>>>>>> 89f467ea
                 await azureProxy.AddBatchTaskAsync(tesTask.Id, cloudTask, poolId, cancellationToken);
 
                 tesTaskLog.StartTime = DateTimeOffset.UtcNow;
@@ -1021,39 +1016,6 @@
             return additionalInputFiles;
         }
 
-<<<<<<< HEAD
-        private static void ValidateTesTask(TesTask task)
-        {
-            ArgumentNullException.ThrowIfNull(task);
-
-            task.Inputs?.ForEach(input => ValidateTesTaskInput(input, task));
-        }
-
-        private static void ValidateTesTaskInput(TesInput inputFile, TesTask tesTask)
-        {
-            if (string.IsNullOrWhiteSpace(inputFile.Path) || !inputFile.Path.StartsWith('/'))
-            {
-                throw new TesException("InvalidInputFilePath", $"Unsupported input path '{inputFile.Path}' for task Id {tesTask.Id}. Must start with '/'.");
-            }
-
-            if (inputFile.Url is not null && inputFile.Content is not null)
-            {
-                throw new TesException("InvalidInputFilePath", "Input Url and Content cannot be both set");
-            }
-
-            if (inputFile.Url is null && inputFile.Content is null)
-            {
-                throw new TesException("InvalidInputFilePath", "One of Input Url or Content must be set");
-            }
-
-            if (inputFile.Type == TesFileType.DIRECTORY)
-            {
-                throw new TesException("InvalidInputFilePath", "Directory input is not supported.");
-            }
-        }
-
-=======
->>>>>>> 89f467ea
         enum StartScriptVmFamilies
         {
             standardLSFamily,
@@ -1215,13 +1177,7 @@
 
             if (encryptionAtHostSupported ?? false)
             {
-<<<<<<< HEAD
-                vmConfig.DiskEncryptionConfiguration = new(
-                    targets: [BatchModels.DiskEncryptionTarget.OsDisk, BatchModels.DiskEncryptionTarget.TemporaryDisk]
-                );
-=======
                 vmConfig.DiskEncryptionTargets.AddRange([BatchModels.BatchDiskEncryptionTarget.OSDisk, BatchModels.BatchDiskEncryptionTarget.TemporaryDisk]);
->>>>>>> 89f467ea
             }
 
             BatchAccountPoolData poolSpecification = new()
