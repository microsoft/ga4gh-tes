--- conflicted
+++ resolved
@@ -922,13 +922,9 @@
                 AdditionalInputs: await GetAdditionalCromwellInputsAsync(task, cancellationToken),
                 GlobalManagedIdentity: globalManagedIdentity,
                 DrsHubApiHost: drsHubApiHost,
-<<<<<<< HEAD
-                VmFamilyGroup: vmFamily
+                VmFamilyGroup: vmFamily,
+                SetContentMd5OnUpload: batchNodesSetContentMd5OnUpload
             );
-=======
-                SetContentMd5OnUpload: batchNodesSetContentMd5OnUpload);
-            return nodeTaskCreationOptions;
->>>>>>> 0636c663
         }
 
         private async Task<List<TesInput>> GetAdditionalCromwellInputsAsync(TesTask task, CancellationToken cancellationToken)
