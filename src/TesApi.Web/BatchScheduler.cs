--- conflicted
+++ resolved
@@ -789,13 +789,8 @@
         /// <returns>Job preparation and main Batch tasks</returns>
         private async Task<CloudTask> ConvertTesTaskToBatchTaskAsync(string taskId, TesTask task, bool poolHasContainerConfig)
         {
-<<<<<<< HEAD
-            var cromwellPathPrefixWithoutEndSlash = CromwellPathPrefix.TrimEnd('/');
-=======
             var cromwellExecutionDirectoryPath = GetCromwellExecutionDirectoryPath(task);
             var batchExecutionPathPrefix = cromwellExecutionDirectoryPath is null ? ExecutionsPathPrefix : CromwellPathPrefix;
-            var taskId = task.Id;
->>>>>>> 720ec26a
 
             var queryStringsToRemoveFromLocalFilePaths = task.Inputs
                 .Select(i => i.Path)
@@ -966,8 +961,9 @@
 
             //var batchRunScriptPath = "task-run.sh";
             var batchRunScriptContent = File.ReadAllText(Path.Combine(AppContext.BaseDirectory, "scripts/task-run.sh"))
-                .Replace("{BatchScriptPath}", batchScriptPath)
-                .Replace("{TaskExecutor}", executor.Image);
+                .Replace("\r\n", "\n") // For some odd reason, File.ReadAllText is replacing \n with \r\n
+                .Replace(@"{BatchScriptPath}", batchScriptPath)
+                .Replace(@"{TaskExecutor}", executor.Image);
 
             //var batchRunScriptSasUrl = await this.storageAccessProvider.MapLocalPathToSasUrlAsync($"/{batchRunScriptPath}");
 
