--- conflicted
+++ resolved
@@ -17,6 +17,7 @@
 using Newtonsoft.Json;
 using Tes.Extensions;
 using Tes.Models;
+using TesApi.Web.Extensions;
 using TesApi.Web.Management;
 using TesApi.Web.Management.Models.Quotas;
 using TesApi.Web.Options;
@@ -145,21 +146,10 @@
             this.allowedVmSizesService = allowedVmSizesService;
             this.taskExecutionScriptingManager = taskExecutionScriptingManager;
 
-<<<<<<< HEAD
             _batchPoolFactory = poolFactory;
             batchPrefix = batchSchedulingOptions.Value.Prefix;
             logger.LogInformation("BatchPrefix: {BatchPrefix}", batchPrefix);
-            taskRunScriptContent = File.ReadAllLines(Path.Combine(AppContext.BaseDirectory, "scripts/task-run.sh"));
-            taskCleanupScriptContent = File.ReadAllLines(Path.Combine(AppContext.BaseDirectory, "scripts/clean-executor.sh"));
-=======
-            if (!this.enableBatchAutopool)
-            {
-                _batchPoolFactory = poolFactory;
-                batchPrefix = batchSchedulingOptions.Value.Prefix;
-                logger.LogInformation("BatchPrefix: {BatchPrefix}", batchPrefix);
-                File.ReadAllLines(Path.Combine(AppContext.BaseDirectory, "scripts/task-run.sh"));
-            }
->>>>>>> cf39c629
+            File.ReadAllLines(Path.Combine(AppContext.BaseDirectory, "scripts/task-run.sh"));
 
             this.gen2BatchNodeInfo = new BatchNodeInfo
             {
@@ -445,31 +435,8 @@
         private static bool IsCromwellCommandScript(TesInput inputFile)
             => (inputFile.Name?.Equals("commandScript") ?? false) && (inputFile.Description?.EndsWith(".commandScript") ?? false) && inputFile.Type == TesFileType.FILEEnum && inputFile.Path.EndsWith($"/{CromwellScriptFileName}");
 
-        /// <summary>
-<<<<<<< HEAD
-        /// Verifies existence and translates local file URLs to absolute paths (e.g. file:///tmp/cwl_temp_dir_8026387118450035757/args.py becomes /tmp/cwl_temp_dir_8026387118450035757/args.py)
-        /// Only considering files in /cromwell-tmp because that is the only local directory mapped from Cromwell container
-        /// </summary>
-        /// <param name="fileUri">File URI</param>
-        /// <param name="localPath">Local path</param>
-        /// <returns></returns>
-        private bool TryGetCromwellTmpFilePath(string fileUri, out string localPath)
-        {
-            localPath = Uri.TryCreate(fileUri, UriKind.Absolute, out var uri) && uri.IsFile && uri.AbsolutePath.StartsWith("/cromwell-tmp/") && azureProxy.LocalFileExists(uri.AbsolutePath) ? uri.AbsolutePath : null;
-
-            return localPath is not null;
-        }
-
         /// <inheritdoc/>
         public async IAsyncEnumerable<(TesTask TesTask, Task<bool> IsModifiedAsync)> ProcessQueuedTesTasksAsync(TesTask[] tesTasks, [System.Runtime.CompilerServices.EnumeratorCancellation] CancellationToken cancellationToken)
-=======
-        /// Adds a new Azure Batch pool/job/task for the given <see cref="TesTask"/>
-        /// </summary>
-        /// <param name="tesTask">The <see cref="TesTask"/> to schedule on Azure Batch</param>
-        /// <param name="cancellationToken">A <see cref="CancellationToken"/> for controlling the lifetime of the asynchronous operation.</param>
-        /// <returns>A task to await</returns>
-        private async Task AddBatchTaskAsync(TesTask tesTask, CancellationToken cancellationToken)
->>>>>>> cf39c629
         {
             var tasksMetadataByPoolKey = new Dictionary<string, List<(TesTask TesTask, VirtualMachineInformation VirtualMachineInfo, (ContainerConfiguration ContainerConfiguration, (bool ExecutorImage, bool DockerInDockerImage, bool CromwellDrsImage) IsPublic) ContainerMetadata, string PoolDisplayName)>>();
             var poolKeyByTaskIds = new Dictionary<string, string>();
@@ -587,15 +554,9 @@
                         cancellationToken: cancellationToken)
                         ).Pool;
 
-<<<<<<< HEAD
                     var jobOrTaskId = $"{tesTask.Id}-{tesTask.Logs.Count}";
                     tesTask.PoolId = poolInformation.PoolId;
-                    var cloudTask = await ConvertTesTaskToBatchTaskAsync(jobOrTaskId, tesTask, containerMetadata.IsPublic, cancellationToken);
-=======
-                tesTask.PoolId = poolInformation.PoolId;
-                var cloudTask = await ConvertTesTaskToBatchTaskUsingRunnerAsync(enableBatchAutopool ? tesTask.Id : jobOrTaskId, tesTask, cancellationToken);
-                logger.LogInformation($"Creating batch task for TES task {tesTask.Id}. Using VM size {virtualMachineInfo.VmSize}.");
->>>>>>> cf39c629
+                    var cloudTask = await ConvertTesTaskToBatchTaskUsingRunnerAsync(jobOrTaskId, tesTask, cancellationToken);
 
                     logger.LogInformation(@"Creating batch task for TES task {TesTaskId}. Using VM size {VmSize}.", tesTask.Id, virtualMachineInfo.VmSize);
                     await azureProxy.AddBatchTaskAsync(tesTask.Id, cloudTask, poolInformation, cancellationToken);
@@ -1003,6 +964,7 @@
 
             var cloudTask = new CloudTask(taskId, batchRunCommand)
             {
+                Constraints = new(maxWallClockTime: poolLifetime, retentionTime: TimeSpan.Zero, maxTaskRetryCount: 0),
                 UserIdentity = new UserIdentity(new AutoUserSpecification(elevationLevel: ElevationLevel.Admin, scope: AutoUserScope.Pool)),
                 OutputFiles = new List<OutputFile>
                 {
@@ -1110,41 +1072,15 @@
             }
 
 
-<<<<<<< HEAD
-            await storageAccessProvider.UploadBlobAsync(new Uri(nodeBatchScriptSasUrl), sb.ToString(), cancellationToken);
-
-            var batchRunCommand = $"/bin/bash -c \"{MungeBatchTaskCommandLine()}\"";
-
-            // Replace any URL query strings with the word REMOVED
-            const string pattern = @"(https?:\/\/[^?\s]+)\?[^?\s]*";
-            const string replacement = "$1?REMOVED";
-            string sanitizedLogEntry = Regex.Replace(batchRunCommand, pattern, replacement);
-=======
             return additionalInputFiles;
         }
->>>>>>> cf39c629
 
         private void ValidateTesTask(TesTask task)
         {
             ArgumentNullException.ThrowIfNull(task);
 
-<<<<<<< HEAD
-            var cloudTask = new CloudTask(taskId, batchRunCommand)
-            {
-                Constraints = new(maxWallClockTime: poolLifetime, retentionTime: TimeSpan.Zero, maxTaskRetryCount: 0),
-                UserIdentity = new UserIdentity(new AutoUserSpecification(elevationLevel: ElevationLevel.Admin, scope: AutoUserScope.Pool)),
-                OutputFiles = new List<OutputFile>
-                {
-                    new OutputFile(
-                        "../*.txt",
-                        await CreateOutputFileDestinationInTesInternalLocationAsync(task, cancellationToken),
-                        new OutputFileUploadOptions(OutputFileUploadCondition.TaskCompletion)),
-                }
-            };
-=======
             task.Inputs?.ForEach(input => ValidateTesTaskInput(input, task));
         }
->>>>>>> cf39c629
 
         private void ValidateTesTaskInput(TesInput inputFile, TesTask tesTask)
         {
@@ -1819,7 +1755,6 @@
             }
         }
 
-<<<<<<< HEAD
         private record CombinedBatchTaskInfo : AzureBatchTaskState
         {
             public CombinedBatchTaskInfo(AzureBatchTaskState state, string alternateSystemLogItem)
@@ -1829,20 +1764,6 @@
             }
 
             public string AlternateSystemLogItem { get; }
-=======
-        private class CombinedBatchTaskInfo
-        {
-            public BatchTaskState BatchTaskState { get; set; }
-            public BatchNodeMetrics BatchNodeMetrics { get; set; }
-            public string FailureReason { get; set; }
-            public DateTimeOffset? BatchTaskStartTime { get; set; }
-            public DateTimeOffset? BatchTaskEndTime { get; set; }
-            public int? BatchTaskExitCode { get; set; }
-            public int? CromwellRcCode { get; set; }
-            public IEnumerable<string> SystemLogItems { get; set; }
-            public PoolInformation Pool { get; set; }
-            public string AlternateSystemLogItem { get; set; }
->>>>>>> cf39c629
         }
     }
 }