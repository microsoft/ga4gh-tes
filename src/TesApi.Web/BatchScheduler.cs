﻿// Copyright (c) Microsoft Corporation.
// Licensed under the MIT License.

using System;
using System.Collections.Generic;
using System.Diagnostics.CodeAnalysis;
using System.IO;
using System.Linq;
using System.Text;
using System.Text.RegularExpressions;
using System.Threading;
using System.Threading.Tasks;
using Microsoft.Azure.Batch;
using Microsoft.Azure.Batch.Common;
using Microsoft.Extensions.Logging;
using Microsoft.Extensions.Options;
using Newtonsoft.Json;
using Tes.Extensions;
using Tes.Models;
using Tes.Runner.Models;
using TesApi.Web.Extensions;
using TesApi.Web.Management;
using TesApi.Web.Management.Models.Quotas;
using TesApi.Web.Storage;
using BatchModels = Microsoft.Azure.Management.Batch.Models;
using TesException = Tes.Models.TesException;
using TesFileType = Tes.Models.TesFileType;
using TesInput = Tes.Models.TesInput;
using TesOutput = Tes.Models.TesOutput;
using TesResources = Tes.Models.TesResources;
using TesState = Tes.Models.TesState;
using TesTask = Tes.Models.TesTask;
using VirtualMachineInformation = Tes.Models.VirtualMachineInformation;

namespace TesApi.Web
{
    /// <summary>
    /// Orchestrates <see cref="Tes.Models.TesTask"/>s on Azure Batch
    /// </summary>
    public partial class BatchScheduler : IBatchScheduler
    {
        internal const string PoolHostName = "CoA-TES-HostName";
        internal const string PoolIsDedicated = "CoA-TES-IsDedicated";

        [GeneratedRegex("[^\\?.]*(\\?.*)")]
        private static partial Regex GetQueryStringRegex();

        private const string AzureSupportUrl = "https://portal.azure.com/#blade/Microsoft_Azure_Support/HelpAndSupportBlade/newsupportrequest";
        private const int PoolKeyLength = 55; // 64 max pool name length - 9 chars generating unique pool names
        private const int DefaultCoreCount = 1;
        private const int DefaultMemoryGb = 2;
        private const int DefaultDiskGb = 10;
        private const string CromwellPathPrefix = "/cromwell-executions";
        private const string TesExecutionsPathPrefix = "/tes-internal";
        private const string CromwellScriptFileName = "script";
        private const string BatchScriptFileName = "batch_script";
        private const string NodeTaskRunnerTaskInfoToUploadStartTaskLogsFileName = "starttask_uploadlogs.json";
        private const string StartTaskScriptFilename = "start-task.sh";
        private const string NodeTaskRunnerFilename = "tRunner";
        private const string NodeRunnerTaskInfoFilename = "TesTask.json";
        private const string NodeTaskRunnerMD5HashFilename = "TRunnerMD5Hash.txt";
        private static readonly Regex queryStringRegex = GetQueryStringRegex();
        private readonly string dockerInDockerImageName;
        private readonly string cromwellDrsLocalizerImageName;
        private readonly ILogger logger;
        private readonly IAzureProxy azureProxy;
        private readonly IStorageAccessProvider storageAccessProvider;
        private readonly IBatchQuotaVerifier quotaVerifier;
        private readonly IBatchSkuInformationProvider skuInformationProvider;
        private readonly List<TesTaskStateTransition> tesTaskStateTransitions;
        private readonly bool usePreemptibleVmsOnly;
        private readonly string batchNodesSubnetId;
        private readonly bool disableBatchNodesPublicIpAddress;
        private readonly bool enableBatchAutopool;
        private readonly TimeSpan poolLifetime;
        private readonly BatchNodeInfo gen2BatchNodeInfo;
        private readonly BatchNodeInfo gen1BatchNodeInfo;
        private readonly string marthaUrl;
        private readonly string marthaKeyVaultName;
        private readonly string marthaSecretName;
        private readonly string defaultStorageAccountName;
        private readonly string globalStartTaskPath;
        private readonly string globalManagedIdentity;
        private readonly ContainerRegistryProvider containerRegistryProvider;
        private readonly string batchPrefix;
        private readonly IBatchPoolFactory _batchPoolFactory;
        private readonly string[] taskRunScriptContent;
        private readonly string[] taskCleanupScriptContent;
        private readonly IAllowedVmSizesService allowedVmSizesService;

        private HashSet<string> onlyLogBatchTaskStateOnce = new();

        /// <summary>
        /// Orchestrates <see cref="Tes.Models.TesTask"/>s on Azure Batch
        /// </summary>
        /// <param name="logger">Logger <see cref="ILogger"/></param>
        /// <param name="batchGen1Options">Configuration of <see cref="Options.BatchImageGeneration1Options"/></param>
        /// <param name="batchGen2Options">Configuration of <see cref="Options.BatchImageGeneration2Options"/></param>
        /// <param name="marthaOptions">Configuration of <see cref="Options.MarthaOptions"/></param>
        /// <param name="storageOptions">Configuration of <see cref="Options.StorageOptions"/></param>
        /// <param name="batchImageNameOptions">Configuration of <see cref="Options.BatchImageNameOptions"/></param>
        /// <param name="batchNodesOptions">Configuration of <see cref="Options.BatchNodesOptions"/></param>
        /// <param name="batchSchedulingOptions">Configuration of <see cref="Options.BatchSchedulingOptions"/></param>
        /// <param name="azureProxy">Azure proxy <see cref="IAzureProxy"/></param>
        /// <param name="storageAccessProvider">Storage access provider <see cref="IStorageAccessProvider"/></param>
        /// <param name="quotaVerifier">Quota verifier <see cref="IBatchQuotaVerifier"/>></param>
        /// <param name="skuInformationProvider">Sku information provider <see cref="IBatchSkuInformationProvider"/></param>
        /// <param name="containerRegistryProvider">Container registry information <see cref="ContainerRegistryProvider"/></param>
        /// <param name="poolFactory">Batch pool factory <see cref="IBatchPoolFactory"/></param>
        /// <param name="allowedVmSizesService">Service to get allowed vm sizes.</param>
        public BatchScheduler(
            ILogger<BatchScheduler> logger,
            IOptions<Options.BatchImageGeneration1Options> batchGen1Options,
            IOptions<Options.BatchImageGeneration2Options> batchGen2Options,
            IOptions<Options.MarthaOptions> marthaOptions,
            IOptions<Options.StorageOptions> storageOptions,
            IOptions<Options.BatchImageNameOptions> batchImageNameOptions,
            IOptions<Options.BatchNodesOptions> batchNodesOptions,
            IOptions<Options.BatchSchedulingOptions> batchSchedulingOptions,
            IAzureProxy azureProxy,
            IStorageAccessProvider storageAccessProvider,
            IBatchQuotaVerifier quotaVerifier,
            IBatchSkuInformationProvider skuInformationProvider,
            ContainerRegistryProvider containerRegistryProvider,
            IBatchPoolFactory poolFactory,
            IAllowedVmSizesService allowedVmSizesService)
        {
            ArgumentNullException.ThrowIfNull(logger);
            ArgumentNullException.ThrowIfNull(azureProxy);
            ArgumentNullException.ThrowIfNull(storageAccessProvider);
            ArgumentNullException.ThrowIfNull(quotaVerifier);
            ArgumentNullException.ThrowIfNull(skuInformationProvider);
            ArgumentNullException.ThrowIfNull(containerRegistryProvider);
            ArgumentNullException.ThrowIfNull(poolFactory);

            this.logger = logger;
            this.azureProxy = azureProxy;
            this.storageAccessProvider = storageAccessProvider;
            this.quotaVerifier = quotaVerifier;
            this.skuInformationProvider = skuInformationProvider;
            this.containerRegistryProvider = containerRegistryProvider;

            this.usePreemptibleVmsOnly = batchSchedulingOptions.Value.UsePreemptibleVmsOnly;
            this.batchNodesSubnetId = batchNodesOptions.Value.SubnetId;
            this.dockerInDockerImageName = batchImageNameOptions.Value.Docker;
            if (string.IsNullOrWhiteSpace(this.dockerInDockerImageName)) { this.dockerInDockerImageName = Options.BatchImageNameOptions.DefaultDocker; }
            this.cromwellDrsLocalizerImageName = marthaOptions.Value.CromwellDrsLocalizer;
            if (string.IsNullOrWhiteSpace(this.cromwellDrsLocalizerImageName)) { this.cromwellDrsLocalizerImageName = Options.MarthaOptions.DefaultCromwellDrsLocalizer; }
            this.disableBatchNodesPublicIpAddress = batchNodesOptions.Value.DisablePublicIpAddress;
            this.enableBatchAutopool = batchSchedulingOptions.Value.UseLegacyAutopools;
            this.poolLifetime = this.enableBatchAutopool ? TimeSpan.Zero : TimeSpan.FromDays(batchSchedulingOptions.Value.PoolRotationForcedDays == 0 ? Options.BatchSchedulingOptions.DefaultPoolRotationForcedDays : batchSchedulingOptions.Value.PoolRotationForcedDays);
            this.defaultStorageAccountName = storageOptions.Value.DefaultAccountName;
            this.marthaUrl = marthaOptions.Value.Url;
            this.marthaKeyVaultName = marthaOptions.Value.KeyVaultName;
            this.marthaSecretName = marthaOptions.Value.SecretName;
            this.globalStartTaskPath = StandardizeStartTaskPath(batchNodesOptions.Value.GlobalStartTask, this.defaultStorageAccountName);
            this.globalManagedIdentity = batchNodesOptions.Value.GlobalManagedIdentity;
            this.allowedVmSizesService = allowedVmSizesService;

            if (!this.enableBatchAutopool)
            {
                _batchPoolFactory = poolFactory;
                batchPrefix = batchSchedulingOptions.Value.Prefix;
                logger.LogInformation("BatchPrefix: {BatchPrefix}", batchPrefix);
                taskRunScriptContent = File.ReadAllLines(Path.Combine(AppContext.BaseDirectory, "scripts/task-run.sh"));
                taskCleanupScriptContent = File.ReadAllLines(Path.Combine(AppContext.BaseDirectory, "scripts/clean-executor.sh"));
            }

            this.gen2BatchNodeInfo = new BatchNodeInfo
            {
                BatchImageOffer = batchGen2Options.Value.Offer,
                BatchImagePublisher = batchGen2Options.Value.Publisher,
                BatchImageSku = batchGen2Options.Value.Sku,
                BatchImageVersion = batchGen2Options.Value.Version,
                BatchNodeAgentSkuId = batchGen2Options.Value.NodeAgentSkuId
            };

            this.gen1BatchNodeInfo = new BatchNodeInfo
            {
                BatchImageOffer = batchGen1Options.Value.Offer,
                BatchImagePublisher = batchGen1Options.Value.Publisher,
                BatchImageSku = batchGen1Options.Value.Sku,
                BatchImageVersion = batchGen1Options.Value.Version,
                BatchNodeAgentSkuId = batchGen1Options.Value.NodeAgentSkuId
            };

            logger.LogInformation($"usePreemptibleVmsOnly: {usePreemptibleVmsOnly}");

            static bool tesTaskIsQueuedInitializingOrRunning(TesTask tesTask) => tesTask.State == TesState.QUEUEDEnum || tesTask.State == TesState.INITIALIZINGEnum || tesTask.State == TesState.RUNNINGEnum;
            static bool tesTaskIsInitializingOrRunning(TesTask tesTask) => tesTask.State == TesState.INITIALIZINGEnum || tesTask.State == TesState.RUNNINGEnum;
            static bool tesTaskIsQueuedOrInitializing(TesTask tesTask) => tesTask.State == TesState.QUEUEDEnum || tesTask.State == TesState.INITIALIZINGEnum;
            static bool tesTaskIsQueued(TesTask tesTask) => tesTask.State == TesState.QUEUEDEnum;
            static bool tesTaskCancellationRequested(TesTask tesTask) => tesTask.State == TesState.CANCELEDEnum && tesTask.IsCancelRequested;

            static void SetTaskStateAndLog(TesTask tesTask, TesState newTaskState, CombinedBatchTaskInfo batchInfo)
            {
                tesTask.State = newTaskState;

                var tesTaskLog = tesTask.GetOrAddTesTaskLog();
                var tesTaskExecutorLog = tesTaskLog.GetOrAddExecutorLog();

                tesTaskLog.BatchNodeMetrics = batchInfo.BatchNodeMetrics;
                tesTaskLog.CromwellResultCode = batchInfo.CromwellRcCode;
                tesTaskLog.EndTime = DateTime.UtcNow;
                tesTaskExecutorLog.StartTime = batchInfo.BatchTaskStartTime;
                tesTaskExecutorLog.EndTime = batchInfo.BatchTaskEndTime;
                tesTaskExecutorLog.ExitCode = batchInfo.BatchTaskExitCode;

                // Only accurate when the task completes successfully, otherwise it's the Batch time as reported from Batch
                // TODO this could get large; why?
                //var timefromCoAScriptCompletionToBatchTaskDetectedComplete = tesTaskLog.EndTime - tesTaskExecutorLog.EndTime;

                tesTask.SetFailureReason(batchInfo.FailureReason);

                if (batchInfo.SystemLogItems is not null)
                {
                    tesTask.AddToSystemLog(batchInfo.SystemLogItems);
                }
                else if (!string.IsNullOrWhiteSpace(batchInfo.AlternateSystemLogItem))
                {
                    tesTask.AddToSystemLog(new[] { batchInfo.AlternateSystemLogItem });
                }
            }

            async Task SetTaskCompleted(TesTask tesTask, CombinedBatchTaskInfo batchInfo, CancellationToken cancellationToken)
            {
                await DeleteBatchTaskAndOrJobAndOrPoolIfExists(azureProxy, tesTask, batchInfo, cancellationToken);
                SetTaskStateAndLog(tesTask, TesState.COMPLETEEnum, batchInfo);
            }

            async Task SetTaskExecutorError(TesTask tesTask, CombinedBatchTaskInfo batchInfo, CancellationToken cancellationToken)
            {
                await DeleteBatchTaskAndOrJobAndOrPoolIfExists(azureProxy, tesTask, batchInfo, cancellationToken);
                SetTaskStateAndLog(tesTask, TesState.EXECUTORERROREnum, batchInfo);
            }

            async Task SetTaskSystemError(TesTask tesTask, CombinedBatchTaskInfo batchInfo, CancellationToken cancellationToken)
            {
                await DeleteBatchTaskAndOrJobAndOrPoolIfExists(azureProxy, tesTask, batchInfo, cancellationToken);
                SetTaskStateAndLog(tesTask, TesState.SYSTEMERROREnum, batchInfo);
            }

            async Task DeleteBatchJobAndSetTaskStateAsync(TesTask tesTask, TesState newTaskState, CombinedBatchTaskInfo batchInfo, CancellationToken cancellationToken)
            {
                await DeleteBatchJobOrTaskAsync(tesTask, batchInfo.Pool, cancellationToken);
                await azureProxy.DeleteBatchPoolIfExistsAsync(tesTask.Id, cancellationToken);
                SetTaskStateAndLog(tesTask, newTaskState, batchInfo);
            }

            Task DeleteBatchJobAndSetTaskExecutorErrorAsync(TesTask tesTask, CombinedBatchTaskInfo batchInfo, CancellationToken cancellationToken) => DeleteBatchJobAndSetTaskStateAsync(tesTask, TesState.EXECUTORERROREnum, batchInfo, cancellationToken);
            Task DeleteBatchJobAndSetTaskSystemErrorAsync(TesTask tesTask, CombinedBatchTaskInfo batchInfo, CancellationToken cancellationToken) => DeleteBatchJobAndSetTaskStateAsync(tesTask, TesState.SYSTEMERROREnum, batchInfo, cancellationToken);

            Task DeleteBatchJobAndRequeueTaskAsync(TesTask tesTask, CombinedBatchTaskInfo batchInfo, CancellationToken cancellationToken)
                => ++tesTask.ErrorCount > 3
                    ? AddSystemLogAndDeleteBatchJobAndSetTaskExecutorErrorAsync(tesTask, batchInfo, "System Error: Retry count exceeded.", cancellationToken)
                    : DeleteBatchJobAndSetTaskStateAsync(tesTask, TesState.QUEUEDEnum, batchInfo, cancellationToken);

            Task AddSystemLogAndDeleteBatchJobAndSetTaskExecutorErrorAsync(TesTask tesTask, CombinedBatchTaskInfo batchInfo, string alternateSystemLogItem, CancellationToken cancellationToken)
            {
                batchInfo.SystemLogItems ??= Enumerable.Empty<string>().Append(alternateSystemLogItem);
                return DeleteBatchJobAndSetTaskExecutorErrorAsync(tesTask, batchInfo, cancellationToken);
            }

            async Task CancelTaskAsync(TesTask tesTask, CombinedBatchTaskInfo batchInfo, CancellationToken cancellationToken)
            {
                await DeleteBatchJobOrTaskAsync(tesTask, batchInfo.Pool, cancellationToken);
                await azureProxy.DeleteBatchPoolIfExistsAsync(tesTask.Id, cancellationToken);
                tesTask.IsCancelRequested = false;
            }

            Task HandlePreemptedNodeAsync(TesTask tesTask, CombinedBatchTaskInfo batchInfo, CancellationToken cancellationToken)
            {
                if (enableBatchAutopool)
                {
                    return DeleteBatchJobAndRequeueTaskAsync(tesTask, batchInfo, cancellationToken);
                }
                else
                {
                    logger.LogInformation("The TesTask {TesTask}'s node was preempted. It will be automatically rescheduled.", tesTask.Id);
                    return Task.FromResult(false);
                }
            }

            tesTaskStateTransitions = new List<TesTaskStateTransition>()
            {
                new TesTaskStateTransition(tesTaskCancellationRequested, batchTaskState: null, alternateSystemLogItem: null, CancelTaskAsync),
                new TesTaskStateTransition(tesTaskIsQueued, BatchTaskState.JobNotFound, alternateSystemLogItem: null, (tesTask, _, ct) => AddBatchTaskAsync(tesTask, ct)),
                new TesTaskStateTransition(tesTaskIsQueued, BatchTaskState.MissingBatchTask, alternateSystemLogItem: null, (tesTask, batchInfo, ct) => enableBatchAutopool ? DeleteBatchJobAndRequeueTaskAsync(tesTask, batchInfo, ct) : AddBatchTaskAsync(tesTask, ct)),
                new TesTaskStateTransition(tesTaskIsQueued, BatchTaskState.Initializing, alternateSystemLogItem: null, (tesTask, _) => tesTask.State = TesState.INITIALIZINGEnum),
                new TesTaskStateTransition(tesTaskIsQueuedOrInitializing, BatchTaskState.NodeAllocationFailed, alternateSystemLogItem: null, DeleteBatchJobAndRequeueTaskAsync),
                new TesTaskStateTransition(tesTaskIsQueuedOrInitializing, BatchTaskState.Running, alternateSystemLogItem: null, (tesTask, _) => tesTask.State = TesState.RUNNINGEnum),
                new TesTaskStateTransition(tesTaskIsQueuedInitializingOrRunning, BatchTaskState.MoreThanOneActiveJobOrTaskFound, BatchTaskState.MoreThanOneActiveJobOrTaskFound.ToString(), DeleteBatchJobAndSetTaskSystemErrorAsync),
                new TesTaskStateTransition(tesTaskIsQueuedInitializingOrRunning, BatchTaskState.CompletedSuccessfully, alternateSystemLogItem: null, SetTaskCompleted),
                new TesTaskStateTransition(tesTaskIsQueuedInitializingOrRunning, BatchTaskState.CompletedWithErrors, "Please open an issue. There should have been an error reported here.", SetTaskExecutorError),
                new TesTaskStateTransition(tesTaskIsQueuedInitializingOrRunning, BatchTaskState.ActiveJobWithMissingAutoPool, alternateSystemLogItem: null, DeleteBatchJobAndRequeueTaskAsync),
                new TesTaskStateTransition(tesTaskIsQueuedInitializingOrRunning, BatchTaskState.NodeFailedDuringStartupOrExecution, "Please open an issue. There should have been an error reported here.", DeleteBatchJobAndSetTaskExecutorErrorAsync),
                new TesTaskStateTransition(tesTaskIsQueuedInitializingOrRunning, BatchTaskState.NodeUnusable, "Please open an issue. There should have been an error reported here.", DeleteBatchJobAndSetTaskExecutorErrorAsync),
                new TesTaskStateTransition(tesTaskIsInitializingOrRunning, BatchTaskState.JobNotFound, BatchTaskState.JobNotFound.ToString(), SetTaskSystemError),
                new TesTaskStateTransition(tesTaskIsInitializingOrRunning, BatchTaskState.MissingBatchTask, BatchTaskState.MissingBatchTask.ToString(), DeleteBatchJobAndSetTaskSystemErrorAsync),
                new TesTaskStateTransition(tesTaskIsInitializingOrRunning, BatchTaskState.NodePreempted, alternateSystemLogItem: null, HandlePreemptedNodeAsync)
            };
        }

        private Task DeleteBatchJobOrTaskAsync(TesTask tesTask, PoolInformation poolInformation, CancellationToken cancellationToken)
            => enableBatchAutopool ? azureProxy.DeleteBatchJobAsync(tesTask.Id, cancellationToken) : poolInformation is null || poolInformation.PoolId is null ? WarnWhenUnableToFindPoolToDeleteTask(tesTask) : azureProxy.DeleteBatchTaskAsync(tesTask.Id, poolInformation, cancellationToken);

        private Task WarnWhenUnableToFindPoolToDeleteTask(TesTask tesTask)
        {
            logger.LogWarning("Unable to delete batch task for task {TesTask} because of missing pool/job information.", tesTask.Id);
            tesTask.SetWarning("Unable to delete batch task because of missing pool/job information.");
            return Task.CompletedTask;
        }

        private async Task DeleteBatchTaskAndOrJobAndOrPoolIfExists(IAzureProxy azureProxy, TesTask tesTask, CombinedBatchTaskInfo batchInfo, CancellationToken cancellationToken)
        {
            var batchDeletionExceptions = new List<Exception>();

            try
            {
                await DeleteBatchJobOrTaskAsync(tesTask, batchInfo.Pool, cancellationToken);
            }
            catch (Exception exc)
            {
                logger.LogError(exc, $"Exception deleting batch task or job with tesTask.Id: {tesTask?.Id}");
                batchDeletionExceptions.Add(exc);
            }

            if (enableBatchAutopool)
            {
                try
                {
                    await azureProxy.DeleteBatchPoolIfExistsAsync(tesTask.Id, cancellationToken);
                }
                catch (Exception exc)
                {
                    logger.LogError(exc, $"Exception deleting batch pool with tesTask.Id: {tesTask?.Id}");
                    batchDeletionExceptions.Add(exc);
                }
            }

            if (batchDeletionExceptions.Any())
            {
                throw new AggregateException(batchDeletionExceptions);
            }
        }

        /// <summary>
        /// Creates a wget command to robustly download a file
        /// </summary>
        /// <param name="urlToDownload">URL to download</param>
        /// <param name="localFilePathDownloadLocation">Filename for the output file</param>
        /// <param name="setExecutable">Whether the file should be made executable or not</param>
        /// <returns>The command to execute</returns>
        private string CreateWgetDownloadCommand(string urlToDownload, string localFilePathDownloadLocation, bool setExecutable = false)
        {
            string command = $"wget --https-only --timeout=20 --waitretry=1 --tries=9 --retry-connrefused --continue -O {localFilePathDownloadLocation} '{urlToDownload}'";

            if (setExecutable)
            {
                command += $" && chmod +x {localFilePathDownloadLocation}";
            }

            return command;
        }

        /// <inheritdoc/>
        public IAsyncEnumerable<CloudPool> GetCloudPools(CancellationToken cancellationToken)
            => azureProxy.GetActivePoolsAsync(batchPrefix);

        /// <inheritdoc/>
        public async Task LoadExistingPoolsAsync(CancellationToken cancellationToken)
        {
            if (!enableBatchAutopool)
            {
                await foreach (var cloudPool in GetCloudPools(cancellationToken).WithCancellation(cancellationToken))
                {
                    try
                    {
                        var batchPool = _batchPoolFactory.CreateNew();
                        await batchPool.AssignPoolAsync(cloudPool, cancellationToken);
                    }
                    catch (Exception exc)
                    {
                        logger.LogError(exc, "When retrieving previously created batch pools and jobs, there were one or more failures when trying to access batch pool {PoolId} or its associated job.", cloudPool.Id);
                    }
                }
            }
        }

        /// <inheritdoc/>
        public async Task UploadTaskRunnerIfNeeded(CancellationToken cancellationToken)
        {
            var blobUri = new Uri(await storageAccessProvider.GetInternalTesBlobUrlAsync(NodeTaskRunnerFilename, cancellationToken));
            var blobProperties = await azureProxy.GetBlobPropertiesAsync(blobUri, cancellationToken);
            if (!(await File.ReadAllTextAsync(Path.Combine(AppContext.BaseDirectory, $"scripts/{NodeTaskRunnerMD5HashFilename}"), cancellationToken)).Trim().Equals(blobProperties?.ContentMD5, StringComparison.OrdinalIgnoreCase))
            {
                await azureProxy.UploadBlobFromFileAsync(blobUri, $"scripts/{NodeTaskRunnerFilename}", cancellationToken);
            }
        }

        /// <summary>
        /// Iteratively manages execution of a <see cref="TesTask"/> on Azure Batch until completion or failure
        /// </summary>
        /// <param name="tesTask">The <see cref="TesTask"/></param>
        /// <param name="cancellationToken">A <see cref="CancellationToken"/> for controlling the lifetime of the asynchronous operation.</param>
        /// <returns>True if the TES task needs to be persisted.</returns>
        public async ValueTask<bool> ProcessTesTaskAsync(TesTask tesTask, CancellationToken cancellationToken)
        {
            var combinedBatchTaskInfo = await GetBatchTaskStateAsync(tesTask, cancellationToken);
            const string template = "TES task: {TesTask} TES task state: {TesTaskState} BatchTaskState: {BatchTaskState}";
            var msg = string.Format(ConvertTemplateToFormat(template), tesTask.Id, tesTask.State.ToString(), combinedBatchTaskInfo.BatchTaskState.ToString());

            if (onlyLogBatchTaskStateOnce.Add(msg))
            {
                logger.LogInformation(template, tesTask.Id, tesTask.State.ToString(), combinedBatchTaskInfo.BatchTaskState.ToString());
            }

            return await HandleTesTaskTransitionAsync(tesTask, combinedBatchTaskInfo, cancellationToken);

            static string ConvertTemplateToFormat(string template)
                => string.Join(null, template.Split('{', '}').Select((s, i) => (s, i)).Select(t => t.i % 2 == 0 ? t.s : $"{{{t.i / 2}}}"));
        }

        /// <summary>
        /// Garbage collects the old batch task state log hashset
        /// </summary>
        public void ClearBatchLogState()
        {
            if (onlyLogBatchTaskStateOnce.Count > 0)
            {
                onlyLogBatchTaskStateOnce = new();
            }
        }

        private static string GetCromwellExecutionDirectoryPathAsUrl(TesTask task)
        {
            var commandScript = task.Inputs?.FirstOrDefault(IsCromwellCommandScript);
            return commandScript switch
            {
                null => null,
                var x when string.IsNullOrEmpty(x.Content) => GetParentUrl(commandScript.Url),
                _ => GetParentPath(commandScript.Path).TrimStart('/')
            };
        }

        private string GetStorageUploadPath(TesTask task)
        {
            return task.Resources?.ContainsBackendParameterValue(TesResources.SupportedBackendParameters.internal_path_prefix) ?? false
                ? $"{defaultStorageAccountName}/{task.Resources.GetBackendParameterValue(TesResources.SupportedBackendParameters.internal_path_prefix).Trim('/')}"
                : $"{defaultStorageAccountName}{TesExecutionsPathPrefix}/{task.Id}";
        }

        /// <summary>
        /// Get the parent path of the given path
        /// </summary>
        /// <param name="path">The path</param>
        /// <returns>The parent path</returns>
        private static string GetParentPath(string path)
        {
            if (string.IsNullOrEmpty(path))
            {
                return null;
            }

            var pathComponents = path.TrimEnd('/').Split('/');

            return string.Join('/', pathComponents.Take(pathComponents.Length - 1));
        }

        private static string GetParentUrl(string url)
        {
            if (!Uri.TryCreate(url, UriKind.Absolute, out var uri) || Uri.CheckHostName(uri.Host) <= UriHostNameType.Basic)
            {
                return GetParentPath(url).TrimStart('/'); // Continue support of Cromwell in local filesystem configuration
            }

            var builder = new UriBuilder(url);
            builder.Path = GetParentPath(builder.Path);
            return builder.ToString();
        }

        private static string StandardizeStartTaskPath(string startTaskPath, string defaultStorageAccount)
        {
            if (string.IsNullOrWhiteSpace(startTaskPath) || startTaskPath.StartsWith($"/{defaultStorageAccount}"))
            {
                return startTaskPath;
            }
            else
            {
                return $"/{defaultStorageAccount}{startTaskPath}";
            }
        }

        /// <summary>
        /// Determines if the <see cref="Tes.Models.TesInput"/> file is a Cromwell command script
        /// See https://github.com/broadinstitute/cromwell/blob/17efd599d541a096dc5704991daeaefdd794fefd/supportedBackends/tes/src/main/scala/cromwell/backend/impl/tes/TesTask.scala#L58
        /// </summary>
        /// <param name="inputFile"><see cref="Tes.Models.TesInput"/> file</param>
        /// <returns>True if the file is a Cromwell command script</returns>
        private static bool IsCromwellCommandScript(TesInput inputFile)
            => (inputFile.Name?.Equals("commandScript") ?? false) && (inputFile.Description?.EndsWith(".commandScript") ?? false) && inputFile.Type == TesFileType.FILEEnum && inputFile.Path.EndsWith($"/{CromwellScriptFileName}");

        /// <summary>
        /// Verifies existence and translates local file URLs to absolute paths (e.g. file:///tmp/cwl_temp_dir_8026387118450035757/args.py becomes /tmp/cwl_temp_dir_8026387118450035757/args.py)
        /// Only considering files in /cromwell-tmp because that is the only local directory mapped from Cromwell container
        /// </summary>
        /// <param name="fileUri">File URI</param>
        /// <param name="localPath">Local path</param>
        /// <returns></returns>
        private bool TryGetCromwellTmpFilePath(string fileUri, out string localPath)
        {
            localPath = Uri.TryCreate(fileUri, UriKind.Absolute, out var uri) && uri.IsFile && uri.AbsolutePath.StartsWith("/cromwell-tmp/") && azureProxy.LocalFileExists(uri.AbsolutePath) ? uri.AbsolutePath : null;

            return localPath is not null;
        }

        /// <summary>
        /// Adds a new Azure Batch pool/job/task for the given <see cref="TesTask"/>
        /// </summary>
        /// <param name="tesTask">The <see cref="TesTask"/> to schedule on Azure Batch</param>
        /// <param name="cancellationToken">A <see cref="CancellationToken"/> for controlling the lifetime of the asynchronous operation.</param>
        /// <returns>A task to await</returns>
        private async Task AddBatchTaskAsync(TesTask tesTask, CancellationToken cancellationToken)
        {
            PoolInformation poolInformation = null;
            string poolKey = null;

            try
            {
                var virtualMachineInfo = await GetVmSizeAsync(tesTask, cancellationToken);

                var containerMetadata = await GetContainerConfigurationIfNeededAsync(tesTask, cancellationToken);
                (poolKey, var displayName) = enableBatchAutopool ? default : GetPoolKey(tesTask, virtualMachineInfo, containerMetadata.ContainerConfiguration, cancellationToken);
                await quotaVerifier.CheckBatchAccountQuotasAsync(virtualMachineInfo, needPoolOrJobQuotaCheck: enableBatchAutopool || !IsPoolAvailable(poolKey), needCoresUtilizationQuotaCheck: enableBatchAutopool, cancellationToken: cancellationToken);

                var tesTaskLog = tesTask.AddTesTaskLog();
                tesTaskLog.VirtualMachineInfo = virtualMachineInfo;
                var identities = new List<string>();

                if (!string.IsNullOrWhiteSpace(globalManagedIdentity))
                {
                    identities.Add(globalManagedIdentity);
                }

                if (tesTask.Resources?.ContainsBackendParameterValue(TesResources.SupportedBackendParameters.workflow_execution_identity) == true)
                {
                    identities.Add(tesTask.Resources?.GetBackendParameterValue(TesResources.SupportedBackendParameters.workflow_execution_identity));
                }

                var useGen2 = virtualMachineInfo.HyperVGenerations?.Contains("V2");
                string jobOrTaskId = default;
                if (enableBatchAutopool)
                {
                    jobOrTaskId = await azureProxy.GetNextBatchJobIdAsync(tesTask.Id, cancellationToken);
                    poolInformation = await CreateAutoPoolModePoolInformation(
                        poolSpecification: await GetPoolSpecification(
                        vmSize: virtualMachineInfo.VmSize,
                        autoscaled: false,
                        preemptable: virtualMachineInfo.LowPriority,
                        nodeInfo: useGen2.GetValueOrDefault() ? gen2BatchNodeInfo : gen1BatchNodeInfo,
                        containerConfiguration: containerMetadata.ContainerConfiguration,
                        encryptionAtHostSupported: virtualMachineInfo.EncryptionAtHostSupported,
                        cancellationToken: cancellationToken),
                    tesTaskId: tesTask.Id,
                    jobId: jobOrTaskId,
                    cancellationToken: cancellationToken,
                    identityResourceIds: identities);
                }
                else
                {
                    poolInformation = (await GetOrAddPoolAsync(
                        key: poolKey,
                        isPreemptable: virtualMachineInfo.LowPriority,
                        modelPoolFactory: async (id, ct) => ConvertPoolSpecificationToModelsPool(
                            name: id,
                            displayName: displayName,
                            poolIdentity: GetBatchPoolIdentity(identities.ToArray()),
                            pool: await GetPoolSpecification(
                                vmSize: virtualMachineInfo.VmSize,
                                autoscaled: true,
                                preemptable: virtualMachineInfo.LowPriority,
                                nodeInfo: useGen2.GetValueOrDefault() ? gen2BatchNodeInfo : gen1BatchNodeInfo,
                                containerConfiguration: containerMetadata.ContainerConfiguration,
                                encryptionAtHostSupported: virtualMachineInfo.EncryptionAtHostSupported,
                                cancellationToken: ct)),
                        cancellationToken: cancellationToken)
                        ).Pool;
                    jobOrTaskId = $"{tesTask.Id}-{tesTask.Logs.Count}";
                }

                tesTask.PoolId = poolInformation.PoolId;
                var cloudTask = await ConvertTesTaskToBatchTaskAsync(enableBatchAutopool ? tesTask.Id : jobOrTaskId, tesTask, containerMetadata.IsPublic, cancellationToken);
                logger.LogInformation($"Creating batch task for TES task {tesTask.Id}. Using VM size {virtualMachineInfo.VmSize}.");

                if (enableBatchAutopool)
                {
                    await azureProxy.CreateAutoPoolModeBatchJobAsync(jobOrTaskId, cloudTask, poolInformation, cancellationToken);
                }
                else
                {
                    await azureProxy.AddBatchTaskAsync(tesTask.Id, cloudTask, poolInformation, cancellationToken);
                }

                tesTaskLog.StartTime = DateTimeOffset.UtcNow;
                tesTask.State = TesState.INITIALIZINGEnum;
                poolInformation = null;
            }
            catch (AggregateException aggregateException)
            {
                foreach (var exception in aggregateException.Flatten().InnerExceptions)
                {
                    HandleException(exception);
                }
            }
            catch (Exception exception)
            {
                HandleException(exception);
            }
            finally
            {
                if (enableBatchAutopool && poolInformation?.AutoPoolSpecification is not null)
                {
                    await azureProxy.DeleteBatchPoolIfExistsAsync(tesTask.Id, cancellationToken);
                }
            }

            void HandleException(Exception exception)
            {
                switch (exception)
                {
                    case AzureBatchPoolCreationException azureBatchPoolCreationException:
                        if (!azureBatchPoolCreationException.IsTimeout && !azureBatchPoolCreationException.IsJobQuota && !azureBatchPoolCreationException.IsPoolQuota && azureBatchPoolCreationException.InnerException is not null)
                        {
                            HandleException(azureBatchPoolCreationException.InnerException);
                            return;
                        }

                        logger.LogWarning(azureBatchPoolCreationException, "TES task: {TesTask} AzureBatchPoolCreationException.Message: {ExceptionMessage}. This might be a transient issue. Task will remain with state QUEUED. Confirmed timeout: {ConfirmedTimeout}", tesTask.Id, azureBatchPoolCreationException.Message, azureBatchPoolCreationException.IsTimeout);

                        if (azureBatchPoolCreationException.IsJobQuota || azureBatchPoolCreationException.IsPoolQuota)
                        {
                            neededPools.Add(poolKey);
                            tesTask.SetWarning(azureBatchPoolCreationException.InnerException switch
                            {
                                null => "Unknown reason",
                                Microsoft.Rest.Azure.CloudException cloudException => cloudException.Body.Message,
                                var e when e is BatchException batchException && batchException.InnerException is Microsoft.Azure.Batch.Protocol.Models.BatchErrorException batchErrorException => batchErrorException.Body.Message.Value,
                                _ => "Unknown reason",
                            },
                                Array.Empty<string>());
                        }

                        break;

                    case AzureBatchQuotaMaxedOutException azureBatchQuotaMaxedOutException:
                        logger.LogWarning("TES task: {TesTask} AzureBatchQuotaMaxedOutException.Message: {ExceptionMessage}. Not enough quota available. Task will remain with state QUEUED.", tesTask.Id, azureBatchQuotaMaxedOutException.Message);
                        neededPools.Add(poolKey);
                        break;

                    case AzureBatchLowQuotaException azureBatchLowQuotaException:
                        tesTask.State = TesState.SYSTEMERROREnum;
                        tesTask.AddTesTaskLog(); // Adding new log here because this exception is thrown from CheckBatchAccountQuotas() and AddTesTaskLog() above is called after that. This way each attempt will have its own log entry.
                        tesTask.SetFailureReason("InsufficientBatchQuota", azureBatchLowQuotaException.Message);
                        logger.LogError(azureBatchLowQuotaException, "TES task: {TesTask} AzureBatchLowQuotaException.Message: {ExceptionMessage}", tesTask.Id, azureBatchLowQuotaException.Message);
                        break;

                    case AzureBatchVirtualMachineAvailabilityException azureBatchVirtualMachineAvailabilityException:
                        tesTask.State = TesState.SYSTEMERROREnum;
                        tesTask.AddTesTaskLog(); // Adding new log here because this exception is thrown from GetVmSizeAsync() and AddTesTaskLog() above is called after that. This way each attempt will have its own log entry.
                        tesTask.SetFailureReason("NoVmSizeAvailable", azureBatchVirtualMachineAvailabilityException.Message);
                        logger.LogError(azureBatchVirtualMachineAvailabilityException, "TES task: {TesTask} AzureBatchVirtualMachineAvailabilityException.Message: {ExceptionMessage}", tesTask.Id, azureBatchVirtualMachineAvailabilityException.Message);
                        break;

                    case TesException tesException:
                        tesTask.State = TesState.SYSTEMERROREnum;
                        tesTask.SetFailureReason(tesException);
                        logger.LogError(tesException, "TES task: {TesTask} TesException.Message: {ExceptionMessage}", tesTask.Id, tesException.Message);
                        break;

                    case BatchClientException batchClientException:
                        tesTask.State = TesState.SYSTEMERROREnum;
                        tesTask.SetFailureReason("BatchClientException", string.Join(",", batchClientException.Data.Values), batchClientException.Message, batchClientException.StackTrace);
                        logger.LogError(batchClientException, "TES task: {TesTask} BatchClientException.Message: {ExceptionMessage} {ExceptionData}", tesTask.Id, batchClientException.Message, string.Join(",", batchClientException?.Data?.Values));
                        break;

                    case BatchException batchException when batchException.InnerException is Microsoft.Azure.Batch.Protocol.Models.BatchErrorException batchErrorException && AzureBatchPoolCreationException.IsJobQuotaException(batchErrorException.Body.Code):
                        tesTask.SetWarning(batchErrorException.Body.Message.Value, Array.Empty<string>());
                        logger.LogInformation("Not enough job quota available for task Id {TesTask}. Reason: {BodyMessage}. Task will remain in queue.", tesTask.Id, batchErrorException.Body.Message.Value);
                        break;

                    case BatchException batchException when batchException.InnerException is Microsoft.Azure.Batch.Protocol.Models.BatchErrorException batchErrorException && AzureBatchPoolCreationException.IsPoolQuotaException(batchErrorException.Body.Code):
                        neededPools.Add(poolKey);
                        tesTask.SetWarning(batchErrorException.Body.Message.Value, Array.Empty<string>());
                        logger.LogInformation("Not enough pool quota available for task Id {TesTask}. Reason: {BodyMessage}. Task will remain in queue.", tesTask.Id, batchErrorException.Body.Message.Value);
                        break;

                    case Microsoft.Rest.Azure.CloudException cloudException when AzureBatchPoolCreationException.IsPoolQuotaException(cloudException.Body.Code):
                        neededPools.Add(poolKey);
                        tesTask.SetWarning(cloudException.Body.Message, Array.Empty<string>());
                        logger.LogInformation("Not enough pool quota available for task Id {TesTask}. Reason: {BodyMessage}. Task will remain in queue.", tesTask.Id, cloudException.Body.Message);
                        break;

                    default:
                        tesTask.State = TesState.SYSTEMERROREnum;
                        tesTask.SetFailureReason("UnknownError", $"{exception?.GetType().FullName}: {exception?.Message}", exception?.StackTrace);
                        logger.LogError(exception, "TES task: {TesTask} Exception: {ExceptionType}: {ExceptionMessage}", tesTask.Id, exception?.GetType().FullName, exception?.Message);
                        break;
                }
            }
        }

        /// <summary>
        /// Gets the current state of the Azure Batch task
        /// </summary>
        /// <param name="tesTask"><see cref="TesTask"/></param>
        /// <param name="cancellationToken">A <see cref="CancellationToken"/> for controlling the lifetime of the asynchronous operation.</param>
        /// <returns>A higher-level abstraction of the current state of the Azure Batch task</returns>
        [System.Diagnostics.CodeAnalysis.SuppressMessage("Performance", "CA1826:Do not use Enumerable methods on indexable collections", Justification = "FirstOrDefault() is straightforward, the alternative is less clear.")]
        private async ValueTask<CombinedBatchTaskInfo> GetBatchTaskStateAsync(TesTask tesTask, CancellationToken cancellationToken)
        {
            var azureBatchJobAndTaskState = await azureProxy.GetBatchJobAndTaskStateAsync(tesTask, enableBatchAutopool, cancellationToken);

            if (enableBatchAutopool)
            {
                tesTask.PoolId ??= azureBatchJobAndTaskState.Pool?.PoolId;
            }

            if (azureBatchJobAndTaskState.Pool?.PoolId is null)
            {
                azureBatchJobAndTaskState.Pool = tesTask.PoolId is null ? default : new() { PoolId = tesTask.PoolId };
            }

            static IEnumerable<string> ConvertNodeErrorsToSystemLogItems(AzureBatchJobAndTaskState azureBatchJobAndTaskState)
            {
                var systemLogItems = new List<string>();

                if (azureBatchJobAndTaskState.NodeErrorCode is not null)
                {
                    systemLogItems.Add(azureBatchJobAndTaskState.NodeErrorCode);
                }

                if (azureBatchJobAndTaskState.NodeErrorDetails is not null)
                {
                    systemLogItems.AddRange(azureBatchJobAndTaskState.NodeErrorDetails);
                }

                return systemLogItems;
            }

            if (azureBatchJobAndTaskState.ActiveJobWithMissingAutoPool)
            {
                logger.LogWarning("Found active job without auto pool for TES task {TesTask}. Deleting the job and requeuing the task. BatchJobInfo: {BatchJobInfo}", tesTask.Id, JsonConvert.SerializeObject(azureBatchJobAndTaskState));
                return new CombinedBatchTaskInfo
                {
                    BatchTaskState = BatchTaskState.ActiveJobWithMissingAutoPool,
                    FailureReason = BatchTaskState.ActiveJobWithMissingAutoPool.ToString(),
                    Pool = azureBatchJobAndTaskState.Pool
                };
            }

            if (azureBatchJobAndTaskState.MoreThanOneActiveJobOrTaskFound)
            {
                return new CombinedBatchTaskInfo
                {
                    BatchTaskState = BatchTaskState.MoreThanOneActiveJobOrTaskFound,
                    FailureReason = BatchTaskState.MoreThanOneActiveJobOrTaskFound.ToString(),
                    Pool = azureBatchJobAndTaskState.Pool
                };
            }

            // Because a ComputeTask is not assigned to the compute node while the StartTask is running, IAzureProxy.GetBatchJobAndTaskStateAsync() does not see start task failures. Deal with that here.
            if (azureBatchJobAndTaskState.NodeState is null && azureBatchJobAndTaskState.JobState == JobState.Active && azureBatchJobAndTaskState.TaskState == TaskState.Active && !string.IsNullOrWhiteSpace(azureBatchJobAndTaskState.Pool?.PoolId))
            {
                if (enableBatchAutopool)
                {
                    _ = ProcessStartTaskFailure((await azureProxy.ListComputeNodesAsync(azureBatchJobAndTaskState.Pool.PoolId, new ODATADetailLevel { FilterClause = "state eq 'starttaskfailed'", SelectClause = "id,startTaskInfo" }).FirstOrDefaultAsync(cancellationToken: cancellationToken))?.StartTaskInformation?.FailureInformation);
                }
                else
                {
                    /*
                     * Priority order for assigning errors to TesTasks in shared-pool mode:
                     * 1. Node error found in GetBatchJobAndTaskStateAsync()
                     * 2. StartTask failure
                     * 3. NodeAllocation failure
                     */
                    if (TryGetPool(azureBatchJobAndTaskState.Pool.PoolId, out var pool))
                    {
                        if (!string.IsNullOrWhiteSpace(azureBatchJobAndTaskState.NodeErrorCode) || !ProcessStartTaskFailure(pool.PopNextStartTaskFailure()))
                        {
                            var resizeError = pool.PopNextResizeError();
                            if (resizeError is not null)
                            {
                                azureBatchJobAndTaskState.NodeAllocationFailed = true;
                                azureBatchJobAndTaskState.NodeErrorCode = resizeError.Code;
                                azureBatchJobAndTaskState.NodeErrorDetails = Enumerable.Repeat(resizeError.Message, string.IsNullOrWhiteSpace(resizeError.Message) ? 1 : 0).Concat(resizeError.Values?.Select(d => d.Value) ?? Enumerable.Empty<string>());
                            }
                        }
                    }
                }

                bool ProcessStartTaskFailure(TaskFailureInformation failureInformation)
                {
                    if (failureInformation is not null)
                    {
                        azureBatchJobAndTaskState.NodeState = ComputeNodeState.StartTaskFailed;
                        azureBatchJobAndTaskState.NodeErrorCode = failureInformation.Code;
                        azureBatchJobAndTaskState.NodeErrorDetails = failureInformation.Details?.Select(d => d.Value);
                    }

                    return failureInformation is not null;
                }
            }

            if (TaskFailureInformationCodes.DiskFull.Equals(azureBatchJobAndTaskState.NodeErrorCode, StringComparison.OrdinalIgnoreCase))
            {
                azureBatchJobAndTaskState.NodeErrorDetails = (azureBatchJobAndTaskState.NodeErrorDetails ?? Enumerable.Empty<string>())
                    .Append($"Compute Node Error: {TaskFailureInformationCodes.DiskFull} Id: {azureBatchJobAndTaskState.NodeId}");
            }

            switch (azureBatchJobAndTaskState.JobState)
            {
                case null:
                case JobState.Deleting:
                    return new CombinedBatchTaskInfo
                    {
                        BatchTaskState = BatchTaskState.JobNotFound,
                        FailureReason = BatchTaskState.JobNotFound.ToString(),
                        Pool = azureBatchJobAndTaskState.Pool
                    };
                case JobState.Active:
                    {
                        if (azureBatchJobAndTaskState.NodeAllocationFailed)
                        {
                            return new CombinedBatchTaskInfo
                            {
                                BatchTaskState = BatchTaskState.NodeAllocationFailed,
                                FailureReason = BatchTaskState.NodeAllocationFailed.ToString(),
                                SystemLogItems = ConvertNodeErrorsToSystemLogItems(azureBatchJobAndTaskState),
                                Pool = azureBatchJobAndTaskState.Pool
                            };
                        }

                        if (azureBatchJobAndTaskState.NodeState == ComputeNodeState.Unusable)
                        {
                            return new CombinedBatchTaskInfo
                            {
                                BatchTaskState = BatchTaskState.NodeUnusable,
                                FailureReason = BatchTaskState.NodeUnusable.ToString(),
                                SystemLogItems = ConvertNodeErrorsToSystemLogItems(azureBatchJobAndTaskState),
                                Pool = azureBatchJobAndTaskState.Pool
                            };
                        }

                        if (azureBatchJobAndTaskState.NodeState == ComputeNodeState.Preempted)
                        {
                            return new CombinedBatchTaskInfo
                            {
                                BatchTaskState = BatchTaskState.NodePreempted,
                                FailureReason = BatchTaskState.NodePreempted.ToString(),
                                SystemLogItems = ConvertNodeErrorsToSystemLogItems(azureBatchJobAndTaskState),
                                Pool = azureBatchJobAndTaskState.Pool
                            };
                        }

                        if (azureBatchJobAndTaskState.NodeErrorCode is not null)
                        {
                            if (azureBatchJobAndTaskState.NodeErrorCode == TaskFailureInformationCodes.DiskFull)
                            {
                                return new CombinedBatchTaskInfo
                                {
                                    BatchTaskState = BatchTaskState.NodeFailedDuringStartupOrExecution,
                                    FailureReason = azureBatchJobAndTaskState.NodeErrorCode,
                                    SystemLogItems = ConvertNodeErrorsToSystemLogItems(azureBatchJobAndTaskState),
                                    Pool = azureBatchJobAndTaskState.Pool
                                };
                            }
                            else
                            {
                                return new CombinedBatchTaskInfo
                                {
                                    BatchTaskState = BatchTaskState.NodeFailedDuringStartupOrExecution,
                                    FailureReason = BatchTaskState.NodeFailedDuringStartupOrExecution.ToString(),
                                    SystemLogItems = ConvertNodeErrorsToSystemLogItems(azureBatchJobAndTaskState),
                                    Pool = azureBatchJobAndTaskState.Pool
                                };
                            }
                        }

                        break;
                    }
                case JobState.Terminating:
                case JobState.Completed:
                    break;
                default:
                    throw new Exception($"Found batch job {tesTask.Id} in unexpected state: {azureBatchJobAndTaskState.JobState}");
            }

            switch (azureBatchJobAndTaskState.TaskState)
            {
                case null:
                    return new CombinedBatchTaskInfo
                    {
                        BatchTaskState = BatchTaskState.MissingBatchTask,
                        FailureReason = BatchTaskState.MissingBatchTask.ToString(),
                        Pool = azureBatchJobAndTaskState.Pool
                    };
                case TaskState.Active:
                case TaskState.Preparing:
                    return new CombinedBatchTaskInfo
                    {
                        BatchTaskState = BatchTaskState.Initializing,
                        Pool = azureBatchJobAndTaskState.Pool
                    };
                case TaskState.Running:
                    return new CombinedBatchTaskInfo
                    {
                        BatchTaskState = BatchTaskState.Running,
                        Pool = azureBatchJobAndTaskState.Pool
                    };
                case TaskState.Completed:
                    if (azureBatchJobAndTaskState.TaskExitCode == 0 && azureBatchJobAndTaskState.TaskFailureInformation is null)
                    {
                        var metrics = await GetBatchNodeMetricsAndCromwellResultCodeAsync(tesTask, cancellationToken);

                        return new CombinedBatchTaskInfo
                        {
                            BatchTaskState = BatchTaskState.CompletedSuccessfully,
                            BatchTaskExitCode = azureBatchJobAndTaskState.TaskExitCode,
                            BatchTaskStartTime = metrics.TaskStartTime ?? azureBatchJobAndTaskState.TaskStartTime,
                            BatchTaskEndTime = metrics.TaskEndTime ?? azureBatchJobAndTaskState.TaskEndTime,
                            BatchNodeMetrics = metrics.BatchNodeMetrics,
                            CromwellRcCode = metrics.CromwellRcCode,
                            Pool = azureBatchJobAndTaskState.Pool
                        };
                    }
                    else
                    {
                        logger.LogError("Task {TesTask} failed. ExitCode: {TaskExitCode}, BatchJobInfo: {BatchJobInfo}", tesTask.Id, azureBatchJobAndTaskState.TaskExitCode, JsonConvert.SerializeObject(azureBatchJobAndTaskState));

                        return new CombinedBatchTaskInfo
                        {
                            BatchTaskState = BatchTaskState.CompletedWithErrors,
                            FailureReason = azureBatchJobAndTaskState.TaskFailureInformation?.Code,
                            BatchTaskExitCode = azureBatchJobAndTaskState.TaskExitCode,
                            BatchTaskStartTime = azureBatchJobAndTaskState.TaskStartTime,
                            BatchTaskEndTime = azureBatchJobAndTaskState.TaskEndTime,
                            SystemLogItems = Enumerable.Empty<string>()
                                .Append($"Batch task ExitCode: {azureBatchJobAndTaskState.TaskExitCode}, Failure message: {azureBatchJobAndTaskState.TaskFailureInformation?.Message}")
                                .Concat(azureBatchJobAndTaskState.TaskFailureInformation?.Details?.Select(d => $"{d.Name}: {d.Value}") ?? Enumerable.Empty<string>()),
                            Pool = azureBatchJobAndTaskState.Pool
                        };
                    }
                default:
                    throw new Exception($"Found batch task {tesTask.Id} in unexpected state: {azureBatchJobAndTaskState.TaskState}");
            }
        }

        /// <summary>
        /// Transitions the <see cref="TesTask"/> to the new state, based on the rules defined in the tesTaskStateTransitions list.
        /// </summary>
        /// <param name="tesTask">TES task</param>
        /// <param name="combinedBatchTaskInfo">Current Azure Batch task info</param>
        /// <param name="cancellationToken">A <see cref="CancellationToken"/> for controlling the lifetime of the asynchronous operation.</param>
        /// <returns>True if the TES task was changed.</returns>
        // When task is executed the following may be touched:
        // tesTask.Log[].SystemLog
        // tesTask.Log[].FailureReason
        // tesTask.Log[].CromwellResultCode
        // tesTask.Log[].BatchExecutionMetrics
        // tesTask.Log[].EndTime
        // tesTask.Log[].Log[].StdErr
        // tesTask.Log[].Log[].ExitCode
        // tesTask.Log[].Log[].StartTime
        // tesTask.Log[].Log[].EndTime
        private ValueTask<bool> HandleTesTaskTransitionAsync(TesTask tesTask, CombinedBatchTaskInfo combinedBatchTaskInfo, CancellationToken cancellationToken)
            => (tesTaskStateTransitions
                .FirstOrDefault(m => (m.Condition is null || m.Condition(tesTask)) && (m.CurrentBatchTaskState is null || m.CurrentBatchTaskState == combinedBatchTaskInfo.BatchTaskState))
                ?.ActionAsync(tesTask, combinedBatchTaskInfo, cancellationToken) ?? ValueTask.FromResult(false));

        /// <summary>
        /// Returns job preparation and main Batch tasks that represents the given <see cref="TesTask"/>
        /// </summary>
        /// <param name="taskId">The Batch Task Id</param>
        /// <param name="task">The <see cref="TesTask"/></param>
        /// <param name="isPublic">Indicates which container images are public.</param>
        /// <param name="cancellationToken">A <see cref="CancellationToken"/> for controlling the lifetime of the asynchronous operation.</param>
        /// <returns>Job preparation and main Batch tasks</returns>
        private async Task<CloudTask> ConvertTesTaskToBatchTaskAsync(string taskId, TesTask task, (bool ExecutorImage, bool DockerInDockerImage, bool CromwellDrsImage) isPublic, CancellationToken cancellationToken)
        {
            var poolHasContainerConfig = !(isPublic.ExecutorImage && isPublic.DockerInDockerImage && isPublic.CromwellDrsImage);
            var cromwellExecutionDirectoryUrl = GetCromwellExecutionDirectoryPathAsUrl(task);
            var isCromwell = cromwellExecutionDirectoryUrl is not null;

            var queryStringsToRemoveFromLocalFilePaths = task.Inputs?
                .Select(i => i.Path)
                .Concat(task.Outputs?.Select(o => o.Path) ?? new List<string>())
                .Where(p => p is not null)
                .Select(p => queryStringRegex.Match(p).Groups[1].Value)
                .Where(qs => !string.IsNullOrEmpty(qs))
                .ToList() ?? new List<string>();

            var inputFiles = task.Inputs?.Distinct().ToList() ?? new List<TesInput>();

            var drsInputFiles = inputFiles
                .Where(f => f?.Url?.StartsWith("drs://", StringComparison.OrdinalIgnoreCase) == true)
                .ToList();

            var metricsName = "metrics.txt";

            var additionalInputFiles = new List<TesInput>();
            // TODO: Cromwell bug: Cromwell command write_tsv() generates a file in the execution directory, for example execution/write_tsv_3922310b441805fc43d52f293623efbc.tmp. These are not passed on to TES inputs.
            // WORKAROUND: Get the list of files in the execution directory and add them to task inputs.
            // TODO: Verify whether this workaround is still needed.
            if (isCromwell)
            {
                if (!Uri.TryCreate(cromwellExecutionDirectoryUrl, UriKind.Absolute, out _))
                {
                    cromwellExecutionDirectoryUrl = $"/{cromwellExecutionDirectoryUrl}";
                }

                var executionDirectoryUri = await storageAccessProvider.MapLocalPathToSasUrlAsync(cromwellExecutionDirectoryUrl, cancellationToken, getContainerSas: true);
                if (executionDirectoryUri is not null)
                {
                    var blobsInExecutionDirectory = (await azureProxy.ListBlobsAsync(new Uri(executionDirectoryUri), cancellationToken)).ToList();
                    var scriptBlob = blobsInExecutionDirectory.FirstOrDefault(b => b.Name.EndsWith($"/{CromwellScriptFileName}"));
                    var commandScript = task.Inputs?.FirstOrDefault(IsCromwellCommandScript); // this should never be null because it's used to set isCromwell

                    if (scriptBlob is not null)
                    {
                        blobsInExecutionDirectory.Remove(scriptBlob);
                    }

                    if (commandScript is not null)
                    {
                        var commandScriptPathParts = commandScript.Path.Split('/').ToList();
                        var cromwellExecutionDirectory = string.Join('/', commandScriptPathParts.Take(commandScriptPathParts.Count - 1));
                        additionalInputFiles = await blobsInExecutionDirectory
                            .Select(b => (Path: $"/{cromwellExecutionDirectory.TrimStart('/')}/{b.Name.Split('/').Last()}", b.Uri))
                            .ToAsyncEnumerable()
                            .SelectAwait(async b => new TesInput { Path = b.Path, Url = await storageAccessProvider.MapLocalPathToSasUrlAsync(b.Uri.AbsoluteUri, cancellationToken, getContainerSas: true), Name = Path.GetFileName(b.Path), Type = TesFileType.FILEEnum })
                            .ToListAsync(cancellationToken);
                    }
                }
            }

            var startTaskStdOutStdErrUploadNodeTaskContent = new NodeTask
            {
                Outputs = new()
                {
                    new()
                    {
                        TargetUrl = AppendPathToUrl(await storageAccessProvider.GetInternalTesTaskBlobUrlAsync(task, string.Empty, cancellationToken), "start-task"),
<<<<<<< HEAD
                        Path = "%AZ_BATCH_NODE_STARTUP_DIR%/std*.txt", // .NET Core requires Windows-style even on Linux
                        SasStrategy = SasResolutionStrategy.None,
=======
                        Path = "%AZ_BATCH_NODE_STARTUP_DIR%/std*.txt",
                        TransformationStrategy = TransformationStrategy.None,
>>>>>>> da81f82c
                        FileType = FileType.File
                    }
                }
            };

            var filesToDownload = await Task.WhenAll(
                inputFiles
                .Except(drsInputFiles) // do not attempt to download DRS input files since the cromwell-drs-localizer will
                .Where(f => f?.Streamable == false) // Don't download files where localization_optional is set to true in WDL (corresponds to "Streamable" property being true on TesInput)
                .Union(additionalInputFiles, new TesInputPathEqualityComparer())
                .Select(async f => await GetTesInputFileUrlAsync(f, task, queryStringsToRemoveFromLocalFilePaths, cancellationToken)));

            var filesToUpload = Array.Empty<TesOutput>();

            if (task.Outputs?.Count > 0)
            {
                filesToUpload = await Task.WhenAll(
                task.Outputs?.Select(async f =>
                        new TesOutput
                        {
                            Path = f.Path,
                            Url = await storageAccessProvider.MapLocalPathToSasUrlAsync(f.Url, cancellationToken, getContainerSas: true) ?? throw new TesException("InvalidOutputFilePath", $"Unsupported output URL '{f.Url}' for task Id {taskId}. Must start with 'http', '{CromwellPathPrefix}' or use '/accountName/containerName/blobName' pattern where TES service has Contributor access to the storage account."),
                            Name = f.Name,
                            Type = f.Type
                        }));
            }

            var nodeTaskRunnerContent = new NodeTask
            {
                MetricsFilename = $"../{metricsName}",

                InputsMetricsFormat = "FileDownloadSizeInBytes={Size}",
                Inputs = filesToDownload.Select(f => new FileInput { SourceUrl = f.Url, Path = LocalizeLocalPath(f.Path), SasStrategy = TransformationStrategy.None }).ToList(),

                // Ignore missing stdout/stderr files. CWL workflows have an issue where if the stdout/stderr are redirected, they are still listed in the TES outputs
                // Ignore any other missing files and directories. WDL tasks can have optional output files.
                // Implementation: do not set Required to True (it defaults to False)
                OutputsMetricsFormat = "FileUploadSizeInBytes={Size}",
                Outputs = filesToUpload.Select(f => new FileOutput { TargetUrl = f.Url, Path = LocalizeLocalPath(f.Path), FileType = ConvertFileType(f.Type), TransformationStrategy = TransformationStrategy.None }).ToList()
            };

            var executor = task.Executors.First();

            var volumeMountsOption = String.Join(" ", inputFiles
                .Union(additionalInputFiles)
                .Select(f => f.Path)
                .Concat(filesToUpload.Select(f => f.Path))
                .Select(p => p.Split("/", StringSplitOptions.RemoveEmptyEntries)[0])
                .Distinct(StringComparer.Ordinal)
                .Select(s => $"-v $AZ_BATCH_TASK_WORKING_DIR/wd/{s}:/{s}"));

            var workdirOption = string.IsNullOrWhiteSpace(executor.Workdir) ? string.Empty : $"--workdir {executor.Workdir} ";

            var sb = new StringBuilder();

            if (isPublic.DockerInDockerImage)
            {
                sb.AppendLinuxLine($"(grep -q alpine /etc/os-release && apk add bash wget || :) && \\");  // Install bash if running on alpine (will be the case if running inside "docker" image)
            }

            sb.AppendLinuxLine($"write_kv() {{ echo \"$1=$2\" >> $AZ_BATCH_TASK_DIR/{metricsName}; }} && \\");  // Function that appends key=value pair to metrics.txt file
            sb.AppendLinuxLine($"write_ts() {{ write_kv $1 $(date -Iseconds); }} && \\");    // Function that appends key=<current datetime> to metrics.txt file
            sb.AppendLinuxLine($"mkdir -p $AZ_BATCH_TASK_WORKING_DIR/wd && \\");

            var nodeTaskRunnerUrl = await storageAccessProvider.GetInternalTesBlobUrlAsync(NodeTaskRunnerFilename, cancellationToken);
            var nodeTaskRunnerInfoUrl = await UploadBlobAsync(NodeRunnerTaskInfoFilename, SerializeNodeTask(nodeTaskRunnerContent));
            var nodeBatchScriptSasUrl = await storageAccessProvider.GetInternalTesTaskBlobUrlAsync(task, BatchScriptFileName, cancellationToken);
            var nodeRunnerStartTaskUrl = await UploadBlobAsync(NodeTaskRunnerTaskInfoToUploadStartTaskLogsFileName, SerializeNodeTask(startTaskStdOutStdErrUploadNodeTaskContent));
            sb.AppendLinuxLine($"write_ts DownloadRunnerScriptsStart && \\");
            sb.AppendLinuxLine(CreateWgetDownloadCommand(nodeRunnerStartTaskUrl, $"$AZ_BATCH_TASK_WORKING_DIR/{NodeTaskRunnerTaskInfoToUploadStartTaskLogsFileName}") + " && \\");
            sb.AppendLinuxLine(CreateWgetDownloadCommand(nodeTaskRunnerInfoUrl, $"$AZ_BATCH_TASK_WORKING_DIR/{NodeRunnerTaskInfoFilename}") + " && \\");
            sb.AppendLinuxLine(CreateWgetDownloadCommand(nodeTaskRunnerUrl, $"$AZ_BATCH_TASK_WORKING_DIR/{NodeTaskRunnerFilename}", setExecutable: true) + " && \\");
            sb.AppendLinuxLine($"write_ts DownloadRunnerScriptsEnd && \\");

            sb.AppendLinuxLine($"($AZ_BATCH_TASK_WORKING_DIR/{NodeTaskRunnerFilename} upload --file $AZ_BATCH_TASK_WORKING_DIR/{NodeTaskRunnerTaskInfoToUploadStartTaskLogsFileName} || :) && \\"); // Upload the start-task console spews

            var vmSize = task.Resources?.GetBackendParameterValue(TesResources.SupportedBackendParameters.vm_size);

            if (drsInputFiles.Count > 0 && task.Resources?.ContainsBackendParameterValue(TesResources.SupportedBackendParameters.workflow_execution_identity) == true)
            {
                sb.AppendLinuxLine($"write_ts CromwellDrsLocalizerPullStart && \\");
                sb.AppendLinuxLine($"docker pull --quiet {cromwellDrsLocalizerImageName} && \\");
                sb.AppendLinuxLine($"write_ts CromwellDrsLocalizerPullEnd && \\");
            }

            if (isPublic.ExecutorImage)
            {
                // Private executor images are pulled via pool ContainerConfiguration
                sb.AppendLinuxLine($"write_ts ExecutorPullStart && docker pull --quiet {executor.Image} && write_ts ExecutorPullEnd && \\");
            }

            // The remainder of the script downloads the inputs, runs the main executor container, and uploads the outputs, including the metrics.txt file
            // After task completion, metrics file is downloaded and used to populate the BatchNodeMetrics object
            sb.AppendLinuxLine($"write_kv ExecutorImageSizeInBytes $(docker inspect {executor.Image} | grep \\\"Size\\\" | grep -Po '(?i)\\\"Size\\\":\\K([^,]*)') && \\");

            if (drsInputFiles.Count > 0)
            {
                // resolve DRS input files with Cromwell DRS Localizer Docker image
                sb.AppendLinuxLine($"write_ts DrsLocalizationStart && \\");

                foreach (var drsInputFile in drsInputFiles)
                {
                    var drsUrl = drsInputFile.Url;
                    var localizedFilePath = drsInputFile.Path;
                    var drsLocalizationCommand = $"docker run --rm {volumeMountsOption} -e MARTHA_URL=\"{marthaUrl}\" {cromwellDrsLocalizerImageName} {drsUrl} {localizedFilePath} --access-token-strategy azure{(!string.IsNullOrWhiteSpace(marthaKeyVaultName) ? " --vault-name " + marthaKeyVaultName : string.Empty)}{(!string.IsNullOrWhiteSpace(marthaSecretName) ? " --secret-name " + marthaSecretName : string.Empty)} && \\";
                    sb.AppendLinuxLine(drsLocalizationCommand);
                }

                sb.AppendLinuxLine($"write_ts DrsLocalizationEnd && \\");
            }

            sb.AppendLinuxLine($"write_ts DownloadStart && \\");
            sb.AppendLinuxLine($"$AZ_BATCH_TASK_WORKING_DIR/{NodeTaskRunnerFilename} download -f $AZ_BATCH_TASK_WORKING_DIR/{NodeRunnerTaskInfoFilename} && \\");
            sb.AppendLinuxLine($"write_ts DownloadEnd && \\");
            sb.AppendLinuxLine($"chmod -R o+rwx $AZ_BATCH_TASK_WORKING_DIR/wd && \\");
            sb.AppendLinuxLine($"export TES_TASK_WD=$AZ_BATCH_TASK_WORKING_DIR/wd && \\");
            sb.AppendLinuxLine($"write_ts ExecutorStart && \\");
            sb.AppendLinuxLine($"docker run --rm {volumeMountsOption} --entrypoint= {workdirOption}{executor.Image} {string.Join(" ", executor.Command.Select(BashWrapShellArgument))} && \\");
            sb.AppendLinuxLine($"write_ts ExecutorEnd && \\");
            sb.AppendLinuxLine($"write_ts UploadStart && \\");
            sb.AppendLinuxLine($"$AZ_BATCH_TASK_WORKING_DIR/{NodeTaskRunnerFilename} upload -f $AZ_BATCH_TASK_WORKING_DIR/{NodeRunnerTaskInfoFilename} && \\");
            sb.AppendLinuxLine($"write_ts UploadEnd && \\");
            sb.AppendLinuxLine($"/bin/bash -c 'disk=( `df -k $AZ_BATCH_TASK_WORKING_DIR | tail -1` ) && echo DiskSizeInKiB=${{disk[1]}} >> $AZ_BATCH_TASK_WORKING_DIR/metrics.txt && echo DiskUsedInKiB=${{disk[2]}} >> $AZ_BATCH_TASK_WORKING_DIR/metrics.txt' && \\");
            sb.AppendLinuxLine($"write_kv VmCpuModelName \"$(cat /proc/cpuinfo | grep -m1 name | cut -f 2 -d ':' | xargs)\" && \\");
            sb.AppendLinuxLine($"echo Task complete.");

            await storageAccessProvider.UploadBlobAsync(new Uri(nodeBatchScriptSasUrl), sb.ToString(), cancellationToken);

            var batchRunCommand = enableBatchAutopool
                ? $"/bin/bash -c {CreateWgetDownloadCommand(nodeBatchScriptSasUrl, $"AZ_BATCH_TASK_WORKING_DIR/{BatchScriptFileName}", setExecutable: true)} && AZ_BATCH_TASK_WORKING_DIR/{BatchScriptFileName}"
                : $"/bin/bash -c \"{MungeBatchTaskCommandLine()}\"";

            // Replace any URL query strings with the word REMOVED
            const string pattern = @"(https?:\/\/[^?\s]+)\?[^?\s]*";
            const string replacement = "$1?REMOVED";
            string sanitizedLogEntry = Regex.Replace(batchRunCommand, pattern, replacement);

            logger.LogInformation("CloudTask.CommandLine (sanitized): " + sanitizedLogEntry);

            var cloudTask = new CloudTask(taskId, batchRunCommand)
            {
                UserIdentity = new UserIdentity(new AutoUserSpecification(elevationLevel: ElevationLevel.Admin, scope: AutoUserScope.Pool)),
                OutputFiles = new List<OutputFile>
                {
                    new OutputFile(
                        "../*.txt",
                        await CreateOutputFileDestinationInTesInternalLocationAsync(task, cancellationToken),
                        new OutputFileUploadOptions(OutputFileUploadCondition.TaskCompletion)),
                }
            };

            if (poolHasContainerConfig)
            {
                // If the executor image is private, and in order to run multiple containers in the main task, the image has to be downloaded via pool ContainerConfiguration.
                // This also requires that the main task runs inside a container. So we run the "docker" container that in turn runs other containers.
                // If the executor image is public, there is no need for pool ContainerConfiguration and task can run normally, without being wrapped in a docker container.
                // Volume mapping for docker.sock below allows the docker client in the container to access host's docker daemon.
                // Remark: Batch provides "-v $AZ_BATCH_NODE_ROOT_DIR:$AZ_BATCH_NODE_ROOT_DIR" for us.
                var containerRunOptions = $"--rm -v /var/run/docker.sock:/var/run/docker.sock ";
                cloudTask.ContainerSettings = new TaskContainerSettings(dockerInDockerImageName, containerRunOptions);
            }

            return cloudTask;

            static string AppendPathToUrl(string url, string path)
            {
                var uri = new UriBuilder(url);
                uri.Path = string.Concat(uri.Path.TrimEnd('/'), "/", path.TrimStart('/'));
                return uri.Uri.ToString();
            }

            static string BashWrapShellArgument(string argument)
                => $"'{argument.Replace(@"'", @"'\''")}'";

            static FileType ConvertFileType(TesFileType tesFileType)
                => tesFileType switch
                {
                    TesFileType.FILEEnum => FileType.File,
                    TesFileType.DIRECTORYEnum => FileType.Directory,
                    _ => throw new ArgumentOutOfRangeException(nameof(tesFileType)),
                };

            // Yes, this looks "Windowsy", while all our executors run on Linux. Environment.ExpandEnvironmentVariables requires environment variables to be delimited by '%' no matter the platform.
            static string LocalizeLocalPath(string path)
                => $"%AZ_BATCH_TASK_WORKING_DIR%/wd{path}";

            static string SerializeNodeTask(NodeTask task)
                => JsonConvert.SerializeObject(task, new JsonSerializerSettings { NullValueHandling = NullValueHandling.Ignore, DefaultValueHandling = DefaultValueHandling.Ignore });

            async ValueTask<string> UploadBlobAsync(string fileName, string content)
            {
                var sasUrl = await storageAccessProvider.GetInternalTesTaskBlobUrlAsync(task, fileName, cancellationToken);
                await storageAccessProvider.UploadBlobAsync(new Uri(sasUrl), content, cancellationToken);
                return sasUrl;
            }

            string MungeBatchTaskCommandLine()
                => string.Join("\n", taskRunScriptContent)
                    .Replace(@"{CleanupScriptLines}", string.Join("\n", poolHasContainerConfig ? MungeCleanupScriptForContainerConfig(taskCleanupScriptContent) : MungeCleanupScript(taskCleanupScriptContent)))
                    .Replace(@"{GetBatchScriptFile}", $"{CreateWgetDownloadCommand(nodeBatchScriptSasUrl, $"$AZ_BATCH_TASK_WORKING_DIR/{BatchScriptFileName}", setExecutable: true)}")
                    .Replace(@"{BatchScriptPath}", $"$AZ_BATCH_TASK_WORKING_DIR/{BatchScriptFileName}")
                    .Replace(@"{TaskExecutor}", executor.Image)
                    .Replace(@"{ExecutionPathPrefix}", "wd")
                    .Replace("\"", "\\\"");

            static IEnumerable<string> MungeCleanupScript(IEnumerable<string> content)
            {
                return content.Select((line, index) => $"echo '{line}' {Redirect(index)} ../clean-executor.sh");

                static string Redirect(int index)
                    => index == 0 ? ">" : ">>";
            }

            static IEnumerable<string> MungeCleanupScriptForContainerConfig(IEnumerable<string> content)
                => MungeCleanupScript(content.Where(line => !line.Contains(@"{TaskExecutor}")));
        }

        /// <summary>
        /// Creates a OutputFileDestination in the TES internal blob storage location
        /// </summary>
        /// <param name="task"></param>
        /// <param name="cancellationToken"></param>
        /// <returns></returns>
        public async Task<OutputFileDestination> CreateOutputFileDestinationInTesInternalLocationAsync(TesTask task, CancellationToken cancellationToken)
        {
            var internalUrl = await storageAccessProvider.GetInternalTesTaskBlobUrlAsync(task, blobPath: string.Empty,
                cancellationToken);
            var storageSegments = StorageAccountUrlSegments.Create(internalUrl);

            var containerUrl = $"{storageSegments.BlobEndpoint}/{storageSegments.ContainerName}?{storageSegments.SasToken}";
            var path = string.Empty;

            if (!string.IsNullOrEmpty(storageSegments.BlobName))
            {
                path = storageSegments.BlobName;
            }

            return new OutputFileDestination(new OutputFileBlobContainerDestination(containerUrl, path));
        }

        /// <summary>
        /// Converts the input file URL into proper http URL with SAS token, ready for batch to download.
        /// Removes the query strings from the input file path and the command script content.
        /// Uploads the file if content is provided.
        /// </summary>
        /// <param name="inputFile"><see cref="TesInput"/> file</param>
        /// <param name="task">TES task</param>
        /// <param name="queryStringsToRemoveFromLocalFilePaths">Query strings to remove from local file paths</param>
        /// <param name="cancellationToken">A <see cref="CancellationToken"/> for controlling the lifetime of the asynchronous operation.</param>
        /// <returns>List of modified <see cref="TesInput"/> files</returns>
        private async Task<TesInput> GetTesInputFileUrlAsync(TesInput inputFile, TesTask task, List<string> queryStringsToRemoveFromLocalFilePaths, CancellationToken cancellationToken)
        {
            if (string.IsNullOrWhiteSpace(inputFile.Path) || !inputFile.Path.StartsWith("/"))
            {
                throw new TesException("InvalidInputFilePath", $"Unsupported input path '{inputFile.Path}' for task Id {task.Id}. Must start with '/'.");
            }

            if (inputFile.Url is not null && inputFile.Content is not null)
            {
                throw new TesException("InvalidInputFilePath", "Input Url and Content cannot be both set");
            }

            if (inputFile.Url is null && inputFile.Content is null)
            {
                throw new TesException("InvalidInputFilePath", "One of Input Url or Content must be set");
            }

            if (inputFile.Type == TesFileType.DIRECTORYEnum)
            {
                throw new TesException("InvalidInputFilePath", "Directory input is not supported.");
            }

            string inputFileUrl;

            if (inputFile.Content is not null || IsCromwellCommandScript(inputFile))
            {
                inputFileUrl = await storageAccessProvider.GetInternalTesTaskBlobUrlAsync(task, Guid.NewGuid().ToString(), cancellationToken);
                var content = inputFile.Content ?? await storageAccessProvider.DownloadBlobAsync(inputFile.Url, cancellationToken);
                content = IsCromwellCommandScript(inputFile) ? RemoveQueryStringsFromLocalFilePaths(content, queryStringsToRemoveFromLocalFilePaths) : content;

                await storageAccessProvider.UploadBlobAsync(new Uri(inputFileUrl), content, cancellationToken);
            }
            else if (TryGetCromwellTmpFilePath(inputFile.Url, out var localPath))
            {
                var storageFileName = $"/{GetStorageUploadPath(task)}/{Guid.NewGuid()}";
                inputFileUrl = await storageAccessProvider.MapLocalPathToSasUrlAsync(storageFileName, cancellationToken);
                await storageAccessProvider.UploadBlobFromFileAsync(storageFileName, localPath, cancellationToken);
            }
            else if (await storageAccessProvider.IsPublicHttpUrlAsync(inputFile.Url, cancellationToken))
            {
                inputFileUrl = inputFile.Url;
            }
            else
            {
                // Convert file:///account/container/blob paths to /account/container/blob
                var url = Uri.TryCreate(inputFile.Url, UriKind.Absolute, out var tempUrl) && tempUrl.IsFile ? tempUrl.AbsolutePath : inputFile.Url;
                inputFileUrl = (await storageAccessProvider.MapLocalPathToSasUrlAsync(url, cancellationToken)) ?? throw new TesException("InvalidInputFilePath", $"Unsupported input URL '{inputFile.Url}' for task Id {task.Id}. Must start with 'http', '{CromwellPathPrefix}' or use '/accountName/containerName/blobName' pattern where TES service has Contributor access to the storage account.");
            }

            var path = RemoveQueryStringsFromLocalFilePaths(inputFile.Path, queryStringsToRemoveFromLocalFilePaths);
            return new TesInput { Url = inputFileUrl, Path = path };
        }

        /// <summary>
        /// Constructs a universal Azure Start Task instance if needed
        /// </summary>
        /// <param name="machineConfiguration">A <see cref="VirtualMachineConfiguration"/> describing the OS of the pool's nodes.</param>
        /// <param name="cancellationToken">A <see cref="CancellationToken"/> for controlling the lifetime of the asynchronous operation.</param>
        /// <returns></returns>
        /// <remarks>This method also mitigates errors associated with docker daemons that are not configured to place their filesystem assets on the data drive.</remarks>
        private async Task<StartTask> StartTaskIfNeeded(VirtualMachineConfiguration machineConfiguration, CancellationToken cancellationToken)
        {
            var globalStartTaskConfigured = !string.IsNullOrWhiteSpace(globalStartTaskPath);

            var startTaskSasUrl = globalStartTaskConfigured
                ? enableBatchAutopool
                    ? await storageAccessProvider.MapLocalPathToSasUrlAsync(globalStartTaskPath, cancellationToken)
                    : await storageAccessProvider.MapLocalPathToSasUrlAsync(globalStartTaskPath, cancellationToken, sasTokenDuration: BatchPoolService.RunInterval.Multiply(2).Add(poolLifetime).Add(TimeSpan.FromMinutes(15)))
                : default;

            if (startTaskSasUrl is not null)
            {
                if (!await azureProxy.BlobExistsAsync(new Uri(startTaskSasUrl), cancellationToken))
                {
                    startTaskSasUrl = default;
                    globalStartTaskConfigured = false;
                }
            }
            else
            {
                globalStartTaskConfigured = false;
            }

            // https://learn.microsoft.com/azure/batch/batch-docker-container-workloads#linux-support
            var dockerConfigured = machineConfiguration.ImageReference.Publisher.Equals("microsoft-azure-batch", StringComparison.InvariantCultureIgnoreCase)
                && (machineConfiguration.ImageReference.Offer.StartsWith("ubuntu-server-container", StringComparison.InvariantCultureIgnoreCase) || machineConfiguration.ImageReference.Offer.StartsWith("centos-container", StringComparison.InvariantCultureIgnoreCase));

            if (!dockerConfigured)
            {
                var commandLine = new StringBuilder();
                commandLine.Append(@"/usr/bin/bash -c 'trap ""echo Error trapped; exit 0"" ERR; sudo touch tmp2.json && (sudo cp /etc/docker/daemon.json tmp1.json || sudo echo {} > tmp1.json) && sudo chmod a+w tmp?.json && if fgrep ""$(dirname ""$(dirname ""$AZ_BATCH_NODE_ROOT_DIR"")"")/docker"" tmp1.json; then echo grep ""found docker path""; elif [ $? -eq 1 ]; then ");

                commandLine.Append(machineConfiguration.NodeAgentSkuId switch
                {
                    var s when s.StartsWith("batch.node.ubuntu ") => "sudo apt-get install -y jq",
                    var s when s.StartsWith("batch.node.centos ") => "sudo yum install epel-release -y && sudo yum update -y && sudo yum install -y jq wget",
                    _ => throw new InvalidOperationException($"Unrecognized OS. Please send open an issue @ 'https://github.com/microsoft/ga4gh-tes/issues' with this message: ({machineConfiguration.NodeAgentSkuId})")
                });

                commandLine.Append(@" && jq \.\[\""data-root\""\]=\""""$(dirname ""$(dirname ""$AZ_BATCH_NODE_ROOT_DIR"")"")/docker""\"" tmp1.json >> tmp2.json && sudo cp tmp2.json /etc/docker/daemon.json && sudo chmod 644 /etc/docker/daemon.json && sudo systemctl restart docker && echo ""updated docker data-root""; else (echo ""grep failed"" || exit 1); fi'");

                var startTask = new StartTask
                {
                    CommandLine = commandLine.ToString(),
                    UserIdentity = new UserIdentity(new AutoUserSpecification(elevationLevel: ElevationLevel.Admin, scope: AutoUserScope.Pool)),
                };

                if (globalStartTaskConfigured)
                {
                    startTask.CommandLine = $"({startTask.CommandLine} && {CreateWgetDownloadCommand(startTaskSasUrl, StartTaskScriptFilename, setExecutable: true)}) && ./{StartTaskScriptFilename}";
                }

                return startTask;
            }
            else if (globalStartTaskConfigured)
            {
                return new StartTask
                {
                    CommandLine = $"./{StartTaskScriptFilename}",
                    UserIdentity = new UserIdentity(new AutoUserSpecification(elevationLevel: ElevationLevel.Admin, scope: AutoUserScope.Pool)),
                    ResourceFiles = new List<ResourceFile> { ResourceFile.FromUrl(startTaskSasUrl, StartTaskScriptFilename) }
                };
            }
            else
            {
                return default;
            }
        }

        /// <summary>
        /// Constructs an Azure Batch Container Configuration instance
        /// </summary>
        /// <param name="tesTask">The <see cref="TesTask"/> to schedule on Azure Batch</param>
        /// <param name="cancellationToken">A <see cref="CancellationToken"/> for controlling the lifetime of the asynchronous operation.</param>
        /// <returns></returns>
        private async ValueTask<(ContainerConfiguration ContainerConfiguration, (bool ExecutorImage, bool DockerInDockerImage, bool CromwellDrsImage) IsPublic)> GetContainerConfigurationIfNeededAsync(TesTask tesTask, CancellationToken cancellationToken)
        {
            var drsImageNeeded = tesTask.Inputs?.Any(i => i?.Url?.StartsWith("drs://") ?? false) ?? false;
            // TODO: Support for multiple executors. Cromwell has single executor per task.
            var executorImage = tesTask.Executors.First().Image;

            var dockerInDockerIsPublic = true;
            var executorImageIsPublic = containerRegistryProvider.IsImagePublic(executorImage);
            var cromwellDrsIsPublic = drsImageNeeded ? containerRegistryProvider.IsImagePublic(cromwellDrsLocalizerImageName) : true;

            BatchModels.ContainerConfiguration result = default;

            if (!executorImageIsPublic || !cromwellDrsIsPublic)
            {
                var neededImages = new List<string> { executorImage, dockerInDockerImageName };
                if (drsImageNeeded)
                {
                    neededImages.Add(cromwellDrsLocalizerImageName);
                }

                // Download private images at node startup, since those cannot be downloaded in the main task that runs multiple containers.
                // Doing this also requires that the main task runs inside a container, hence downloading the "docker" image (contains docker client) as well.
                result = new BatchModels.ContainerConfiguration { ContainerImageNames = neededImages, ContainerRegistries = new List<BatchModels.ContainerRegistry>() };

                if (!executorImageIsPublic)
                {
                    var containerRegistryInfo = await containerRegistryProvider.GetContainerRegistryInfoAsync(executorImage, cancellationToken);
                    if (containerRegistryInfo is not null)
                    {
                        result.ContainerRegistries.Add(new(
                            userName: containerRegistryInfo.Username,
                            registryServer: containerRegistryInfo.RegistryServer,
                            password: containerRegistryInfo.Password));
                    }
                }

                if (!cromwellDrsIsPublic)
                {
                    var containerRegistryInfo = await containerRegistryProvider.GetContainerRegistryInfoAsync(cromwellDrsLocalizerImageName, cancellationToken);
                    if (containerRegistryInfo is not null && !result.ContainerRegistries.Any(registry => registry.RegistryServer == containerRegistryInfo.RegistryServer))
                    {
                        result.ContainerRegistries.Add(new(
                            userName: containerRegistryInfo.Username,
                            registryServer: containerRegistryInfo.RegistryServer,
                            password: containerRegistryInfo.Password));
                    }
                }

                if (result.ContainerRegistries.Count != 0)
                {
                    var containerRegistryInfo = await containerRegistryProvider.GetContainerRegistryInfoAsync(dockerInDockerImageName, cancellationToken);
                    dockerInDockerIsPublic = containerRegistryInfo is null;
                    if (containerRegistryInfo is not null && !result.ContainerRegistries.Any(registry => registry.RegistryServer == containerRegistryInfo.RegistryServer))
                    {
                        result.ContainerRegistries.Add(new(
                            userName: containerRegistryInfo.Username,
                            registryServer: containerRegistryInfo.RegistryServer,
                            password: containerRegistryInfo.Password));
                    }
                }
            }

            return result is null || result.ContainerRegistries.Count == 0 ? (default, (true, true, true)) : (new()
            {
                ContainerImageNames = result.ContainerImageNames,
                ContainerRegistries = result
                                    .ContainerRegistries
                                    .Select(r => new ContainerRegistry(
                                        userName: r.UserName,
                                        password: r.Password,
                                        registryServer: r.RegistryServer,
                                        identityReference: r.IdentityReference is null ? null : new() { ResourceId = r.IdentityReference.ResourceId }))
                                    .ToList()
            }, (executorImageIsPublic, dockerInDockerIsPublic, cromwellDrsIsPublic));
        }

        /// <summary>
        /// Constructs either an <see cref="AutoPoolSpecification"/> or a new pool in the batch account ready for a job to be attached.
        /// </summary>
        /// <param name="poolSpecification"></param>
        /// <param name="tesTaskId"></param>
        /// <param name="jobId"></param>
        /// <param name="cancellationToken">A <see cref="CancellationToken"/> for controlling the lifetime of the asynchronous operation.</param>
        /// <param name="identityResourceIds"></param>
        /// <remarks>If <paramref name="identityResourceIds"/> is provided, <paramref name="jobId"/> must also be provided.<br/>This method does not support autscaled pools.</remarks>
        /// <returns>An <see cref="PoolInformation"/></returns>
        private async Task<PoolInformation> CreateAutoPoolModePoolInformation(PoolSpecification poolSpecification, string tesTaskId, string jobId, CancellationToken cancellationToken, IEnumerable<string> identityResourceIds = null)
        {
            var identities = identityResourceIds?.ToArray() ?? Array.Empty<string>();
            var isAutoPool = !identities.Any();

            if (isAutoPool)
            {
                logger.LogInformation($"TES task: {tesTaskId} creating Auto Pool using VM size {poolSpecification.VirtualMachineSize}");
            }
            else
            {
                logger.LogInformation($"TES task: {tesTaskId} creating Manual Batch Pool using VM size {poolSpecification.VirtualMachineSize}");
            }

            // By default, the pool will have the same name/ID as the job if the identity is provided, otherwise we return an actual autopool.
            return isAutoPool
                ? new()
                {
                    AutoPoolSpecification = new()
                    {
                        AutoPoolIdPrefix = "TES",
                        PoolLifetimeOption = PoolLifetimeOption.Job,
                        PoolSpecification = poolSpecification,
                        KeepAlive = false
                    }
                }
                : await azureProxy.CreateBatchPoolAsync(
                    ConvertPoolSpecificationToModelsPool(
                        $"TES_{jobId}",
                        jobId,
                        GetBatchPoolIdentity(identities),
                        poolSpecification),
                    IsPreemptable(), cancellationToken);

            bool IsPreemptable()
                => true switch
                {
                    _ when poolSpecification.TargetDedicatedComputeNodes > 0 => false,
                    _ when poolSpecification.TargetLowPriorityComputeNodes > 0 => true,
                    _ => throw new ArgumentException("Unable to determine if pool will host a low priority compute node.", nameof(poolSpecification)),
                };
        }

        /// <summary>
        /// Generate the BatchPoolIdentity object
        /// </summary>
        /// <param name="identities"></param>
        /// <returns></returns>
        private static BatchModels.BatchPoolIdentity GetBatchPoolIdentity(string[] identities)
            => identities is null || !identities.Any() ? null : new(BatchModels.PoolIdentityType.UserAssigned, identities.ToDictionary(identity => identity, _ => new BatchModels.UserAssignedIdentities()));

        /// <summary>
        /// Generate the PoolSpecification for the needed pool.
        /// </summary>
        /// <param name="vmSize"></param>
        /// <param name="autoscaled"></param>
        /// <param name="preemptable"></param>
        /// <param name="nodeInfo"></param>
        /// <param name="containerConfiguration"></param>
        /// <param name="encryptionAtHostSupported">VM supports encryption at host.</param>
        /// <param name="cancellationToken">A <see cref="CancellationToken"/> for controlling the lifetime of the asynchronous operation.</param>
        /// <returns><see cref="PoolSpecification"/></returns>
        /// <remarks>We use the PoolSpecification for both the namespace of all the constituent parts and for the fact that it allows us to configure shared and autopools using the same code.</remarks>
        private async ValueTask<PoolSpecification> GetPoolSpecification(string vmSize, bool autoscaled, bool preemptable, BatchNodeInfo nodeInfo, ContainerConfiguration containerConfiguration, bool encryptionAtHostSupported, CancellationToken cancellationToken)
        {
            // Any changes to any properties set in this method will require corresponding changes to ConvertPoolSpecificationToModelsPool()

            var vmConfig = new VirtualMachineConfiguration(
                imageReference: new ImageReference(
                    nodeInfo.BatchImageOffer,
                    nodeInfo.BatchImagePublisher,
                    nodeInfo.BatchImageSku,
                    nodeInfo.BatchImageVersion),
                nodeAgentSkuId: nodeInfo.BatchNodeAgentSkuId)
            {
                ContainerConfiguration = containerConfiguration
            };

            if (encryptionAtHostSupported)
            {
                vmConfig.DiskEncryptionConfiguration = new DiskEncryptionConfiguration(
                    targets: new List<DiskEncryptionTarget> { DiskEncryptionTarget.OsDisk, DiskEncryptionTarget.TemporaryDisk }
                );
            }

            var poolSpecification = new PoolSpecification
            {
                VirtualMachineConfiguration = vmConfig,
                VirtualMachineSize = vmSize,
                ResizeTimeout = TimeSpan.FromMinutes(30),
                StartTask = await StartTaskIfNeeded(vmConfig, cancellationToken),
                TargetNodeCommunicationMode = NodeCommunicationMode.Simplified,
            };

            if (autoscaled)
            {
                poolSpecification.AutoScaleEnabled = true;
                poolSpecification.AutoScaleEvaluationInterval = BatchPool.AutoScaleEvaluationInterval;
                poolSpecification.AutoScaleFormula = BatchPool.AutoPoolFormula(preemptable, 1);
            }
            else
            {
                poolSpecification.AutoScaleEnabled = false;
                poolSpecification.TargetLowPriorityComputeNodes = preemptable == true ? 1 : 0;
                poolSpecification.TargetDedicatedComputeNodes = preemptable == false ? 1 : 0;
            }

            if (!string.IsNullOrEmpty(batchNodesSubnetId))
            {
                poolSpecification.NetworkConfiguration = new()
                {
                    PublicIPAddressConfiguration = new PublicIPAddressConfiguration(disableBatchNodesPublicIpAddress ? IPAddressProvisioningType.NoPublicIPAddresses : IPAddressProvisioningType.BatchManaged),
                    SubnetId = batchNodesSubnetId
                };
            }

            return poolSpecification;
        }

        /// <summary>
        /// Convert PoolSpecification to Models.Pool, including any BatchPoolIdentity
        /// </summary>
        /// <remarks>
        /// Note: this is not a complete conversion. It only converts properties we are currently using (including referenced objects).<br/>
        /// Devs: Any changes to any properties set in this method will require corresponding changes to all classes implementing <see cref="Management.Batch.IBatchPoolManager"/> along with possibly any systems they call, with the possible exception of <seealso cref="Management.Batch.ArmBatchPoolManager"/>.
        /// </remarks>
        /// <param name="name"></param>
        /// <param name="displayName"></param>
        /// <param name="poolIdentity"></param>
        /// <param name="pool"></param>
        /// <returns>A <see cref="BatchModels.Pool"/>.</returns>
        private static BatchModels.Pool ConvertPoolSpecificationToModelsPool(string name, string displayName, BatchModels.BatchPoolIdentity poolIdentity, PoolSpecification pool)
        {
            // Don't add feature work here that isn't necesitated by a change to GetPoolSpecification() unless it's a feature that PoolSpecification does not support.
            // TODO: (perpetually) add new properties we set in the future on <see cref="PoolSpecification"/> and/or its contained objects, if possible. When not, update CreateAutoPoolModePoolInformation().

            ValidateString(name, nameof(name), 64);
            ValidateString(displayName, nameof(displayName), 1024);

            return new(name: name, displayName: displayName, identity: poolIdentity)
            {
                VmSize = pool.VirtualMachineSize,
                ScaleSettings = true == pool.AutoScaleEnabled ? ConvertAutoScale(pool) : ConvertManualScale(pool),
                DeploymentConfiguration = new(virtualMachineConfiguration: ConvertVirtualMachineConfiguration(pool.VirtualMachineConfiguration)),
                ApplicationPackages = pool.ApplicationPackageReferences?.Select(ConvertApplicationPackage).ToList(),
                NetworkConfiguration = ConvertNetworkConfiguration(pool.NetworkConfiguration),
                StartTask = ConvertStartTask(pool.StartTask),
                TargetNodeCommunicationMode = ConvertNodeCommunicationMode(pool.TargetNodeCommunicationMode),
            };

            static void ValidateString(string value, string name, int length)
            {
                ArgumentNullException.ThrowIfNull(value, name);
                if (value.Length > length) throw new ArgumentException($"{name} exceeds maximum length {length}", name);
            }

            static BatchModels.ScaleSettings ConvertManualScale(PoolSpecification pool)
                => new()
                {
                    FixedScale = new()
                    {
                        TargetDedicatedNodes = pool.TargetDedicatedComputeNodes,
                        TargetLowPriorityNodes = pool.TargetLowPriorityComputeNodes,
                        ResizeTimeout = pool.ResizeTimeout,
                        NodeDeallocationOption = BatchModels.ComputeNodeDeallocationOption.TaskCompletion
                    }
                };

            static BatchModels.ScaleSettings ConvertAutoScale(PoolSpecification pool)
                => new()
                {
                    AutoScale = new()
                    {
                        Formula = pool.AutoScaleFormula,
                        EvaluationInterval = pool.AutoScaleEvaluationInterval
                    }
                };

            static BatchModels.VirtualMachineConfiguration ConvertVirtualMachineConfiguration(VirtualMachineConfiguration virtualMachineConfiguration)
                => virtualMachineConfiguration is null ? default : new(ConvertImageReference(virtualMachineConfiguration.ImageReference), virtualMachineConfiguration.NodeAgentSkuId, containerConfiguration: ConvertContainerConfiguration(virtualMachineConfiguration.ContainerConfiguration), diskEncryptionConfiguration: ConvertDiskEncryptionConfiguration(virtualMachineConfiguration.DiskEncryptionConfiguration));

            static BatchModels.ContainerConfiguration ConvertContainerConfiguration(ContainerConfiguration containerConfiguration)
                => containerConfiguration is null ? default : new(containerConfiguration.ContainerImageNames, containerConfiguration.ContainerRegistries?.Select(ConvertContainerRegistry).ToList());

            static BatchModels.StartTask ConvertStartTask(StartTask startTask)
                => startTask is null ? default : new(startTask.CommandLine, startTask.ResourceFiles?.Select(ConvertResourceFile).ToList(), startTask.EnvironmentSettings?.Select(ConvertEnvironmentSetting).ToList(), ConvertUserIdentity(startTask.UserIdentity), startTask.MaxTaskRetryCount, startTask.WaitForSuccess, ConvertTaskContainerSettings(startTask.ContainerSettings));

            static BatchModels.UserIdentity ConvertUserIdentity(UserIdentity userIdentity)
                => userIdentity is null ? default : new(userIdentity.UserName, ConvertAutoUserSpecification(userIdentity.AutoUser));

            static BatchModels.AutoUserSpecification ConvertAutoUserSpecification(AutoUserSpecification autoUserSpecification)
                => autoUserSpecification is null ? default : new((BatchModels.AutoUserScope?)autoUserSpecification.Scope, (BatchModels.ElevationLevel?)autoUserSpecification.ElevationLevel);

            static BatchModels.TaskContainerSettings ConvertTaskContainerSettings(TaskContainerSettings containerSettings)
                => containerSettings is null ? default : new(containerSettings.ImageName, containerSettings.ContainerRunOptions, ConvertContainerRegistry(containerSettings.Registry), (BatchModels.ContainerWorkingDirectory?)containerSettings.WorkingDirectory);

            static BatchModels.ContainerRegistry ConvertContainerRegistry(ContainerRegistry containerRegistry)
                => containerRegistry is null ? default : new(containerRegistry.UserName, containerRegistry.Password, containerRegistry.RegistryServer, ConvertComputeNodeIdentityReference(containerRegistry.IdentityReference));

            static BatchModels.ResourceFile ConvertResourceFile(ResourceFile resourceFile)
                => resourceFile is null ? default : new(resourceFile.AutoStorageContainerName, resourceFile.StorageContainerUrl, resourceFile.HttpUrl, resourceFile.BlobPrefix, resourceFile.FilePath, resourceFile.FileMode, ConvertComputeNodeIdentityReference(resourceFile.IdentityReference));

            static BatchModels.ComputeNodeIdentityReference ConvertComputeNodeIdentityReference(ComputeNodeIdentityReference computeNodeIdentityReference)
                => computeNodeIdentityReference is null ? default : new(computeNodeIdentityReference.ResourceId);

            static BatchModels.EnvironmentSetting ConvertEnvironmentSetting(EnvironmentSetting environmentSetting)
                => environmentSetting is null ? default : new(environmentSetting.Name, environmentSetting.Value);

            static BatchModels.ImageReference ConvertImageReference(ImageReference imageReference)
                => imageReference is null ? default : new(imageReference.Publisher, imageReference.Offer, imageReference.Sku, imageReference.Version);

            static BatchModels.ApplicationPackageReference ConvertApplicationPackage(ApplicationPackageReference applicationPackage)
                => applicationPackage is null ? default : new(applicationPackage.ApplicationId, applicationPackage.Version);

            static BatchModels.NetworkConfiguration ConvertNetworkConfiguration(NetworkConfiguration networkConfiguration)
                => networkConfiguration is null ? default : new(subnetId: networkConfiguration.SubnetId, publicIPAddressConfiguration: ConvertPublicIPAddressConfiguration(networkConfiguration.PublicIPAddressConfiguration));

            static BatchModels.PublicIPAddressConfiguration ConvertPublicIPAddressConfiguration(PublicIPAddressConfiguration publicIPAddressConfiguration)
                => publicIPAddressConfiguration is null ? default : new(provision: (BatchModels.IPAddressProvisioningType?)publicIPAddressConfiguration.Provision);

            static BatchModels.NodeCommunicationMode? ConvertNodeCommunicationMode(NodeCommunicationMode? nodeCommunicationMode)
                => (BatchModels.NodeCommunicationMode?)nodeCommunicationMode;

            static BatchModels.DiskEncryptionConfiguration ConvertDiskEncryptionConfiguration(DiskEncryptionConfiguration diskEncryptionConfiguration)
                => diskEncryptionConfiguration is null ? default : new(diskEncryptionConfiguration.Targets.Select(x => ConvertDiskEncryptionTarget(x)).ToList());

            static BatchModels.DiskEncryptionTarget ConvertDiskEncryptionTarget(DiskEncryptionTarget? diskEncryptionTarget)
                => (BatchModels.DiskEncryptionTarget)diskEncryptionTarget;
        }

        /// <summary>
        /// Removes a set of strings from the given string
        /// </summary>
        /// <param name="stringsToRemove">Strings to remove</param>
        /// <param name="originalString">The original string</param>
        /// <returns>The modified string</returns>
        private static string RemoveQueryStringsFromLocalFilePaths(string originalString, IEnumerable<string> stringsToRemove)
        {
            if (!stringsToRemove.Any(s => originalString.Contains(s, StringComparison.OrdinalIgnoreCase)))
            {
                return originalString;
            }

            var modifiedString = originalString;

            foreach (var stringToRemove in stringsToRemove)
            {
                modifiedString = modifiedString.Replace(stringToRemove, string.Empty, StringComparison.OrdinalIgnoreCase);
            }

            return modifiedString;
        }

        /// <summary>
        /// Gets the cheapest available VM size that satisfies the <see cref="TesTask"/> execution requirements
        /// </summary>
        /// <param name="tesTask"><see cref="TesTask"/></param>
        /// <param name="cancellationToken">A <see cref="CancellationToken"/> for controlling the lifetime of the asynchronous operation.</param>
        /// <param name="forcePreemptibleVmsOnly">Force consideration of preemptible virtual machines only.</param>
        /// <returns>The virtual machine info</returns>
        public async Task<VirtualMachineInformation> GetVmSizeAsync(TesTask tesTask, CancellationToken cancellationToken, bool forcePreemptibleVmsOnly = false)
        {
            var allowedVmSizes = await allowedVmSizesService.GetAllowedVmSizes(cancellationToken);
            bool allowedVmSizesFilter(VirtualMachineInformation vm) => allowedVmSizes is null || !allowedVmSizes.Any() || allowedVmSizes.Contains(vm.VmSize, StringComparer.OrdinalIgnoreCase) || allowedVmSizes.Contains(vm.VmFamily, StringComparer.OrdinalIgnoreCase);

            var tesResources = tesTask.Resources;

            var previouslyFailedVmSizes = tesTask.Logs?
                .Where(log => log.FailureReason == BatchTaskState.NodeAllocationFailed.ToString() && log.VirtualMachineInfo?.VmSize is not null)
                .Select(log => log.VirtualMachineInfo.VmSize)
                .Distinct()
                .ToList();

            var virtualMachineInfoList = await skuInformationProvider.GetVmSizesAndPricesAsync(azureProxy.GetArmRegion(), cancellationToken);
            var preemptible = forcePreemptibleVmsOnly || usePreemptibleVmsOnly || (tesResources?.Preemptible).GetValueOrDefault(true);

            var eligibleVms = new List<VirtualMachineInformation>();
            var noVmFoundMessage = string.Empty;

            var vmSize = tesResources?.GetBackendParameterValue(TesResources.SupportedBackendParameters.vm_size);

            if (!string.IsNullOrWhiteSpace(vmSize))
            {
                eligibleVms = virtualMachineInfoList
                    .Where(vm =>
                        vm.LowPriority == preemptible
                        && vm.VmSize.Equals(vmSize, StringComparison.OrdinalIgnoreCase))
                    .ToList();

                noVmFoundMessage = $"No VM (out of {virtualMachineInfoList.Count}) available with the required resources (vmsize: {vmSize}, preemptible: {preemptible}) for task id {tesTask.Id}.";
            }
            else
            {
                var requiredNumberOfCores = (tesResources?.CpuCores).GetValueOrDefault(DefaultCoreCount);
                var requiredMemoryInGB = (tesResources?.RamGb).GetValueOrDefault(DefaultMemoryGb);
                var requiredDiskSizeInGB = (tesResources?.DiskGb).GetValueOrDefault(DefaultDiskGb);

                eligibleVms = virtualMachineInfoList
                    .Where(vm =>
                        vm.LowPriority == preemptible
                        && vm.VCpusAvailable >= requiredNumberOfCores
                        && vm.MemoryInGiB >= requiredMemoryInGB
                        && vm.ResourceDiskSizeInGiB >= requiredDiskSizeInGB)
                    .ToList();

                noVmFoundMessage = $"No VM (out of {virtualMachineInfoList.Count}) available with the required resources (cores: {requiredNumberOfCores}, memory: {requiredMemoryInGB} GB, disk: {requiredDiskSizeInGB} GB, preemptible: {preemptible}) for task id {tesTask.Id}.";
            }


            var coreQuota = await quotaVerifier
                .GetBatchQuotaProvider()
                .GetVmCoreQuotaAsync(preemptible, cancellationToken);

            var selectedVm = eligibleVms
                .Where(allowedVmSizesFilter)
                .Where(vm => IsThereSufficientCoreQuota(coreQuota, vm))
                .Where(vm =>
                    !(previouslyFailedVmSizes?.Contains(vm.VmSize, StringComparer.OrdinalIgnoreCase) ?? false))
                .MinBy(vm => vm.PricePerHour);

            if (!preemptible && selectedVm is not null)
            {
                var idealVm = eligibleVms
                    .Where(allowedVmSizesFilter)
                    .Where(vm => !(previouslyFailedVmSizes?.Contains(vm.VmSize, StringComparer.OrdinalIgnoreCase) ?? false))
                    .MinBy(x => x.PricePerHour);

                if (selectedVm.PricePerHour >= idealVm.PricePerHour * 2)
                {
                    tesTask.SetWarning("UsedLowPriorityInsteadOfDedicatedVm",
                        $"This task ran on low priority machine because dedicated quota was not available for VM Series '{idealVm.VmFamily}'.",
                        $"Increase the quota for VM Series '{idealVm.VmFamily}' to run this task on a dedicated VM. Please submit an Azure Support request to increase your quota: {AzureSupportUrl}");

                    return await GetVmSizeAsync(tesTask, cancellationToken, true);
                }
            }

            if (selectedVm is not null)
            {
                return selectedVm;
            }

            if (!eligibleVms.Any())
            {
                noVmFoundMessage += $" There are no VM sizes that match the requirements. Review the task resources.";
            }

            if (previouslyFailedVmSizes is not null)
            {
                noVmFoundMessage += $" The following VM sizes were excluded from consideration because of {BatchTaskState.NodeAllocationFailed} error(s) on previous attempts: {string.Join(", ", previouslyFailedVmSizes)}.";
            }

            var vmsExcludedByTheAllowedVmsConfiguration = eligibleVms.Except(eligibleVms.Where(allowedVmSizesFilter)).Count();

            if (vmsExcludedByTheAllowedVmsConfiguration > 0)
            {
                noVmFoundMessage += $" Note that {vmsExcludedByTheAllowedVmsConfiguration} VM(s), suitable for this task, were excluded by the allowed-vm-sizes configuration. Consider expanding the list of allowed VM sizes.";
            }

            throw new AzureBatchVirtualMachineAvailabilityException(noVmFoundMessage.Trim());
        }

        private static bool IsThereSufficientCoreQuota(BatchVmCoreQuota coreQuota, VirtualMachineInformation vm)
        {
            if (coreQuota.IsLowPriority || !coreQuota.IsDedicatedAndPerVmFamilyCoreQuotaEnforced)
            {
                return coreQuota.NumberOfCores >= vm.VCpusAvailable;
            }

            var result = coreQuota.DedicatedCoreQuotas?.FirstOrDefault(q => q.VmFamilyName.Equals(vm.VmFamily, StringComparison.OrdinalIgnoreCase));

            if (result is null)
            {
                return false;
            }

            return result?.CoreQuota >= vm.VCpusAvailable;
        }

        private async Task<(Tes.Models.BatchNodeMetrics BatchNodeMetrics, DateTimeOffset? TaskStartTime, DateTimeOffset? TaskEndTime, int? CromwellRcCode)> GetBatchNodeMetricsAndCromwellResultCodeAsync(TesTask tesTask, CancellationToken cancellationToken)
        {
            var bytesInGB = Math.Pow(1000, 3);
            var kiBInGB = Math.Pow(1000, 3) / 1024;

            static double? GetDurationInSeconds(Dictionary<string, string> dict, string startKey, string endKey)
            {
                return TryGetValueAsDateTimeOffset(dict, startKey, out var startTime) && TryGetValueAsDateTimeOffset(dict, endKey, out var endTime)
                    ? endTime.Subtract(startTime).TotalSeconds
                    : (double?)null;
            }

            static bool TryGetValueAsDateTimeOffset(Dictionary<string, string> dict, string key, out DateTimeOffset result)
            {
                result = default;
                return dict.TryGetValue(key, out var valueAsString) && DateTimeOffset.TryParse(valueAsString, out result);
            }

            static bool TryGetValueAsDouble(Dictionary<string, string> dict, string key, out double result)
            {
                result = default;
                return dict.TryGetValue(key, out var valueAsString) && double.TryParse(valueAsString, out result);
            }

            BatchNodeMetrics batchNodeMetrics = null;
            DateTimeOffset? taskStartTime = null;
            DateTimeOffset? taskEndTime = null;
            int? cromwellRcCode = null;

            try
            {
                var cromwellExecutionDirectoryPath = GetCromwellExecutionDirectoryPathAsUrl(tesTask);
                string cromwellRcContentPath;

                if (Uri.TryCreate(cromwellExecutionDirectoryPath, UriKind.Absolute, out _))
                {
                    var cromwellRcContentBuilder = new UriBuilder(cromwellExecutionDirectoryPath);
                    cromwellRcContentBuilder.Path += "/rc";
                    cromwellRcContentPath = cromwellRcContentBuilder.ToString();
                }
                else
                {
                    cromwellRcContentPath = $"/{cromwellExecutionDirectoryPath}/rc";
                }

                var cromwellRcContent = await storageAccessProvider.DownloadBlobAsync(cromwellRcContentPath, cancellationToken);

                if (cromwellRcContent is not null && int.TryParse(cromwellRcContent, out var temp))
                {
                    cromwellRcCode = temp;
                }

                var metricsContent = await storageAccessProvider.DownloadBlobAsync($"/{GetStorageUploadPath(tesTask)}/metrics.txt", cancellationToken);

                if (metricsContent is not null)
                {
                    try
                    {
                        var metrics = DelimitedTextToDictionary(metricsContent.Trim());

                        var diskSizeInGB = TryGetValueAsDouble(metrics, "DiskSizeInKiB", out var diskSizeInKiB) ? diskSizeInKiB / kiBInGB : (double?)null;
                        var diskUsedInGB = TryGetValueAsDouble(metrics, "DiskUsedInKiB", out var diskUsedInKiB) ? diskUsedInKiB / kiBInGB : (double?)null;

                        batchNodeMetrics = new BatchNodeMetrics
                        {
                            BlobXferImagePullDurationInSeconds = GetDurationInSeconds(metrics, "BlobXferPullStart", "BlobXferPullEnd"),
                            ExecutorImagePullDurationInSeconds = GetDurationInSeconds(metrics, "ExecutorPullStart", "ExecutorPullEnd"),
                            ExecutorImageSizeInGB = TryGetValueAsDouble(metrics, "ExecutorImageSizeInBytes", out var executorImageSizeInBytes) ? executorImageSizeInBytes / bytesInGB : (double?)null,
                            FileDownloadDurationInSeconds = GetDurationInSeconds(metrics, "DownloadStart", "DownloadEnd"),
                            FileDownloadSizeInGB = TryGetValueAsDouble(metrics, "FileDownloadSizeInBytes", out var fileDownloadSizeInBytes) ? fileDownloadSizeInBytes / bytesInGB : (double?)null,
                            ExecutorDurationInSeconds = GetDurationInSeconds(metrics, "ExecutorStart", "ExecutorEnd"),
                            FileUploadDurationInSeconds = GetDurationInSeconds(metrics, "UploadStart", "UploadEnd"),
                            FileUploadSizeInGB = TryGetValueAsDouble(metrics, "FileUploadSizeInBytes", out var fileUploadSizeInBytes) ? fileUploadSizeInBytes / bytesInGB : (double?)null,
                            DiskUsedInGB = diskUsedInGB,
                            DiskUsedPercent = diskUsedInGB.HasValue && diskSizeInGB.HasValue && diskSizeInGB > 0 ? (float?)(diskUsedInGB / diskSizeInGB * 100) : null,
                            VmCpuModelName = metrics.GetValueOrDefault("VmCpuModelName")
                        };

                        taskStartTime = TryGetValueAsDateTimeOffset(metrics, "BlobXferPullStart", out var startTime) ? (DateTimeOffset?)startTime : null;
                        taskEndTime = TryGetValueAsDateTimeOffset(metrics, "UploadEnd", out var endTime) ? (DateTimeOffset?)endTime : null;
                    }
                    catch (Exception ex)
                    {
                        logger.LogError($"Failed to parse metrics for task {tesTask.Id}. Error: {ex.Message}");
                    }
                }
            }
            catch (Exception ex)
            {
                logger.LogError($"Failed to get batch node metrics for task {tesTask.Id}. Error: {ex.Message}");
            }

            return (batchNodeMetrics, taskStartTime, taskEndTime, cromwellRcCode);
        }

        private static Dictionary<string, string> DelimitedTextToDictionary(string text, string fieldDelimiter = "=", string rowDelimiter = "\n")
            => text.Split(rowDelimiter)
                .Select(line => { var parts = line.Split(fieldDelimiter); return new KeyValuePair<string, string>(parts[0], parts[1]); })
                .ToDictionary(kv => kv.Key, kv => kv.Value);

        /// <summary>
        /// Class that captures how <see cref="TesTask"/> transitions from current state to the new state, given the current Batch task state and optional condition. 
        /// Transitions typically include an action that needs to run in order for the task to move to the new state.
        /// </summary>
        private class TesTaskStateTransition
        {
            public TesTaskStateTransition(Func<TesTask, bool> condition, BatchTaskState? batchTaskState, string alternateSystemLogItem, Func<TesTask, CombinedBatchTaskInfo, CancellationToken, Task> asyncAction)
                : this(condition, batchTaskState, alternateSystemLogItem, asyncAction, null)
            { }

            public TesTaskStateTransition(Func<TesTask, bool> condition, BatchTaskState? batchTaskState, string alternateSystemLogItem, Action<TesTask, CombinedBatchTaskInfo> action)
                : this(condition, batchTaskState, alternateSystemLogItem, null, action)
            {
            }

            private TesTaskStateTransition(Func<TesTask, bool> condition, BatchTaskState? batchTaskState, string alternateSystemLogItem, Func<TesTask, CombinedBatchTaskInfo, CancellationToken, Task> asyncAction, Action<TesTask, CombinedBatchTaskInfo> action)
            {
                Condition = condition;
                CurrentBatchTaskState = batchTaskState;
                AlternateSystemLogItem = alternateSystemLogItem;
                AsyncAction = asyncAction;
                Action = action;
            }

            public Func<TesTask, bool> Condition { get; }
            public BatchTaskState? CurrentBatchTaskState { get; }
            private string AlternateSystemLogItem { get; }
            private Func<TesTask, CombinedBatchTaskInfo, CancellationToken, Task> AsyncAction { get; }
            private Action<TesTask, CombinedBatchTaskInfo> Action { get; }

            /// <summary>
            /// Calls <see cref="Action"/> and/or <see cref="AsyncAction"/>.
            /// </summary>
            /// <param name="tesTask"></param>
            /// <param name="combinedBatchTaskInfo"></param>
            /// <param name="cancellationToken">A <see cref="CancellationToken"/> for controlling the lifetime of the asynchronous operation.</param>
            /// <returns>True an action was called, otherwise False.</returns>
            public async ValueTask<bool> ActionAsync(TesTask tesTask, CombinedBatchTaskInfo combinedBatchTaskInfo, CancellationToken cancellationToken)
            {
                combinedBatchTaskInfo.AlternateSystemLogItem = AlternateSystemLogItem;
                var tesTaskChanged = false;

                if (AsyncAction is not null)
                {
                    await AsyncAction(tesTask, combinedBatchTaskInfo, cancellationToken);
                    tesTaskChanged = true;
                }

                if (Action is not null)
                {
                    Action(tesTask, combinedBatchTaskInfo);
                    tesTaskChanged = true;
                }

                return tesTaskChanged;
            }
        }

        private class ExternalStorageContainerInfo
        {
            public string AccountName { get; set; }
            public string ContainerName { get; set; }
            public string BlobEndpoint { get; set; }
            public string SasToken { get; set; }
        }

        private class CombinedBatchTaskInfo
        {
            public BatchTaskState BatchTaskState { get; set; }
            public BatchNodeMetrics BatchNodeMetrics { get; set; }
            public string FailureReason { get; set; }
            public DateTimeOffset? BatchTaskStartTime { get; set; }
            public DateTimeOffset? BatchTaskEndTime { get; set; }
            public int? BatchTaskExitCode { get; set; }
            public int? CromwellRcCode { get; set; }
            public IEnumerable<string> SystemLogItems { get; set; }
            public PoolInformation Pool { get; set; }
            public string AlternateSystemLogItem { get; set; }
        }

        private class TesInputPathEqualityComparer : IEqualityComparer<TesInput>
        {
            public bool Equals(TesInput x, TesInput y)
            {
                return EqualityComparer<string>.Default.Equals(x.Path, y.Path);
            }

            public int GetHashCode([DisallowNull] TesInput obj)
            {
                return obj.Path.GetHashCode();
            }
        }
    }
}<|MERGE_RESOLUTION|>--- conflicted
+++ resolved
@@ -1050,13 +1050,8 @@
                     new()
                     {
                         TargetUrl = AppendPathToUrl(await storageAccessProvider.GetInternalTesTaskBlobUrlAsync(task, string.Empty, cancellationToken), "start-task"),
-<<<<<<< HEAD
-                        Path = "%AZ_BATCH_NODE_STARTUP_DIR%/std*.txt", // .NET Core requires Windows-style even on Linux
-                        SasStrategy = SasResolutionStrategy.None,
-=======
                         Path = "%AZ_BATCH_NODE_STARTUP_DIR%/std*.txt",
                         TransformationStrategy = TransformationStrategy.None,
->>>>>>> da81f82c
                         FileType = FileType.File
                     }
                 }
