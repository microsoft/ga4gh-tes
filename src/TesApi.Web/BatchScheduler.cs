--- conflicted
+++ resolved
@@ -641,6 +641,7 @@
                                 displayName: displayName,
                                 poolIdentity: GetBatchPoolIdentity(identities),
                                 vmSize: virtualMachineInfo.VmSize,
+                                vmFamily: virtualMachineInfo.VmFamily,
                                 preemptable: virtualMachineInfo.LowPriority,
                                 initialTarget: neededPoolNodesByPoolKey[pool.Key],
                                 nodeInfo: useGen2 ? gen2BatchNodeInfo : gen1BatchNodeInfo,
@@ -706,7 +707,6 @@
                     TaskCatchException(exception, tesTask, poolKey);
                 }
 
-<<<<<<< HEAD
                 return null;
             }
 
@@ -748,43 +748,6 @@
             foreach (var result in results)
             {
                 yield return result;
-=======
-                var virtualMachineInfo = await GetVmSizeAsync(tesTask, cancellationToken);
-
-                (poolKey, var displayName) = GetPoolKey(tesTask, virtualMachineInfo, identities, cancellationToken);
-                await quotaVerifier.CheckBatchAccountQuotasAsync(virtualMachineInfo, needPoolOrJobQuotaCheck: !IsPoolAvailable(poolKey), cancellationToken: cancellationToken);
-
-                var tesTaskLog = tesTask.AddTesTaskLog();
-                tesTaskLog.VirtualMachineInfo = virtualMachineInfo;
-
-
-                var useGen2 = virtualMachineInfo.HyperVGenerations?.Contains("V2", StringComparer.OrdinalIgnoreCase);
-                poolId = (await GetOrAddPoolAsync(
-                    key: poolKey,
-                    isPreemptable: virtualMachineInfo.LowPriority,
-                    modelPoolFactory: (id, ct) => GetPoolSpecification(
-                        name: id,
-                        displayName: displayName,
-                        poolIdentity: GetBatchPoolIdentity(identities.ToArray()),
-                        vmSize: virtualMachineInfo.VmSize,
-                        vmFamily: virtualMachineInfo.VmFamily,
-                        preemptable: virtualMachineInfo.LowPriority,
-                        nodeInfo: useGen2.GetValueOrDefault() ? gen2BatchNodeInfo : gen1BatchNodeInfo,
-                        encryptionAtHostSupported: virtualMachineInfo.EncryptionAtHostSupported,
-                        cancellationToken: ct),
-                    cancellationToken: cancellationToken)
-                    ).PoolId;
-                var jobOrTaskId = $"{tesTask.Id}-{tesTask.Logs.Count}";
-
-                tesTask.PoolId = poolId;
-                var cloudTask = await ConvertTesTaskToBatchTaskUsingRunnerAsync(jobOrTaskId, tesTask, cancellationToken);
-                logger.LogInformation($"Creating batch task for TES task {tesTask.Id}. Using VM size {virtualMachineInfo.VmSize}.");
-                await azureProxy.AddBatchTaskAsync(tesTask.Id, cloudTask, poolId, cancellationToken);
-
-                tesTaskLog.StartTime = DateTimeOffset.UtcNow;
-                tesTask.State = TesState.INITIALIZINGEnum;
-                poolId = null;
->>>>>>> 1f161d27
             }
 
             if (tasksMetadata.IsEmpty)
@@ -1115,19 +1078,10 @@
             {
                 var packageInstallScript = machineConfiguration.NodeAgentSkuId switch
                 {
-<<<<<<< HEAD
-                    var s when s.StartsWith("batch.node.ubuntu ") => "sudo apt-get install -y jq",
-                    var s when s.StartsWith("batch.node.centos ") => "sudo yum install epel-release -y && sudo yum update -y && sudo yum install -y jq wget",
-                    _ => throw new InvalidOperationException($"Unrecognized OS. Please send open an issue @ 'https://github.com/microsoft/ga4gh-tes/issues' with this message: Please add support for '{machineConfiguration.NodeAgentSkuId}'")
-                });
-
-                commandLine.Append(@" && jq \.\[\""data-root\""\]=\""""$(dirname ""$(dirname ""$AZ_BATCH_NODE_ROOT_DIR"")"")/docker""\"" tmp1.json >> tmp2.json && sudo cp tmp2.json /etc/docker/daemon.json && sudo chmod 644 /etc/docker/daemon.json && sudo systemctl restart docker && echo ""updated docker data-root""; else (echo ""grep failed"" || exit 1); fi'");
-=======
                     var s when s.StartsWith("batch.node.ubuntu ", StringComparison.OrdinalIgnoreCase) => "echo \"Ubuntu OS detected\"",
                     var s when s.StartsWith("batch.node.centos ", StringComparison.OrdinalIgnoreCase) => "sudo yum install epel-release -y && sudo yum update -y && sudo yum install -y wget",
-                    _ => throw new InvalidOperationException($"Unrecognized OS. Please send open an issue @ 'https://github.com/microsoft/ga4gh-tes/issues' with this message ({machineConfiguration.NodeAgentSkuId})")
+                    _ => throw new InvalidOperationException($"Unrecognized OS. Please send open an issue @ 'https://github.com/microsoft/ga4gh-tes/issues' with this title: Please add support for ({machineConfiguration.NodeAgentSkuId})")
                 };
->>>>>>> 1f161d27
 
                 var script = "config-docker.sh";
                 cmd.Append($" && {CreateWgetDownloadCommand(await UploadScriptAsync(script, new((await ReadScript("config-docker.sh")).Replace("{PackageInstalls}", packageInstallScript))), script, setExecutable: true)} && ./{script}");
@@ -1209,11 +1163,7 @@
         /// <remarks>
         /// Devs: Any changes to any properties set in this method will require corresponding changes to all classes implementing <see cref="Management.Batch.IBatchPoolManager"/> along with possibly any systems they call, with the possible exception of <seealso cref="Management.Batch.ArmBatchPoolManager"/>.
         /// </remarks>
-<<<<<<< HEAD
-        private async ValueTask<BatchModels.Pool> GetPoolSpecification(string name, string displayName, BatchModels.BatchPoolIdentity poolIdentity, string vmSize, bool preemptable, int initialTarget, BatchNodeInfo nodeInfo, bool? encryptionAtHostSupported, CancellationToken cancellationToken)
-=======
-        private async ValueTask<BatchModels.Pool> GetPoolSpecification(string name, string displayName, BatchModels.BatchPoolIdentity poolIdentity, string vmSize, string vmFamily, bool preemptable, BatchNodeInfo nodeInfo, bool? encryptionAtHostSupported, CancellationToken cancellationToken)
->>>>>>> 1f161d27
+        private async ValueTask<BatchModels.Pool> GetPoolSpecification(string name, string displayName, BatchModels.BatchPoolIdentity poolIdentity, string vmSize, string vmFamily, bool preemptable, int initialTarget, BatchNodeInfo nodeInfo, bool? encryptionAtHostSupported, CancellationToken cancellationToken)
         {
             // TODO: (perpetually) add new properties we set in the future on <see cref="PoolSpecification"/> and/or its contained objects, if possible. When not, update CreateAutoPoolModePoolInformation().
 
