--- conflicted
+++ resolved
@@ -1091,24 +1091,20 @@
 
             if (!dockerConfigured)
             {
-<<<<<<< HEAD
-                var commandLine = new StringBuilder();
-
-                // Build the bash script as @-string (note do not change whitespace/line-endings, they are required for bash to work properly)
-                commandLine.Append(
-@"/usr/bin/bash -c '
-trap ""echo Error trapped; exit 0"" ERR
-# set -e will cause any error to exit the script
-set -e
-sudo touch tmp2.json
-sudo cp /etc/docker/daemon.json tmp1.json || sudo echo {} > tmp1.json
-sudo chmod a+w tmp?.json;
-if fgrep ""$(dirname ""$(dirname ""$AZ_BATCH_NODE_ROOT_DIR"")"")/docker"" tmp1.json; then
-    echo grep ""found docker path""
-elif [ $? -eq 1 ]; then 
-");
-
-                commandLine.Append(machineConfiguration.NodeAgentSkuId switch
+                var commandLine = new StringBuilder("#!/usr/bin/bash\n");
+
+                commandLine.AppendLinuxLine(@"trap ""echo Error trapped; exit 0"" ERR");
+                commandLine.AppendLinuxLine(@"# set -e will cause any error to exit the script");
+                commandLine.AppendLinuxLine(@"set -e");
+                commandLine.AppendLinuxLine(@"sudo touch tmp2.json");
+                commandLine.AppendLinuxLine(@"sudo cp /etc/docker/daemon.json tmp1.json || sudo echo {} > tmp1.json");
+                commandLine.AppendLinuxLine(@"sudo chmod a+w tmp?.json;");
+                commandLine.AppendLinuxLine(@"if fgrep ""$(dirname ""$(dirname ""$AZ_BATCH_NODE_ROOT_DIR"")"")/docker"" tmp1.json; then");
+                commandLine.AppendLinuxLine(@"    echo grep ""found docker path""");
+                commandLine.AppendLinuxLine(@"elif [ $? -eq 1 ]; then");
+                commandLine.AppendLinuxLine(@"");
+
+                commandLine.AppendLinuxLine(machineConfiguration.NodeAgentSkuId switch
                 {
                     var s when s.StartsWith("batch.node.ubuntu ") => "echo \"Ubuntu OS detected\"",
                     var s when s.StartsWith("batch.node.centos ") => "sudo yum install epel-release -y && sudo yum update -y && sudo yum install -y wget",
@@ -1116,82 +1112,67 @@
                 });
 
                 // Complete the docker configuration:
-                commandLine.Append(
-@"
-    python3 <<INNEREOF
-import json,os
-data=json.load(open(""tmp1.json""))
-data[""data-root""]=os.path.join(os.path.dirname(os.path.dirname(os.getenv(""AZ_BATCH_NODE_ROOT_DIR""))), ""docker"")
-json.dump(data, open(""tmp2.json"", ""w""), indent=2)
-INNEREOF
-    sudo cp tmp2.json /etc/docker/daemon.json 
-    sudo chmod 644 /etc/docker/daemon.json 
-    sudo systemctl restart docker 
-    echo ""updated docker data-root""
-else 
-    echo ""grep failed"" || exit 1
-fi
-");
+                commandLine.AppendLinuxLine(@"python3 <<INNEREOF");
+                commandLine.AppendLinuxLine(@"import json,os");
+                commandLine.AppendLinuxLine(@"data=json.load(open(""tmp1.json""))");
+                commandLine.AppendLinuxLine(@"data[""data-root""]=os.path.join(os.path.dirname(os.path.dirname(os.getenv(""AZ_BATCH_NODE_ROOT_DIR""))), ""docker"")");
+                commandLine.AppendLinuxLine(@"json.dump(data, open(""tmp2.json"", ""w""), indent=2)");
+                commandLine.AppendLinuxLine(@"INNEREOF");
+                commandLine.AppendLinuxLine(@"    sudo cp tmp2.json /etc/docker/daemon.json");
+                commandLine.AppendLinuxLine(@"    sudo chmod 644 /etc/docker/daemon.json");
+                commandLine.AppendLinuxLine(@"    sudo systemctl restart docker");
+                commandLine.AppendLinuxLine(@"    echo ""updated docker data-root""");
+                commandLine.AppendLinuxLine(@"else");
+                commandLine.AppendLinuxLine(@"    echo ""grep failed"" || exit 1");
+                commandLine.AppendLinuxLine(@"fi");
+
+                var script = "config-docker.sh";
+                cmd.Append($" && {CreateWgetDownloadCommand(await UploadScriptAsync(script, commandLine), script, setExecutable: true)} && ./{script}");
+            }
+
+            if (true) // TODO: gate this on vmfamily. Even better: switch and call per-vmfamily method groups or use scripts in the scripts directory.
+            {
+                var commandLine = new StringBuilder("#!/usr/bin/bash\n");
 
                 // Add nvme device mounting (software RAID and mount all nvme devices to the task working directory ${AZ_BATCH_NODE_ROOT_DIR}/tasks/workitems)
                 // Note: this nvme mounting will only work for freshly booted machines with no existing RAID arrays
                 //       for testing purposes it will not work if re-run on the same machine
-                commandLine.Append(
-@"# Get nvme device paths without jq being installed
-nvme_devices=$(nvme list -o json | grep -oP ""\""DevicePath\"" : \""\K[^\""]+"" || true)
-nvme_device_count=$(echo $nvme_devices | wc -w)
-if [ -z ""$nvme_devices"" ]; then
-    echo ""No NVMe devices found""
-else
-    # Mount all nvme devices as RAID0 (striped) onto /mnt/batch/tasks/workitems using XFS
-    md_device=""/dev/md0""
-    mdadm --create $md_device --level=0 --raid-devices=$nvme_device_count $nvme_devices
-    # Partition and format using XFS.
-    partition=""${md_device}p1""
-    parted ""${md_device}"" --script mklabel gpt mkpart xfspart xfs 0% 100% 
-    mkfs.xfs ""${partition}""
-    partprobe ""${partition}""
-    # Save permissions of the existing /mnt/batch/tasks/workitems/
-    mount_dir=""${AZ_BATCH_NODE_ROOT_DIR}/tasks/workitems""
-    permissions=$(stat -c ""%a"" $mount_dir)
-    owner=$(stat -c ""%U"" $mount_dir)
-    group=$(stat -c ""%G"" $mount_dir)
-    # Mount the new nvme array at /mnt/batch/tasks/workitems/
-    rm -rf ""${mount_dir}""
-    mkdir -p ""${mount_dir}""
-    mount ""${partition}"" ""${mount_dir}""
-    chown $owner:$group ""${mount_dir}""
-    chmod $permissions ""${mount_dir}""
-    echo ""Mounted $nvme_device_count drives to $mount_dir: $nvme_devices""
-fi
-");
+                commandLine.AppendLinuxLine(@"trap ""echo Error trapped; exit 0"" ERR");
+                commandLine.AppendLinuxLine(@"# set -e will cause any error to exit the script");
+                commandLine.AppendLinuxLine(@"set -e");
+                commandLine.AppendLinuxLine(@"# Get nvme device paths without jq being installed");
+                commandLine.AppendLinuxLine(@"nvme_devices=$(nvme list -o json | grep -oP ""\""DevicePath\"" : \""\K[^\""]+"" || true)");
+                commandLine.AppendLinuxLine(@"nvme_device_count=$(echo $nvme_devices | wc -w)");
+                commandLine.AppendLinuxLine(@"if [ -z ""$nvme_devices"" ]; then");
+                commandLine.AppendLinuxLine(@"    echo ""No NVMe devices found""");
+                commandLine.AppendLinuxLine(@"else");
+                commandLine.AppendLinuxLine(@"    # Mount all nvme devices as RAID0 (striped) onto /mnt/batch/tasks/workitems using XFS");
+                commandLine.AppendLinuxLine(@"    md_device=""/dev/md0""");
+                commandLine.AppendLinuxLine(@"    mdadm --create $md_device --level=0 --raid-devices=$nvme_device_count $nvme_devices");
+                commandLine.AppendLinuxLine(@"    # Partition and format using XFS.");
+                commandLine.AppendLinuxLine(@"    partition=""${md_device}p1""");
+                commandLine.AppendLinuxLine(@"    parted ""${md_device}"" --script mklabel gpt mkpart xfspart xfs 0% 100%");
+                commandLine.AppendLinuxLine(@"    mkfs.xfs ""${partition}""");
+                commandLine.AppendLinuxLine(@"    partprobe ""${partition}""");
+                commandLine.AppendLinuxLine(@"    # Save permissions of the existing /mnt/batch/tasks/workitems/");
+                commandLine.AppendLinuxLine(@"    mount_dir=""${AZ_BATCH_NODE_ROOT_DIR}/tasks/workitems""");
+                commandLine.AppendLinuxLine(@"    permissions=$(stat -c ""%a"" $mount_dir)");
+                commandLine.AppendLinuxLine(@"    owner=$(stat -c ""%U"" $mount_dir)");
+                commandLine.AppendLinuxLine(@"    group=$(stat -c ""%G"" $mount_dir)");
+                commandLine.AppendLinuxLine(@"    # Mount the new nvme array at /mnt/batch/tasks/workitems/");
+                commandLine.AppendLinuxLine(@"    rm -rf ""${mount_dir}""");
+                commandLine.AppendLinuxLine(@"    mkdir -p ""${mount_dir}""");
+                commandLine.AppendLinuxLine(@"    mount ""${partition}"" ""${mount_dir}""");
+                commandLine.AppendLinuxLine(@"    chown $owner:$group ""${mount_dir}""");
+                commandLine.AppendLinuxLine(@"    chmod $permissions ""${mount_dir}""");
+                commandLine.AppendLinuxLine(@"    echo ""Mounted $nvme_device_count drives to $mount_dir: $nvme_devices""");
+                commandLine.AppendLinuxLine(@"fi");
+                commandLine.AppendLinuxLine(@"");
 
                 // End the script by making sure it writes output to a startup.log file
-                commandLine.Append(
-@"
-set +e' 2>&1 startup.log
-");
-
-                var startTask = new BatchModels.StartTask
-                {
-                    CommandLine = commandLine.ToString(),
-                    UserIdentity = new BatchModels.UserIdentity(autoUser: new(elevationLevel: BatchModels.ElevationLevel.Admin, scope: BatchModels.AutoUserScope.Pool)),
-                };
-=======
-                var commandLine = new StringBuilder("#!/usr/bin/bash\n");
-                commandLine.Append(@"trap ""echo Error trapped; exit 0"" ERR; sudo touch tmp2.json && (sudo cp /etc/docker/daemon.json tmp1.json || sudo echo {} > tmp1.json) && sudo chmod a+w tmp?.json && if fgrep ""$(dirname ""$(dirname ""$AZ_BATCH_NODE_ROOT_DIR"")"")/docker"" tmp1.json; then echo grep ""found docker path""; elif [ $? -eq 1 ]; then ");
-
-                commandLine.Append(machineConfiguration.NodeAgentSkuId switch
-                {
-                    var s when s.StartsWith("batch.node.ubuntu ") => "sudo apt-get install -y jq",
-                    var s when s.StartsWith("batch.node.centos ") => "sudo yum install epel-release -y && sudo yum update -y && sudo yum install -y jq wget",
-                    _ => throw new InvalidOperationException($"Unrecognized OS. Please send open an issue @ 'https://github.com/microsoft/ga4gh-tes/issues' with this message: Please add support for '{machineConfiguration.NodeAgentSkuId}'")
-                });
-
-                commandLine.Append(@" && jq \.\[\""data-root\""\]=\""""$(dirname ""$(dirname ""$AZ_BATCH_NODE_ROOT_DIR"")"")/docker""\"" tmp1.json >> tmp2.json && sudo cp tmp2.json /etc/docker/daemon.json && sudo chmod 644 /etc/docker/daemon.json && sudo systemctl restart docker && echo ""updated docker data-root""; else (echo ""grep failed"" || exit 1); fi");
->>>>>>> 179b96d3
-
-                var script = "config-docker.sh";
+                commandLine.AppendLinuxLine(@"set +e' 2>&1 startup.log");
+
+                var script = "config-nvme.sh";
                 cmd.Append($" && {CreateWgetDownloadCommand(await UploadScriptAsync(script, commandLine), script, setExecutable: true)} && ./{script}");
             }
 
