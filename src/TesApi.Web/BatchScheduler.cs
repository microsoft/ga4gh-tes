﻿// Copyright (c) Microsoft Corporation.
// Licensed under the MIT License.

using System;
using System.Collections.Generic;
using System.IO;
using System.Linq;
using System.Runtime.CompilerServices;
using System.Text;
using System.Text.RegularExpressions;
using System.Threading;
using System.Threading.Channels;
using System.Threading.Tasks;
using Microsoft.Azure.Batch;
using Microsoft.Azure.Batch.Common;
using Microsoft.Extensions.Configuration;
using Microsoft.Extensions.Logging;
using Microsoft.Extensions.Options;
using Newtonsoft.Json;
using Tes.Extensions;
using Tes.Models;
using TesApi.Web.Extensions;
using TesApi.Web.Management;
using TesApi.Web.Management.Models.Quotas;
using TesApi.Web.Storage;
using BatchModels = Microsoft.Azure.Management.Batch.Models;
using TesException = Tes.Models.TesException;
using TesFileType = Tes.Models.TesFileType;
using TesInput = Tes.Models.TesInput;
using TesOutput = Tes.Models.TesOutput;
using TesResources = Tes.Models.TesResources;
using TesState = Tes.Models.TesState;
using TesTask = Tes.Models.TesTask;
using VirtualMachineInformation = Tes.Models.VirtualMachineInformation;

namespace TesApi.Web
{
    /// <summary>
    /// Orchestrates <see cref="Tes.Models.TesTask"/>s on Azure Batch
    /// </summary>
    public partial class BatchScheduler : IBatchScheduler
    {
        internal const string PoolHostName = "CoA-TES-HostName";
        internal const string PoolIsDedicated = "CoA-TES-IsDedicated";

        [GeneratedRegex("[^\\?.]*(\\?.*)")]
        private static partial Regex GetQueryStringRegex();

        private const string AzureSupportUrl = "https://portal.azure.com/#blade/Microsoft_Azure_Support/HelpAndSupportBlade/newsupportrequest";
        private const int PoolKeyLength = 55; // 64 max pool name length - 9 chars generating unique pool names
        private const int DefaultCoreCount = 1;
        private const int DefaultMemoryGb = 2;
        private const int DefaultDiskGb = 10;
        private const int defaultBlobxferOneShotBytes = 4_194_304;
        private const int defaultBlobxferChunkSizeBytes = 16_777_216; // max file size = 16 MiB * 50k blocks = 838,860,800,000 bytes
        private const string CromwellPathPrefix = "/cromwell-executions";
        private const string ExecutionsPathPrefix = "/executions";
        private const string CromwellScriptFileName = "script";
        private const string BatchExecutionDirectoryName = "__batch";
        private const string BatchScriptFileName = "batch_script";
        private const string UploadFilesScriptFileName = "upload_files_script";
        private const string DownloadFilesScriptFileName = "download_files_script";
        private const string StartTaskScriptFilename = "start-task.sh";
        private static readonly Regex queryStringRegex = GetQueryStringRegex();
        private readonly string dockerInDockerImageName;
        private readonly string blobxferImageName;
        private readonly string cromwellDrsLocalizerImageName;
        private readonly ILogger logger;
        private readonly IAzureProxy azureProxy;
        private readonly IStorageAccessProvider storageAccessProvider;
        private readonly IReadOnlyList<string> allowedVmSizes;
        private readonly IBatchQuotaVerifier quotaVerifier;
        private readonly IBatchSkuInformationProvider skuInformationProvider;
        private readonly IList<TesTaskStateTransition> tesTaskStateTransitions;
        private readonly bool usePreemptibleVmsOnly;
        private readonly string batchNodesSubnetId;
        private readonly bool disableBatchNodesPublicIpAddress;
        private readonly bool enableBatchAutopool;
        private readonly BatchNodeInfo gen2BatchNodeInfo;
        private readonly BatchNodeInfo gen1BatchNodeInfo;
        private readonly string marthaUrl;
        private readonly string marthaKeyVaultName;
        private readonly string marthaSecretName;
        private readonly string defaultStorageAccountName;
        private readonly string globalStartTaskPath;
        private readonly string globalManagedIdentity;
        private readonly ContainerRegistryProvider containerRegistryProvider;
        private readonly string batchPrefix;
        private readonly IBatchPoolFactory _batchPoolFactory;
        private readonly string taskRunScriptContent;

        private ConcurrentHashSet<string> onlyLogBatchTaskStateOnce = new();

        /// <summary>
        /// Orchestrates <see cref="Tes.Models.TesTask"/>s on Azure Batch
        /// </summary>
        /// <param name="logger">Logger <see cref="ILogger"/></param>
        /// <param name="batchGen1Options">Configuration of <see cref="Options.BatchImageGeneration1Options"/></param>
        /// <param name="batchGen2Options">Configuration of <see cref="Options.BatchImageGeneration2Options"/></param>
        /// <param name="marthaOptions">Configuration of <see cref="Options.MarthaOptions"/></param>
        /// <param name="storageOptions">Configuration of <see cref="Options.StorageOptions"/></param>
        /// <param name="batchImageNameOptions">Configuration of <see cref="Options.BatchImageNameOptions"/></param>
        /// <param name="batchNodesOptions">Configuration of <see cref="Options.BatchNodesOptions"/></param>
        /// <param name="batchSchedulingOptions">Configuration of <see cref="Options.BatchSchedulingOptions"/></param>
        /// <param name="configuration">Configuration <see cref="IConfiguration"/></param>
        /// <param name="azureProxy">Azure proxy <see cref="IAzureProxy"/></param>
        /// <param name="storageAccessProvider">Storage access provider <see cref="IStorageAccessProvider"/></param>
        /// <param name="quotaVerifier">Quota verifier <see cref="IBatchQuotaVerifier"/>></param>
        /// <param name="skuInformationProvider">Sku information provider <see cref="IBatchSkuInformationProvider"/></param>
        /// <param name="containerRegistryProvider">Container registry information <see cref="ContainerRegistryProvider"/></param>
        /// <param name="poolFactory">Batch pool factory <see cref="IBatchPoolFactory"/></param>
        public BatchScheduler(
            ILogger<BatchScheduler> logger,
            IOptions<Options.BatchImageGeneration1Options> batchGen1Options,
            IOptions<Options.BatchImageGeneration2Options> batchGen2Options,
            IOptions<Options.MarthaOptions> marthaOptions,
            IOptions<Options.StorageOptions> storageOptions,
            IOptions<Options.BatchImageNameOptions> batchImageNameOptions,
            IOptions<Options.BatchNodesOptions> batchNodesOptions,
            IOptions<Options.BatchSchedulingOptions> batchSchedulingOptions,
            IConfiguration configuration,
            IAzureProxy azureProxy,
            IStorageAccessProvider storageAccessProvider,
            IBatchQuotaVerifier quotaVerifier,
            IBatchSkuInformationProvider skuInformationProvider,
            ContainerRegistryProvider containerRegistryProvider,
            IBatchPoolFactory poolFactory)
        {
            ArgumentNullException.ThrowIfNull(logger);
            ArgumentNullException.ThrowIfNull(configuration);
            ArgumentNullException.ThrowIfNull(azureProxy);
            ArgumentNullException.ThrowIfNull(storageAccessProvider);
            ArgumentNullException.ThrowIfNull(quotaVerifier);
            ArgumentNullException.ThrowIfNull(skuInformationProvider);
            ArgumentNullException.ThrowIfNull(containerRegistryProvider);
            ArgumentNullException.ThrowIfNull(poolFactory);

            this.logger = logger;
            this.azureProxy = azureProxy;
            this.storageAccessProvider = storageAccessProvider;
            this.quotaVerifier = quotaVerifier;
            this.skuInformationProvider = skuInformationProvider;
            this.containerRegistryProvider = containerRegistryProvider;

            this.allowedVmSizes = GetStringValue(configuration, "AllowedVmSizes", null)?.Split(',', StringSplitOptions.RemoveEmptyEntries).ToList().AsReadOnly();
            this.usePreemptibleVmsOnly = batchSchedulingOptions.Value.UsePreemptibleVmsOnly;
            this.batchNodesSubnetId = batchNodesOptions.Value.SubnetId;
            this.dockerInDockerImageName = batchImageNameOptions.Value.Docker;
            if (string.IsNullOrWhiteSpace(this.dockerInDockerImageName)) { this.dockerInDockerImageName = Options.BatchImageNameOptions.DefaultDocker; }
            this.blobxferImageName = batchImageNameOptions.Value.Blobxfer;
            if (string.IsNullOrWhiteSpace(this.blobxferImageName)) { this.blobxferImageName = Options.BatchImageNameOptions.DefaultBlobxfer; }
            this.cromwellDrsLocalizerImageName = marthaOptions.Value.CromwellDrsLocalizer;
            if (string.IsNullOrWhiteSpace(this.cromwellDrsLocalizerImageName)) { this.cromwellDrsLocalizerImageName = Options.MarthaOptions.DefaultCromwellDrsLocalizer; }
            this.disableBatchNodesPublicIpAddress = batchNodesOptions.Value.DisablePublicIpAddress;
            this.enableBatchAutopool = batchSchedulingOptions.Value.UseLegacyAutopools;
            this.defaultStorageAccountName = storageOptions.Value.DefaultAccountName;
            this.marthaUrl = marthaOptions.Value.Url;
            this.marthaKeyVaultName = marthaOptions.Value.KeyVaultName;
            this.marthaSecretName = marthaOptions.Value.SecretName;
            this.globalStartTaskPath = StandardizeStartTaskPath(batchNodesOptions.Value.GlobalStartTask, this.defaultStorageAccountName);
            this.globalManagedIdentity = batchNodesOptions.Value.GlobalManagedIdentity;

            if (!this.enableBatchAutopool)
            {
                _batchPoolFactory = poolFactory;
                batchPrefix = batchSchedulingOptions.Value.Prefix;
                logger.LogInformation("BatchPrefix: {BatchPrefix}", batchPrefix);
                taskRunScriptContent = string.Join(") && (", File.ReadAllLines(Path.Combine(AppContext.BaseDirectory, "scripts/task-run.sh")));
            }

            this.gen2BatchNodeInfo = new BatchNodeInfo
            {
                BatchImageOffer = batchGen2Options.Value.Offer,
                BatchImagePublisher = batchGen2Options.Value.Publisher,
                BatchImageSku = batchGen2Options.Value.Sku,
                BatchImageVersion = batchGen2Options.Value.Version,
                BatchNodeAgentSkuId = batchGen2Options.Value.NodeAgentSkuId
            };

            this.gen1BatchNodeInfo = new BatchNodeInfo
            {
                BatchImageOffer = batchGen1Options.Value.Offer,
                BatchImagePublisher = batchGen1Options.Value.Publisher,
                BatchImageSku = batchGen1Options.Value.Sku,
                BatchImageVersion = batchGen1Options.Value.Version,
                BatchNodeAgentSkuId = batchGen1Options.Value.NodeAgentSkuId
            };

            logger.LogInformation($"usePreemptibleVmsOnly: {usePreemptibleVmsOnly}");

            static string GetStringValue(IConfiguration configuration, string key, string defaultValue = "") => string.IsNullOrWhiteSpace(configuration[key]) ? defaultValue : configuration[key];

            static bool tesTaskIsQueuedInitializingOrRunning(TesTask tesTask) => tesTask.State == TesState.QUEUEDEnum || tesTask.State == TesState.INITIALIZINGEnum || tesTask.State == TesState.RUNNINGEnum;
            static bool tesTaskIsInitializingOrRunning(TesTask tesTask) => tesTask.State == TesState.INITIALIZINGEnum || tesTask.State == TesState.RUNNINGEnum;
            static bool tesTaskIsQueuedOrInitializing(TesTask tesTask) => tesTask.State == TesState.QUEUEDEnum || tesTask.State == TesState.INITIALIZINGEnum;
            static bool tesTaskIsQueued(TesTask tesTask) => tesTask.State == TesState.QUEUEDEnum;
            static bool tesTaskCancellationRequested(TesTask tesTask) => tesTask.State == TesState.CANCELEDEnum && tesTask.IsCancelRequested;

            static void SetTaskStateAndLog(TesTask tesTask, TesState newTaskState, CombinedBatchTaskInfo batchInfo)
            {
                tesTask.State = newTaskState;

                var tesTaskLog = tesTask.GetOrAddTesTaskLog();
                var tesTaskExecutorLog = tesTaskLog.GetOrAddExecutorLog();

                tesTaskLog.BatchNodeMetrics = batchInfo.BatchNodeMetrics;
                tesTaskLog.CromwellResultCode = batchInfo.CromwellRcCode;
                tesTaskLog.EndTime = DateTime.UtcNow;
                tesTaskExecutorLog.StartTime = batchInfo.BatchTaskStartTime;
                tesTaskExecutorLog.EndTime = batchInfo.BatchTaskEndTime;
                tesTaskExecutorLog.ExitCode = batchInfo.BatchTaskExitCode;

                // Only accurate when the task completes successfully, otherwise it's the Batch time as reported from Batch
                // TODO this could get large; why?
                //var timefromCoAScriptCompletionToBatchTaskDetectedComplete = tesTaskLog.EndTime - tesTaskExecutorLog.EndTime;

                tesTask.SetFailureReason(batchInfo.FailureReason);

                if (batchInfo.SystemLogItems is not null)
                {
                    tesTask.AddToSystemLog(batchInfo.SystemLogItems);
                }
                else if (!string.IsNullOrWhiteSpace(batchInfo.AlternateSystemLogItem))
                {
                    tesTask.AddToSystemLog(new [] { batchInfo.AlternateSystemLogItem });
                }
            }

            async Task SetTaskCompleted(TesTask tesTask, CombinedBatchTaskInfo batchInfo, CancellationToken cancellationToken)
            {
                await DeleteBatchJobAndPoolIfExists(azureProxy, tesTask, batchInfo, cancellationToken);
                SetTaskStateAndLog(tesTask, TesState.COMPLETEEnum, batchInfo);
            }

            async Task SetTaskExecutorError(TesTask tesTask, CombinedBatchTaskInfo batchInfo, CancellationToken cancellationToken)
            {
                await DeleteBatchJobAndPoolIfExists(azureProxy, tesTask, batchInfo, cancellationToken);
                SetTaskStateAndLog(tesTask, TesState.EXECUTORERROREnum, batchInfo);
            }

            async Task SetTaskSystemError(TesTask tesTask, CombinedBatchTaskInfo batchInfo, CancellationToken cancellationToken)
            {
                await DeleteBatchJobAndPoolIfExists(azureProxy, tesTask, batchInfo, cancellationToken);
                SetTaskStateAndLog(tesTask, TesState.SYSTEMERROREnum, batchInfo);
            }

            async Task DeleteBatchJobAndSetTaskStateAsync(TesTask tesTask, TesState newTaskState, CombinedBatchTaskInfo batchInfo, CancellationToken cancellationToken)
            {
                await DeleteBatchJobOrTaskAsync(tesTask.Id, batchInfo.Pool, cancellationToken);
                await azureProxy.DeleteBatchPoolIfExistsAsync(tesTask.Id, cancellationToken);
                SetTaskStateAndLog(tesTask, newTaskState, batchInfo);
            }

            Task DeleteBatchJobAndSetTaskExecutorErrorAsync(TesTask tesTask, CombinedBatchTaskInfo batchInfo, CancellationToken cancellationToken) => DeleteBatchJobAndSetTaskStateAsync(tesTask, TesState.EXECUTORERROREnum, batchInfo, cancellationToken);
            Task DeleteBatchJobAndSetTaskSystemErrorAsync(TesTask tesTask, CombinedBatchTaskInfo batchInfo, CancellationToken cancellationToken) => DeleteBatchJobAndSetTaskStateAsync(tesTask, TesState.SYSTEMERROREnum, batchInfo, cancellationToken);

            Task DeleteBatchJobAndRequeueTaskAsync(TesTask tesTask, CombinedBatchTaskInfo batchInfo, CancellationToken cancellationToken)
                => ++tesTask.ErrorCount > 3
                    ? AddSystemLogAndDeleteBatchJobAndSetTaskExecutorErrorAsync(tesTask, batchInfo, "System Error: Retry count exceeded.", cancellationToken)
                    : DeleteBatchJobAndSetTaskStateAsync(tesTask, TesState.QUEUEDEnum, batchInfo, cancellationToken);

            Task AddSystemLogAndDeleteBatchJobAndSetTaskExecutorErrorAsync(TesTask tesTask, CombinedBatchTaskInfo batchInfo, string alternateSystemLogItem, CancellationToken cancellationToken)
            {
                batchInfo.SystemLogItems ??= Enumerable.Empty<string>().Append(alternateSystemLogItem);
                return DeleteBatchJobAndSetTaskExecutorErrorAsync(tesTask, batchInfo, cancellationToken);
            }

            async Task CancelTaskAsync(TesTask tesTask, CombinedBatchTaskInfo batchInfo, CancellationToken cancellationToken)
            {
                await DeleteBatchJobOrTaskAsync(tesTask.Id, batchInfo.Pool, cancellationToken);
                await azureProxy.DeleteBatchPoolIfExistsAsync(tesTask.Id, cancellationToken);
                tesTask.IsCancelRequested = false;
            }

            Task HandlePreemptedNodeAsync(TesTask tesTask, CombinedBatchTaskInfo batchInfo, CancellationToken cancellationToken)
            {
                if (enableBatchAutopool)
                {
                    return DeleteBatchJobAndRequeueTaskAsync(tesTask, batchInfo, cancellationToken);
                }
                else
                {
                    logger.LogInformation("The TesTask {TesTask}'s node was preempted. It will be automatically rescheduled.", tesTask.Id);
                    return Task.FromResult(false);
                }
            }

            tesTaskStateTransitions = new List<TesTaskStateTransition>()
            {
                new TesTaskStateTransition(tesTaskCancellationRequested, batchTaskState: null, alternateSystemLogItem: null, CancelTaskAsync),
                new TesTaskStateTransition(tesTaskIsQueued, BatchTaskState.JobNotFound, alternateSystemLogItem: null, (tesTask, _, ct) => AddBatchTaskAsync(tesTask, ct)),
                new TesTaskStateTransition(tesTaskIsQueued, BatchTaskState.MissingBatchTask, alternateSystemLogItem: null, (tesTask, batchInfo, ct) => enableBatchAutopool ? DeleteBatchJobAndRequeueTaskAsync(tesTask, batchInfo, ct) : AddBatchTaskAsync(tesTask, ct)),
                new TesTaskStateTransition(tesTaskIsQueued, BatchTaskState.Initializing, alternateSystemLogItem: null, (tesTask, _) => tesTask.State = TesState.INITIALIZINGEnum),
                new TesTaskStateTransition(tesTaskIsQueuedOrInitializing, BatchTaskState.NodeAllocationFailed, alternateSystemLogItem: null, DeleteBatchJobAndRequeueTaskAsync),
                new TesTaskStateTransition(tesTaskIsQueuedOrInitializing, BatchTaskState.Running, alternateSystemLogItem: null, (tesTask, _) => tesTask.State = TesState.RUNNINGEnum),
                new TesTaskStateTransition(tesTaskIsQueuedInitializingOrRunning, BatchTaskState.MoreThanOneActiveJobOrTaskFound, BatchTaskState.MoreThanOneActiveJobOrTaskFound.ToString(), DeleteBatchJobAndSetTaskSystemErrorAsync),
                new TesTaskStateTransition(tesTaskIsQueuedInitializingOrRunning, BatchTaskState.CompletedSuccessfully, alternateSystemLogItem: null, SetTaskCompleted),
                new TesTaskStateTransition(tesTaskIsQueuedInitializingOrRunning, BatchTaskState.CompletedWithErrors, "Please open an issue. There should have been an error reported here.", SetTaskExecutorError),
                new TesTaskStateTransition(tesTaskIsQueuedInitializingOrRunning, BatchTaskState.ActiveJobWithMissingAutoPool, alternateSystemLogItem: null, DeleteBatchJobAndRequeueTaskAsync),
                new TesTaskStateTransition(tesTaskIsQueuedInitializingOrRunning, BatchTaskState.NodeFailedDuringStartupOrExecution, "Please open an issue. There should have been an error reported here.", DeleteBatchJobAndSetTaskExecutorErrorAsync),
                new TesTaskStateTransition(tesTaskIsQueuedInitializingOrRunning, BatchTaskState.NodeUnusable, "Please open an issue. There should have been an error reported here.", DeleteBatchJobAndSetTaskExecutorErrorAsync),
                new TesTaskStateTransition(tesTaskIsInitializingOrRunning, BatchTaskState.JobNotFound, BatchTaskState.JobNotFound.ToString(), SetTaskSystemError),
                new TesTaskStateTransition(tesTaskIsInitializingOrRunning, BatchTaskState.MissingBatchTask, BatchTaskState.MissingBatchTask.ToString(), DeleteBatchJobAndSetTaskSystemErrorAsync),
                new TesTaskStateTransition(tesTaskIsInitializingOrRunning, BatchTaskState.NodePreempted, alternateSystemLogItem: null, HandlePreemptedNodeAsync)
            }.AsReadOnly();
        }

        private Task DeleteBatchJobOrTaskAsync(string taskId, PoolInformation poolInformation, CancellationToken cancellationToken)
            => enableBatchAutopool ? azureProxy.DeleteBatchJobAsync(taskId, cancellationToken) : poolInformation?.PoolId is null ? Task.CompletedTask : azureProxy.DeleteBatchTaskAsync(taskId, poolInformation, cancellationToken);

        private async Task DeleteBatchJobAndPoolIfExists(IAzureProxy azureProxy, TesTask tesTask, CombinedBatchTaskInfo batchInfo, CancellationToken cancellationToken)
        {
            var batchDeletionExceptions = new List<Exception>();

            try
            {
                await DeleteBatchJobOrTaskAsync(tesTask.Id, batchInfo.Pool, cancellationToken);
            }
            catch (Exception exc)
            {
                logger.LogError(exc, $"Exception deleting batch job with tesTask.Id: {tesTask?.Id}");
                batchDeletionExceptions.Add(exc);
            }

            if (this.enableBatchAutopool)
            {
                try
                {
                    await azureProxy.DeleteBatchPoolIfExistsAsync(tesTask.Id, cancellationToken);
                }
                catch (Exception exc)
                {
                    logger.LogError(exc, $"Exception deleting batch pool with tesTask.Id: {tesTask?.Id}");
                    batchDeletionExceptions.Add(exc);
                }
            }

            if (batchDeletionExceptions.Any())
            {
                throw new AggregateException(batchDeletionExceptions);
            }
        }

        /// <inheritdoc/>
        public IAsyncEnumerable<CloudPool> GetCloudPools()
            => azureProxy.GetActivePoolsAsync(this.batchPrefix);

        /// <inheritdoc/>
        public async Task LoadExistingPoolsAsync()
        {
            if (!enableBatchAutopool)
            {
                await foreach (var cloudPool in GetCloudPools())
                {
                    try
                    {
                        var batchPool = _batchPoolFactory.CreateNew();
                        await batchPool.AssignPoolAsync(cloudPool, CancellationToken.None);
                    }
                    catch (Exception exc)
                    {
                        logger.LogError(exc, "When retrieving previously created batch pools and jobs, there were one or more failures when trying to access batch pool {PoolId} or its associated job.", cloudPool.Id);
                    }
                }
            }
        }

        /// <inheritdoc/>
        public async IAsyncEnumerable<(TesTask TesTask, Task<bool> IsModifiedResult)> ProcessTesTasksAsync(IEnumerable<TesTask> tesTasks, [EnumeratorCancellation] CancellationToken cancellationToken)
        /*
         * This method's implementation consists of the following ordered steps:
         *  1. Returning early if, by some mistake, this method was called with either a null or an empty enumerated list of tasks.
         *  2. Calling IAzureProxy.GetBatchAccountStateAsync() once for the entire list. This will greatly reduce the total calls to the batch account compared with the "old" way of serially processing each and every task.
         *  3. Calling ProcessTesTaskAsync() with each task in parallel (to reduce the time it takes to process all tasks at scale). Note that calling that method this way doesn't await each call serially. The ".ToList()" call in WhenEach() will ensure that all the calls to ProcessTesTaskAsync() will be started.
         *  4. Use WhenEach() to stream results back to the caller as they are individually available.
         */
        {
            var (TesTasks, State) = await GetState(tesTasks?.ToList());

            if (!TesTasks.Any())
            {
                yield break;
            }

            // WhenEach() allows us to have Scheduler's OrchestrateTesTasksOnBatch() method call it's local ProcessOrchestrationResult() as soon as ProcessTesTaskAsync() has returned that task and its result instead of batching all the database updates all at once at the end.
            await foreach (var result in WhenEach(TesTasks.ToAsyncEnumerable().SelectAwait(async tesTask => await ProcessTesTaskAsync(tesTask, State, cancellationToken)).ToEnumerable(), cancellationToken, result => result.IsModifiedResult))
            {
                yield return result;
            }

            async Task<(List<TesTask> TesTasks, BatchAccountState State)> GetState(List<TesTask> listOfTasks)
                => listOfTasks?.Any() ?? false
                    ? (listOfTasks, await azureProxy.GetBatchAccountStateAsync(
                        enableBatchAutopool,
                        enableBatchAutopool
                            ? listOfTasks.Select(t => t.Id)
                            : GetPools().Select(p => p.Pool.PoolId),
                        cancellationToken))
                    : default;
        }

        /// <summary>
        /// Streams items when their associated tasks complete.
        /// </summary>
        /// <typeparam name="T">A type that is associated 1:1 with a <see cref="Task"/>.</typeparam>
        /// <param name="collection">Items to be streamed in the order of completion of their associated <see cref="Task"/>s.</param>
        /// <param name="cancellationToken">Required parameter. Must not be <see cref="CancellationToken.None"/>.</param>
        /// <param name="getTask">Required if <typeparamref name="T"/> is not derived from <see cref="Task"/>. Obtains the <see cref="Task"/> associated with each element in <paramref name="collection"/>.</param>
        /// <returns><paramref name="collection"/> in the order of the completion of their associated <see cref="Task"/>s.</returns>
        /// <exception cref="ArgumentNullException"></exception>
        /// <remarks>
        /// A task is sent to the return enumeration when it is "complete", which is when it either completes successfully, fails (queues an exception), or is cancelled.<br/>
        /// No items in <paramref name="collection"/> should share <see cref="Task"/>s.
        /// </remarks>
        private static async IAsyncEnumerable<T> WhenEach<T>(IEnumerable<T> collection, [EnumeratorCancellation] CancellationToken cancellationToken, Func<T, Task> getTask = default)
        {
            ArgumentNullException.ThrowIfNull(collection);
            ArgumentNullException.ThrowIfNull(cancellationToken);

            if (getTask is null)
            {
                if (typeof(T).IsAssignableTo(typeof(Task)))
                {
                    getTask = new(i => i as Task);
                }
                else
                {
                    throw new ArgumentNullException(nameof(getTask));
                }
            }

            var list = collection.ToList();
            var channel = Channel.CreateBounded<T>(list.Count);
            var pendingCount = list.Count;

            foreach (var entry in list)
            {
                if (entry is null)
                {
                    DecrementPendingCountAndCompleteWriter();
                    continue;
                }

                // The continuation task returned by ContinueWith() is attached to the associated task and will be disposed with it. In the case of cancellation while any are still pending, we are expecting the entire process to go away, so there's no utility in any additional mangement of them.
                _ = getTask(entry).ContinueWith(t =>
                {
                    _ = channel.Writer.TryWrite(entry);
                    DecrementPendingCountAndCompleteWriter();
                },
                cancellationToken,
                TaskContinuationOptions.DenyChildAttach,
                TaskScheduler.Default);
            }

            await foreach(var entry in channel.Reader.ReadAllAsync(cancellationToken))
            {
                yield return entry;
                cancellationToken.ThrowIfCancellationRequested();
            }

            void DecrementPendingCountAndCompleteWriter()
            {
                if (Interlocked.Decrement(ref pendingCount) == 0)
                {
                    channel.Writer.Complete();
                }
            }
        }

        /// <summary>
        /// Iteratively manages execution of a <see cref="TesTask"/> on Azure Batch until completion or failure
        /// </summary>
        /// <param name="tesTask">The <see cref="TesTask"/></param>
        /// <param name="batchAccountState"></param>
        /// <param name="cancellationToken"></param>
        /// <returns>True if the TES task needs to be persisted.</returns>
        private async Task<(TesTask TesTask, Task<bool> IsModifiedResult)> ProcessTesTaskAsync(TesTask tesTask, BatchAccountState batchAccountState, CancellationToken cancellationToken)
        {
            cancellationToken.ThrowIfCancellationRequested();
            var combinedBatchTaskInfo = await GetBatchTaskStateAsync(tesTask, batchAccountState, cancellationToken);
            const string template = "TES task: {TesTask} TES task state: {TesTaskState} BatchTaskState: {BatchTaskState}";
            var msg = string.Format(ConvertTemplateToFormat(template), tesTask.Id, tesTask.State, combinedBatchTaskInfo.BatchTaskState);

            if (onlyLogBatchTaskStateOnce.Add(msg))
            {
                logger.LogInformation(template, tesTask.Id, tesTask.State, combinedBatchTaskInfo.BatchTaskState);
            }

            return (tesTask, HandleTesTaskTransitionAsync(tesTask, combinedBatchTaskInfo, cancellationToken));

            static string ConvertTemplateToFormat(string template)
                => string.Join(null, template.Split('{', '}').Select((s, i) => (s, i)).Select(t => t.i % 2 == 0 ? t.s : $"{t.i / 2}"));
        }

        /// <summary>
        /// Garbage collects the old batch task state log hashset
        /// </summary>
        public void ClearBatchLogState()
        {
            if (onlyLogBatchTaskStateOnce.Count > 0)
            {
                onlyLogBatchTaskStateOnce = new();
            }
        }

        private static string GetCromwellExecutionDirectoryPath(TesTask task)
            => GetParentPath(task.Inputs?.FirstOrDefault(IsCromwellCommandScript)?.Path.TrimStart('/'));

        private static string GetBatchExecutionDirectoryPath(TesTask task)
        {
            var cromwellDir = GetCromwellExecutionDirectoryPath(task);
            if (cromwellDir is not null)
            {
                return $"{cromwellDir}/{BatchExecutionDirectoryName}";
            }
            else
            {
                return $"{ExecutionsPathPrefix.TrimStart('/')}";
            }
        }

        /// <summary>
        /// Get the parent path of the given path
        /// </summary>
        /// <param name="path">The path</param>
        /// <returns>The parent path</returns>
        private static string GetParentPath(string path)
        {
            if (string.IsNullOrEmpty(path))
            {
                return null;
            }

            var pathComponents = path.TrimEnd('/').Split('/');

            return string.Join('/', pathComponents.Take(pathComponents.Length - 1));
        }

        private static string StandardizeStartTaskPath(string startTaskPath, string defaultStorageAccount)
        {
            if (string.IsNullOrWhiteSpace(startTaskPath) || startTaskPath.StartsWith($"/{defaultStorageAccount}"))
            {
                return startTaskPath;
            }
            else
            {
                return $"/{defaultStorageAccount}{startTaskPath}";
            }
        }

        /// <summary>
        /// Determines if the <see cref="Tes.Models.TesInput"/> file is a Cromwell command script
        /// </summary>
        /// <param name="inputFile"><see cref="Tes.Models.TesInput"/> file</param>
        /// <returns>True if the file is a Cromwell command script</returns>
        private static bool IsCromwellCommandScript(TesInput inputFile)
            => inputFile.Name.Equals("commandScript");

        /// <summary>
        /// Verifies existence and translates local file URLs to absolute paths (e.g. file:///tmp/cwl_temp_dir_8026387118450035757/args.py becomes /tmp/cwl_temp_dir_8026387118450035757/args.py)
        /// Only considering files in /cromwell-tmp because that is the only local directory mapped from Cromwell container
        /// </summary>
        /// <param name="fileUri">File URI</param>
        /// <param name="localPath">Local path</param>
        /// <returns></returns>
        private bool TryGetCromwellTmpFilePath(string fileUri, out string localPath)
        {
            localPath = Uri.TryCreate(fileUri, UriKind.Absolute, out var uri) && uri.IsFile && uri.AbsolutePath.StartsWith("/cromwell-tmp/") && this.azureProxy.LocalFileExists(uri.AbsolutePath) ? uri.AbsolutePath : null;

            return localPath is not null;
        }

        /// <summary>
        /// Adds a new Azure Batch pool/job/task for the given <see cref="TesTask"/>
        /// </summary>
        /// <param name="tesTask">The <see cref="TesTask"/> to schedule on Azure Batch</param>
        /// <param name="cancellationToken"></param>
        /// <returns>A task to await</returns>
        private async Task AddBatchTaskAsync(TesTask tesTask, CancellationToken cancellationToken)
        {
            PoolInformation poolInformation = null;
            string poolKey = null;

            try
            {
                var virtualMachineInfo = await GetVmSizeAsync(tesTask, cancellationToken);

                (poolKey, var displayName) = enableBatchAutopool ? default : await GetPoolKey(tesTask, virtualMachineInfo, cancellationToken);
                await quotaVerifier.CheckBatchAccountQuotasAsync(virtualMachineInfo, enableBatchAutopool || !IsPoolAvailable(poolKey), cancellationToken);

                var tesTaskLog = tesTask.AddTesTaskLog();
                tesTaskLog.VirtualMachineInfo = virtualMachineInfo;

                // TODO?: Support for multiple executors. Cromwell has single executor per task.
                var containerConfiguration = await GetContainerConfigurationIfNeededAsync(tesTask.Executors.First().Image, cancellationToken);
                var identities = new List<string>();

                if (!string.IsNullOrWhiteSpace(globalManagedIdentity))
                {
                    identities.Add(globalManagedIdentity);
                }

                if (tesTask.Resources?.ContainsBackendParameterValue(TesResources.SupportedBackendParameters.workflow_execution_identity) == true)
                {
                    identities.Add(tesTask.Resources?.GetBackendParameterValue(TesResources.SupportedBackendParameters.workflow_execution_identity));
                }

                var useGen2 = virtualMachineInfo.HyperVGenerations?.Contains("V2");
                string jobOrTaskId = default;
                if (enableBatchAutopool)
                {
                    jobOrTaskId = await azureProxy.GetNextBatchJobIdAsync(tesTask.Id, cancellationToken);
                    poolInformation = await CreateAutoPoolModePoolInformation(
                        poolSpecification: await GetPoolSpecification(
                            vmSize: virtualMachineInfo.VmSize,
                            autoscaled: false,
                            preemptable: virtualMachineInfo.LowPriority,
                            nodeInfo: useGen2.GetValueOrDefault() ? gen2BatchNodeInfo : gen1BatchNodeInfo,
                            containerConfiguration: containerConfiguration,
                            cancellationToken: cancellationToken),
                        tesTaskId: tesTask.Id,
                        jobId: jobOrTaskId,
                        cancellationToken: cancellationToken,
                        identityResourceIds: identities);
                }
                else
                {
                    poolInformation = (await GetOrAddPoolAsync(
                        key: poolKey,
                        isPreemptable: virtualMachineInfo.LowPriority,
                        modelPoolFactory: async (id, ct) => ConvertPoolSpecificationToModelsPool(
                            name: id,
                            displayName: displayName,
                            poolIdentity: GetBatchPoolIdentity(identities.ToArray()),
                            pool: await GetPoolSpecification(
                                vmSize: virtualMachineInfo.VmSize,
                                autoscaled: true,
                                preemptable: virtualMachineInfo.LowPriority,
                                nodeInfo: useGen2.GetValueOrDefault() ? gen2BatchNodeInfo : gen1BatchNodeInfo,
                                containerConfiguration: containerConfiguration,
                                cancellationToken: ct)),
                        cancellationToken)).Pool;
                    jobOrTaskId = $"{tesTask.Id}-{tesTask.Logs.Count}";
                }

                tesTask.PoolId = poolInformation.PoolId;
<<<<<<< HEAD
                var cloudTask = await ConvertTesTaskToBatchTaskAsync(enableBatchAutopool ? tesTask.Id : jobOrTaskId, tesTask, containerConfiguration is not null, cancellationToken);
=======
                var cloudTask = await ConvertTesTaskToBatchTaskAsync(enableBatchAutopool ? tesTask.Id : jobOrTaskId, tesTask, containerConfiguration is not null, virtualMachineInfo?.VCpusAvailable ?? 1);
>>>>>>> 59729cc4
                logger.LogInformation($"Creating batch task for TES task {tesTask.Id}. Using VM size {virtualMachineInfo.VmSize}.");

                if (enableBatchAutopool)
                {
                    await azureProxy.CreateAutoPoolModeBatchJobAsync(jobOrTaskId, cloudTask, poolInformation, cancellationToken);
                }
                else
                {
                    await azureProxy.AddBatchTaskAsync(tesTask.Id, cloudTask, poolInformation, cancellationToken);
                }

                tesTaskLog.StartTime = DateTimeOffset.UtcNow;
                tesTask.State = TesState.INITIALIZINGEnum;
                poolInformation = null;
            }
            catch (AggregateException aggregateException)
            {
                foreach (var exception in aggregateException.Flatten().InnerExceptions)
                {
                    HandleException(exception);
                }
            }
            catch (Exception exception)
            {
                HandleException(exception);
            }
            finally
            {
                if (enableBatchAutopool && poolInformation is not null && poolInformation.AutoPoolSpecification is null)
                {
                    await azureProxy.DeleteBatchPoolIfExistsAsync(poolInformation.PoolId, cancellationToken);
                }
            }

            void HandleException(Exception exception)
            {
                switch (exception)
                {
                    case AzureBatchPoolCreationException azureBatchPoolCreationException:
                        logger.LogWarning(azureBatchPoolCreationException, "TES task: {TesTask} AzureBatchPoolCreationException.Message: {ExceptionMessage} . This might be a transient issue. Task will remain with state QUEUED.", tesTask.Id, azureBatchPoolCreationException.Message);
                        break;

                    case AzureBatchQuotaMaxedOutException azureBatchQuotaMaxedOutException:
                        logger.LogWarning("TES task: {TesTask} AzureBatchQuotaMaxedOutException.Message: {ExceptionMessage} . Not enough quota available. Task will remain with state QUEUED.", tesTask.Id, azureBatchQuotaMaxedOutException.Message);
                        neededPools.Add(poolKey);
                        break;

                    case AzureBatchLowQuotaException azureBatchLowQuotaException:
                        tesTask.State = TesState.SYSTEMERROREnum;
                        tesTask.AddTesTaskLog(); // Adding new log here because this exception is thrown from CheckBatchAccountQuotas() and AddTesTaskLog() above is called after that. This way each attempt will have its own log entry.
                        tesTask.SetFailureReason("InsufficientBatchQuota", azureBatchLowQuotaException.Message);
                        logger.LogError(azureBatchLowQuotaException, "TES task: {TesTask} AzureBatchLowQuotaException.Message: {ExceptionMessage}", tesTask.Id, azureBatchLowQuotaException.Message);
                        break;

                    case AzureBatchVirtualMachineAvailabilityException azureBatchVirtualMachineAvailabilityException:
                        tesTask.State = TesState.SYSTEMERROREnum;
                        tesTask.AddTesTaskLog(); // Adding new log here because this exception is thrown from GetVmSizeAsync() and AddTesTaskLog() above is called after that. This way each attempt will have its own log entry.
                        tesTask.SetFailureReason("NoVmSizeAvailable", azureBatchVirtualMachineAvailabilityException.Message);
                        logger.LogError(azureBatchVirtualMachineAvailabilityException, "TES task: {TesTask} AzureBatchVirtualMachineAvailabilityException.Message: {ExceptionMessage}", tesTask.Id, azureBatchVirtualMachineAvailabilityException.Message);
                        break;

                    case TesException tesException:
                        tesTask.State = TesState.SYSTEMERROREnum;
                        tesTask.SetFailureReason(tesException);
                        logger.LogError(tesException, "TES task: {TesTask} TesException.Message: {ExceptionMessage}", tesTask.Id, tesException.Message);
                        break;

                    case BatchClientException batchClientException:
                        tesTask.State = TesState.SYSTEMERROREnum;
                        tesTask.SetFailureReason("BatchClientException", string.Join(",", batchClientException.Data.Values), batchClientException.Message, batchClientException.StackTrace);
                        logger.LogError(batchClientException, "TES task: {TesTask} BatchClientException.Message: {ExceptionMessage} {ExceptionData}", tesTask.Id, batchClientException.Message, string.Join(",", batchClientException?.Data?.Values));
                        break;

                    case BatchException batchException when batchException.InnerException is Microsoft.Azure.Batch.Protocol.Models.BatchErrorException batchErrorException && IsJobQuotaException(batchErrorException.Body.Code):
                        tesTask.SetWarning(batchErrorException.Body.Message.Value, Array.Empty<string>());
                        logger.LogInformation("Not enough job quota available for task Id {TesTask}. Reason: {BodyMessage}. Task will remain in queue.", tesTask.Id, batchErrorException.Body.Message.Value);
                        break;

                    case BatchException batchException when batchException.InnerException is Microsoft.Azure.Batch.Protocol.Models.BatchErrorException batchErrorException && IsPoolQuotaException(batchErrorException.Body.Code):
                        neededPools.Add(poolKey);
                        tesTask.SetWarning(batchErrorException.Body.Message.Value, Array.Empty<string>());
                        logger.LogInformation("Not enough pool quota available for task Id {TesTask}. Reason: {BodyMessage}. Task will remain in queue.", tesTask.Id, batchErrorException.Body.Message.Value);
                        break;

                    case Microsoft.Rest.Azure.CloudException cloudException when IsPoolQuotaException(cloudException.Body.Code):
                        neededPools.Add(poolKey);
                        tesTask.SetWarning(cloudException.Body.Message, Array.Empty<string>());
                        logger.LogInformation("Not enough pool quota available for task Id {TesTask}. Reason: {BodyMessage}. Task will remain in queue.", tesTask.Id, cloudException.Body.Message);
                        break;

                    default:
                        tesTask.State = TesState.SYSTEMERROREnum;
                        tesTask.SetFailureReason("UnknownError", exception.Message, exception.StackTrace);
                        logger.LogError(exception, "TES task: {TesTask} Exception.Message: {ExceptionMessage}", tesTask.Id, exception.Message);
                        break;
                }

                static bool IsJobQuotaException(string code)
                    => @"ActiveJobAndScheduleQuotaReached".Equals(code, StringComparison.OrdinalIgnoreCase);

                static bool IsPoolQuotaException(string code)
                    => code switch
                    {
                        "AutoPoolCreationFailedWithQuotaReached" => true,
                        "PoolQuotaReached" => true,
                        _ => false,
                    };
            }
        }

        /// <summary>
        /// Gets the current state of the Azure Batch task
        /// </summary>
        /// <param name="tesTask"><see cref="TesTask"/></param>
        /// <param name="batchAccountState"></param>
        /// <param name="cancellationToken"></param>
        /// <returns>A higher-level abstraction of the current state of the Azure Batch task</returns>
        [System.Diagnostics.CodeAnalysis.SuppressMessage("Performance", "CA1826:Do not use Enumerable methods on indexable collections", Justification = "FirstOrDefault() is straightforward, the alternative is less clear.")]
        private async ValueTask<CombinedBatchTaskInfo> GetBatchTaskStateAsync(TesTask tesTask, BatchAccountState batchAccountState, CancellationToken cancellationToken)
        {
            var azureBatchJobAndTaskState = azureProxy.GetBatchJobAndTaskState(tesTask, enableBatchAutopool, batchAccountState);

            if (enableBatchAutopool)
            {
                tesTask.PoolId ??= azureBatchJobAndTaskState.Pool?.PoolId;
            }

            if (azureBatchJobAndTaskState.Pool?.PoolId is null)
            {
                azureBatchJobAndTaskState.Pool = tesTask.PoolId is null ? default : new() { PoolId = tesTask.PoolId };
            }

            static IEnumerable<string> ConvertNodeErrorsToSystemLogItems(AzureBatchJobAndTaskState azureBatchJobAndTaskState)
            {
                var systemLogItems = new List<string>();

                if (azureBatchJobAndTaskState.NodeErrorCode is not null)
                {
                    systemLogItems.Add(azureBatchJobAndTaskState.NodeErrorCode);
                }

                if (azureBatchJobAndTaskState.NodeErrorDetails is not null)
                {
                    systemLogItems.AddRange(azureBatchJobAndTaskState.NodeErrorDetails);
                }

                return systemLogItems;
            }

            if (azureBatchJobAndTaskState.ActiveJobWithMissingAutoPool)
            {
                logger.LogWarning("Found active job without auto pool for TES task {TesTask}. Deleting the job and requeuing the task. BatchJobInfo: {BatchJobInfo}", tesTask.Id, JsonConvert.SerializeObject(azureBatchJobAndTaskState));
                return new CombinedBatchTaskInfo
                {
                    BatchTaskState = BatchTaskState.ActiveJobWithMissingAutoPool,
                    FailureReason = BatchTaskState.ActiveJobWithMissingAutoPool.ToString(),
                    Pool = azureBatchJobAndTaskState.Pool
                };
            }

            if (azureBatchJobAndTaskState.MoreThanOneActiveJobOrTaskFound)
            {
                return new CombinedBatchTaskInfo
                {
                    BatchTaskState = BatchTaskState.MoreThanOneActiveJobOrTaskFound,
                    FailureReason = BatchTaskState.MoreThanOneActiveJobOrTaskFound.ToString(),
                    Pool = azureBatchJobAndTaskState.Pool
                };
            }

            // Because a ComputeTask is not assigned to the compute node while the StartTask is running, IAzureProxy.GetBatchJobAndTaskStateAsync() does not see start task failures. Deal with that here.
            if (azureBatchJobAndTaskState.NodeState is null && azureBatchJobAndTaskState.JobState == JobState.Active && azureBatchJobAndTaskState.TaskState == TaskState.Active && !string.IsNullOrWhiteSpace(azureBatchJobAndTaskState.Pool?.PoolId))
            {
                if (this.enableBatchAutopool)
                {
                    _ = ProcessStartTaskFailure(batchAccountState.PoolsAndNodes.FirstOrDefault(p => p.Key.Id.Equals(azureBatchJobAndTaskState.Pool.PoolId, StringComparison.OrdinalIgnoreCase))
                        .Value.FirstOrDefault(n => ComputeNodeState.StartTaskFailed == n.State)?.StartTaskInformation?.FailureInformation);
                }
                else
                {
                    /*
                     * Priority order for assigning errors to TesTasks in shared-pool mode:
                     * 1. Node error found in GetBatchJobAndTaskStateAsync()
                     * 2. StartTask failure
                     * 3. NodeAllocation failure
                     */
                    if (TryGetPool(azureBatchJobAndTaskState.Pool.PoolId, out var pool))
                    {
                        if (!string.IsNullOrWhiteSpace(azureBatchJobAndTaskState.NodeErrorCode) || !ProcessStartTaskFailure(pool.PopNextStartTaskFailure()))
                        {
                            var resizeError = pool.PopNextResizeError();
                            if (resizeError is not null)
                            {
                                azureBatchJobAndTaskState.NodeAllocationFailed = true;
                                azureBatchJobAndTaskState.NodeErrorCode = resizeError.Code;
                                azureBatchJobAndTaskState.NodeErrorDetails = Enumerable.Repeat(resizeError.Message, string.IsNullOrWhiteSpace(resizeError.Message) ? 1 : 0).Concat(resizeError.Values?.Select(d => d.Value) ?? Enumerable.Empty<string>());
                            }
                        }
                    }
                }

                bool ProcessStartTaskFailure(TaskFailureInformation failureInformation)
                {
                    if (failureInformation is not null)
                    {
                        azureBatchJobAndTaskState.NodeState = ComputeNodeState.StartTaskFailed;
                        azureBatchJobAndTaskState.NodeErrorCode = failureInformation.Code;
                        azureBatchJobAndTaskState.NodeErrorDetails = failureInformation.Details?.Select(d => d.Value);
                    }

                    return failureInformation is not null;
                }
            }

            switch (azureBatchJobAndTaskState.JobState)
            {
                case null:
                case JobState.Deleting:
                    return new CombinedBatchTaskInfo
                    {
                        BatchTaskState = BatchTaskState.JobNotFound,
                        FailureReason = BatchTaskState.JobNotFound.ToString(),
                        Pool = azureBatchJobAndTaskState.Pool
                    };
                case JobState.Active:
                    {
                        if (azureBatchJobAndTaskState.NodeAllocationFailed)
                        {
                            return new CombinedBatchTaskInfo
                            {
                                BatchTaskState = BatchTaskState.NodeAllocationFailed,
                                FailureReason = BatchTaskState.NodeAllocationFailed.ToString(),
                                SystemLogItems = ConvertNodeErrorsToSystemLogItems(azureBatchJobAndTaskState),
                                Pool = azureBatchJobAndTaskState.Pool
                            };
                        }

                        if (azureBatchJobAndTaskState.NodeState == ComputeNodeState.Unusable)
                        {
                            return new CombinedBatchTaskInfo
                            {
                                BatchTaskState = BatchTaskState.NodeUnusable,
                                FailureReason = BatchTaskState.NodeUnusable.ToString(),
                                SystemLogItems = ConvertNodeErrorsToSystemLogItems(azureBatchJobAndTaskState),
                                Pool = azureBatchJobAndTaskState.Pool
                            };
                        }

                        if (azureBatchJobAndTaskState.NodeState == ComputeNodeState.Preempted)
                        {
                            return new CombinedBatchTaskInfo
                            {
                                BatchTaskState = BatchTaskState.NodePreempted,
                                FailureReason = BatchTaskState.NodePreempted.ToString(),
                                SystemLogItems = ConvertNodeErrorsToSystemLogItems(azureBatchJobAndTaskState),
                                Pool = azureBatchJobAndTaskState.Pool
                            };
                        }

                        if (azureBatchJobAndTaskState.NodeErrorCode is not null)
                        {
                            if (azureBatchJobAndTaskState.NodeErrorCode == TaskFailureInformationCodes.DiskFull)
                            {
                                return new CombinedBatchTaskInfo
                                {
                                    BatchTaskState = BatchTaskState.NodeFailedDuringStartupOrExecution,
                                    FailureReason = azureBatchJobAndTaskState.NodeErrorCode,
                                    SystemLogItems = Enumerable.Empty<string>().Append(azureBatchJobAndTaskState.NodeErrorCode),
                                    Pool = azureBatchJobAndTaskState.Pool
                                };
                            }
                            else
                            {
                                return new CombinedBatchTaskInfo
                                {
                                    BatchTaskState = BatchTaskState.NodeFailedDuringStartupOrExecution,
                                    FailureReason = BatchTaskState.NodeFailedDuringStartupOrExecution.ToString(),
                                    SystemLogItems = ConvertNodeErrorsToSystemLogItems(azureBatchJobAndTaskState),
                                    Pool = azureBatchJobAndTaskState.Pool
                                };
                            }
                        }

                        break;
                    }
                case JobState.Terminating:
                case JobState.Completed:
                    break;
                default:
                    throw new Exception($"Found batch job {tesTask.Id} in unexpected state: {azureBatchJobAndTaskState.JobState}");
            }

            switch (azureBatchJobAndTaskState.TaskState)
            {
                case null:
                    return new CombinedBatchTaskInfo
                    {
                        BatchTaskState = BatchTaskState.MissingBatchTask,
                        FailureReason = BatchTaskState.MissingBatchTask.ToString(),
                        Pool = azureBatchJobAndTaskState.Pool
                    };
                case TaskState.Active:
                case TaskState.Preparing:
                    return new CombinedBatchTaskInfo
                    {
                        BatchTaskState = BatchTaskState.Initializing,
                        Pool = azureBatchJobAndTaskState.Pool
                    };
                case TaskState.Running:
                    return new CombinedBatchTaskInfo
                    {
                        BatchTaskState = BatchTaskState.Running,
                        Pool = azureBatchJobAndTaskState.Pool
                    };
                case TaskState.Completed:
                    if (azureBatchJobAndTaskState.TaskExitCode == 0 && azureBatchJobAndTaskState.TaskFailureInformation is null)
                    {
                        var metrics = await GetBatchNodeMetricsAndCromwellResultCodeAsync(tesTask, cancellationToken);

                        return new CombinedBatchTaskInfo
                        {
                            BatchTaskState = BatchTaskState.CompletedSuccessfully,
                            BatchTaskExitCode = azureBatchJobAndTaskState.TaskExitCode,
                            BatchTaskStartTime = metrics.TaskStartTime ?? azureBatchJobAndTaskState.TaskStartTime,
                            BatchTaskEndTime = metrics.TaskEndTime ?? azureBatchJobAndTaskState.TaskEndTime,
                            BatchNodeMetrics = metrics.BatchNodeMetrics,
                            CromwellRcCode = metrics.CromwellRcCode,
                            Pool = azureBatchJobAndTaskState.Pool
                        };
                    }
                    else
                    {
                        logger.LogError("Task {TesTask} failed. ExitCode: {TaskExitCode}, BatchJobInfo: {BatchJobInfo}", tesTask.Id, azureBatchJobAndTaskState.TaskExitCode, JsonConvert.SerializeObject(azureBatchJobAndTaskState));

                        return new CombinedBatchTaskInfo
                        {
                            BatchTaskState = BatchTaskState.CompletedWithErrors,
                            FailureReason = azureBatchJobAndTaskState.TaskFailureInformation?.Code,
                            BatchTaskExitCode = azureBatchJobAndTaskState.TaskExitCode,
                            BatchTaskStartTime = azureBatchJobAndTaskState.TaskStartTime,
                            BatchTaskEndTime = azureBatchJobAndTaskState.TaskEndTime,
                            SystemLogItems = Enumerable.Empty<string>()
                                .Append($"Batch task ExitCode: {azureBatchJobAndTaskState.TaskExitCode}, Failure message: {azureBatchJobAndTaskState.TaskFailureInformation?.Message}")
                                .Concat(azureBatchJobAndTaskState.TaskFailureInformation?.Details?.Select(d => $"{d.Name}: {d.Value}") ?? Enumerable.Empty<string>()),
                            Pool = azureBatchJobAndTaskState.Pool
                        };
                    }
                default:
                    throw new Exception($"Found batch task {tesTask.Id} in unexpected state: {azureBatchJobAndTaskState.TaskState}");
            }
        }

        /// <summary>
        /// Transitions the <see cref="TesTask"/> to the new state, based on the rules defined in the tesTaskStateTransitions list.
        /// </summary>
        /// <param name="tesTask">TES task</param>
        /// <param name="combinedBatchTaskInfo">Current Azure Batch task info</param>
        /// <param name="cancellationToken"></param>
        /// <returns>True if the TES task was changed.</returns>
        private async Task<bool> HandleTesTaskTransitionAsync(TesTask tesTask, CombinedBatchTaskInfo combinedBatchTaskInfo, CancellationToken cancellationToken)
            // When task is executed the following may be touched:
            // tesTask.Log[].SystemLog
            // tesTask.Log[].FailureReason
            // tesTask.Log[].CromwellResultCode
            // tesTask.Log[].BatchExecutionMetrics
            // tesTask.Log[].EndTime
            // tesTask.Log[].Log[].StdErr
            // tesTask.Log[].Log[].ExitCode
            // tesTask.Log[].Log[].StartTime
            // tesTask.Log[].Log[].EndTime

            => await (tesTaskStateTransitions
                .FirstOrDefault(m => (m.Condition is null || m.Condition(tesTask)) && (m.CurrentBatchTaskState is null || m.CurrentBatchTaskState == combinedBatchTaskInfo.BatchTaskState))
                ?.ActionAsync(tesTask, combinedBatchTaskInfo, cancellationToken) ?? ValueTask.FromResult(false));

        /// <summary>
        /// Returns job preparation and main Batch tasks that represents the given <see cref="TesTask"/>
        /// </summary>
        /// <param name="taskId">The Batch Task Id</param>
        /// <param name="task">The <see cref="TesTask"/></param>
        /// <param name="poolHasContainerConfig">Indicates that <see cref="CloudTask.ContainerSettings"/> must be set.</param>
<<<<<<< HEAD
        /// <param name="cancellationToken"></param>
        /// <returns>Job preparation and main Batch tasks</returns>
        private async Task<CloudTask> ConvertTesTaskToBatchTaskAsync(string taskId, TesTask task, bool poolHasContainerConfig, CancellationToken cancellationToken)
=======
        /// <param name="vmVCpusAvailable">The number of VCPUs available in the VM</param>
        /// <returns>Job preparation and main Batch tasks</returns>
        private async Task<CloudTask> ConvertTesTaskToBatchTaskAsync(string taskId, TesTask task, bool poolHasContainerConfig, int vmVCpusAvailable = 1)
>>>>>>> 59729cc4
        {
            var cromwellExecutionDirectoryPath = GetCromwellExecutionDirectoryPath(task);
            var isCromwell = cromwellExecutionDirectoryPath is not null;
            var batchExecutionPathPrefix = isCromwell ? CromwellPathPrefix : ExecutionsPathPrefix;

            var queryStringsToRemoveFromLocalFilePaths = task.Inputs?
                .Select(i => i.Path)
                .Concat(task.Outputs?.Select(o => o.Path) ?? new List<string>())
                .Where(p => p is not null)
                .Select(p => queryStringRegex.Match(p).Groups[1].Value)
                .Where(qs => !string.IsNullOrEmpty(qs))
                .ToList() ?? new List<string>();

            var inputFiles = task.Inputs?.Distinct().ToList() ?? new List<TesInput>();

            var drsInputFiles = inputFiles
                .Where(f => f?.Url?.StartsWith("drs://", StringComparison.OrdinalIgnoreCase) == true)
                .ToList();

            //foreach (var output in task.Outputs)
            //{
            //    if (!output.Path.StartsWith($"{CromwellPathPrefix}/", StringComparison.OrdinalIgnoreCase) && !output.Path.StartsWith($"{ExecutionsPathPrefix}/", StringComparison.OrdinalIgnoreCase))
            //    {
            //        throw new TesException("InvalidOutputPath", $"Unsupported output path '{output.Path}' for task Id {task.Id}. Must start with {CromwellPathPrefix} or {ExecutionsPathPrefix}");
            //    }
            //}

            var batchExecutionDirectoryPath = GetBatchExecutionDirectoryPath(task);
            var metricsPath = $"/{batchExecutionDirectoryPath}/metrics.txt";
            var metricsUrl = new Uri(await this.storageAccessProvider.MapLocalPathToSasUrlAsync(metricsPath, cancellationToken, getContainerSas: true));

            var additionalInputFiles = new List<TesInput>();
            // TODO: Cromwell bug: Cromwell command write_tsv() generates a file in the execution directory, for example execution/write_tsv_3922310b441805fc43d52f293623efbc.tmp. These are not passed on to TES inputs.
            // WORKAROUND: Get the list of files in the execution directory and add them to task inputs.
            if (isCromwell)
            {
                var executionDirectoryUri = new Uri(await this.storageAccessProvider.MapLocalPathToSasUrlAsync($"/{cromwellExecutionDirectoryPath}", cancellationToken, getContainerSas: true));
                var blobsInExecutionDirectory = (await azureProxy.ListBlobsAsync(executionDirectoryUri)).Where(b => !b.EndsWith($"/{CromwellScriptFileName}")).Where(b => !b.Contains($"/{BatchExecutionDirectoryName}/"));
                additionalInputFiles = blobsInExecutionDirectory.Select(b => $"{CromwellPathPrefix}/{b}").Select(b => new TesInput { Content = null, Path = b, Url = b, Name = Path.GetFileName(b), Type = TesFileType.FILEEnum }).ToList();
            }

            var filesToDownload = await Task.WhenAll(
                inputFiles
                .Where(f => f?.Url?.StartsWith("drs://", StringComparison.OrdinalIgnoreCase) != true) // do not attempt to download DRS input files since the cromwell-drs-localizer will
                .Union(additionalInputFiles)
                .Select(async f => await GetTesInputFileUrl(f, task.Id, queryStringsToRemoveFromLocalFilePaths, cancellationToken)));

            const string exitIfDownloadedFileIsNotFound = "{ [ -f \"$path\" ] && : || { echo \"Failed to download file $url\" 1>&2 && exit 1; } }";
            const string incrementTotalBytesTransferred = "total_bytes=$(( $total_bytes + `stat -c %s \"$path\"` ))";

            int blobxferOneShotBytes = defaultBlobxferOneShotBytes;
            int blobxferChunkSizeBytes = defaultBlobxferChunkSizeBytes;

            if (vmVCpusAvailable >= 4)
            {
                blobxferChunkSizeBytes = 104_857_600; // max file size = 100 MiB * 50k blocks = 5,242,880,000,000 bytes
            }
            else if (vmVCpusAvailable >= 2)
            { 
                blobxferChunkSizeBytes = 33_554_432; // max file size = 32 MiB * 50k blocks = 1,677,721,600,000 bytes
            }

            logger.LogInformation($"Configuring blobxfer with {vmVCpusAvailable} vCPUS to use blobxferChunkSizeBytes={blobxferChunkSizeBytes:D} blobxferOneShotBytes={blobxferOneShotBytes:D}");

            // Using --include and not using --no-recursive as a workaround for https://github.com/Azure/blobxfer/issues/123
            var downloadFilesScriptContent = "total_bytes=0"
                + string.Join("", filesToDownload.Select(f =>
                {
                    var setVariables = $"path='{f.Path}' && url='{f.Url}'";

                    var downloadSingleFile = f.Url.Contains(".blob.core.")
                                                && UrlContainsSas(f.Url) // Workaround for https://github.com/Azure/blobxfer/issues/132
                        ? $"blobxfer download --storage-url \"$url\" --local-path \"$path\" --chunk-size-bytes {blobxferChunkSizeBytes:D} --rename --include '{StorageAccountUrlSegments.Create(f.Url).BlobName}'"
                        : "mkdir -p $(dirname \"$path\") && wget -O \"$path\" \"$url\"";

                    return $" && echo $(date +%T) && {setVariables} && {downloadSingleFile} && {exitIfDownloadedFileIsNotFound} && {incrementTotalBytesTransferred}";
                }))
                + $" && echo FileDownloadSizeInBytes=$total_bytes >> {metricsPath}";

            var downloadFilesScriptPath = $"{batchExecutionDirectoryPath}/{DownloadFilesScriptFileName}";
            var downloadFilesScriptUrl = await this.storageAccessProvider.MapLocalPathToSasUrlAsync($"/{downloadFilesScriptPath}", cancellationToken);
            await storageAccessProvider.UploadBlobAsync($"/{downloadFilesScriptPath}", downloadFilesScriptContent, cancellationToken);
            var filesToUpload = Array.Empty<TesOutput>();

            if (task.Outputs?.Count > 0)
            {
                filesToUpload = await Task.WhenAll(
                    task.Outputs?.Select(async f =>
                        new TesOutput { Path = f.Path, Url = await this.storageAccessProvider.MapLocalPathToSasUrlAsync(f.Url, cancellationToken, getContainerSas: true), Name = f.Name, Type = f.Type }));
            }

            // Ignore missing stdout/stderr files. CWL workflows have an issue where if the stdout/stderr are redirected, they are still listed in the TES outputs
            // Ignore any other missing files and directories. WDL tasks can have optional output files.
            // Syntax is: If file or directory doesn't exist, run a noop (":") operator, otherwise run the upload command:
            // { if not exists do nothing else upload; } && { ... }
            var uploadFilesScriptContent = "total_bytes=0"
                + string.Join("", filesToUpload.Select(f =>
                {
                    var setVariables = $"path='{f.Path}' && url='{f.Url}'";
                    var blobxferCommand = $"blobxfer upload --storage-url \"$url\" --local-path \"$path\" --one-shot-bytes {blobxferOneShotBytes:D} --chunk-size-bytes {blobxferChunkSizeBytes:D} {(f.Type == TesFileType.FILEEnum ? "--rename --no-recursive" : string.Empty)}";

                    return $" && {{ {setVariables} && [ ! -e \"$path\" ] && : || {{ {blobxferCommand} && {incrementTotalBytesTransferred}; }} }}";
                }))
                + $" && echo FileUploadSizeInBytes=$total_bytes >> {metricsPath}";

            var uploadFilesScriptPath = $"{batchExecutionDirectoryPath}/{UploadFilesScriptFileName}";
            var uploadFilesScriptSasUrl = await storageAccessProvider.MapLocalPathToSasUrlAsync($"/{uploadFilesScriptPath}", cancellationToken);
            await storageAccessProvider.UploadBlobAsync($"/{uploadFilesScriptPath}", uploadFilesScriptContent, cancellationToken);

            var executor = task.Executors.First();

            var volumeMountsOption = $"-v $AZ_BATCH_TASK_WORKING_DIR{batchExecutionPathPrefix}:{batchExecutionPathPrefix}";

            var executorImageIsPublic = containerRegistryProvider.IsImagePublic(executor.Image);
            var dockerInDockerImageIsPublic = containerRegistryProvider.IsImagePublic(dockerInDockerImageName);
            var blobXferImageIsPublic = containerRegistryProvider.IsImagePublic(blobxferImageName);

            var sb = new StringBuilder();

            sb.AppendLinuxLine($"write_kv() {{ echo \"$1=$2\" >> $AZ_BATCH_TASK_WORKING_DIR{metricsPath}; }} && \\");  // Function that appends key=value pair to metrics.txt file
            sb.AppendLinuxLine($"write_ts() {{ write_kv $1 $(date -Iseconds); }} && \\");    // Function that appends key=<current datetime> to metrics.txt file
            sb.AppendLinuxLine($"mkdir -p $AZ_BATCH_TASK_WORKING_DIR/{batchExecutionDirectoryPath} && \\");

            if (dockerInDockerImageIsPublic)
            {
                sb.AppendLinuxLine($"(grep -q alpine /etc/os-release && apk add bash || :) && \\");  // Install bash if running on alpine (will be the case if running inside "docker" image)
            }

            var vmSize = task.Resources?.GetBackendParameterValue(TesResources.SupportedBackendParameters.vm_size);

            if (drsInputFiles.Count > 0 && task.Resources?.ContainsBackendParameterValue(TesResources.SupportedBackendParameters.workflow_execution_identity) == true)
            {
                sb.AppendLinuxLine($"write_ts CromwellDrsLocalizerPullStart && \\");
                sb.AppendLinuxLine($"docker pull --quiet {cromwellDrsLocalizerImageName} && \\");
                sb.AppendLinuxLine($"write_ts CromwellDrsLocalizerPullEnd && \\");
            }

            if (blobXferImageIsPublic)
            {
                sb.AppendLinuxLine($"write_ts BlobXferPullStart && \\");
                sb.AppendLinuxLine($"docker pull --quiet {blobxferImageName} && \\");
                sb.AppendLinuxLine($"write_ts BlobXferPullEnd && \\");
            }

            if (executorImageIsPublic)
            {
                // Private executor images are pulled via pool ContainerConfiguration
                sb.AppendLinuxLine($"write_ts ExecutorPullStart && docker pull --quiet {executor.Image} && write_ts ExecutorPullEnd && \\");
            }

            // The remainder of the script downloads the inputs, runs the main executor container, and uploads the outputs, including the metrics.txt file
            // After task completion, metrics file is downloaded and used to populate the BatchNodeMetrics object
            sb.AppendLinuxLine($"write_kv ExecutorImageSizeInBytes $(docker inspect {executor.Image} | grep \\\"Size\\\" | grep -Po '(?i)\\\"Size\\\":\\K([^,]*)') && \\");

            if (drsInputFiles.Count > 0)
            {
                // resolve DRS input files with Cromwell DRS Localizer Docker image
                sb.AppendLinuxLine($"write_ts DrsLocalizationStart && \\");

                foreach (var drsInputFile in drsInputFiles)
                {
                    var drsUrl = drsInputFile.Url;
                    var localizedFilePath = drsInputFile.Path;
                    var drsLocalizationCommand = $"docker run --rm {volumeMountsOption} -e MARTHA_URL=\"{marthaUrl}\" {cromwellDrsLocalizerImageName} {drsUrl} {localizedFilePath} --access-token-strategy azure{(!string.IsNullOrWhiteSpace(marthaKeyVaultName) ? " --vault-name " + marthaKeyVaultName : string.Empty)}{(!string.IsNullOrWhiteSpace(marthaSecretName) ? " --secret-name " + marthaSecretName : string.Empty)} && \\";
                    sb.AppendLinuxLine(drsLocalizationCommand);
                }

                sb.AppendLinuxLine($"write_ts DrsLocalizationEnd && \\");
            }

            sb.AppendLinuxLine($"write_ts DownloadStart && \\");
            sb.AppendLinuxLine($"docker run --rm {volumeMountsOption} --entrypoint=/bin/sh {blobxferImageName} /{downloadFilesScriptPath} && \\");
            sb.AppendLinuxLine($"write_ts DownloadEnd && \\");
            sb.AppendLinuxLine($"chmod -R o+rwx $AZ_BATCH_TASK_WORKING_DIR{batchExecutionPathPrefix} && \\");
            sb.AppendLinuxLine($"export TES_TASK_WD=$AZ_BATCH_TASK_WORKING_DIR{batchExecutionPathPrefix} && \\");
            sb.AppendLinuxLine($"write_ts ExecutorStart && \\");
            sb.AppendLinuxLine($"docker run --rm {volumeMountsOption} --entrypoint= --workdir / {executor.Image} {executor.Command[0]}  \"{string.Join(" && ", executor.Command.Skip(1))}\" && \\");
            sb.AppendLinuxLine($"write_ts ExecutorEnd && \\");
            sb.AppendLinuxLine($"write_ts UploadStart && \\");
            sb.AppendLinuxLine($"docker run --rm {volumeMountsOption} --entrypoint=/bin/sh {blobxferImageName} /{uploadFilesScriptPath} && \\");
            sb.AppendLinuxLine($"write_ts UploadEnd && \\");
            sb.AppendLinuxLine($"/bin/bash -c 'disk=( `df -k $AZ_BATCH_TASK_WORKING_DIR | tail -1` ) && echo DiskSizeInKiB=${{disk[1]}} >> $AZ_BATCH_TASK_WORKING_DIR{metricsPath} && echo DiskUsedInKiB=${{disk[2]}} >> $AZ_BATCH_TASK_WORKING_DIR{metricsPath}' && \\");
            sb.AppendLinuxLine($"write_kv VmCpuModelName \"$(cat /proc/cpuinfo | grep -m1 name | cut -f 2 -d ':' | xargs)\" && \\");
            sb.AppendLinuxLine($"docker run --rm {volumeMountsOption} {blobxferImageName} upload --storage-url \"{metricsUrl}\" --local-path \"{metricsPath}\" --rename --no-recursive");

            var batchScriptPath = $"{batchExecutionDirectoryPath}/{BatchScriptFileName}";
            await storageAccessProvider.UploadBlobAsync($"/{batchScriptPath}", sb.ToString(), cancellationToken);

            var batchScriptSasUrl = await this.storageAccessProvider.MapLocalPathToSasUrlAsync($"/{batchScriptPath}", cancellationToken);
            var batchExecutionDirectorySasUrl = await this.storageAccessProvider.MapLocalPathToSasUrlAsync($"/{batchExecutionDirectoryPath}/", cancellationToken, getContainerSas: true);

            var batchRunCommand = enableBatchAutopool
                ? $"/bin/bash {batchScriptPath}"
                : $"/bin/bash -c \"({MungeBatchScriptPath()})\"";

            var cloudTask = new CloudTask(taskId, batchRunCommand)
            {
                UserIdentity = new UserIdentity(new AutoUserSpecification(elevationLevel: ElevationLevel.Admin, scope: AutoUserScope.Pool)),
                ResourceFiles = new List<ResourceFile> { ResourceFile.FromUrl(batchScriptSasUrl, batchScriptPath), ResourceFile.FromUrl(downloadFilesScriptUrl, downloadFilesScriptPath), ResourceFile.FromUrl(uploadFilesScriptSasUrl, uploadFilesScriptPath) },
                OutputFiles = new List<OutputFile> {
                    new OutputFile(
                        "../std*.txt",
                        new OutputFileDestination(new(batchExecutionDirectorySasUrl)),
                        new OutputFileUploadOptions(OutputFileUploadCondition.TaskFailure))
                }
            };

            if (poolHasContainerConfig)
            {
                // If the executor image is private, and in order to run multiple containers in the main task, the image has to be downloaded via pool ContainerConfiguration.
                // This also requires that the main task runs inside a container. So we run the "docker" container that in turn runs other containers.
                // If the executor image is public, there is no need for pool ContainerConfiguration and task can run normally, without being wrapped in a docker container.
                // Volume mapping for docker.sock below allows the docker client in the container to access host's docker daemon.
                var containerRunOptions = $"--rm -v /var/run/docker.sock:/var/run/docker.sock -v $AZ_BATCH_NODE_ROOT_DIR:$AZ_BATCH_NODE_ROOT_DIR ";
                cloudTask.ContainerSettings = new TaskContainerSettings(dockerInDockerImageName, containerRunOptions);
            }

            return cloudTask;

            string MungeBatchScriptPath()
                => (poolHasContainerConfig
                    ? string.Join(") && (", taskRunScriptContent.Split(") && (").SkipWhile(l => l.Contains(@"{TaskExecutor}"))).Replace(">>", ">")
                    : taskRunScriptContent)
                .Replace(@"{BatchScriptPath}", batchScriptPath).Replace(@"{TaskExecutor}", executor.Image).Replace(@"{ExecutionPathPrefix}", batchExecutionPathPrefix.TrimStart('/'));

            static bool UrlContainsSas(string url)
            {
                var uri = new Uri(url, UriKind.Absolute);
                var query = uri.Query;
                return query?.Length > 1 && query[1..].Split('&').Any(QueryContainsSas);

                static bool QueryContainsSas(string arg)
                    => arg switch
                    {
                        var x when x.Split('=', 2)[0] == "sig" => true,
                        var x when x.Contains('=') => false,
                        var x when x.Contains("sas") => true, // PrivatePathsAndUrlsGetSasToken() uses this as a "sas" token
                        _ => false,
                    };
            }
        }

        /// <summary>
        /// Converts the input file URL into proper http URL with SAS token, ready for batch to download.
        /// Removes the query strings from the input file path and the command script content.
        /// Uploads the file if content is provided.
        /// </summary>
        /// <param name="inputFile"><see cref="TesInput"/> file</param>
        /// <param name="taskId">TES task Id</param>
        /// <param name="queryStringsToRemoveFromLocalFilePaths">Query strings to remove from local file paths</param>
        /// <param name="cancellationToken"></param>
        /// <returns>List of modified <see cref="TesInput"/> files</returns>
        private async Task<TesInput> GetTesInputFileUrl(TesInput inputFile, string taskId, List<string> queryStringsToRemoveFromLocalFilePaths, CancellationToken cancellationToken)
        {
            if (inputFile.Path is not null
                && !inputFile.Path.StartsWith($"{CromwellPathPrefix}/", StringComparison.OrdinalIgnoreCase)
                && !inputFile.Path.StartsWith($"{ExecutionsPathPrefix}/", StringComparison.OrdinalIgnoreCase))
            {
                throw new TesException("InvalidInputFilePath", $"Unsupported input path '{inputFile.Path}' for task Id {taskId}. Must start with '{CromwellPathPrefix}' or '{ExecutionsPathPrefix}'.");
            }

            if (inputFile.Url is not null && inputFile.Content is not null)
            {
                throw new TesException("InvalidInputFilePath", "Input Url and Content cannot be both set");
            }

            if (inputFile.Url is null && inputFile.Content is null)
            {
                throw new TesException("InvalidInputFilePath", "One of Input Url or Content must be set");
            }

            if (inputFile.Type == TesFileType.DIRECTORYEnum)
            {
                throw new TesException("InvalidInputFilePath", "Directory input is not supported.");
            }

            string inputFileUrl;

            if (inputFile.Content is not null || IsCromwellCommandScript(inputFile))
            {
                inputFileUrl = await storageAccessProvider.MapLocalPathToSasUrlAsync(inputFile.Path, cancellationToken);

                var content = inputFile.Content ?? await storageAccessProvider.DownloadBlobAsync(inputFile.Url, cancellationToken);
                content = IsCromwellCommandScript(inputFile) ? RemoveQueryStringsFromLocalFilePaths(content, queryStringsToRemoveFromLocalFilePaths) : content;

                await storageAccessProvider.UploadBlobAsync(inputFile.Path, content, cancellationToken);
            }
            else if (TryGetCromwellTmpFilePath(inputFile.Url, out var localPath))
            {
                inputFileUrl = await storageAccessProvider.MapLocalPathToSasUrlAsync(inputFile.Path, cancellationToken);
                await storageAccessProvider.UploadBlobFromFileAsync(inputFile.Path, localPath, cancellationToken);
            }
            else if (await storageAccessProvider.IsPublicHttpUrlAsync(inputFile.Url, cancellationToken))
            {
                inputFileUrl = inputFile.Url;
            }
            else
            {
                // Convert file:///account/container/blob paths to /account/container/blob
                var url = Uri.TryCreate(inputFile.Url, UriKind.Absolute, out var tempUrl) && tempUrl.IsFile ? tempUrl.AbsolutePath : inputFile.Url;
                inputFileUrl = (await storageAccessProvider.MapLocalPathToSasUrlAsync(url, cancellationToken)) ?? throw new TesException("InvalidInputFilePath", $"Unsupported input URL '{inputFile.Url}' for task Id {taskId}. Must start with 'http', '{CromwellPathPrefix}' or use '/accountName/containerName/blobName' pattern where TES service has Contributor access to the storage account.");
            }

            var path = RemoveQueryStringsFromLocalFilePaths(inputFile.Path, queryStringsToRemoveFromLocalFilePaths);
            return new TesInput { Url = inputFileUrl, Path = path };
        }

        /// <summary>
        /// Constructs a universal Azure Start Task instance if needed
        /// </summary>
        /// <returns></returns>
        private async Task<StartTask> StartTaskIfNeeded(CancellationToken cancellationToken)
        {
            string startTaskSasUrl = default;

            if (!string.IsNullOrWhiteSpace(globalStartTaskPath))
            {
                startTaskSasUrl = await storageAccessProvider.MapLocalPathToSasUrlAsync(globalStartTaskPath, cancellationToken);
                if (!await azureProxy.BlobExistsAsync(new Uri(startTaskSasUrl)))
                {
                    startTaskSasUrl = null;
                }
            }

            if (!string.IsNullOrWhiteSpace(startTaskSasUrl) && !string.IsNullOrWhiteSpace(StartTaskScriptFilename))
            {
                return new StartTask
                {
                    CommandLine = $"./{StartTaskScriptFilename}",
                    UserIdentity = new UserIdentity(new AutoUserSpecification(elevationLevel: ElevationLevel.Admin, scope: AutoUserScope.Pool)),
                    ResourceFiles = new List<ResourceFile> { ResourceFile.FromUrl(startTaskSasUrl, StartTaskScriptFilename) }
                };
            }

            return default;
        }

        /// <summary>
        /// Constructs an Azure Batch Container Configuration instance
        /// </summary>
        /// <param name="executorImage">The image name for the current <see cref="TesTask"/></param>
        /// <param name="cancellationToken"></param>
        /// <returns></returns>
        private async ValueTask<ContainerConfiguration> GetContainerConfigurationIfNeededAsync(string executorImage, CancellationToken cancellationToken)
        {
            if (containerRegistryProvider.IsImagePublic(executorImage))
            {
                return default;
            }

            BatchModels.ContainerConfiguration result = default;
            var containerRegistryInfo = await containerRegistryProvider.GetContainerRegistryInfoAsync(executorImage, cancellationToken);

            if (containerRegistryInfo is not null)
            {
                // Download private images at node startup, since those cannot be downloaded in the main task that runs multiple containers.
                // Doing this also requires that the main task runs inside a container, hence downloading the "docker" image (contains docker client) as well.
                result = new BatchModels.ContainerConfiguration
                {
                    ContainerImageNames = new List<string> { executorImage, dockerInDockerImageName, blobxferImageName },
                    ContainerRegistries = new List<BatchModels.ContainerRegistry>
                    {
                        new(
                            userName: containerRegistryInfo.Username,
                            registryServer: containerRegistryInfo.RegistryServer,
                            password: containerRegistryInfo.Password)
                    }
                };

                ContainerRegistryInfo containerRegistryInfoForDockerInDocker = null;

                if (!containerRegistryProvider.IsImagePublic(dockerInDockerImageName))
                {
                    containerRegistryInfoForDockerInDocker = await containerRegistryProvider.GetContainerRegistryInfoAsync(dockerInDockerImageName, cancellationToken);

                    if (containerRegistryInfoForDockerInDocker is not null && containerRegistryInfoForDockerInDocker.RegistryServer != containerRegistryInfo.RegistryServer)
                    {
                        result.ContainerRegistries.Add(new(
                            userName: containerRegistryInfoForDockerInDocker.Username,
                            registryServer: containerRegistryInfoForDockerInDocker.RegistryServer,
                            password: containerRegistryInfoForDockerInDocker.Password));
                    }
                }

                if (!containerRegistryProvider.IsImagePublic(blobxferImageName))
                {
                    var containerRegistryInfoForBlobXfer = await containerRegistryProvider.GetContainerRegistryInfoAsync(blobxferImageName, cancellationToken);

                    if (containerRegistryInfoForBlobXfer is not null && containerRegistryInfoForBlobXfer.RegistryServer != containerRegistryInfo.RegistryServer && containerRegistryInfoForBlobXfer.RegistryServer != containerRegistryInfoForDockerInDocker?.RegistryServer)
                    {
                        result.ContainerRegistries.Add(new(
                            userName: containerRegistryInfoForBlobXfer.Username,
                            registryServer: containerRegistryInfoForBlobXfer.RegistryServer,
                            password: containerRegistryInfoForBlobXfer.Password));
                    }
                }
            }

            return result is null ? default : new()
            {
                ContainerImageNames = result.ContainerImageNames,
                ContainerRegistries = result
                                    .ContainerRegistries
                                    .Select(r => new ContainerRegistry(
                                        userName: r.UserName,
                                        password: r.Password,
                                        registryServer: r.RegistryServer,
                                        identityReference: r.IdentityReference is null ? null : new() { ResourceId = r.IdentityReference.ResourceId }))
                                    .ToList()
            };
        }

        /// <summary>
        /// Constructs either an <see cref="AutoPoolSpecification"/> or a new pool in the batch account ready for a job to be attached.
        /// </summary>
        /// <param name="poolSpecification"></param>
        /// <param name="tesTaskId"></param>
        /// <param name="jobId"></param>
        /// <param name="cancellationToken"></param>
        /// <param name="identityResourceIds"></param>
        /// <remarks>If <paramref name="identityResourceIds"/> is provided, <paramref name="jobId"/> must also be provided.<br/>This method does not support autscaled pools.</remarks>
        /// <returns>An <see cref="PoolInformation"/></returns>
        private async Task<PoolInformation> CreateAutoPoolModePoolInformation(PoolSpecification poolSpecification, string tesTaskId, string jobId, CancellationToken cancellationToken, IEnumerable<string> identityResourceIds = null)
        {
            var identities = identityResourceIds?.ToArray() ?? Array.Empty<string>();
            var isAutoPool = !identities.Any();

            if (isAutoPool)
            {
                logger.LogInformation($"TES task: {tesTaskId} creating Auto Pool using VM size {poolSpecification.VirtualMachineSize}");
            }
            else
            {
                logger.LogInformation($"TES task: {tesTaskId} creating Manual Batch Pool using VM size {poolSpecification.VirtualMachineSize}");
            }

            // By default, the pool will have the same name/ID as the job if the identity is provided, otherwise we return an actual autopool.
            return isAutoPool
                ? new()
                {
                    AutoPoolSpecification = new()
                    {
                        AutoPoolIdPrefix = "TES",
                        PoolLifetimeOption = PoolLifetimeOption.Job,
                        PoolSpecification = poolSpecification,
                        KeepAlive = false
                    }
                }
                : await azureProxy.CreateBatchPoolAsync(
                    ConvertPoolSpecificationToModelsPool(
                        $"TES_{jobId}",
                        jobId,
                        GetBatchPoolIdentity(identities),
                        poolSpecification),
                    IsPreemptable(),
                    cancellationToken);

            bool IsPreemptable()
                => true switch
                {
                    _ when poolSpecification.TargetDedicatedComputeNodes > 0 => false,
                    _ when poolSpecification.TargetLowPriorityComputeNodes > 0 => true,
                    _ => throw new ArgumentException("Unable to determine if pool will host a low priority compute node.", nameof(poolSpecification)),
                };
        }

        /// <summary>
        /// Generate the BatchPoolIdentity object
        /// </summary>
        /// <param name="identities"></param>
        /// <returns></returns>
        private static BatchModels.BatchPoolIdentity GetBatchPoolIdentity(string[] identities)
            => identities is null || !identities.Any() ? null : new(BatchModels.PoolIdentityType.UserAssigned, identities.ToDictionary(identity => identity, _ => new BatchModels.UserAssignedIdentities()));

        /// <summary>
        /// Generate the PoolSpecification for the needed pool.
        /// </summary>
        /// <param name="vmSize"></param>
        /// <param name="autoscaled"></param>
        /// <param name="preemptable"></param>
        /// <param name="nodeInfo"></param>
        /// <param name="containerConfiguration"></param>
        /// <param name="cancellationToken"></param>
        /// <returns><see cref="PoolSpecification"/></returns>
        /// <remarks>We use the PoolSpecification for both the namespace of all the constituent parts and for the fact that it allows us to configure shared and autopools using the same code.</remarks>
        private async ValueTask<PoolSpecification> GetPoolSpecification(string vmSize, bool autoscaled, bool preemptable, BatchNodeInfo nodeInfo, ContainerConfiguration containerConfiguration, CancellationToken cancellationToken)
        {
            // Any changes to any properties set in this method will require corresponding changes to ConvertPoolSpecificationToModelsPool()

            var vmConfig = new VirtualMachineConfiguration(
                imageReference: new ImageReference(
                    nodeInfo.BatchImageOffer,
                    nodeInfo.BatchImagePublisher,
                    nodeInfo.BatchImageSku,
                    nodeInfo.BatchImageVersion),
                nodeAgentSkuId: nodeInfo.BatchNodeAgentSkuId)
            {
                ContainerConfiguration = containerConfiguration
            };

            var poolSpecification = new PoolSpecification
            {
                VirtualMachineConfiguration = vmConfig,
                VirtualMachineSize = vmSize,
                ResizeTimeout = TimeSpan.FromMinutes(30),
                StartTask = await StartTaskIfNeeded(cancellationToken),
                TargetNodeCommunicationMode = NodeCommunicationMode.Simplified,
            };

            if (autoscaled)
            {
                poolSpecification.AutoScaleEnabled = true;
                poolSpecification.AutoScaleEvaluationInterval = BatchPool.AutoScaleEvaluationInterval;
                poolSpecification.AutoScaleFormula = BatchPool.AutoPoolFormula(preemptable, 1);
            }
            else
            {
                poolSpecification.AutoScaleEnabled = false;
                poolSpecification.TargetLowPriorityComputeNodes = preemptable == true ? 1 : 0;
                poolSpecification.TargetDedicatedComputeNodes = preemptable == false ? 1 : 0;
            }

            if (!string.IsNullOrEmpty(batchNodesSubnetId))
            {
                poolSpecification.NetworkConfiguration = new()
                {
                    PublicIPAddressConfiguration = new PublicIPAddressConfiguration(disableBatchNodesPublicIpAddress ? IPAddressProvisioningType.NoPublicIPAddresses : IPAddressProvisioningType.BatchManaged),
                    SubnetId = batchNodesSubnetId
                };
            }

            return poolSpecification;
        }

        /// <summary>
        /// Convert PoolSpecification to Models.Pool, including any BatchPoolIdentity
        /// </summary>
        /// <remarks>
        /// Note: this is not a complete conversion. It only converts properties we are currently using (including referenced objects).<br/>
        /// Devs: Any changes to any properties set in this method will require corresponding changes to all classes implementing <see cref="Management.Batch.IBatchPoolManager"/> along with possibly any systems they call, with the possible exception of <seealso cref="Management.Batch.ArmBatchPoolManager"/>.
        /// </remarks>
        /// <param name="name"></param>
        /// <param name="displayName"></param>
        /// <param name="poolIdentity"></param>
        /// <param name="pool"></param>
        /// <returns>A <see cref="BatchModels.Pool"/>.</returns>
        private static BatchModels.Pool ConvertPoolSpecificationToModelsPool(string name, string displayName, BatchModels.BatchPoolIdentity poolIdentity, PoolSpecification pool)
        {
            // Don't add feature work here that isn't necesitated by a change to GetPoolSpecification() unless it's a feature that PoolSpecification does not support.
            // TODO: (perpetually) add new properties we set in the future on <see cref="PoolSpecification"/> and/or its contained objects, if possible. When not, update CreateAutoPoolModePoolInformation().

            ValidateString(name, nameof(name), 64);
            ValidateString(displayName, nameof(displayName), 1024);

            return new(name: name, displayName: displayName, identity: poolIdentity)
            {
                VmSize = pool.VirtualMachineSize,
                ScaleSettings = true == pool.AutoScaleEnabled ? ConvertAutoScale(pool) : ConvertManualScale(pool),
                DeploymentConfiguration = new(virtualMachineConfiguration: ConvertVirtualMachineConfiguration(pool.VirtualMachineConfiguration)),
                ApplicationPackages = pool.ApplicationPackageReferences?.Select(ConvertApplicationPackage).ToList(),
                NetworkConfiguration = ConvertNetworkConfiguration(pool.NetworkConfiguration),
                StartTask = ConvertStartTask(pool.StartTask),
                TargetNodeCommunicationMode = ConvertNodeCommunicationMode(pool.TargetNodeCommunicationMode),
            };

            static void ValidateString(string value, string name, int length)
            {
                ArgumentNullException.ThrowIfNull(value, name);
                if (value.Length > length) throw new ArgumentException($"{name} exceeds maximum length {length}", name);
            }

            static BatchModels.ScaleSettings ConvertManualScale(PoolSpecification pool)
                => new()
                {
                    FixedScale = new()
                    {
                        TargetDedicatedNodes = pool.TargetDedicatedComputeNodes,
                        TargetLowPriorityNodes = pool.TargetLowPriorityComputeNodes,
                        ResizeTimeout = pool.ResizeTimeout,
                        NodeDeallocationOption = BatchModels.ComputeNodeDeallocationOption.TaskCompletion
                    }
                };

            static BatchModels.ScaleSettings ConvertAutoScale(PoolSpecification pool)
                => new()
                {
                    AutoScale = new()
                    {
                        Formula = pool.AutoScaleFormula,
                        EvaluationInterval = pool.AutoScaleEvaluationInterval
                    }
                };

            static BatchModels.VirtualMachineConfiguration ConvertVirtualMachineConfiguration(VirtualMachineConfiguration virtualMachineConfiguration)
                => virtualMachineConfiguration is null ? default : new(ConvertImageReference(virtualMachineConfiguration.ImageReference), virtualMachineConfiguration.NodeAgentSkuId, containerConfiguration: ConvertContainerConfiguration(virtualMachineConfiguration.ContainerConfiguration));

            static BatchModels.ContainerConfiguration ConvertContainerConfiguration(ContainerConfiguration containerConfiguration)
                => containerConfiguration is null ? default : new(containerConfiguration.ContainerImageNames, containerConfiguration.ContainerRegistries?.Select(ConvertContainerRegistry).ToList());

            static BatchModels.StartTask ConvertStartTask(StartTask startTask)
                => startTask is null ? default : new(startTask.CommandLine, startTask.ResourceFiles?.Select(ConvertResourceFile).ToList(), startTask.EnvironmentSettings?.Select(ConvertEnvironmentSetting).ToList(), ConvertUserIdentity(startTask.UserIdentity), startTask.MaxTaskRetryCount, startTask.WaitForSuccess, ConvertTaskContainerSettings(startTask.ContainerSettings));

            static BatchModels.UserIdentity ConvertUserIdentity(UserIdentity userIdentity)
                => userIdentity is null ? default : new(userIdentity.UserName, ConvertAutoUserSpecification(userIdentity.AutoUser));

            static BatchModels.AutoUserSpecification ConvertAutoUserSpecification(AutoUserSpecification autoUserSpecification)
                => autoUserSpecification is null ? default : new((BatchModels.AutoUserScope?)autoUserSpecification.Scope, (BatchModels.ElevationLevel?)autoUserSpecification.ElevationLevel);

            static BatchModels.TaskContainerSettings ConvertTaskContainerSettings(TaskContainerSettings containerSettings)
                => containerSettings is null ? default : new(containerSettings.ImageName, containerSettings.ContainerRunOptions, ConvertContainerRegistry(containerSettings.Registry), (BatchModels.ContainerWorkingDirectory?)containerSettings.WorkingDirectory);

            static BatchModels.ContainerRegistry ConvertContainerRegistry(ContainerRegistry containerRegistry)
                => containerRegistry is null ? default : new(containerRegistry.UserName, containerRegistry.Password, containerRegistry.RegistryServer, ConvertComputeNodeIdentityReference(containerRegistry.IdentityReference));

            static BatchModels.ResourceFile ConvertResourceFile(ResourceFile resourceFile)
                => resourceFile is null ? default : new(resourceFile.AutoStorageContainerName, resourceFile.StorageContainerUrl, resourceFile.HttpUrl, resourceFile.BlobPrefix, resourceFile.FilePath, resourceFile.FileMode, ConvertComputeNodeIdentityReference(resourceFile.IdentityReference));

            static BatchModels.ComputeNodeIdentityReference ConvertComputeNodeIdentityReference(ComputeNodeIdentityReference computeNodeIdentityReference)
                => computeNodeIdentityReference is null ? default : new(computeNodeIdentityReference.ResourceId);

            static BatchModels.EnvironmentSetting ConvertEnvironmentSetting(EnvironmentSetting environmentSetting)
                => environmentSetting is null ? default : new(environmentSetting.Name, environmentSetting.Value);

            static BatchModels.ImageReference ConvertImageReference(ImageReference imageReference)
                => imageReference is null ? default : new(imageReference.Publisher, imageReference.Offer, imageReference.Sku, imageReference.Version);

            static BatchModels.ApplicationPackageReference ConvertApplicationPackage(ApplicationPackageReference applicationPackage)
                => applicationPackage is null ? default : new(applicationPackage.ApplicationId, applicationPackage.Version);

            static BatchModels.NetworkConfiguration ConvertNetworkConfiguration(NetworkConfiguration networkConfiguration)
                => networkConfiguration is null ? default : new(subnetId: networkConfiguration.SubnetId, publicIPAddressConfiguration: ConvertPublicIPAddressConfiguration(networkConfiguration.PublicIPAddressConfiguration));

            static BatchModels.PublicIPAddressConfiguration ConvertPublicIPAddressConfiguration(PublicIPAddressConfiguration publicIPAddressConfiguration)
                => publicIPAddressConfiguration is null ? default : new(provision: (BatchModels.IPAddressProvisioningType?)publicIPAddressConfiguration.Provision);

            static BatchModels.NodeCommunicationMode? ConvertNodeCommunicationMode(NodeCommunicationMode? nodeCommunicationMode)
                => (BatchModels.NodeCommunicationMode?)nodeCommunicationMode;
        }

        /// <summary>
        /// Removes a set of strings from the given string
        /// </summary>
        /// <param name="stringsToRemove">Strings to remove</param>
        /// <param name="originalString">The original string</param>
        /// <returns>The modified string</returns>
        private static string RemoveQueryStringsFromLocalFilePaths(string originalString, IEnumerable<string> stringsToRemove)
        {
            if (!stringsToRemove.Any(s => originalString.Contains(s, StringComparison.OrdinalIgnoreCase)))
            {
                return originalString;
            }

            var modifiedString = originalString;

            foreach (var stringToRemove in stringsToRemove)
            {
                modifiedString = modifiedString.Replace(stringToRemove, string.Empty, StringComparison.OrdinalIgnoreCase);
            }

            return modifiedString;
        }

        /// <summary>
        /// Gets the cheapest available VM size that satisfies the <see cref="TesTask"/> execution requirements
        /// </summary>
        /// <param name="tesTask"><see cref="TesTask"/></param>
        /// <param name="cancellationToken"></param>
        /// <param name="forcePreemptibleVmsOnly">Force consideration of preemptible virtual machines only.</param>
        /// <returns>The virtual machine info</returns>
        internal async Task<VirtualMachineInformation> GetVmSizeAsync(TesTask tesTask, CancellationToken cancellationToken, bool forcePreemptibleVmsOnly = false)
        {
            bool allowedVmSizesFilter(VirtualMachineInformation vm) => allowedVmSizes is null || !allowedVmSizes.Any() || allowedVmSizes.Contains(vm.VmSize, StringComparer.OrdinalIgnoreCase) || allowedVmSizes.Contains(vm.VmFamily, StringComparer.OrdinalIgnoreCase);

            var tesResources = tesTask.Resources;

            var previouslyFailedVmSizes = tesTask.Logs?
                .Where(log => log.FailureReason == BatchTaskState.NodeAllocationFailed.ToString() && log.VirtualMachineInfo?.VmSize is not null)
                .Select(log => log.VirtualMachineInfo.VmSize)
                .Distinct()
                .ToList();

            var virtualMachineInfoList = await skuInformationProvider.GetVmSizesAndPricesAsync(azureProxy.GetArmRegion(), cancellationToken);
            var preemptible = forcePreemptibleVmsOnly || usePreemptibleVmsOnly || (tesResources?.Preemptible).GetValueOrDefault(true);

            var eligibleVms = new List<VirtualMachineInformation>();
            var noVmFoundMessage = string.Empty;

            var vmSize = tesResources?.GetBackendParameterValue(TesResources.SupportedBackendParameters.vm_size);

            if (!string.IsNullOrWhiteSpace(vmSize))
            {
                eligibleVms = virtualMachineInfoList
                    .Where(vm =>
                        vm.LowPriority == preemptible
                        && vm.VmSize.Equals(vmSize, StringComparison.OrdinalIgnoreCase))
                    .ToList();

                noVmFoundMessage = $"No VM (out of {virtualMachineInfoList.Count}) available with the required resources (vmsize: {vmSize}, preemptible: {preemptible}) for task id {tesTask.Id}.";
            }
            else
            {
                var requiredNumberOfCores = (tesResources?.CpuCores).GetValueOrDefault(DefaultCoreCount);
                var requiredMemoryInGB = (tesResources?.RamGb).GetValueOrDefault(DefaultMemoryGb);
                var requiredDiskSizeInGB = (tesResources?.DiskGb).GetValueOrDefault(DefaultDiskGb);

                eligibleVms = virtualMachineInfoList
                    .Where(vm =>
                        vm.LowPriority == preemptible
                        && vm.VCpusAvailable >= requiredNumberOfCores
                        && vm.MemoryInGiB >= requiredMemoryInGB
                        && vm.ResourceDiskSizeInGiB >= requiredDiskSizeInGB)
                    .ToList();

                noVmFoundMessage = $"No VM (out of {virtualMachineInfoList.Count}) available with the required resources (cores: {requiredNumberOfCores}, memory: {requiredMemoryInGB} GB, disk: {requiredDiskSizeInGB} GB, preemptible: {preemptible}) for task id {tesTask.Id}.";
            }


            var coreQuota = await quotaVerifier
                .GetBatchQuotaProvider()
                .GetVmCoreQuotaAsync(preemptible, cancellationToken);

            var selectedVm = eligibleVms
                .Where(allowedVmSizesFilter)
                .Where(vm => IsThereSufficientCoreQuota(coreQuota, vm))
                .Where(vm =>
                    !(previouslyFailedVmSizes?.Contains(vm.VmSize, StringComparer.OrdinalIgnoreCase) ?? false))
                .MinBy(vm => vm.PricePerHour);

            if (!preemptible && selectedVm is not null)
            {
                var idealVm = eligibleVms
                    .Where(allowedVmSizesFilter)
                    .Where(vm => !(previouslyFailedVmSizes?.Contains(vm.VmSize, StringComparer.OrdinalIgnoreCase) ?? false))
                    .MinBy(x => x.PricePerHour);

                if (selectedVm.PricePerHour >= idealVm.PricePerHour * 2)
                {
                    tesTask.SetWarning("UsedLowPriorityInsteadOfDedicatedVm",
                        $"This task ran on low priority machine because dedicated quota was not available for VM Series '{idealVm.VmFamily}'.",
                        $"Increase the quota for VM Series '{idealVm.VmFamily}' to run this task on a dedicated VM. Please submit an Azure Support request to increase your quota: {AzureSupportUrl}");

                    return await GetVmSizeAsync(tesTask, cancellationToken, true);
                }
            }

            if (selectedVm is not null)
            {
                return selectedVm;
            }

            if (!eligibleVms.Any())
            {
                noVmFoundMessage += $" There are no VM sizes that match the requirements. Review the task resources.";
            }

            if (previouslyFailedVmSizes is not null)
            {
                noVmFoundMessage += $" The following VM sizes were excluded from consideration because of {BatchTaskState.NodeAllocationFailed} error(s) on previous attempts: {string.Join(", ", previouslyFailedVmSizes)}.";
            }

            var vmsExcludedByTheAllowedVmsConfiguration = eligibleVms.Except(eligibleVms.Where(allowedVmSizesFilter)).Count();

            if (vmsExcludedByTheAllowedVmsConfiguration > 0)
            {
                noVmFoundMessage += $" Note that {vmsExcludedByTheAllowedVmsConfiguration} VM(s), suitable for this task, were excluded by the allowed-vm-sizes configuration. Consider expanding the list of allowed VM sizes.";
            }

            throw new AzureBatchVirtualMachineAvailabilityException(noVmFoundMessage.Trim());
        }

        private static bool IsThereSufficientCoreQuota(BatchVmCoreQuota coreQuota, VirtualMachineInformation vm)
        {
            if (coreQuota.IsLowPriority || !coreQuota.IsDedicatedAndPerVmFamilyCoreQuotaEnforced)
            {
                return coreQuota.NumberOfCores >= vm.VCpusAvailable;
            }

            var result = coreQuota.DedicatedCoreQuotas?.FirstOrDefault(q => q.VmFamilyName.Equals(vm.VmFamily, StringComparison.OrdinalIgnoreCase));

            if (result is null)
            {
                return false;
            }

            return result?.CoreQuota >= vm.VCpusAvailable;
        }

        private async Task<(Tes.Models.BatchNodeMetrics BatchNodeMetrics, DateTimeOffset? TaskStartTime, DateTimeOffset? TaskEndTime, int? CromwellRcCode)> GetBatchNodeMetricsAndCromwellResultCodeAsync(TesTask tesTask, CancellationToken cancellationToken)
        {
            var bytesInGB = Math.Pow(1000, 3);
            var kiBInGB = Math.Pow(1000, 3) / 1024;

            static double? GetDurationInSeconds(Dictionary<string, string> dict, string startKey, string endKey)
            {
                return TryGetValueAsDateTimeOffset(dict, startKey, out var startTime) && TryGetValueAsDateTimeOffset(dict, endKey, out var endTime)
                    ? endTime.Subtract(startTime).TotalSeconds
                    : (double?)null;
            }

            static bool TryGetValueAsDateTimeOffset(Dictionary<string, string> dict, string key, out DateTimeOffset result)
            {
                result = default;
                return dict.TryGetValue(key, out var valueAsString) && DateTimeOffset.TryParse(valueAsString, out result);
            }

            static bool TryGetValueAsDouble(Dictionary<string, string> dict, string key, out double result)
            {
                result = default;
                return dict.TryGetValue(key, out var valueAsString) && double.TryParse(valueAsString, out result);
            }

            BatchNodeMetrics batchNodeMetrics = null;
            DateTimeOffset? taskStartTime = null;
            DateTimeOffset? taskEndTime = null;
            int? cromwellRcCode = null;

            try
            {
                var cromwellRcContent = await storageAccessProvider.DownloadBlobAsync($"/{GetCromwellExecutionDirectoryPath(tesTask)}/rc", cancellationToken);

                if (cromwellRcContent is not null && int.TryParse(cromwellRcContent, out var temp))
                {
                    cromwellRcCode = temp;
                }

                var metricsContent = await storageAccessProvider.DownloadBlobAsync($"/{GetBatchExecutionDirectoryPath(tesTask)}/metrics.txt", cancellationToken);

                if (metricsContent is not null)
                {
                    try
                    {
                        var metrics = DelimitedTextToDictionary(metricsContent.Trim());

                        var diskSizeInGB = TryGetValueAsDouble(metrics, "DiskSizeInKiB", out var diskSizeInKiB) ? diskSizeInKiB / kiBInGB : (double?)null;
                        var diskUsedInGB = TryGetValueAsDouble(metrics, "DiskUsedInKiB", out var diskUsedInKiB) ? diskUsedInKiB / kiBInGB : (double?)null;

                        batchNodeMetrics = new BatchNodeMetrics
                        {
                            BlobXferImagePullDurationInSeconds = GetDurationInSeconds(metrics, "BlobXferPullStart", "BlobXferPullEnd"),
                            ExecutorImagePullDurationInSeconds = GetDurationInSeconds(metrics, "ExecutorPullStart", "ExecutorPullEnd"),
                            ExecutorImageSizeInGB = TryGetValueAsDouble(metrics, "ExecutorImageSizeInBytes", out var executorImageSizeInBytes) ? executorImageSizeInBytes / bytesInGB : (double?)null,
                            FileDownloadDurationInSeconds = GetDurationInSeconds(metrics, "DownloadStart", "DownloadEnd"),
                            FileDownloadSizeInGB = TryGetValueAsDouble(metrics, "FileDownloadSizeInBytes", out var fileDownloadSizeInBytes) ? fileDownloadSizeInBytes / bytesInGB : (double?)null,
                            ExecutorDurationInSeconds = GetDurationInSeconds(metrics, "ExecutorStart", "ExecutorEnd"),
                            FileUploadDurationInSeconds = GetDurationInSeconds(metrics, "UploadStart", "UploadEnd"),
                            FileUploadSizeInGB = TryGetValueAsDouble(metrics, "FileUploadSizeInBytes", out var fileUploadSizeInBytes) ? fileUploadSizeInBytes / bytesInGB : (double?)null,
                            DiskUsedInGB = diskUsedInGB,
                            DiskUsedPercent = diskUsedInGB.HasValue && diskSizeInGB.HasValue && diskSizeInGB > 0 ? (float?)(diskUsedInGB / diskSizeInGB * 100) : null,
                            VmCpuModelName = metrics.GetValueOrDefault("VmCpuModelName")
                        };

                        taskStartTime = TryGetValueAsDateTimeOffset(metrics, "BlobXferPullStart", out var startTime) ? (DateTimeOffset?)startTime : null;
                        taskEndTime = TryGetValueAsDateTimeOffset(metrics, "UploadEnd", out var endTime) ? (DateTimeOffset?)endTime : null;
                    }
                    catch (Exception ex)
                    {
                        logger.LogError($"Failed to parse metrics for task {tesTask.Id}. Error: {ex.Message}");
                    }
                }
            }
            catch (Exception ex)
            {
                logger.LogError($"Failed to get batch node metrics for task {tesTask.Id}. Error: {ex.Message}");
            }

            return (batchNodeMetrics, taskStartTime, taskEndTime, cromwellRcCode);
        }

        private static Dictionary<string, string> DelimitedTextToDictionary(string text, string fieldDelimiter = "=", string rowDelimiter = "\n")
            => text.Split(rowDelimiter)
                .Select(line => { var parts = line.Split(fieldDelimiter); return new KeyValuePair<string, string>(parts[0], parts[1]); })
                .ToDictionary(kv => kv.Key, kv => kv.Value);

        /// <summary>
        /// Class that captures how <see cref="TesTask"/> transitions from current state to the new state, given the current Batch task state and optional condition. 
        /// Transitions typically include an action that needs to run in order for the task to move to the new state.
        /// </summary>
        private class TesTaskStateTransition
        {
            public TesTaskStateTransition(Func<TesTask, bool> condition, BatchTaskState? batchTaskState, string alternateSystemLogItem, Func<TesTask, CombinedBatchTaskInfo, CancellationToken, Task> asyncAction)
                : this(condition, batchTaskState, alternateSystemLogItem, asyncAction, null)
            { }

            public TesTaskStateTransition(Func<TesTask, bool> condition, BatchTaskState? batchTaskState, string alternateSystemLogItem, Action<TesTask, CombinedBatchTaskInfo> action)
                : this(condition, batchTaskState, alternateSystemLogItem, null, action)
            {
            }

            private TesTaskStateTransition(Func<TesTask, bool> condition, BatchTaskState? batchTaskState, string alternateSystemLogItem, Func<TesTask, CombinedBatchTaskInfo, CancellationToken, Task> asyncAction, Action<TesTask, CombinedBatchTaskInfo> action)
            {
                Condition = condition;
                CurrentBatchTaskState = batchTaskState;
                AlternateSystemLogItem = alternateSystemLogItem;
                AsyncAction = asyncAction;
                Action = action;
            }

            public Func<TesTask, bool> Condition { get; }
            public BatchTaskState? CurrentBatchTaskState { get; }
            private string AlternateSystemLogItem { get; }
            private Func<TesTask, CombinedBatchTaskInfo, CancellationToken, Task> AsyncAction { get; }
            private Action<TesTask, CombinedBatchTaskInfo> Action { get; }

            /// <summary>
            /// Calls <see cref="Action"/> and/or <see cref="AsyncAction"/>.
            /// </summary>
            /// <param name="tesTask"></param>
            /// <param name="combinedBatchTaskInfo"></param>
            /// <param name="cancellationToken"></param>
            /// <returns>True an action was called, otherwise False.</returns>
            public async ValueTask<bool> ActionAsync(TesTask tesTask, CombinedBatchTaskInfo combinedBatchTaskInfo, CancellationToken cancellationToken)
            {
                combinedBatchTaskInfo.AlternateSystemLogItem = AlternateSystemLogItem;
                var tesTaskChanged = false;

                if (AsyncAction is not null)
                {
                    await AsyncAction(tesTask, combinedBatchTaskInfo, cancellationToken);
                    tesTaskChanged = true;
                }

                if (Action is not null)
                {
                    Action(tesTask, combinedBatchTaskInfo);
                    tesTaskChanged = true;
                }

                return tesTaskChanged;
            }
        }

        private class ExternalStorageContainerInfo
        {
            public string AccountName { get; set; }
            public string ContainerName { get; set; }
            public string BlobEndpoint { get; set; }
            public string SasToken { get; set; }
        }

        private class CombinedBatchTaskInfo
        {
            public BatchTaskState BatchTaskState { get; set; }
            public BatchNodeMetrics BatchNodeMetrics { get; set; }
            public string FailureReason { get; set; }
            public DateTimeOffset? BatchTaskStartTime { get; set; }
            public DateTimeOffset? BatchTaskEndTime { get; set; }
            public int? BatchTaskExitCode { get; set; }
            public int? CromwellRcCode { get; set; }
            public IEnumerable<string> SystemLogItems { get; set; }
            public PoolInformation Pool { get; set; }
            public string AlternateSystemLogItem { get; set; }
        }

        internal class ConcurrentHashSet<T> : System.Collections.Concurrent.ConcurrentDictionary<T, byte>, ISet<T>, IEnumerable<T>
        {
            public ConcurrentHashSet()
            { }

            public ConcurrentHashSet(IEqualityComparer<T> comparer) : base(comparer)
            { }

            public bool Add(T item) => TryAdd(item, 0);

            public bool Remove(T item) => TryRemove(item, out _);

            IEnumerator<T> IEnumerable<T>.GetEnumerator() => Keys.GetEnumerator();

            void ICollection<T>.Add(T item) => _ = Add(item);

            bool ICollection<T>.Contains(T item) => ContainsKey(item);

            void ICollection<T>.CopyTo(T[] array, int arrayIndex) => Keys.CopyTo(array, arrayIndex);

            bool ICollection<T>.IsReadOnly => throw new NotImplementedException();

            void ISet<T>.ExceptWith(IEnumerable<T> other) => throw new NotImplementedException();

            void ISet<T>.IntersectWith(IEnumerable<T> other) => throw new NotImplementedException();

            bool ISet<T>.IsProperSubsetOf(IEnumerable<T> other) => throw new NotImplementedException();

            bool ISet<T>.IsProperSupersetOf(IEnumerable<T> other) => throw new NotImplementedException();

            bool ISet<T>.IsSubsetOf(IEnumerable<T> other) => throw new NotImplementedException();

            bool ISet<T>.IsSupersetOf(IEnumerable<T> other) => throw new NotImplementedException();

            bool ISet<T>.Overlaps(IEnumerable<T> other) => throw new NotImplementedException();

            bool ISet<T>.SetEquals(IEnumerable<T> other) => throw new NotImplementedException();

            void ISet<T>.SymmetricExceptWith(IEnumerable<T> other) => throw new NotImplementedException();

            void ISet<T>.UnionWith(IEnumerable<T> other) => throw new NotImplementedException();
        }
    }
}<|MERGE_RESOLUTION|>--- conflicted
+++ resolved
@@ -644,11 +644,7 @@
                 }
 
                 tesTask.PoolId = poolInformation.PoolId;
-<<<<<<< HEAD
-                var cloudTask = await ConvertTesTaskToBatchTaskAsync(enableBatchAutopool ? tesTask.Id : jobOrTaskId, tesTask, containerConfiguration is not null, cancellationToken);
-=======
-                var cloudTask = await ConvertTesTaskToBatchTaskAsync(enableBatchAutopool ? tesTask.Id : jobOrTaskId, tesTask, containerConfiguration is not null, virtualMachineInfo?.VCpusAvailable ?? 1);
->>>>>>> 59729cc4
+                var cloudTask = await ConvertTesTaskToBatchTaskAsync(enableBatchAutopool ? tesTask.Id : jobOrTaskId, tesTask, containerConfiguration is not null, virtualMachineInfo?.VCpusAvailable ?? 1, cancellationToken);
                 logger.LogInformation($"Creating batch task for TES task {tesTask.Id}. Using VM size {virtualMachineInfo.VmSize}.");
 
                 if (enableBatchAutopool)
@@ -1030,15 +1026,10 @@
         /// <param name="taskId">The Batch Task Id</param>
         /// <param name="task">The <see cref="TesTask"/></param>
         /// <param name="poolHasContainerConfig">Indicates that <see cref="CloudTask.ContainerSettings"/> must be set.</param>
-<<<<<<< HEAD
+        /// <param name="vmVCpusAvailable">The number of VCPUs available in the VM</param>
         /// <param name="cancellationToken"></param>
         /// <returns>Job preparation and main Batch tasks</returns>
-        private async Task<CloudTask> ConvertTesTaskToBatchTaskAsync(string taskId, TesTask task, bool poolHasContainerConfig, CancellationToken cancellationToken)
-=======
-        /// <param name="vmVCpusAvailable">The number of VCPUs available in the VM</param>
-        /// <returns>Job preparation and main Batch tasks</returns>
-        private async Task<CloudTask> ConvertTesTaskToBatchTaskAsync(string taskId, TesTask task, bool poolHasContainerConfig, int vmVCpusAvailable = 1)
->>>>>>> 59729cc4
+        private async Task<CloudTask> ConvertTesTaskToBatchTaskAsync(string taskId, TesTask task, bool poolHasContainerConfig, int vmVCpusAvailable, CancellationToken cancellationToken)
         {
             var cromwellExecutionDirectoryPath = GetCromwellExecutionDirectoryPath(task);
             var isCromwell = cromwellExecutionDirectoryPath is not null;
@@ -1097,7 +1088,7 @@
                 blobxferChunkSizeBytes = 104_857_600; // max file size = 100 MiB * 50k blocks = 5,242,880,000,000 bytes
             }
             else if (vmVCpusAvailable >= 2)
-            { 
+            {
                 blobxferChunkSizeBytes = 33_554_432; // max file size = 32 MiB * 50k blocks = 1,677,721,600,000 bytes
             }
 
