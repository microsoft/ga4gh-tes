﻿// Copyright (c) Microsoft Corporation.
// Licensed under the MIT License.

using System;
using System.Collections.Concurrent;
using System.Collections.Generic;
using System.Collections.Immutable;
using System.IO;
using System.Linq;
using System.Text;
using System.Threading;
using System.Threading.Tasks;
using Azure.Storage.Sas;
using Microsoft.Azure.Batch;
using Microsoft.Azure.Batch.Common;
using Microsoft.Extensions.Logging;
using Microsoft.Extensions.Options;
using Microsoft.Extensions.Primitives;
using Tes.Extensions;
using TesApi.Web.Events;
using TesApi.Web.Extensions;
using TesApi.Web.Management;
using TesApi.Web.Management.Models.Quotas;
using TesApi.Web.Runner;
using TesApi.Web.Storage;
using BatchModels = Microsoft.Azure.Management.Batch.Models;
using CloudTaskId = TesApi.Web.IBatchScheduler.CloudTaskId;
using TesException = Tes.Models.TesException;
using TesFileType = Tes.Models.TesFileType;
using TesInput = Tes.Models.TesInput;
using TesResources = Tes.Models.TesResources;
using TesState = Tes.Models.TesState;
using TesTask = Tes.Models.TesTask;
using VirtualMachineInformation = Tes.Models.VirtualMachineInformation;

namespace TesApi.Web
{
    /// <summary>
    /// Orchestrates <see cref="TesTask"/>s on Azure Batch
    /// </summary>
    public partial class BatchScheduler : IBatchScheduler
    {
        /// <summary>
        /// Minimum lifetime of a <see cref="CloudTask"/>.
        /// </summary>
        // https://learn.microsoft.com/azure/batch/best-practices#manage-task-lifetime
        public static TimeSpan BatchDeleteNewTaskWorkaroundTimeSpan { get; } = TimeSpan.FromMinutes(10);
        internal const string PoolDeprecated = "CoA-TES-HostName";
        internal const string PoolMetadata = "CoA-TES-Metadata";

        /// <summary>
        /// Name of <c>$</c> prefixed environment variable to place resources shared by all tasks on each compute node in a pool.
        /// </summary>
        public const string BatchNodeSharedEnvVar = "${AZ_BATCH_NODE_SHARED_DIR}";

        /// <summary>
        /// Name of <c>$</c> prefixed environment variable of the working directory of the running task.
        /// </summary>
        public const string BatchNodeTaskWorkingDirEnvVar = "$AZ_BATCH_TASK_WORKING_DIR";

        internal const string NodeTaskRunnerFilename = "tes-runner";

        private const string AzureSupportUrl = "https://portal.azure.com/#blade/Microsoft_Azure_Support/HelpAndSupportBlade/newsupportrequest";
        private const int PoolKeyLength = 55; // 64 max pool name length - 9 chars generating unique pool names
        private const int DefaultCoreCount = 1;
        private const int DefaultMemoryGb = 2;
        private const int DefaultDiskGb = 10;
        private const string StartTaskScriptFilename = "start-task.sh";
        private const string NodeTaskRunnerMD5HashFilename = NodeTaskRunnerFilename + ".md5";
        private readonly ILogger logger;
        private readonly IAzureProxy azureProxy;
        private readonly IStorageAccessProvider storageAccessProvider;
        private readonly IBatchQuotaVerifier quotaVerifier;
        private readonly IBatchSkuInformationProvider skuInformationProvider;
        private readonly IReadOnlyList<TesTaskStateTransition> tesTaskStateTransitions;
        private readonly bool usePreemptibleVmsOnly;
        private readonly string batchNodesSubnetId;
        private readonly bool batchNodesSetContentMd5OnUpload;
        private readonly bool disableBatchNodesPublicIpAddress;
        private readonly TimeSpan poolLifetime;
        private readonly TimeSpan taskMaxWallClockTime;
        private readonly BatchNodeInfo gen2BatchNodeInfo;
        private readonly BatchNodeInfo gen1BatchNodeInfo;
        private readonly string defaultStorageAccountName;
        private readonly string globalStartTaskPath;
        private readonly string globalManagedIdentity;
        private readonly string batchPrefix;
        private readonly Func<IBatchPool> batchPoolFactory;
        private readonly IAllowedVmSizesService allowedVmSizesService;
        private readonly TaskExecutionScriptingManager taskExecutionScriptingManager;
        private readonly string runnerMD5;
        private readonly string drsHubApiHost;

        /// <summary>
        /// Constructor for <see cref="BatchScheduler"/>.
        /// </summary>
        /// <param name="logger">Logger <see cref="ILogger"/>.</param>
        /// <param name="batchGen1Options">Configuration of <see cref="Options.BatchImageGeneration1Options"/>.</param>
        /// <param name="batchGen2Options">Configuration of <see cref="Options.BatchImageGeneration2Options"/>.</param>
        /// <param name="drsHubOptions">Configuration of <see cref="Options.DrsHubOptions"/>.</param>
        /// <param name="storageOptions">Configuration of <see cref="Options.StorageOptions"/>.</param>
        /// <param name="batchNodesOptions">Configuration of <see cref="Options.BatchNodesOptions"/>.</param>
        /// <param name="batchSchedulingOptions">Configuration of <see cref="Options.BatchSchedulingOptions"/>.</param>
        /// <param name="azureProxy">Azure proxy <see cref="IAzureProxy"/>.</param>
        /// <param name="storageAccessProvider">Storage access provider <see cref="IStorageAccessProvider"/>.</param>
        /// <param name="quotaVerifier">Quota verifier <see cref="IBatchQuotaVerifier"/>.</param>
        /// <param name="skuInformationProvider">Sku information provider <see cref="IBatchSkuInformationProvider"/>.</param>
        /// <param name="poolFactory">Batch pool factory <see cref="IBatchPool"/>.</param>
        /// <param name="allowedVmSizesService">Service to get allowed vm sizes.</param>
        /// <param name="taskExecutionScriptingManager"><see cref="TaskExecutionScriptingManager"/>.</param>
        public BatchScheduler(
            ILogger<BatchScheduler> logger,
            IOptions<Options.BatchImageGeneration1Options> batchGen1Options,
            IOptions<Options.BatchImageGeneration2Options> batchGen2Options,
            IOptions<Options.DrsHubOptions> drsHubOptions,
            IOptions<Options.StorageOptions> storageOptions,
            IOptions<Options.BatchNodesOptions> batchNodesOptions,
            IOptions<Options.BatchSchedulingOptions> batchSchedulingOptions,
            IAzureProxy azureProxy,
            IStorageAccessProvider storageAccessProvider,
            IBatchQuotaVerifier quotaVerifier,
            IBatchSkuInformationProvider skuInformationProvider,
            Func<IBatchPool> poolFactory,
            IAllowedVmSizesService allowedVmSizesService,
            TaskExecutionScriptingManager taskExecutionScriptingManager)
        {
            ArgumentNullException.ThrowIfNull(logger);
            ArgumentNullException.ThrowIfNull(azureProxy);
            ArgumentNullException.ThrowIfNull(storageAccessProvider);
            ArgumentNullException.ThrowIfNull(quotaVerifier);
            ArgumentNullException.ThrowIfNull(skuInformationProvider);
            ArgumentNullException.ThrowIfNull(poolFactory);
            ArgumentNullException.ThrowIfNull(taskExecutionScriptingManager);

            this.logger = logger;
            this.azureProxy = azureProxy;
            this.storageAccessProvider = storageAccessProvider;
            this.quotaVerifier = quotaVerifier;
            this.skuInformationProvider = skuInformationProvider;

            this.usePreemptibleVmsOnly = batchSchedulingOptions.Value.UsePreemptibleVmsOnly;
            this.batchNodesSubnetId = batchNodesOptions.Value.SubnetId;
            this.batchNodesSetContentMd5OnUpload = batchNodesOptions.Value.ContentMD5;
            this.disableBatchNodesPublicIpAddress = batchNodesOptions.Value.DisablePublicIpAddress;
            this.poolLifetime = TimeSpan.FromDays(batchSchedulingOptions.Value.PoolRotationForcedDays == 0 ? Options.BatchSchedulingOptions.DefaultPoolRotationForcedDays : batchSchedulingOptions.Value.PoolRotationForcedDays);
            this.taskMaxWallClockTime = TimeSpan.FromDays(batchSchedulingOptions.Value.TaskMaxWallClockTimeDays == 0 ? Options.BatchSchedulingOptions.DefaultPoolRotationForcedDays : batchSchedulingOptions.Value.TaskMaxWallClockTimeDays);
            this.defaultStorageAccountName = storageOptions.Value.DefaultAccountName;
            logger.LogDebug(@"Default storage account: {DefaultStorageAccountName}", defaultStorageAccountName);
            this.globalStartTaskPath = StandardizeStartTaskPath(batchNodesOptions.Value.GlobalStartTask, this.defaultStorageAccountName);
            this.globalManagedIdentity = batchNodesOptions.Value.GlobalManagedIdentity;
            this.allowedVmSizesService = allowedVmSizesService;
            this.taskExecutionScriptingManager = taskExecutionScriptingManager;
            batchPoolFactory = poolFactory;
            batchPrefix = batchSchedulingOptions.Value.Prefix;
            logger.LogInformation("BatchPrefix: {BatchPrefix}", batchPrefix);
            this.runnerMD5 = File.ReadAllText(Path.Combine(AppContext.BaseDirectory, $"scripts/{NodeTaskRunnerMD5HashFilename}")).Trim();

            this.gen2BatchNodeInfo = new BatchNodeInfo
            {
                BatchImageOffer = batchGen2Options.Value.Offer,
                BatchImagePublisher = batchGen2Options.Value.Publisher,
                BatchImageSku = batchGen2Options.Value.Sku,
                BatchImageVersion = batchGen2Options.Value.Version,
                BatchNodeAgentSkuId = batchGen2Options.Value.NodeAgentSkuId
            };

            this.gen1BatchNodeInfo = new BatchNodeInfo
            {
                BatchImageOffer = batchGen1Options.Value.Offer,
                BatchImagePublisher = batchGen1Options.Value.Publisher,
                BatchImageSku = batchGen1Options.Value.Sku,
                BatchImageVersion = batchGen1Options.Value.Version,
                BatchNodeAgentSkuId = batchGen1Options.Value.NodeAgentSkuId
            };
            drsHubApiHost = drsHubOptions.Value?.Url;
            logger.LogInformation("usePreemptibleVmsOnly: {UsePreemptibleVmsOnly}", usePreemptibleVmsOnly);

            static bool tesTaskIsInitializingOrRunning(TesTask tesTask) => tesTask.State == TesState.INITIALIZING || tesTask.State == TesState.RUNNING;
            static bool tesTaskIsInitializing(TesTask tesTask) => tesTask.State == TesState.INITIALIZING;

            System.Text.Json.JsonSerializerOptions setTaskStateAndLogJsonSerializerOptions = new()
            {
                DefaultIgnoreCondition = System.Text.Json.Serialization.JsonIgnoreCondition.WhenWritingDefault,
                Converters = { new System.Text.Json.Serialization.JsonStringEnumConverter(System.Text.Json.JsonNamingPolicy.CamelCase) }
            };

            var setTaskStateLock = new object();

            async Task<bool> SetTaskStateAndLogAsync(TesTask tesTask, TesState newTaskState, CombinedBatchTaskInfo batchInfo, CancellationToken cancellationToken)
            {
                {
                    var newDataText = SerializeToString(new CombinedBatchTaskInfo(batchInfo, false));

                    if ("{}".Equals(newDataText) && newTaskState == tesTask.State)
                    {
                        logger.LogDebug(@"For task {TesTask} there's nothing to change.", tesTask.Id);
                        return false;
                    }

                    logger.LogDebug(@"Setting task {TesTask} with metadata {BatchTaskState} {Metadata}.", tesTask.Id, batchInfo.State, newDataText);
                }

                var (batchNodeMetrics, taskStartTime, taskEndTime, cromwellRcCode) = newTaskState == TesState.COMPLETE
                    ? await GetBatchNodeMetricsAndCromwellResultCodeAsync(tesTask, cancellationToken)
                    : default;

                var taskAsString = SerializeToString(tesTask);

                lock (setTaskStateLock)
                {
                    tesTask.State = newTaskState;

                    var tesTaskLog = tesTask.GetOrAddTesTaskLog();
                    tesTaskLog.BatchNodeMetrics ??= batchNodeMetrics;
                    tesTaskLog.CromwellResultCode ??= cromwellRcCode;
                    tesTaskLog.EndTime ??= batchInfo.BatchTaskEndTime ?? taskEndTime;
                    tesTaskLog.StartTime ??= batchInfo.BatchTaskStartTime ?? taskStartTime;

                    if (batchInfo.ExecutorEndTime is not null || batchInfo.ExecutorStartTime is not null || batchInfo.ExecutorExitCode is not null)
                    {
                        var tesTaskExecutorLog = tesTaskLog.GetOrAddExecutorLog();
                        tesTaskExecutorLog.StartTime ??= batchInfo.ExecutorStartTime;
                        tesTaskExecutorLog.EndTime ??= batchInfo.ExecutorEndTime;
                        tesTaskExecutorLog.ExitCode ??= batchInfo.ExecutorExitCode;
                    }

                    if (batchInfo.OutputFileLogs is not null)
                    {
                        tesTaskLog.Outputs ??= [];
                        tesTaskLog.Outputs.AddRange(batchInfo.OutputFileLogs.Select(ConvertOutputFileLogToTesOutputFileLog));
                    }

                    if (batchInfo.Warning is not null)
                    {
                        var warningInfo = batchInfo.Warning.ToList();
                        switch (warningInfo.Count)
                        {
                            case 0:
                                break;
                            case 1:
                                tesTask.SetWarning(warningInfo[0]);
                                break;
                            default:
                                tesTask.SetWarning(warningInfo[0], warningInfo.Skip(1).ToArray());
                                break;
                        }
                    }

                    if (batchInfo.Failure.HasValue)
                    {
                        tesTask.SetFailureReason(
                            batchInfo.Failure.Value.Reason,
                            (batchInfo.Failure.Value.SystemLogs ?? (string.IsNullOrWhiteSpace(batchInfo.AlternateSystemLogItem)
                                    ? []
                                    : Enumerable.Empty<string>().Append(batchInfo.AlternateSystemLogItem))
                                ).ToArray());
                    }
                    else if (!(string.IsNullOrWhiteSpace(batchInfo.AlternateSystemLogItem) || tesTask.IsActiveState() || new[] { TesState.COMPLETE, TesState.CANCELED }.Contains(tesTask.State)))
                    {
                        tesTask.SetFailureReason(batchInfo.AlternateSystemLogItem);
                    }
                }

                return !taskAsString.Equals(SerializeToString(tesTask));

                Tes.Models.TesOutputFileLog ConvertOutputFileLogToTesOutputFileLog(AzureBatchTaskState.OutputFileLog fileLog)
                {
                    return new Tes.Models.TesOutputFileLog
                    {
                        Path = fileLog.Path,
                        SizeBytes = $"{fileLog.Size:D}",
                        Url = fileLog.Url.AbsoluteUri
                    };
                }

                string SerializeToString<T>(T item)
                    => System.Text.Json.JsonSerializer.Serialize(item, setTaskStateAndLogJsonSerializerOptions);
            }

            async Task<bool> SetCompletedWithErrors(TesTask tesTask, CombinedBatchTaskInfo batchInfo, CancellationToken cancellationToken)
            {
                var newTaskState = tesTask.FailureReason switch
                {
                    AzureBatchTaskState.ExecutorError => TesState.EXECUTOR_ERROR,
                    _ => TesState.SYSTEM_ERROR,
                };

                return await SetTaskStateAndLogAsync(tesTask, newTaskState, batchInfo, cancellationToken);
            }

            async Task<bool> TerminateBatchTaskAndSetTaskStateAsync(TesTask tesTask, TesState newTaskState, CombinedBatchTaskInfo batchInfo, CancellationToken cancellationToken) =>
                await TerminateBatchTaskAsync(tesTask, newTaskState, batchInfo, cancellationToken);

            Task<bool> TerminateBatchTaskAndSetTaskSystemErrorAsync(TesTask tesTask, CombinedBatchTaskInfo batchInfo, CancellationToken cancellationToken) =>
                TerminateBatchTaskAndSetTaskStateAsync(tesTask, TesState.SYSTEM_ERROR, batchInfo, cancellationToken);

            Task<bool> RequeueTaskAfterFailureAsync(TesTask tesTask, CombinedBatchTaskInfo batchInfo, CancellationToken cancellationToken)
                => ++tesTask.ErrorCount > 3
                    ? TerminateBatchTaskAndSetTaskSystemErrorAsync(tesTask, new(batchInfo, "System Error: Retry count exceeded."), cancellationToken)
                    : TerminateBatchTaskAndSetTaskStateAsync(tesTask, TesState.QUEUED, batchInfo, cancellationToken);

            async Task<bool> CancelTaskAsync(TesTask tesTask, CombinedBatchTaskInfo batchInfo, CancellationToken cancellationToken) =>
                await TerminateBatchTaskAsync(tesTask, TesState.CANCELED, batchInfo, cancellationToken);

            async Task<bool> TerminateBatchTaskAsync(TesTask tesTask, TesState newTaskState, CombinedBatchTaskInfo batchInfo, CancellationToken cancellationToken)
            {
                var skipLogInFinally = false;

                try
                {
                    switch (batchInfo.State)
                    {
                        case AzureBatchTaskState.TaskState.CancellationRequested:
                            if (!tesTask.IsActiveState())
                            {
                                skipLogInFinally = true;
                                return await SetTaskStateAndLogAsync(tesTask, newTaskState, batchInfo, cancellationToken);
                            }

                            if (tesTask.Logs?.Any() ?? false)
                            {
                                goto default;
                            }

                            return true; // It was never scheduled

                        default:
                            await azureProxy.TerminateBatchTaskAsync(tesTask.Id, tesTask.PoolId, cancellationToken);
                            return true;
                    }
                }
                catch (BatchException exc) when (BatchErrorCodeStrings.TaskNotFound.Equals(exc.RequestInformation?.BatchError?.Code, StringComparison.OrdinalIgnoreCase))
                {
                    return true;
                }
                catch (Exception exc)
                {
                    logger.LogError(exc, "Exception terminating batch task with tesTask.Id: {TesTaskId}", tesTask?.Id);
                    throw;
                }
                finally
                {
                    if (!skipLogInFinally)
                    {
                        _ = await SetTaskStateAndLogAsync(tesTask, newTaskState, batchInfo, cancellationToken);
                    }
                }
<<<<<<< HEAD
=======

#pragma warning disable IDE0305 // Simplify collection initialization
                static IList<(Uri BlobUri, string[] BlobNameParts)> FilterByPrefix(string blobNameStartsWith, IEnumerable<Microsoft.WindowsAzure.Storage.Blob.CloudBlob> blobs)
                    => blobs.Select(blob => (BlobUri: new Azure.Storage.Blobs.BlobUriBuilder(blob.Uri) { Sas = null }.ToUri(), BlobName: blob.Name.Split('/').Last()))
                        .Where(blob => blob.BlobName.EndsWith(".txt") && blob.BlobName.StartsWith(blobNameStartsWith))
                        .Select(blob => (blob.BlobUri, BlobNameParts: blob.BlobName.Split('_', 4)))
                        .OrderBy(blob => string.Join('_', blob.BlobNameParts.Take(3)))
                        .ThenBy(blob => blob.BlobNameParts.Length < 4 ? -1 : int.Parse(blob.BlobNameParts[3][..blob.BlobNameParts[3].IndexOf('.')], System.Globalization.CultureInfo.InvariantCulture))
                        .ToList();
#pragma warning restore IDE0305 // Simplify collection initialization

                static string JsonArray(IEnumerable<string> items)
                    => System.Text.Json.JsonSerializer.Serialize(items.ToArray(), new System.Text.Json.JsonSerializerOptions(System.Text.Json.JsonSerializerOptions.Default) { WriteIndented = true });
>>>>>>> 94a1006c
            }

            bool HandlePreemptedNode(TesTask tesTask, CombinedBatchTaskInfo batchInfo)
            {
                // TODO: Keep track of the number of times Azure Batch retried this task and terminate it as preempted if it is too many times. Are we waiting on Cromwell to support preempted tasks to do this?
                var oldLog = tesTask.GetOrAddTesTaskLog();
                var newLog = tesTask.AddTesTaskLog();
                oldLog.Warning = "ComputeNode was preempted. The task was automatically rescheduled.";
                newLog.VirtualMachineInfo = oldLog.VirtualMachineInfo;
                newLog.StartTime = DateTimeOffset.UtcNow;
                tesTask.State = TesState.INITIALIZING;
                logger.LogInformation("The TesTask {TesTask}'s node was preempted. It was automatically rescheduled.", tesTask.Id);
                return true;
            }

            const string alternateSystemLogMissingFailure = "Please open an issue. There should have been an error reported here.";

            tesTaskStateTransitions =
            [
                new(condition: null, AzureBatchTaskState.TaskState.CancellationRequested, alternateSystemLogItem: null, CancelTaskAsync),
                new(tesTaskIsInitializing, AzureBatchTaskState.TaskState.NodeAllocationFailed, alternateSystemLogItem: null, RequeueTaskAfterFailureAsync),
                new(tesTaskIsInitializing, AzureBatchTaskState.TaskState.NodeStartTaskFailed, alternateSystemLogMissingFailure, TerminateBatchTaskAndSetTaskSystemErrorAsync),
                new(tesTaskIsInitializingOrRunning, AzureBatchTaskState.TaskState.Initializing, alternateSystemLogItem: null, (tesTask, info, ct) => SetTaskStateAndLogAsync(tesTask, TesState.INITIALIZING, info, ct)),
                new(tesTaskIsInitializingOrRunning, AzureBatchTaskState.TaskState.Running, alternateSystemLogItem: null, (tesTask, info, ct) => SetTaskStateAndLogAsync(tesTask, TesState.RUNNING, info, ct)),
                new(tesTaskIsInitializingOrRunning, AzureBatchTaskState.TaskState.CompletedSuccessfully, alternateSystemLogItem: null, (tesTask, info, ct) => SetTaskStateAndLogAsync(tesTask, TesState.COMPLETE, info, ct)),
                new(tesTaskIsInitializingOrRunning, AzureBatchTaskState.TaskState.CompletedWithErrors, alternateSystemLogMissingFailure, SetCompletedWithErrors),
                new(tesTaskIsInitializingOrRunning, AzureBatchTaskState.TaskState.NodeFailedDuringStartupOrExecution, alternateSystemLogMissingFailure, TerminateBatchTaskAndSetTaskSystemErrorAsync),
                new(tesTaskIsInitializingOrRunning, AzureBatchTaskState.TaskState.NodePreempted, alternateSystemLogItem: null, HandlePreemptedNode),
                new(tesTaskIsInitializingOrRunning, AzureBatchTaskState.TaskState.NodeFilesUploadOrDownloadFailed, alternateSystemLogItem: null, (tesTask, info, ct) => SetTaskStateAndLogAsync(tesTask, tesTask.State, info, ct)),
                new(condition: null, AzureBatchTaskState.TaskState.InfoUpdate, alternateSystemLogItem: null, (tesTask, info, ct) => SetTaskStateAndLogAsync(tesTask, tesTask.State, info, ct)),
            ];
        }

        private async Task<bool> DeleteCompletedTaskAsync(string taskId, string jobId, DateTime taskCreated, CancellationToken cancellationToken)
        {
            if (DateTimeOffset.UtcNow <= taskCreated.ToUniversalTime() + BatchDeleteNewTaskWorkaroundTimeSpan)
            {
                return false;
            }

            try
            {
                await azureProxy.DeleteBatchTaskAsync(taskId, jobId, cancellationToken);
                return true;
            }
            catch (BatchException exc) when (BatchErrorCodeStrings.TaskNotFound.Equals(exc.RequestInformation?.BatchError?.Code, StringComparison.OrdinalIgnoreCase))
            {
                return true;
            }
        }

        /// <summary>
        /// Creates a wget command to robustly download a file
        /// </summary>
        /// <param name="urlToDownload">URL to download</param>
        /// <param name="localFilePathDownloadLocation">Filename for the output file</param>
        /// <param name="setExecutable">Whether the file should be made executable or not</param>
        /// <returns>The command to execute</returns>
        internal static string CreateWgetDownloadCommand(Uri urlToDownload, string localFilePathDownloadLocation, bool setExecutable = false)
        {
            ArgumentNullException.ThrowIfNull(urlToDownload);
            ArgumentException.ThrowIfNullOrWhiteSpace(localFilePathDownloadLocation);

            var command = $"wget --no-verbose --https-only --timeout=20 --waitretry=1 --tries=9 --retry-connrefused --continue -O {localFilePathDownloadLocation} '{urlToDownload.AbsoluteUri}'";

            if (setExecutable)
            {
                command += $" && chmod +x {localFilePathDownloadLocation}";
            }

            return command;
        }

        /// <summary>
        /// Retrieves pools associated with this TES from the batch account.
        /// </summary>
        /// <param name="cancellationToken">A <see cref="CancellationToken"/> for controlling the lifetime of the asynchronous operation.</param>
        /// <returns></returns>
        private IAsyncEnumerable<CloudPool> GetCloudPools(CancellationToken cancellationToken)
            => azureProxy.GetActivePoolsAsync(batchPrefix);

        /// <inheritdoc/>
        public async Task LoadExistingPoolsAsync(CancellationToken cancellationToken)
        {
            await foreach (var cloudPool in GetCloudPools(cancellationToken).WithCancellation(cancellationToken))
            {
                try
                {
                    var forceRemove = !string.IsNullOrWhiteSpace(globalManagedIdentity) && !(cloudPool.Identity?.UserAssignedIdentities?.Any(id => globalManagedIdentity.Equals(id.ResourceId, StringComparison.OrdinalIgnoreCase)) ?? false);
                    await batchPoolFactory().AssignPoolAsync(cloudPool, forceRemove, cancellationToken);
                }
                catch (Exception exc)
                {
                    logger.LogError(exc, "When retrieving previously created batch pools and jobs, there were one or more failures when trying to access batch pool {PoolId} and/or its associated job.", cloudPool.Id);
                }
            }
        }

        /// <inheritdoc/>
        public async Task UploadTaskRunnerIfNeededAsync(CancellationToken cancellationToken)
        {
            var blobUri = await storageAccessProvider.GetInternalTesBlobUrlAsync(NodeTaskRunnerFilename, storageAccessProvider.BlobPermissionsWithWrite, cancellationToken);
            var blobProperties = await azureProxy.GetBlobPropertiesAsync(blobUri, cancellationToken);
            if (!runnerMD5.Equals(blobProperties is null ? string.Empty : Convert.ToBase64String(blobProperties.ContentHash), StringComparison.OrdinalIgnoreCase))
            {
                await azureProxy.UploadBlobFromFileAsync(blobUri, $"scripts/{NodeTaskRunnerFilename}", cancellationToken);
            }
        }

        /// <inheritdoc/>
        public IAsyncEnumerable<RelatedTask<TesTask, bool>> ProcessTesTaskBatchStatesAsync(IEnumerable<TesTask> tesTasks, AzureBatchTaskState[] taskStates, CancellationToken cancellationToken)
        {
            ArgumentNullException.ThrowIfNull(tesTasks);
            ArgumentNullException.ThrowIfNull(taskStates);

            return taskStates.Zip(tesTasks, (TaskState, TesTask) => (TaskState, TesTask))
                .Where(entry => entry.TesTask?.IsActiveState() ?? false) // Removes already terminal (and null) TesTasks from being further processed.
                .Select(entry => new RelatedTask<TesTask, bool>(WrapHandleTesTaskTransitionAsync(entry.TesTask, entry.TaskState, cancellationToken), entry.TesTask))
                .WhenEach(cancellationToken, tesTaskTask => tesTaskTask.Task);

            async Task<bool> WrapHandleTesTaskTransitionAsync(TesTask tesTask, AzureBatchTaskState azureBatchTaskState, CancellationToken cancellationToken)
                => await HandleTesTaskTransitionAsync(tesTask, azureBatchTaskState, cancellationToken);
        }

        /// <inheritdoc/>
        public IAsyncEnumerable<RelatedTask<CloudTaskId, bool>> DeleteCloudTasksAsync(IAsyncEnumerable<CloudTaskId> cloudTasks, CancellationToken cancellationToken)
        {
            return cloudTasks.SelectAwaitWithCancellation((task, ct) => ValueTask.FromResult(new RelatedTask<CloudTaskId, bool>(DeleteCompletedTaskAsync(task.TaskId, task.JobId, task.Created, ct), task)));
        }

        /// <summary>
        /// Get the parent path of the given path
        /// </summary>
        /// <param name="path">The path</param>
        /// <returns>The parent path</returns>
        private static string GetParentPath(string path)
        {
            if (string.IsNullOrEmpty(path))
            {
                return null;
            }

            var pathComponents = path.TrimEnd('/').Split('/');

            return string.Join('/', pathComponents.Take(pathComponents.Length - 1));
        }

        private static string GetParentUrl(string url)
        {
            if (!Uri.TryCreate(url, UriKind.Absolute, out var uri) || Uri.CheckHostName(uri.Host) <= UriHostNameType.Basic)
            {
                return GetParentPath(url).TrimStart('/'); // Continue support of Cromwell in local filesystem configuration
            }

            var builder = new UriBuilder(url);
            builder.Path = GetParentPath(builder.Path);
            return builder.ToString();
        }

        private static string StandardizeStartTaskPath(string startTaskPath, string defaultStorageAccount)
        {
            if (string.IsNullOrWhiteSpace(startTaskPath) || startTaskPath.StartsWith($"/{defaultStorageAccount}"))
            {
                return startTaskPath;
            }
            else
            {
                return $"/{defaultStorageAccount}{startTaskPath}";
            }
        }

        /// <inheritdoc/>
        public string GetTesTaskIdFromCloudTaskId(string cloudTaskId)
        {
            var separatorIndex = cloudTaskId.LastIndexOf('-');
            return separatorIndex == -1 ? cloudTaskId : cloudTaskId[..separatorIndex];
        }

        private record struct QueuedTaskPoolMetadata(TesTask TesTask, VirtualMachineInformation VirtualMachineInfo, IEnumerable<string> Identities, string PoolDisplayName);
        private record struct QueuedTaskJobMetadata(string PoolKey, string JobId, VirtualMachineInformation VirtualMachineInfo, IEnumerable<TesTask> Tasks);
        private record struct QueuedTaskMetadata(string PoolKey, IEnumerable<TesTask> Tasks);

        /// <inheritdoc/>
        public async IAsyncEnumerable<RelatedTask<TesTask, bool>> ProcessQueuedTesTasksAsync(TesTask[] tesTasks, [System.Runtime.CompilerServices.EnumeratorCancellation] CancellationToken cancellationToken)
        {
            ConcurrentBag<RelatedTask<TesTask, bool>> results = []; // Early item return facilitator. TaskCatchException() & TaskCatchAggregateException() add items to this.
            ConcurrentDictionary<string, ImmutableArray<QueuedTaskPoolMetadata>> tasksPoolMetadataByPoolKey = new();

            {
                logger.LogDebug(@"Checking quota for {QueuedTasks} tasks.", tesTasks.Length);

                // Determine how many nodes in each pool we might need for this group.
                await Parallel.ForEachAsync(tesTasks, cancellationToken, async (tesTask, token) =>
                {
                    string poolKey = default;
                    var identities = new List<string>();

                    if (!string.IsNullOrWhiteSpace(globalManagedIdentity))
                    {
                        identities.Add(globalManagedIdentity);
                    }

                    if (tesTask.Resources?.ContainsBackendParameterValue(TesResources.SupportedBackendParameters.workflow_execution_identity) == true)
                    {
                        identities.Add(tesTask.Resources?.GetBackendParameterValue(TesResources.SupportedBackendParameters.workflow_execution_identity));
                    }

                    try
                    {
                        var virtualMachineInfo = await GetVmSizeAsync(tesTask, token);
                        (poolKey, var displayName) = GetPoolKey(tesTask, virtualMachineInfo, identities);
                        await quotaVerifier.CheckBatchAccountQuotasAsync(virtualMachineInfo, needPoolOrJobQuotaCheck: !IsPoolAvailable(poolKey), cancellationToken: token);

                        _ = tasksPoolMetadataByPoolKey.AddOrUpdate(poolKey,
                            _ => [new(tesTask, virtualMachineInfo, identities, displayName)],
                            (_, list) => list.Add(new(tesTask, virtualMachineInfo, identities, displayName)));
                    }
                    catch (AggregateException aggregateException)
                    {
                        TaskCatchAggregateException(aggregateException.Flatten().InnerExceptions, tesTask, poolKey);
                    }
                    catch (Exception exception)
                    {
                        TaskCatchException(exception, tesTask, poolKey);
                    }
                });
            }

            // Return any results that are ready
            foreach (var result in results)
            {
                yield return result;
            }

            if (tasksPoolMetadataByPoolKey.IsEmpty)
            {
                yield break;
            }

            results.Clear();

            // Determine how many nodes in each possibly new pool we might need for this group of tasks.
            var neededPoolNodesByPoolKey = tasksPoolMetadataByPoolKey.ToDictionary(t => t.Key, t => t.Value.Length);
            ConcurrentBag<QueuedTaskJobMetadata> tasksJobMetadata = [];

            {
                // Determine how many new pools/jobs we need now
                var requiredNewPools = neededPoolNodesByPoolKey.Keys.WhereNot(IsPoolAvailable).ToArray();

                // Revisit pool/job quotas (the above loop already dealt with the possiblility of needing just one more pool or job).
                // This will remove pool keys we cannot accomodate due to quota, along with all of their associated tasks, from being queued into Batch.
                if (requiredNewPools.Skip(1).Any())
                {
                    bool TryRemoveKeyAndTasks(string key, out (string Key, ImmutableArray<QueuedTaskPoolMetadata> ListOfTaskMetadata) result)
                    {
                        result = default;

                        if (tasksPoolMetadataByPoolKey.TryRemove(key, out var listOfTaskMetadata))
                        {
                            result = (key, listOfTaskMetadata);
                            return true;
                        }

                        return false;
                    }

                    var (exceededQuantity, exception) = await quotaVerifier.CheckBatchAccountPoolAndJobQuotasAsync(requiredNewPools.Length, cancellationToken);

                    foreach (var (key, listOfTaskMetadata) in requiredNewPools
                        .Reverse() // TODO: do we want to favor earlier or later tasks?
                        .SelectWhere<string, (string, ImmutableArray<QueuedTaskPoolMetadata>)>(TryRemoveKeyAndTasks)
                        .Take(exceededQuantity))
                    {
                        foreach (var task in listOfTaskMetadata.Select(m => m.TesTask))
                        {
                            yield return new(HandleExceptionAsync(exception, key, task), task);
                        }
                    }
                }

                logger.LogDebug(@"Obtaining {PoolQuantity} batch pool identifiers for {QueuedTasks} tasks.", tasksPoolMetadataByPoolKey.Count, tasksPoolMetadataByPoolKey.Values.Sum(l => l.Length));

                await Parallel.ForEachAsync(tasksPoolMetadataByPoolKey, cancellationToken, async (pool, token) =>
                {
                    var (_, virtualMachineInfo, identities, displayName) = pool.Value.First();

                    try
                    {
                        var useGen2 = virtualMachineInfo.HyperVGenerations?.Contains("V2", StringComparer.OrdinalIgnoreCase) ?? false;
                        var poolId = (await GetOrAddPoolAsync(
                            key: pool.Key,
                            isPreemptable: virtualMachineInfo.LowPriority,
                            modelPoolFactory: async (id, ct) => await GetPoolSpecification(
                                name: id,
                                displayName: displayName,
                                poolIdentity: GetBatchPoolIdentity(identities),
                                vmSize: virtualMachineInfo.VmSize,
                                vmFamily: virtualMachineInfo.VmFamily,
                                preemptable: virtualMachineInfo.LowPriority,
                                initialTarget: neededPoolNodesByPoolKey[pool.Key],
                                nodeInfo: useGen2 ? gen2BatchNodeInfo : gen1BatchNodeInfo,
                                encryptionAtHostSupported: virtualMachineInfo.EncryptionAtHostSupported,
                                cancellationToken: ct),
                            cancellationToken: token)
                            ).PoolId;

                        tasksJobMetadata.Add(new(pool.Key, poolId, virtualMachineInfo, pool.Value.Select(tuple => tuple.TesTask)));
                    }
                    catch (AggregateException aggregateException)
                    {
                        var innerExceptions = aggregateException.Flatten().InnerExceptions;

                        foreach (var tesTask in pool.Value.Select(tuple => tuple.TesTask))
                        {
                            TaskCatchAggregateException(innerExceptions, tesTask, pool.Key);
                        }
                    }
                    catch (Exception exception)
                    {
                        foreach (var tesTask in pool.Value.Select(tuple => tuple.TesTask))
                        {
                            TaskCatchException(exception, tesTask, pool.Key);
                        }
                    }
                });
            }

            // Return any results that are ready
            foreach (var result in results)
            {
                yield return result;
            }

            if (tasksJobMetadata.IsEmpty)
            {
                yield break;
            }

            results.Clear();

            ConcurrentBag<QueuedTaskMetadata> tasksMetadata = [];

            async Task<CloudTask> GetCloudTaskAsync(TesTask tesTask, VirtualMachineInformation virtualMachineInfo, string poolKey, string poolId, CancellationToken cancellationToken)
            {
                try
                {
                    var tesTaskLog = tesTask.AddTesTaskLog();
                    tesTaskLog.VirtualMachineInfo = virtualMachineInfo;
                    var cloudTaskId = $"{tesTask.Id}-{tesTask.Logs.Count}";
                    tesTask.PoolId = poolId;
                    var cloudTask = await ConvertTesTaskToBatchTaskUsingRunnerAsync(cloudTaskId, tesTask, cancellationToken);

                    logger.LogInformation(@"Creating batch task for TES task {TesTaskId}. Using VM size {VmSize}.", tesTask.Id, virtualMachineInfo.VmSize);
                    return cloudTask;
                }
                catch (AggregateException aggregateException)
                {
                    TaskCatchAggregateException(aggregateException.Flatten().InnerExceptions, tesTask, poolKey);
                }
                catch (Exception exception)
                {
                    TaskCatchException(exception, tesTask, poolKey);
                }

                return null;
            }

            await Parallel.ForEachAsync(
                tasksJobMetadata.Select(metadata => (metadata.JobId, metadata.PoolKey, metadata.Tasks, CloudTasks: metadata.Tasks
                    .Select(task => new RelatedTask<TesTask, CloudTask>(GetCloudTaskAsync(task, metadata.VirtualMachineInfo, metadata.PoolKey, metadata.JobId, cancellationToken), task))
                    .WhenEach(cancellationToken, task => task.Task))),
                cancellationToken,
                async (metadata, token) =>
                {
                    var (jobId, poolKey, tasks, relatedCloudTasks) = metadata;

                    try
                    {
                        var cloudTasks = (await relatedCloudTasks.ToListAsync(token)).Where(task => task.Task.Result is not null);
                        await azureProxy.AddBatchTasksAsync(cloudTasks.Select(task => task.Task.Result), jobId, token);

                        tasksMetadata.Add(new(poolKey, cloudTasks.Select(task => task.Related)));
                    }
                    catch (AggregateException aggregateException)
                    {
                        var innerExceptions = aggregateException.Flatten().InnerExceptions;

                        foreach (var tesTask in tasks)
                        {
                            TaskCatchAggregateException(innerExceptions, tesTask, poolKey);
                        }
                    }
                    catch (Exception exception)
                    {
                        foreach (var tesTask in tasks)
                        {
                            TaskCatchException(exception, tesTask, poolKey);
                        }
                    }
                });

            // Return any results that are ready
            foreach (var result in results)
            {
                yield return result;
            }

            if (tasksMetadata.IsEmpty)
            {
                yield break;
            }

            results.Clear();

            _ = Parallel.ForEach(tasksMetadata.SelectMany(metadata => metadata.Tasks.Select(task => (task, metadata.PoolKey))), metadata =>
            {
                var (tesTask, poolKey) = metadata;

                try
                {
                    var tesTaskLog = tesTask.GetOrAddTesTaskLog();
                    tesTaskLog.StartTime = DateTimeOffset.UtcNow;
                    tesTask.State = TesState.INITIALIZING;
                    results.Add(new(Task.FromResult(true), tesTask));
                }
                catch (AggregateException aggregateException)
                {
                    TaskCatchAggregateException(aggregateException.Flatten().InnerExceptions, tesTask, poolKey);
                }
                catch (Exception exception)
                {
                    TaskCatchException(exception, tesTask, poolKey);
                }
            });

            foreach (var result in results)
            {
                yield return result;
            }

            yield break;

            void TaskCatchException(Exception exception, TesTask tesTask, string poolKey)
            {
                results.Add(new(HandleExceptionAsync(exception, poolKey, tesTask), tesTask));
            }

            void TaskCatchAggregateException(IEnumerable<Exception> innerExceptions, TesTask tesTask, string poolKey)
            {
                var result = false;
                var exceptions = new List<Exception>();

                foreach (var partResult in innerExceptions
                    .Select(ex => HandleExceptionAsync(ex, poolKey, tesTask)))
                {
                    if (partResult.IsFaulted)
                    {
                        exceptions.Add(partResult.Exception);
                    }
                    else
                    {
                        result |= partResult.Result;
                    }
                }

                results.Add(new(exceptions.Count == 0
                    ? Task.FromResult(result)
                    : Task.FromException<bool>(new AggregateException(exceptions)),
                    tesTask));
            }

            Task<bool> HandleExceptionAsync(Exception exception, string poolKey, TesTask tesTask)
            {
                switch (exception)
                {
                    case AzureBatchPoolCreationException azureBatchPoolCreationException:
                        if (!azureBatchPoolCreationException.IsTimeout && !azureBatchPoolCreationException.IsJobQuota && !azureBatchPoolCreationException.IsPoolQuota && azureBatchPoolCreationException.InnerException is not null)
                        {
                            return HandleExceptionAsync(azureBatchPoolCreationException.InnerException, poolKey, tesTask);
                        }

                        logger.LogWarning(azureBatchPoolCreationException, "TES task: {TesTask} AzureBatchPoolCreationException.Message: {ExceptionMessage}. This might be a transient issue. Task will remain with state QUEUED. Confirmed timeout: {ConfirmedTimeout}", tesTask.Id, azureBatchPoolCreationException.Message, azureBatchPoolCreationException.IsTimeout);

                        if (azureBatchPoolCreationException.IsJobQuota || azureBatchPoolCreationException.IsPoolQuota)
                        {
                            neededPools.Add(poolKey);
                            tesTask.SetWarning(azureBatchPoolCreationException.InnerException switch
                            {
                                null => "Unknown reason",
                                Microsoft.Rest.Azure.CloudException cloudException => cloudException.Body.Message,
                                var e when e is BatchException batchException && batchException.InnerException is Microsoft.Azure.Batch.Protocol.Models.BatchErrorException batchErrorException => batchErrorException.Body.Message.Value,
                                _ => "Unknown reason",
                            });
                        }

                        break;

                    case AzureBatchQuotaMaxedOutException azureBatchQuotaMaxedOutException:
                        logger.LogWarning("TES task: {TesTask} AzureBatchQuotaMaxedOutException.Message: {ExceptionMessage}. Not enough quota available. Task will remain with state QUEUED.", tesTask.Id, azureBatchQuotaMaxedOutException.Message);
                        neededPools.Add(poolKey);
                        break;

                    case AzureBatchLowQuotaException azureBatchLowQuotaException:
                        tesTask.State = TesState.SYSTEM_ERROR;
                        tesTask.AddTesTaskLog(); // Adding new log here because this exception is thrown from CheckBatchAccountQuotas() and AddTesTaskLog() above is called after that. This way each attempt will have its own log entry.
                        tesTask.SetFailureReason("InsufficientBatchQuota", azureBatchLowQuotaException.Message);
                        logger.LogError(azureBatchLowQuotaException, "TES task: {TesTask} AzureBatchLowQuotaException.Message: {ExceptionMessage}", tesTask.Id, azureBatchLowQuotaException.Message);
                        break;

                    case AzureBatchVirtualMachineAvailabilityException azureBatchVirtualMachineAvailabilityException:
                        tesTask.State = TesState.SYSTEM_ERROR;
                        tesTask.AddTesTaskLog(); // Adding new log here because this exception is thrown from GetVmSizeAsync() and AddTesTaskLog() above is called after that. This way each attempt will have its own log entry.
                        tesTask.SetFailureReason("NoVmSizeAvailable", azureBatchVirtualMachineAvailabilityException.Message);
                        logger.LogError(azureBatchVirtualMachineAvailabilityException, "TES task: {TesTask} AzureBatchVirtualMachineAvailabilityException.Message: {ExceptionMessage}", tesTask.Id, azureBatchVirtualMachineAvailabilityException.Message);
                        break;

                    case TesException tesException:
                        tesTask.State = TesState.SYSTEM_ERROR;
                        tesTask.SetFailureReason(tesException);
                        logger.LogError(tesException, "TES task: {TesTask} TesException.Message: {ExceptionMessage}", tesTask.Id, tesException.Message);
                        break;

                    case BatchClientException batchClientException:
                        tesTask.State = TesState.SYSTEM_ERROR;
                        tesTask.SetFailureReason("BatchClientException", string.Join(",", batchClientException.Data.Values), batchClientException.Message, batchClientException.StackTrace);
                        logger.LogError(batchClientException, "TES task: {TesTask} BatchClientException.Message: {ExceptionMessage} {ExceptionData}", tesTask.Id, batchClientException.Message, string.Join(",", batchClientException?.Data?.Values));
                        break;

                    case BatchException batchException when batchException.InnerException is Microsoft.Azure.Batch.Protocol.Models.BatchErrorException batchErrorException && AzureBatchPoolCreationException.IsJobQuotaException(batchErrorException.Body.Code):
                        tesTask.SetWarning(batchErrorException.Body.Message.Value, []);
                        logger.LogInformation("Not enough job quota available for task Id {TesTask}. Reason: {BodyMessage}. Task will remain in queue.", tesTask.Id, batchErrorException.Body.Message.Value);
                        break;

                    case BatchException batchException when batchException.InnerException is Microsoft.Azure.Batch.Protocol.Models.BatchErrorException batchErrorException && AzureBatchPoolCreationException.IsPoolQuotaException(batchErrorException.Body.Code):
                        neededPools.Add(poolKey);
                        tesTask.SetWarning(batchErrorException.Body.Message.Value, []);
                        logger.LogInformation("Not enough pool quota available for task Id {TesTask}. Reason: {BodyMessage}. Task will remain in queue.", tesTask.Id, batchErrorException.Body.Message.Value);
                        break;

                    case Microsoft.Rest.Azure.CloudException cloudException when AzureBatchPoolCreationException.IsPoolQuotaException(cloudException.Body.Code):
                        neededPools.Add(poolKey);
                        tesTask.SetWarning(cloudException.Body.Message, []);
                        logger.LogInformation("Not enough pool quota available for task Id {TesTask}. Reason: {BodyMessage}. Task will remain in queue.", tesTask.Id, cloudException.Body.Message);
                        break;

                    default:
                        tesTask.State = TesState.SYSTEM_ERROR;
                        tesTask.SetFailureReason(AzureBatchTaskState.UnknownError, $"{exception?.GetType().FullName}: {exception?.Message}", exception?.StackTrace);
                        logger.LogError(exception, "TES task: {TesTask} Exception: {ExceptionType}: {ExceptionMessage}", tesTask.Id, exception?.GetType().FullName, exception?.Message);
                        break;
                }

                return Task.FromResult(true);
            }
        }

        /// <summary>
        /// Transitions the <see cref="TesTask"/> to the new state, based on the rules defined in the tesTaskStateTransitions list.
        /// </summary>
        /// <param name="tesTask">TES task</param>
        /// <param name="azureBatchTaskState">Current Azure Batch task info</param>
        /// <param name="cancellationToken">A <see cref="CancellationToken"/> for controlling the lifetime of the asynchronous operation.</param>
        /// <returns>True if the TES task was changed.</returns>
        private ValueTask<bool> HandleTesTaskTransitionAsync(TesTask tesTask, AzureBatchTaskState azureBatchTaskState, CancellationToken cancellationToken)
            => tesTaskStateTransitions
                .FirstOrDefault(m => (m.Condition is null || m.Condition(tesTask)) && (m.CurrentBatchTaskState is null || m.CurrentBatchTaskState == azureBatchTaskState.State))
                .ActionAsync(tesTask, azureBatchTaskState, cancellationToken);

        private async Task<CloudTask> ConvertTesTaskToBatchTaskUsingRunnerAsync(string taskId, TesTask task,
            CancellationToken cancellationToken)
        {
            ValidateTesTask(task);

            var nodeTaskCreationOptions = await GetNodeTaskConversionOptionsAsync(task, cancellationToken);

            var assets = await taskExecutionScriptingManager.PrepareBatchScriptAsync(task, nodeTaskCreationOptions, cancellationToken);

            var batchRunCommand = taskExecutionScriptingManager.ParseBatchRunCommand(assets);

            var cloudTask = new CloudTask(taskId, batchRunCommand)
            {
                Constraints = new(maxWallClockTime: taskMaxWallClockTime, retentionTime: TimeSpan.Zero, maxTaskRetryCount: 0),
                UserIdentity = new(new AutoUserSpecification(elevationLevel: ElevationLevel.Admin, scope: AutoUserScope.Pool)),
                EnvironmentSettings = assets.Environment?.Select(pair => new EnvironmentSetting(pair.Key, pair.Value)).ToList(),
            };

            return cloudTask;
        }

        private async Task<NodeTaskConversionOptions> GetNodeTaskConversionOptionsAsync(TesTask task, CancellationToken cancellationToken)
        {
            var nodeTaskCreationOptions = new NodeTaskConversionOptions(
                DefaultStorageAccountName: defaultStorageAccountName,
                AdditionalInputs: await GetAdditionalCromwellInputsAsync(task, cancellationToken),
                GlobalManagedIdentity: globalManagedIdentity,
                DrsHubApiHost: drsHubApiHost,
                SetContentMd5OnUpload: batchNodesSetContentMd5OnUpload);
            return nodeTaskCreationOptions;
        }

        private async ValueTask<IList<TesInput>> GetAdditionalCromwellInputsAsync(TesTask task, CancellationToken cancellationToken)
        {
            // TODO: Cromwell bug: Cromwell command write_tsv() generates a file in the execution directory, for example execution/write_tsv_3922310b441805fc43d52f293623efbc.tmp. These are not passed on to TES inputs.
            // WORKAROUND: Get the list of files in the execution directory and add them to task inputs.
            return task.IsCromwell()
                ? await GetExistingBlobsInCromwellStorageLocationAsTesInputsAsync(task, cancellationToken) ?? []
                : [];
        }

        private async ValueTask<List<TesInput>> GetExistingBlobsInCromwellStorageLocationAsTesInputsAsync(TesTask task, CancellationToken cancellationToken)
        {
            var metadata = task.GetCromwellMetadata();

            var cromwellExecutionDirectory = (Uri.TryCreate(metadata.CromwellRcUri, UriKind.Absolute, out var uri) && !uri.IsFile)
                ? GetParentUrl(metadata.CromwellRcUri)
                : $"/{GetParentUrl(metadata.CromwellRcUri)}";

            var executionDirectoryUri = await storageAccessProvider.MapLocalPathToSasUrlAsync(cromwellExecutionDirectory,
                BlobSasPermissions.List, cancellationToken);
            var commandScript =
                task.Inputs?.FirstOrDefault(b => "commandScript".Equals(b.Name));

            if (executionDirectoryUri is not null && commandScript is not null)
            {
                var executionDirectoryBlobName = new Azure.Storage.Blobs.BlobUriBuilder(executionDirectoryUri).BlobName;
                var pathBlobPrefix = commandScript.Path[..commandScript.Path.IndexOf(executionDirectoryBlobName, StringComparison.OrdinalIgnoreCase)];

                var blobsInExecutionDirectory =
                    await azureProxy.ListBlobsAsync(executionDirectoryUri, cancellationToken).ToListAsync(cancellationToken);
                var scriptBlob =
                    blobsInExecutionDirectory.FirstOrDefault(b => commandScript.Path.Equals($"{pathBlobPrefix}/{b.BlobName}", StringComparison.Ordinal));

                if (default != scriptBlob)
                {
                    blobsInExecutionDirectory.Remove(scriptBlob);
                }

                return blobsInExecutionDirectory
                    .Where(b => executionDirectoryBlobName.Equals(GetParentPath(b.BlobName)))
                    .Select(b => (Path: $"/{metadata.CromwellExecutionDir.TrimStart('/')}/{b.BlobName.Split('/').Last()}",
                        b.BlobUri))
                    .Select(b => new TesInput
                    {
                        Path = b.Path,
                        Url = b.BlobUri.AbsoluteUri,
                        Name = Path.GetFileName(b.Path),
                        Type = TesFileType.FILE
                    })
                    .ToList();
            }

            return default;
        }

        private static void ValidateTesTask(TesTask task)
        {
            ArgumentNullException.ThrowIfNull(task);

            task.Inputs?.ForEach(input => ValidateTesTaskInput(input, task));
        }

        private static void ValidateTesTaskInput(TesInput inputFile, TesTask tesTask)
        {
            if (string.IsNullOrWhiteSpace(inputFile.Path) || !inputFile.Path.StartsWith('/'))
            {
                throw new TesException("InvalidInputFilePath", $"Unsupported input path '{inputFile.Path}' for task Id {tesTask.Id}. Must start with '/'.");
            }

            if (inputFile.Url is not null && inputFile.Content is not null)
            {
                throw new TesException("InvalidInputFilePath", "Input Url and Content cannot be both set");
            }

            if (inputFile.Url is null && inputFile.Content is null)
            {
                throw new TesException("InvalidInputFilePath", "One of Input Url or Content must be set");
            }

            if (inputFile.Type == TesFileType.DIRECTORY)
            {
                throw new TesException("InvalidInputFilePath", "Directory input is not supported.");
            }
        }

        enum StartScriptVmFamilies
        {
            standardLSFamily,
            standardLSv2Family,
            standardLSv3Family,
            standardLASv3Family,
        }

        /// <summary>
        /// Constructs a universal Azure Start Task instance
        /// </summary>
        /// <param name="poolId">Pool Id</param>
        /// <param name="machineConfiguration">A <see cref="BatchModels.VirtualMachineConfiguration"/> describing the OS of the pool's nodes.</param>
        /// <param name="vmFamily"></param>
        /// <param name="cancellationToken">A <see cref="CancellationToken"/> for controlling the lifetime of the asynchronous operation.</param>
        /// <returns></returns>
        /// <remarks>This method also mitigates errors associated with docker daemons that are not configured to place their filesystem assets on the data drive.</remarks>
        private async Task<BatchModels.StartTask> GetStartTaskAsync(string poolId, BatchModels.VirtualMachineConfiguration machineConfiguration, string vmFamily, CancellationToken cancellationToken)
        {
            ArgumentException.ThrowIfNullOrWhiteSpace(poolId);
            ArgumentNullException.ThrowIfNull(machineConfiguration);
            ArgumentNullException.ThrowIfNull(vmFamily);

            var globalStartTaskConfigured = !string.IsNullOrWhiteSpace(globalStartTaskPath);

            var globalStartTaskSasUrl = globalStartTaskConfigured
                ? await storageAccessProvider.MapLocalPathToSasUrlAsync(globalStartTaskPath, BlobSasPermissions.Read, cancellationToken, sasTokenDuration: PoolScheduler.RunInterval.Multiply(2).Add(poolLifetime).Add(TimeSpan.FromMinutes(15)))
                : default;

            if (globalStartTaskSasUrl is not null)
            {
                if (!await azureProxy.BlobExistsAsync(globalStartTaskSasUrl, cancellationToken))
                {
                    globalStartTaskSasUrl = default;
                    globalStartTaskConfigured = false;
                }
            }
            else
            {
                globalStartTaskConfigured = false;
            }

            // https://learn.microsoft.com/azure/batch/batch-docker-container-workloads#linux-support
            var dockerConfigured = machineConfiguration.ImageReference.Publisher.Equals("microsoft-azure-batch", StringComparison.OrdinalIgnoreCase)
                && (machineConfiguration.ImageReference.Offer.StartsWith("ubuntu-server-container", StringComparison.OrdinalIgnoreCase) || machineConfiguration.ImageReference.Offer.StartsWith("centos-container", StringComparison.OrdinalIgnoreCase));

            StringBuilder cmd = new("#!/bin/sh\n");
            cmd.Append($"mkdir -p {BatchNodeSharedEnvVar} && {CreateWgetDownloadCommand(await storageAccessProvider.GetInternalTesBlobUrlAsync(NodeTaskRunnerFilename, BlobSasPermissions.Read, cancellationToken), $"{BatchNodeSharedEnvVar}/{NodeTaskRunnerFilename}", setExecutable: true)}");

            if (!dockerConfigured)
            {
                var packageInstallScript = machineConfiguration.NodeAgentSkuId switch
                {
                    var s when s.StartsWith("batch.node.ubuntu ", StringComparison.OrdinalIgnoreCase) => "echo \"Ubuntu OS detected\"",
                    var s when s.StartsWith("batch.node.centos ", StringComparison.OrdinalIgnoreCase) => "sudo yum install epel-release -y && sudo yum update -y && sudo yum install -y wget",
                    _ => throw new InvalidOperationException($"Unrecognized OS. Please send open an issue @ 'https://github.com/microsoft/ga4gh-tes/issues' with this title: Please add support for ({machineConfiguration.NodeAgentSkuId})")
                };

                var script = "config-docker.sh";
                cmd.Append($" && {CreateWgetDownloadCommand(await UploadScriptAsync(script, new((await ReadScript("config-docker.sh")).Replace("{PackageInstalls}", packageInstallScript))), $"{BatchNodeTaskWorkingDirEnvVar}/{script}", setExecutable: true)} && {BatchNodeTaskWorkingDirEnvVar}/{script}");
            }

            var vmFamilyStartupScript = (Enum.TryParse(typeof(StartScriptVmFamilies), vmFamily, out var family) ? family : default) switch
            {
                StartScriptVmFamilies.standardLSFamily => @"config-nvme.sh",
                StartScriptVmFamilies.standardLSv2Family => @"config-nvme.sh",
                StartScriptVmFamilies.standardLSv3Family => @"config-nvme.sh",
                StartScriptVmFamilies.standardLASv3Family => @"config-nvme.sh",
                _ => null
            };

            if (!string.IsNullOrWhiteSpace(vmFamilyStartupScript))
            {
                var script = "config-vmfamily.sh";
                // TODO: optimize this by uploading all vmfamily scripts when uploading runner binary rather then for each individual pool
                cmd.Append($" && {CreateWgetDownloadCommand(await UploadScriptAsync(script, new(await ReadScript(vmFamilyStartupScript))), $"{BatchNodeTaskWorkingDirEnvVar}/{script}", setExecutable: true)} && {BatchNodeTaskWorkingDirEnvVar}/{script}");
            }

            if (globalStartTaskConfigured)
            {
                cmd.Append($" && {CreateWgetDownloadCommand(globalStartTaskSasUrl, $"{BatchNodeTaskWorkingDirEnvVar}/global-{StartTaskScriptFilename}", setExecutable: true)} && {BatchNodeTaskWorkingDirEnvVar}/global-{StartTaskScriptFilename}");
            }

            return new()
            {
                CommandLine = $"/bin/sh -c \"{CreateWgetDownloadCommand(await UploadScriptAsync(StartTaskScriptFilename, cmd), $"{BatchNodeTaskWorkingDirEnvVar}/{StartTaskScriptFilename}", true)} && {BatchNodeTaskWorkingDirEnvVar}/{StartTaskScriptFilename}\"",
                UserIdentity = new BatchModels.UserIdentity(autoUser: new(elevationLevel: BatchModels.ElevationLevel.Admin, scope: BatchModels.AutoUserScope.Pool)),
                MaxTaskRetryCount = 4,
                WaitForSuccess = true
            };

            async ValueTask<Uri> UploadScriptAsync(string name, StringBuilder content)
            {
                content.AppendLinuxLine(string.Empty);
                var path = $"/pools/{poolId}/{name}";
                await azureProxy.UploadBlobAsync(await storageAccessProvider.GetInternalTesBlobUrlAsync(path, BlobSasPermissions.Write, cancellationToken), content.ToString(), cancellationToken);
                content.Clear();
                return await storageAccessProvider.GetInternalTesBlobUrlAsync(path, BlobSasPermissions.Read, cancellationToken);
            }

            async ValueTask<string> ReadScript(string name)
            {
                var path = Path.Combine(AppContext.BaseDirectory, "scripts", name);
                return (await File.ReadAllTextAsync(path, cancellationToken))
                    .ReplaceLineEndings("\n");
            }
        }

        /// <summary>
        /// Generate the BatchPoolIdentity object
        /// </summary>
        /// <param name="identities"></param>
        /// <returns></returns>
        private static BatchModels.BatchPoolIdentity GetBatchPoolIdentity(IEnumerable<string> identities)
        {
            identities = identities?.ToList();
            return identities is null || !identities.Any()
                ? null
                : new(BatchModels.PoolIdentityType.UserAssigned,
                    identities.ToDictionary(identity => identity, _ => new BatchModels.UserAssignedIdentities()));
        }

        /// <summary>
        /// Generate the <see cref="BatchModels.Pool"/> for the needed pool.
        /// </summary>
        /// <param name="name"></param>
        /// <param name="displayName"></param>
        /// <param name="poolIdentity"></param>
        /// <param name="vmSize"></param>
        /// <param name="vmFamily"></param>
        /// <param name="preemptable"></param>
        /// <param name="initialTarget"></param>
        /// <param name="nodeInfo"></param>
        /// <param name="encryptionAtHostSupported">VM supports encryption at host.</param>
        /// <param name="cancellationToken">A <see cref="CancellationToken"/> for controlling the lifetime of the asynchronous operation.</param>
        /// <returns>The specification for the pool.</returns>
        /// <remarks>
        /// Devs: Any changes to any properties set in this method will require corresponding changes to all classes implementing <see cref="Management.Batch.IBatchPoolManager"/> along with possibly any systems they call, with the possible exception of <seealso cref="Management.Batch.ArmBatchPoolManager"/>.
        /// </remarks>
        private async ValueTask<BatchModels.Pool> GetPoolSpecification(string name, string displayName, BatchModels.BatchPoolIdentity poolIdentity, string vmSize, string vmFamily, bool preemptable, int initialTarget, BatchNodeInfo nodeInfo, bool? encryptionAtHostSupported, CancellationToken cancellationToken)
        {
            // TODO: (perpetually) add new properties we set in the future on <see cref="PoolSpecification"/> and/or its contained objects, if possible. When not, update CreateAutoPoolModePoolInformation().

            ValidateString(name, 64);
            ValidateString(displayName, 1024);

            BatchModels.VirtualMachineConfiguration vmConfig = new(
                imageReference: new(
                    publisher: nodeInfo.BatchImagePublisher,
                    offer: nodeInfo.BatchImageOffer,
                    sku: nodeInfo.BatchImageSku,
                    version: nodeInfo.BatchImageVersion),
                nodeAgentSkuId: nodeInfo.BatchNodeAgentSkuId);

            if (encryptionAtHostSupported ?? false)
            {
                vmConfig.DiskEncryptionConfiguration = new(
                    targets: [BatchModels.DiskEncryptionTarget.OsDisk, BatchModels.DiskEncryptionTarget.TemporaryDisk]
                );
            }

            BatchModels.Pool poolSpecification = new(name: name, displayName: displayName, identity: poolIdentity, vmSize: vmSize)
            {
                ScaleSettings = new(autoScale: new(BatchPool.AutoPoolFormula(preemptable, initialTarget), BatchPool.AutoScaleEvaluationInterval)),
                DeploymentConfiguration = new(virtualMachineConfiguration: vmConfig),
                //ApplicationPackages = ,
                StartTask = await GetStartTaskAsync(name, vmConfig, vmFamily, cancellationToken),
                TargetNodeCommunicationMode = BatchModels.NodeCommunicationMode.Simplified,
            };

            if (!string.IsNullOrEmpty(batchNodesSubnetId))
            {
                poolSpecification.NetworkConfiguration = new()
                {
                    PublicIPAddressConfiguration = new(provision: disableBatchNodesPublicIpAddress ? BatchModels.IPAddressProvisioningType.NoPublicIPAddresses : BatchModels.IPAddressProvisioningType.BatchManaged),
                    SubnetId = batchNodesSubnetId
                };
            }

            return poolSpecification;

            static void ValidateString(string value, int maxLength, [System.Runtime.CompilerServices.CallerArgumentExpression(nameof(value))] string paramName = null)
            {
                ArgumentNullException.ThrowIfNull(value, paramName);

                if (value.Length > maxLength) throw new ArgumentException($"{paramName} exceeds maximum length {maxLength}", paramName);
            }
        }

        /// <summary>
        /// Gets the cheapest available VM size that satisfies the <see cref="TesTask"/> execution requirements
        /// </summary>
        /// <param name="tesTask"><see cref="TesTask"/></param>
        /// <param name="cancellationToken">A <see cref="CancellationToken"/> for controlling the lifetime of the asynchronous operation.</param>
        /// <param name="forcePreemptibleVmsOnly">Force consideration of preemptible virtual machines only.</param>
        /// <returns>The virtual machine info</returns>
        public async Task<VirtualMachineInformation> GetVmSizeAsync(TesTask tesTask, CancellationToken cancellationToken, bool forcePreemptibleVmsOnly = false)
        {
            var allowedVmSizes = await allowedVmSizesService.GetAllowedVmSizes(cancellationToken);
            bool AllowedVmSizesFilter(VirtualMachineInformation vm) => allowedVmSizes is null || !allowedVmSizes.Any() || allowedVmSizes.Contains(vm.VmSize, StringComparer.OrdinalIgnoreCase) || allowedVmSizes.Contains(vm.VmFamily, StringComparer.OrdinalIgnoreCase);

            var tesResources = tesTask.Resources;

            var previouslyFailedVmSizes = tesTask.Logs?
                .Where(log => log.FailureReason == AzureBatchTaskState.TaskState.NodeAllocationFailed.ToString() && log.VirtualMachineInfo?.VmSize is not null)
                .Select(log => log.VirtualMachineInfo.VmSize)
                .Distinct()
                .ToList();

            var virtualMachineInfoList = await skuInformationProvider.GetVmSizesAndPricesAsync(azureProxy.GetArmRegion(), cancellationToken);
            var preemptible = forcePreemptibleVmsOnly || usePreemptibleVmsOnly || (tesResources?.Preemptible).GetValueOrDefault(true);

            List<VirtualMachineInformation> eligibleVms = [];
            var noVmFoundMessage = string.Empty;

            var vmSize = tesResources?.GetBackendParameterValue(TesResources.SupportedBackendParameters.vm_size);

            if (!string.IsNullOrWhiteSpace(vmSize))
            {
                eligibleVms = virtualMachineInfoList
                    .Where(vm =>
                        vm.LowPriority == preemptible
                        && vm.VmSize.Equals(vmSize, StringComparison.OrdinalIgnoreCase))
                    .ToList();

                noVmFoundMessage = $"No VM (out of {virtualMachineInfoList.Count}) available with the required resources (vmsize: {vmSize}, preemptible: {preemptible}) for task id {tesTask.Id}.";
            }
            else
            {
                var requiredNumberOfCores = (tesResources?.CpuCores).GetValueOrDefault(DefaultCoreCount);
                var requiredMemoryInGB = (tesResources?.RamGb).GetValueOrDefault(DefaultMemoryGb);
                var requiredDiskSizeInGB = (tesResources?.DiskGb).GetValueOrDefault(DefaultDiskGb);

                eligibleVms = virtualMachineInfoList
                    .Where(vm =>
                        vm.LowPriority == preemptible
                        && vm.VCpusAvailable >= requiredNumberOfCores
                        && vm.MemoryInGiB >= requiredMemoryInGB
                        && vm.ResourceDiskSizeInGiB >= requiredDiskSizeInGB)
                    .ToList();

                noVmFoundMessage = $"No VM (out of {virtualMachineInfoList.Count}) available with the required resources (cores: {requiredNumberOfCores}, memory: {requiredMemoryInGB} GB, disk: {requiredDiskSizeInGB} GB, preemptible: {preemptible}) for task id {tesTask.Id}.";
            }


            var coreQuota = await quotaVerifier
                .GetBatchQuotaProvider()
                .GetVmCoreQuotaAsync(preemptible, cancellationToken);

            var selectedVm = eligibleVms
                .Where(AllowedVmSizesFilter)
                .Where(vm => IsThereSufficientCoreQuota(coreQuota, vm))
                .Where(vm =>
                    !(previouslyFailedVmSizes?.Contains(vm.VmSize, StringComparer.OrdinalIgnoreCase) ?? false))
                .MinBy(vm => vm.PricePerHour);

            if (!preemptible && selectedVm is not null)
            {
                var idealVm = eligibleVms
                    .Where(AllowedVmSizesFilter)
                    .Where(vm => !(previouslyFailedVmSizes?.Contains(vm.VmSize, StringComparer.OrdinalIgnoreCase) ?? false))
                    .MinBy(x => x.PricePerHour);

                if (selectedVm.PricePerHour >= idealVm.PricePerHour * 2)
                {
                    tesTask.SetWarning("UsedLowPriorityInsteadOfDedicatedVm",
                        $"This task ran on low priority machine because dedicated quota was not available for VM Series '{idealVm.VmFamily}'.",
                        $"Increase the quota for VM Series '{idealVm.VmFamily}' to run this task on a dedicated VM. Please submit an Azure Support request to increase your quota: {AzureSupportUrl}");

                    return await GetVmSizeAsync(tesTask, cancellationToken, true);
                }
            }

            if (selectedVm is not null)
            {
                return selectedVm;
            }

            if (!eligibleVms.Any())
            {
                noVmFoundMessage += $" There are no VM sizes that match the requirements. Review the task resources.";
            }

            if (previouslyFailedVmSizes is not null)
            {
                noVmFoundMessage += $" The following VM sizes were excluded from consideration because of {AzureBatchTaskState.TaskState.NodeAllocationFailed} error(s) on previous attempts: {string.Join(", ", previouslyFailedVmSizes)}.";
            }

            var vmsExcludedByTheAllowedVmsConfiguration = eligibleVms.Except(eligibleVms.Where(AllowedVmSizesFilter)).Count();

            if (vmsExcludedByTheAllowedVmsConfiguration > 0)
            {
                noVmFoundMessage += $" Note that {vmsExcludedByTheAllowedVmsConfiguration} VM(s), suitable for this task, were excluded by the allowed-vm-sizes configuration. Consider expanding the list of allowed VM sizes.";
            }

            throw new AzureBatchVirtualMachineAvailabilityException(noVmFoundMessage.Trim());
        }

        private static bool IsThereSufficientCoreQuota(BatchVmCoreQuota coreQuota, VirtualMachineInformation vm)
        {
            if (coreQuota.IsLowPriority || !coreQuota.IsDedicatedAndPerVmFamilyCoreQuotaEnforced)
            {
                return coreQuota.NumberOfCores >= vm.VCpusAvailable;
            }

            var result = coreQuota.DedicatedCoreQuotas?.FirstOrDefault(q => q.VmFamilyName.Equals(vm.VmFamily, StringComparison.OrdinalIgnoreCase));

            if (result is null)
            {
                return false;
            }

            return result?.CoreQuota >= vm.VCpusAvailable;
        }

        private async Task<(Tes.Models.BatchNodeMetrics BatchNodeMetrics, DateTimeOffset? TaskStartTime, DateTimeOffset? TaskEndTime, int? CromwellRcCode)> GetBatchNodeMetricsAndCromwellResultCodeAsync(TesTask tesTask, CancellationToken cancellationToken)
        {
            var bytesInGB = Math.Pow(1000, 3);
            var kiBInGB = Math.Pow(1000, 3) / 1024;

            static double? GetDurationInSeconds(Dictionary<string, string> dict, string startKey, string endKey)
            {
                return TryGetValueAsDateTimeOffset(dict, startKey, out var startTime) && TryGetValueAsDateTimeOffset(dict, endKey, out var endTime)
                    ? endTime.Subtract(startTime).TotalSeconds
                    : null;
            }

            static bool TryGetValueAsDateTimeOffset(Dictionary<string, string> dict, string key, out DateTimeOffset result)
            {
                result = default;
                return dict.TryGetValue(key, out var valueAsString) && DateTimeOffset.TryParse(valueAsString, out result);
            }

            static bool TryGetValueAsDouble(Dictionary<string, string> dict, string key, out double result)
            {
                result = default;
                return dict.TryGetValue(key, out var valueAsString) && double.TryParse(valueAsString, out result);
            }

            Tes.Models.BatchNodeMetrics batchNodeMetrics = null;
            DateTimeOffset? taskStartTime = null;
            DateTimeOffset? taskEndTime = null;
            int? cromwellRcCode = null;

            try
            {
                if (tesTask.IsCromwell())
                {
                    var cromwellRcContent = await storageAccessProvider.DownloadBlobAsync(tesTask.GetCromwellMetadata().CromwellRcUri, cancellationToken);

                    if (cromwellRcContent is not null && int.TryParse(cromwellRcContent, out var temp))
                    {
                        cromwellRcCode = temp;
                    }
                }

                var metricsUrl = await storageAccessProvider.GetInternalTesTaskBlobUrlAsync(tesTask, "metrics.txt", BlobSasPermissions.Read, cancellationToken);
                var metricsContent = await storageAccessProvider.DownloadBlobAsync(metricsUrl, cancellationToken);

                if (metricsContent is not null)
                {
                    try
                    {
                        var metrics = DelimitedTextToDictionary(metricsContent.Trim());

                        var diskSizeInGB = TryGetValueAsDouble(metrics, "DiskSizeInKiB", out var diskSizeInKiB) ? diskSizeInKiB / kiBInGB : (double?)null;
                        var diskUsedInGB = TryGetValueAsDouble(metrics, "DiskUsedInKiB", out var diskUsedInKiB) ? diskUsedInKiB / kiBInGB : (double?)null;

                        batchNodeMetrics = new()
                        {
                            BlobXferImagePullDurationInSeconds = GetDurationInSeconds(metrics, "BlobXferPullStart", "BlobXferPullEnd"),
                            ExecutorImagePullDurationInSeconds = GetDurationInSeconds(metrics, "ExecutorPullStart", "ExecutorPullEnd"),
                            ExecutorImageSizeInGB = TryGetValueAsDouble(metrics, "ExecutorImageSizeInBytes", out var executorImageSizeInBytes) ? executorImageSizeInBytes / bytesInGB : null,
                            FileDownloadDurationInSeconds = GetDurationInSeconds(metrics, "DownloadStart", "DownloadEnd"),
                            FileDownloadSizeInGB = TryGetValueAsDouble(metrics, "FileDownloadSizeInBytes", out var fileDownloadSizeInBytes) ? fileDownloadSizeInBytes / bytesInGB : null,
                            ExecutorDurationInSeconds = GetDurationInSeconds(metrics, "ExecutorStart", "ExecutorEnd"),
                            FileUploadDurationInSeconds = GetDurationInSeconds(metrics, "UploadStart", "UploadEnd"),
                            FileUploadSizeInGB = TryGetValueAsDouble(metrics, "FileUploadSizeInBytes", out var fileUploadSizeInBytes) ? fileUploadSizeInBytes / bytesInGB : null,
                            DiskUsedInGB = diskUsedInGB,
                            DiskUsedPercent = diskUsedInGB.HasValue && diskSizeInGB.HasValue && diskSizeInGB > 0 ? (float?)(diskUsedInGB / diskSizeInGB * 100) : null,
                            VmCpuModelName = metrics.GetValueOrDefault("VmCpuModelName")
                        };

                        taskStartTime = TryGetValueAsDateTimeOffset(metrics, "BlobXferPullStart", out var startTime) ? startTime : null;
                        taskEndTime = TryGetValueAsDateTimeOffset(metrics, "UploadEnd", out var endTime) ? endTime : null;
                    }
                    catch (Exception ex)
                    {
                        logger.LogError("Failed to parse metrics for task {TesTask}. Error: {ExceptionMessage}", tesTask.Id, ex.Message);
                    }
                }
            }
            catch (Exception ex)
            {
                logger.LogError("Failed to get batch node metrics for task {TesTask}. Error: {ExceptionMessage}", tesTask.Id, ex.Message);
            }

            return (batchNodeMetrics, taskStartTime, taskEndTime, cromwellRcCode);
        }

        private static Dictionary<string, string> DelimitedTextToDictionary(string text, string fieldDelimiter = "=", string rowDelimiter = "\n")
            => text.Split(rowDelimiter, StringSplitOptions.RemoveEmptyEntries)
                .Select(line => { var parts = line.Split(fieldDelimiter, 2); return new KeyValuePair<string, string>(parts[0].Trim(), parts.Length < 2 ? string.Empty : parts[1]); })
                .ToDictionary(kv => kv.Key, kv => kv.Value);


        /// <inheritdoc/>
        public async IAsyncEnumerable<RunnerEventsMessage> GetEventMessagesAsync([System.Runtime.CompilerServices.EnumeratorCancellation] CancellationToken cancellationToken, string @event)
        {
            const string eventsFolderName = "events/";
            var prefix = eventsFolderName;

            if (!string.IsNullOrWhiteSpace(@event))
            {
                prefix += @event + "/";
            }

            var tesInternalSegments = StorageAccountUrlSegments.Create(storageAccessProvider.GetInternalTesBlobUrlWithoutSasToken(string.Empty).AbsoluteUri);
            var eventsStartIndex = (string.IsNullOrEmpty(tesInternalSegments.BlobName) ? string.Empty : (tesInternalSegments.BlobName + "/")).Length;
            var eventsEndIndex = eventsStartIndex + eventsFolderName.Length;

            await foreach (var blobItem in azureProxy.ListBlobsWithTagsAsync(
                    await storageAccessProvider.GetInternalTesBlobUrlAsync(
                        string.Empty,
                        BlobSasPermissions.Read | BlobSasPermissions.Tag | BlobSasPermissions.List,
                        cancellationToken),
                    prefix,
                    cancellationToken)
                .WithCancellation(cancellationToken))
            {
                if (blobItem.Tags.ContainsKey(RunnerEventsProcessor.ProcessedTag))
                {
                    continue;
                }

                var blobUrl = await storageAccessProvider.GetInternalTesBlobUrlAsync(blobItem.Name[eventsStartIndex..], BlobSasPermissions.Read | BlobSasPermissions.Write | BlobSasPermissions.Tag, cancellationToken);

                var pathFromEventName = blobItem.Name[eventsEndIndex..];
                var eventName = pathFromEventName[..pathFromEventName.IndexOf('/')];

                yield return new(blobUrl, blobItem.Tags, eventName);
            }
        }

        /// <summary>
        /// Class that captures how <see cref="TesTask"/> transitions from current state to the new state, given the current Batch task state and optional condition. 
        /// Transitions typically include an action that needs to run in order for the task to move to the new state.
        /// </summary>
        private readonly struct TesTaskStateTransition
        {
            public TesTaskStateTransition(Predicate<TesTask> condition, AzureBatchTaskState.TaskState? batchTaskState, string alternateSystemLogItem, Func<TesTask, CombinedBatchTaskInfo, CancellationToken, Task<bool>> asyncAction)
                : this(condition, batchTaskState, alternateSystemLogItem, asyncAction, null)
            { }

            public TesTaskStateTransition(Predicate<TesTask> condition, AzureBatchTaskState.TaskState? batchTaskState, string alternateSystemLogItem, Func<TesTask, CombinedBatchTaskInfo, bool> action)
                : this(condition, batchTaskState, alternateSystemLogItem, null, action)
            {
            }

            private TesTaskStateTransition(Predicate<TesTask> condition, AzureBatchTaskState.TaskState? batchTaskState, string alternateSystemLogItem, Func<TesTask, CombinedBatchTaskInfo, CancellationToken, Task<bool>> asyncAction, Func<TesTask, CombinedBatchTaskInfo, bool> action)
            {
                Condition = condition;
                CurrentBatchTaskState = batchTaskState;
                AlternateSystemLogItem = alternateSystemLogItem;
                AsyncAction = asyncAction;
                Action = action;
            }

            public Predicate<TesTask> Condition { get; }
            public AzureBatchTaskState.TaskState? CurrentBatchTaskState { get; }
            private string AlternateSystemLogItem { get; }
            private Func<TesTask, CombinedBatchTaskInfo, CancellationToken, Task<bool>> AsyncAction { get; }
            private Func<TesTask, CombinedBatchTaskInfo, bool> Action { get; }

            /// <summary>
            /// Calls <see cref="Action"/> and/or <see cref="AsyncAction"/>.
            /// </summary>
            /// <param name="tesTask"></param>
            /// <param name="batchState"></param>
            /// <param name="cancellationToken">A <see cref="CancellationToken"/> for controlling the lifetime of the asynchronous operation.</param>
            /// <returns>True an action was called, otherwise False.</returns>
            public async ValueTask<bool> ActionAsync(TesTask tesTask, AzureBatchTaskState batchState, CancellationToken cancellationToken)
            {
                CombinedBatchTaskInfo combinedBatchTaskInfo = new(batchState, AlternateSystemLogItem);
                var tesTaskChanged = false;

                if (AsyncAction is not null)
                {
                    tesTaskChanged |= await AsyncAction(tesTask, combinedBatchTaskInfo, cancellationToken);
                }

                if (Action is not null)
                {
                    tesTaskChanged |= Action(tesTask, combinedBatchTaskInfo);
                }

                return tesTaskChanged;
            }
        }

        private record CombinedBatchTaskInfo : AzureBatchTaskState
        {
            /// <summary>
            /// Copy constructor that defaults <see cref="AzureBatchTaskState.State"/> (to enable hiding when serialized)
            /// </summary>
            /// <param name="original"><see cref="CombinedBatchTaskInfo"/> to copy</param>
            /// <param name="_1">Parameter that exists to not override the default copy constructor</param>
            public CombinedBatchTaskInfo(CombinedBatchTaskInfo original, bool _1)
                : this(original)
            {
                State = default;
            }

            /// <summary>
            /// SystemLog-appending copy constructor
            /// </summary>
            /// <param name="original"><see cref="CombinedBatchTaskInfo"/> to copy</param>
            /// <param name="additionalSystemLogItem">Text to add to the SystemLog in the copy</param>
            public CombinedBatchTaskInfo(CombinedBatchTaskInfo original, string additionalSystemLogItem)
                : base(original, additionalSystemLogItem)
            {
                AlternateSystemLogItem = original.AlternateSystemLogItem; // reattach this property
            }

            /// <summary>
            /// Constructor
            /// </summary>
            /// <param name="state"><see cref="AzureBatchTaskState"/> to extend</param>
            /// <param name="alternateSystemLogItem"><see cref="TesTaskStateTransition.AlternateSystemLogItem"/> from the selected Action</param>
            public CombinedBatchTaskInfo(AzureBatchTaskState state, string alternateSystemLogItem)
                : base(state)
            {
                AlternateSystemLogItem = alternateSystemLogItem;
            }

            public string AlternateSystemLogItem { get; set; }
        }
    }
}<|MERGE_RESOLUTION|>--- conflicted
+++ resolved
@@ -345,22 +345,6 @@
                         _ = await SetTaskStateAndLogAsync(tesTask, newTaskState, batchInfo, cancellationToken);
                     }
                 }
-<<<<<<< HEAD
-=======
-
-#pragma warning disable IDE0305 // Simplify collection initialization
-                static IList<(Uri BlobUri, string[] BlobNameParts)> FilterByPrefix(string blobNameStartsWith, IEnumerable<Microsoft.WindowsAzure.Storage.Blob.CloudBlob> blobs)
-                    => blobs.Select(blob => (BlobUri: new Azure.Storage.Blobs.BlobUriBuilder(blob.Uri) { Sas = null }.ToUri(), BlobName: blob.Name.Split('/').Last()))
-                        .Where(blob => blob.BlobName.EndsWith(".txt") && blob.BlobName.StartsWith(blobNameStartsWith))
-                        .Select(blob => (blob.BlobUri, BlobNameParts: blob.BlobName.Split('_', 4)))
-                        .OrderBy(blob => string.Join('_', blob.BlobNameParts.Take(3)))
-                        .ThenBy(blob => blob.BlobNameParts.Length < 4 ? -1 : int.Parse(blob.BlobNameParts[3][..blob.BlobNameParts[3].IndexOf('.')], System.Globalization.CultureInfo.InvariantCulture))
-                        .ToList();
-#pragma warning restore IDE0305 // Simplify collection initialization
-
-                static string JsonArray(IEnumerable<string> items)
-                    => System.Text.Json.JsonSerializer.Serialize(items.ToArray(), new System.Text.Json.JsonSerializerOptions(System.Text.Json.JsonSerializerOptions.Default) { WriteIndented = true });
->>>>>>> 94a1006c
             }
 
             bool HandlePreemptedNode(TesTask tesTask, CombinedBatchTaskInfo batchInfo)
