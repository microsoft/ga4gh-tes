﻿// Copyright (c) Microsoft Corporation.
// Licensed under the MIT License.


using System;
using System.Collections.Generic;
using System.IO;
using System.Linq;
using System.Text;
using System.Text.RegularExpressions;
using System.Threading;
using System.Threading.Tasks;
using Microsoft.Azure.Batch;
using Microsoft.Azure.Batch.Common;
using Microsoft.Extensions.Logging;
using Microsoft.Extensions.Options;
using Tes.Extensions;
using TesApi.Web.Events;
using TesApi.Web.Extensions;
using TesApi.Web.Management;
using TesApi.Web.Management.Models.Quotas;
using TesApi.Web.Runner;
using TesApi.Web.Storage;
using BatchModels = Microsoft.Azure.Management.Batch.Models;
using TesException = Tes.Models.TesException;
using TesFileType = Tes.Models.TesFileType;
using TesInput = Tes.Models.TesInput;
using TesResources = Tes.Models.TesResources;
using TesState = Tes.Models.TesState;
using TesTask = Tes.Models.TesTask;
using VirtualMachineInformation = Tes.Models.VirtualMachineInformation;

namespace TesApi.Web
{
    /// <summary>
    /// Orchestrates <see cref="TesTask"/>s on Azure Batch
    /// </summary>
    public partial class BatchScheduler : IBatchScheduler
    {
        internal const string PoolHostName = "CoA-TES-HostName";
        internal const string PoolIsDedicated = "CoA-TES-IsDedicated";

        [GeneratedRegex("[^\\?.]*(\\?.*)")]
        private static partial Regex GetQueryStringRegex();

        private const string AzureSupportUrl = "https://portal.azure.com/#blade/Microsoft_Azure_Support/HelpAndSupportBlade/newsupportrequest";
        private const int PoolKeyLength = 55; // 64 max pool name length - 9 chars generating unique pool names
        private const int DefaultCoreCount = 1;
        private const int DefaultMemoryGb = 2;
        private const int DefaultDiskGb = 10;
        private const string TesExecutionsPathPrefix = "/tes-internal";
        private const string CromwellScriptFileName = "script";
        private const string StartTaskScriptFilename = "start-task.sh";
        private const string NodeTaskRunnerFilename = "tes-runner";
        private const string NodeTaskRunnerMD5HashFilename = "tes-runnerMD5hash.txt";
        private static readonly Regex queryStringRegex = GetQueryStringRegex();
        private readonly string dockerInDockerImageName;
        private readonly string cromwellDrsLocalizerImageName;
        private readonly ILogger logger;
        private readonly IAzureProxy azureProxy;
        private readonly IStorageAccessProvider storageAccessProvider;
        private readonly IBatchQuotaVerifier quotaVerifier;
        private readonly IBatchSkuInformationProvider skuInformationProvider;
        private readonly IList<TesTaskStateTransition> tesTaskStateTransitions;
        private readonly bool usePreemptibleVmsOnly;
        private readonly string batchNodesSubnetId;
        private readonly bool disableBatchNodesPublicIpAddress;
        private readonly TimeSpan poolLifetime;
        private readonly BatchNodeInfo gen2BatchNodeInfo;
        private readonly BatchNodeInfo gen1BatchNodeInfo;
        private readonly string defaultStorageAccountName;
        private readonly string globalStartTaskPath;
        private readonly string globalManagedIdentity;
        private readonly ContainerRegistryProvider containerRegistryProvider;
        private readonly string batchPrefix;
        private readonly Func<IBatchPool> batchPoolFactory;
        private readonly IAllowedVmSizesService allowedVmSizesService;
        private readonly TaskExecutionScriptingManager taskExecutionScriptingManager;

        /// <summary>
        /// Constructor for <see cref="BatchScheduler"/>
        /// </summary>
        /// <param name="logger">Logger <see cref="ILogger"/>.</param>
        /// <param name="batchGen1Options">Configuration of <see cref="Options.BatchImageGeneration1Options"/>.</param>
        /// <param name="batchGen2Options">Configuration of <see cref="Options.BatchImageGeneration2Options"/>.</param>
        /// <param name="marthaOptions">Configuration of <see cref="Options.MarthaOptions"/>.</param>
        /// <param name="storageOptions">Configuration of <see cref="Options.StorageOptions"/>.</param>
        /// <param name="batchImageNameOptions">Configuration of <see cref="Options.BatchImageNameOptions"/>.</param>
        /// <param name="batchNodesOptions">Configuration of <see cref="Options.BatchNodesOptions"/>.</param>
        /// <param name="batchSchedulingOptions">Configuration of <see cref="Options.BatchSchedulingOptions"/>.</param>
        /// <param name="azureProxy">Azure proxy <see cref="IAzureProxy"/>.</param>
        /// <param name="storageAccessProvider">Storage access provider <see cref="IStorageAccessProvider"/>.</param>
        /// <param name="quotaVerifier">Quota verifier <see cref="IBatchQuotaVerifier"/>.</param>
        /// <param name="skuInformationProvider">Sku information provider <see cref="IBatchSkuInformationProvider"/>.</param>
        /// <param name="containerRegistryProvider">Container registry information <see cref="ContainerRegistryProvider"/>.</param>
        /// <param name="poolFactory"><see cref="IBatchPool"/> factory.</param>
        /// <param name="allowedVmSizesService">Service to get allowed vm sizes.</param>
        /// <param name="taskExecutionScriptingManager"><see cref="TaskExecutionScriptingManager"/>.</param>
        public BatchScheduler(
            ILogger<BatchScheduler> logger,
            IOptions<Options.BatchImageGeneration1Options> batchGen1Options,
            IOptions<Options.BatchImageGeneration2Options> batchGen2Options,
            IOptions<Options.MarthaOptions> marthaOptions,
            IOptions<Options.StorageOptions> storageOptions,
            IOptions<Options.BatchImageNameOptions> batchImageNameOptions,
            IOptions<Options.BatchNodesOptions> batchNodesOptions,
            IOptions<Options.BatchSchedulingOptions> batchSchedulingOptions,
            IAzureProxy azureProxy,
            IStorageAccessProvider storageAccessProvider,
            IBatchQuotaVerifier quotaVerifier,
            IBatchSkuInformationProvider skuInformationProvider,
            ContainerRegistryProvider containerRegistryProvider,
            Func<IBatchPool> poolFactory,
            IAllowedVmSizesService allowedVmSizesService,
            TaskExecutionScriptingManager taskExecutionScriptingManager)
        {
            ArgumentNullException.ThrowIfNull(logger);
            ArgumentNullException.ThrowIfNull(azureProxy);
            ArgumentNullException.ThrowIfNull(storageAccessProvider);
            ArgumentNullException.ThrowIfNull(quotaVerifier);
            ArgumentNullException.ThrowIfNull(skuInformationProvider);
            ArgumentNullException.ThrowIfNull(containerRegistryProvider);
            ArgumentNullException.ThrowIfNull(poolFactory);
            ArgumentNullException.ThrowIfNull(taskExecutionScriptingManager);

            this.logger = logger;
            this.azureProxy = azureProxy;
            this.storageAccessProvider = storageAccessProvider;
            this.quotaVerifier = quotaVerifier;
            this.skuInformationProvider = skuInformationProvider;
            this.containerRegistryProvider = containerRegistryProvider;

            this.usePreemptibleVmsOnly = batchSchedulingOptions.Value.UsePreemptibleVmsOnly;
            this.batchNodesSubnetId = batchNodesOptions.Value.SubnetId;
            this.dockerInDockerImageName = batchImageNameOptions.Value.Docker;
            if (string.IsNullOrWhiteSpace(this.dockerInDockerImageName)) { this.dockerInDockerImageName = Options.BatchImageNameOptions.DefaultDocker; }
            this.cromwellDrsLocalizerImageName = marthaOptions.Value.CromwellDrsLocalizer;
            if (string.IsNullOrWhiteSpace(this.cromwellDrsLocalizerImageName)) { this.cromwellDrsLocalizerImageName = Options.MarthaOptions.DefaultCromwellDrsLocalizer; }
            this.disableBatchNodesPublicIpAddress = batchNodesOptions.Value.DisablePublicIpAddress;
            this.poolLifetime = TimeSpan.FromDays(batchSchedulingOptions.Value.PoolRotationForcedDays == 0 ? Options.BatchSchedulingOptions.DefaultPoolRotationForcedDays : batchSchedulingOptions.Value.PoolRotationForcedDays);
            this.defaultStorageAccountName = storageOptions.Value.DefaultAccountName;
            logger.LogInformation(@"Default storage account: {DefaultStorageAccountName}", defaultStorageAccountName);
            this.globalStartTaskPath = StandardizeStartTaskPath(batchNodesOptions.Value.GlobalStartTask, this.defaultStorageAccountName);
            this.globalManagedIdentity = batchNodesOptions.Value.GlobalManagedIdentity;
            this.allowedVmSizesService = allowedVmSizesService;
            this.taskExecutionScriptingManager = taskExecutionScriptingManager;

            batchPoolFactory = poolFactory;
            batchPrefix = batchSchedulingOptions.Value.Prefix;
            logger.LogInformation("BatchPrefix: {BatchPrefix}", batchPrefix);
            File.ReadAllLines(Path.Combine(AppContext.BaseDirectory, "scripts/task-run.sh"));

            this.gen2BatchNodeInfo = new BatchNodeInfo
            {
                BatchImageOffer = batchGen2Options.Value.Offer,
                BatchImagePublisher = batchGen2Options.Value.Publisher,
                BatchImageSku = batchGen2Options.Value.Sku,
                BatchImageVersion = batchGen2Options.Value.Version,
                BatchNodeAgentSkuId = batchGen2Options.Value.NodeAgentSkuId
            };

            this.gen1BatchNodeInfo = new BatchNodeInfo
            {
                BatchImageOffer = batchGen1Options.Value.Offer,
                BatchImagePublisher = batchGen1Options.Value.Publisher,
                BatchImageSku = batchGen1Options.Value.Sku,
                BatchImageVersion = batchGen1Options.Value.Version,
                BatchNodeAgentSkuId = batchGen1Options.Value.NodeAgentSkuId
            };

            logger.LogInformation(@"usePreemptibleVmsOnly: {UsePreemptibleVmsOnly}", usePreemptibleVmsOnly);

            static bool tesTaskIsQueuedInitializingOrRunning(TesTask tesTask) => tesTask.State == TesState.QUEUEDEnum || tesTask.State == TesState.INITIALIZINGEnum || tesTask.State == TesState.RUNNINGEnum;
            static bool tesTaskIsInitializingOrRunning(TesTask tesTask) => tesTask.State == TesState.INITIALIZINGEnum || tesTask.State == TesState.RUNNINGEnum;
            static bool tesTaskIsQueuedOrInitializing(TesTask tesTask) => tesTask.State == TesState.QUEUEDEnum || tesTask.State == TesState.INITIALIZINGEnum;
            static bool tesTaskIsQueued(TesTask tesTask) => tesTask.State == TesState.QUEUEDEnum;
            static bool tesTaskCancellationRequested(TesTask tesTask) => tesTask.State == TesState.CANCELINGEnum;
            static bool tesTaskDeletionReady(TesTask tesTask) => tesTask.IsTaskDeletionRequired;

            var setTaskStateLock = new object();

            async Task<bool> SetTaskStateAndLog(TesTask tesTask, TesState newTaskState, CombinedBatchTaskInfo batchInfo, CancellationToken cancellationToken)
            {
                {
                    var newData = System.Text.Json.JsonSerializer.Serialize(
                        batchInfo,
                        new System.Text.Json.JsonSerializerOptions()
                        {
                            DefaultIgnoreCondition = System.Text.Json.Serialization.JsonIgnoreCondition.WhenWritingDefault,
                            Converters = { new System.Text.Json.Serialization.JsonStringEnumConverter(System.Text.Json.JsonNamingPolicy.CamelCase) }
                        });

                    if ("{}".Equals(newData) && newTaskState == tesTask.State)
                    {
                        logger.LogDebug(@"For task {TesTask} there's nothing to change.", tesTask.Id);
                        return false;
                    }

                    logger.LogDebug(@"Setting task {TesTask} with metadata {Metadata}.", tesTask.Id, newData);
                }

                var (batchNodeMetrics, taskStartTime, taskEndTime, cromwellRcCode) = newTaskState == TesState.COMPLETEEnum
                    ? await GetBatchNodeMetricsAndCromwellResultCodeAsync(tesTask, cancellationToken)
                : default;

                lock (setTaskStateLock)
                {
                    tesTask.State = newTaskState;

                    var tesTaskLog = tesTask.GetOrAddTesTaskLog();
                    var tesTaskExecutorLog = tesTaskLog.GetOrAddExecutorLog();

                    tesTaskLog.BatchNodeMetrics = batchNodeMetrics;
                    tesTaskLog.CromwellResultCode = cromwellRcCode;
                    tesTaskLog.EndTime ??= taskEndTime ?? batchInfo.BatchTaskEndTime;
                    tesTaskLog.StartTime ??= taskStartTime ?? batchInfo.BatchTaskStartTime;
                    tesTaskExecutorLog.StartTime ??= batchInfo.ExecutorStartTime;
                    tesTaskExecutorLog.EndTime ??= batchInfo.ExecutorEndTime;
                    tesTaskExecutorLog.ExitCode ??= batchInfo.ExecutorExitCode;

                    if (tesTaskLog.Outputs is null)
                    {
                        tesTaskLog.Outputs = batchInfo.OutputFileLogs?.Select(ConvertOutputFileLogToTesOutputFileLog).ToList();
                    }
                    else if (!tesTaskLog.Outputs.Any())
                    {
                        tesTaskLog.Outputs.AddRange(batchInfo.OutputFileLogs?.Select(ConvertOutputFileLogToTesOutputFileLog) ?? Enumerable.Empty<Tes.Models.TesOutputFileLog>());
                    }

                    // Only accurate when the task completes successfully, otherwise it's the Batch time as reported from Batch
                    // TODO this could get large; why?
                    //var timefromCoAScriptCompletionToBatchTaskDetectedComplete = tesTaskLog.EndTime - tesTaskExecutorLog.EndTime;

                    if (batchInfo.Warning is not null)
                    {
                        var warningInfo = batchInfo.Warning.ToList();
                        switch (warningInfo.Count)
                        {
                            case 0:
                                break;
                            case 1:
                                tesTask.SetWarning(warningInfo[0]);
                                break;
                            default:
                                tesTask.SetWarning(warningInfo[0], warningInfo.Skip(1).ToArray());
                                break;
                        }
                    }

                    if (batchInfo.Failure is not null)
                    {
                        tesTask.SetFailureReason(batchInfo.Failure?.Reason);

                        if (batchInfo.Failure?.SystemLogs is not null)
                        {
                            tesTask.AddToSystemLog(batchInfo.Failure?.SystemLogs);
                        }
                        else if (!string.IsNullOrWhiteSpace(batchInfo.AlternateSystemLogItem))
                        {
                            tesTask.AddToSystemLog(new[] { batchInfo.AlternateSystemLogItem });
                        }
                    }
                }

                if (!tesTask.IsActiveState())
                {
                    logger.LogDebug(@"Uploading completed {TesTask}.", tesTask.Id);
                    await taskExecutionScriptingManager.TryUploadServerTesTask(tesTask, "server-tes-task-completed.json", cancellationToken);
                }

                return true;

                Tes.Models.TesOutputFileLog ConvertOutputFileLogToTesOutputFileLog(AzureBatchTaskState.OutputFileLog fileLog)
                {
                    return new Tes.Models.TesOutputFileLog
                    {
                        Path = fileLog.Path,
                        SizeBytes = $"{fileLog.Size}",
                        Url = fileLog.Url.AbsoluteUri
                    };
                }
            }

            async Task<bool> SetTaskCompleted(TesTask tesTask, CombinedBatchTaskInfo batchInfo, CancellationToken cancellationToken)
            {
                await azureProxy.DeleteBatchTaskAsync(tesTask.Id, tesTask.PoolId, cancellationToken);
                return await SetTaskStateAndLog(tesTask, TesState.COMPLETEEnum, batchInfo, cancellationToken);
            }

            async Task<bool> SetTaskExecutorError(TesTask tesTask, CombinedBatchTaskInfo batchInfo, CancellationToken cancellationToken)
            {
                await azureProxy.DeleteBatchTaskAsync(tesTask.Id, tesTask.PoolId, cancellationToken);
                return await SetTaskStateAndLog(tesTask, TesState.EXECUTORERROREnum, batchInfo, cancellationToken);
            }

            async Task<bool> SetTaskSystemError(TesTask tesTask, CombinedBatchTaskInfo batchInfo, CancellationToken cancellationToken)
            {
                await azureProxy.DeleteBatchTaskAsync(tesTask.Id, tesTask.PoolId, cancellationToken);
                return await SetTaskStateAndLog(tesTask, TesState.SYSTEMERROREnum, batchInfo, cancellationToken);
            }

            async Task<bool> SetTaskStateAfterFailureAsync(TesTask tesTask, TesState newTaskState, CombinedBatchTaskInfo batchInfo, CancellationToken cancellationToken)
            {
                await azureProxy.DeleteBatchTaskAsync(tesTask.Id, tesTask.PoolId, cancellationToken);
                return await SetTaskStateAndLog(tesTask, newTaskState, batchInfo, cancellationToken);
            }

            Task<bool> RequeueTaskAfterFailureAsync(TesTask tesTask, CombinedBatchTaskInfo batchInfo, CancellationToken cancellationToken)
                => ++tesTask.ErrorCount > 3
                    ? AddSystemLogAndSetTaskExecutorErrorAsync(tesTask, batchInfo, "System Error: Retry count exceeded.", cancellationToken)
                    : SetTaskStateAfterFailureAsync(tesTask, TesState.QUEUEDEnum, batchInfo, cancellationToken);

            Task<bool> AddSystemLogAndSetTaskExecutorErrorAsync(TesTask tesTask, CombinedBatchTaskInfo batchInfo, string additionalSystemLogItem, CancellationToken cancellationToken)
            {
                return SetTaskExecutorError(tesTask, new(batchInfo, additionalSystemLogItem), cancellationToken);
            }

            Task<bool> HandlePreemptedNodeAsync(TesTask tesTask, CombinedBatchTaskInfo batchInfo, CancellationToken cancellationToken)
            {
                logger.LogInformation("The TesTask {TesTask}'s node was preempted. It will be automatically rescheduled.", tesTask.Id);
                tesTask.State = TesState.INITIALIZINGEnum;
                return Task.FromResult(false);
            }

            Task<bool> HandleInfoUpdate(TesTask tesTask, CombinedBatchTaskInfo batchInfo, CancellationToken cancellationToken)
            {
                return SetTaskStateAndLog(tesTask, tesTask.State, batchInfo, cancellationToken);
            }

            tesTaskStateTransitions = new List<TesTaskStateTransition>()
            {
                new TesTaskStateTransition(tesTaskDeletionReady, batchTaskState: null, alternateSystemLogItem: null, (tesTask, _, ct) => DeleteCancelledTaskAsync(tesTask, ct)),
                new TesTaskStateTransition(tesTaskCancellationRequested, batchTaskState: null, alternateSystemLogItem: null, (tesTask, _, ct) => TerminateBatchTaskAsync(tesTask, ct)),
                //new TesTaskStateTransition(tesTaskIsQueued, BatchTaskState.JobNotFound, alternateSystemLogItem: null, (tesTask, _, ct) => AddBatchTaskAsync(tesTask, ct)),
                //new TesTaskStateTransition(tesTaskIsQueued, BatchTaskState.MissingBatchTask, alternateSystemLogItem: null, (tesTask, _, ct) => AddBatchTaskAsync(tesTask, ct)),
                new TesTaskStateTransition(tesTaskIsQueued, AzureBatchTaskState.TaskState.Initializing, alternateSystemLogItem: null, (tesTask, _) => { tesTask.State = TesState.INITIALIZINGEnum; return true; }),
                new TesTaskStateTransition(tesTaskIsQueuedOrInitializing, AzureBatchTaskState.TaskState.NodeAllocationFailed, alternateSystemLogItem: null, RequeueTaskAfterFailureAsync),
                new TesTaskStateTransition(tesTaskIsQueuedInitializingOrRunning, AzureBatchTaskState.TaskState.Running, alternateSystemLogItem: null, (tesTask, info, ct) => SetTaskStateAndLog(tesTask, TesState.RUNNINGEnum, info, ct)),
                //new TesTaskStateTransition(tesTaskIsQueuedInitializingOrRunning, AzureBatchTaskState.TaskState.MoreThanOneActiveJobOrTaskFound, BatchTaskState.MoreThanOneActiveJobOrTaskFound.ToString(), DeleteBatchJobAndSetTaskSystemErrorAsync),
                new TesTaskStateTransition(tesTaskIsQueuedInitializingOrRunning, AzureBatchTaskState.TaskState.CompletedSuccessfully, alternateSystemLogItem: null, SetTaskCompleted),
                new TesTaskStateTransition(tesTaskIsQueuedInitializingOrRunning, AzureBatchTaskState.TaskState.CompletedWithErrors, "Please open an issue. There should have been an error reported here.", SetTaskExecutorError),
                //new TesTaskStateTransition(tesTaskIsQueuedInitializingOrRunning, AzureBatchTaskState.TaskState.ActiveJobWithMissingAutoPool, alternateSystemLogItem: null, DeleteBatchJobAndRequeueTaskAsync),
                new TesTaskStateTransition(tesTaskIsQueuedInitializingOrRunning, AzureBatchTaskState.TaskState.NodeFailedDuringStartupOrExecution, "Please open an issue. There should have been an error reported here.", SetTaskSystemError),
                new TesTaskStateTransition(tesTaskIsQueuedInitializingOrRunning, AzureBatchTaskState.TaskState.NodeUnusable, "Please open an issue. There should have been an error reported here.", SetTaskExecutorError),
                //new TesTaskStateTransition(tesTaskIsInitializingOrRunning, AzureBatchTaskState.TaskState.JobNotFound, BatchTaskState.JobNotFound.ToString(), SetTaskSystemError),
                //new TesTaskStateTransition(tesTaskIsInitializingOrRunning, AzureBatchTaskState.TaskState.MissingBatchTask, BatchTaskState.MissingBatchTask.ToString(), DeleteBatchJobAndSetTaskSystemErrorAsync),
                new TesTaskStateTransition(tesTaskIsInitializingOrRunning, AzureBatchTaskState.TaskState.NodePreempted, alternateSystemLogItem: null, HandlePreemptedNodeAsync),
                new TesTaskStateTransition(tesTaskIsQueuedInitializingOrRunning, AzureBatchTaskState.TaskState.NodeFilesUploadOrDownloadFailed, alternateSystemLogItem: null, HandleInfoUpdate),
                new TesTaskStateTransition(condition: null, AzureBatchTaskState.TaskState.InfoUpdate, alternateSystemLogItem: null, HandleInfoUpdate),
            }.AsReadOnly();
        }

        private async Task<bool> DeleteCancelledTaskAsync(TesTask tesTask, CancellationToken cancellationToken)
        {
            // https://learn.microsoft.com/azure/batch/best-practices#manage-task-lifetime
            var mins10 = TimeSpan.FromMinutes(10);
            var now = DateTimeOffset.UtcNow;

            if (!tesTask.Logs.Any(l => now - l.StartTime > mins10))
            {
                return false;
            }

            await azureProxy.DeleteBatchTaskAsync(tesTask.Id, tesTask.PoolId, cancellationToken);
            tesTask.IsTaskDeletionRequired = false;
            await taskExecutionScriptingManager.TryUploadServerTesTask(tesTask, "server-tes-task-completed.json", cancellationToken);
            return true;
        }

        private async Task<bool> TerminateBatchTaskAsync(TesTask tesTask, CancellationToken cancellationToken)
        {
            try
            {
                await azureProxy.TerminateBatchTaskAsync(tesTask.Id, tesTask.PoolId, cancellationToken);
                tesTask.IsTaskDeletionRequired = true;
                tesTask.State = TesState.CANCELEDEnum;
                return true;
            }
            //TODO: catch exception returned if the task was already completed.
            catch (Exception exc)
            {
                logger.LogError(exc, "Exception terminating batch task with tesTask.Id: {TesTaskId}", tesTask?.Id);
                throw;
            }
        }

        /// <summary>
        /// Creates a wget command to robustly download a file
        /// </summary>
        /// <param name="urlToDownload">URL to download</param>
        /// <param name="localFilePathDownloadLocation">Filename for the output file</param>
        /// <param name="setExecutable">Whether the file should be made executable or not</param>
        /// <returns>The command to execute</returns>
        private string CreateWgetDownloadCommand(string urlToDownload, string localFilePathDownloadLocation, bool setExecutable = false)
        {
            var command = $"wget --no-verbose --https-only --timeout=20 --waitretry=1 --tries=9 --retry-connrefused --continue -O {localFilePathDownloadLocation} '{urlToDownload}'";

            if (setExecutable)
            {
                command += $" && chmod +x {localFilePathDownloadLocation}";
            }

            return command;
        }

        /// <inheritdoc/>
        public IAsyncEnumerable<CloudPool> GetCloudPools(CancellationToken cancellationToken)
            => azureProxy.GetActivePoolsAsync(batchPrefix);

        /// <inheritdoc/>
        public async Task LoadExistingPoolsAsync(CancellationToken cancellationToken)
        {
            await foreach (var cloudPool in GetCloudPools(cancellationToken).WithCancellation(cancellationToken))
            {
                try
                {
                    var forceRemove = !string.IsNullOrWhiteSpace(globalManagedIdentity) && !(cloudPool.Identity?.UserAssignedIdentities?.Any(id => globalManagedIdentity.Equals(id.ResourceId, StringComparison.OrdinalIgnoreCase)) ?? false);
                    var batchPool = batchPoolFactory();
                    await batchPool.AssignPoolAsync(cloudPool, forceRemove, cancellationToken);
                }
                catch (Exception exc)
                {
                    logger.LogError(exc, "When retrieving previously created batch pools and jobs, there were one or more failures when trying to access batch pool {PoolId} or its associated job.", cloudPool.Id);
                }
            }
        }

        /// <inheritdoc/>
        public async Task UploadTaskRunnerIfNeeded(CancellationToken cancellationToken)
        {
            var blobUri = new Uri(await storageAccessProvider.GetInternalTesBlobUrlAsync(NodeTaskRunnerFilename, storageAccessProvider.BlobPermissionsWithWrite, cancellationToken));
            var blobProperties = await azureProxy.GetBlobPropertiesAsync(blobUri, cancellationToken);
            if (!(await File.ReadAllTextAsync(Path.Combine(AppContext.BaseDirectory, $"scripts/{NodeTaskRunnerMD5HashFilename}"), cancellationToken)).Trim().Equals(blobProperties?.ContentMD5, StringComparison.OrdinalIgnoreCase))
            {
                await azureProxy.UploadBlobFromFileAsync(blobUri, $"scripts/{NodeTaskRunnerFilename}", cancellationToken);
            }
        }

        /// <inheritdoc/>
        public IAsyncEnumerable<TesTaskTask<bool>> ProcessTesTaskBatchStatesAsync(IEnumerable<TesTask> tesTasks, AzureBatchTaskState[] taskStates, CancellationToken cancellationToken)
        {
            ArgumentNullException.ThrowIfNull(tesTasks);
            ArgumentNullException.ThrowIfNull(taskStates);

            return taskStates.Zip(tesTasks, (TaskState, TesTask) => (TaskState, TesTask))
                .Where(entry => entry.TesTask?.IsActiveState() ?? false) // Removes already terminal (and null) TesTasks from being further processed.
                .Select(entry => new TesTaskTask<bool>(WrapHandleTesTaskTransitionAsync(entry.TesTask, entry.TaskState, cancellationToken), entry.TesTask))
                .WhenEach(cancellationToken, tesTaskTask => tesTaskTask.Task);

            async Task<bool> WrapHandleTesTaskTransitionAsync(TesTask tesTask, AzureBatchTaskState azureBatchTaskState, CancellationToken cancellationToken)
                => await HandleTesTaskTransitionAsync(tesTask, azureBatchTaskState, cancellationToken);

            //Task<bool> WrapHandleTesTaskTransitionAsync(TesTask tesTask, AzureBatchTaskState azureBatchTaskState, CancellationToken cancellationToken)
            //    => Task.Run(async () => await HandleTesTaskTransitionAsync(tesTask, azureBatchTaskState, cancellationToken));
        }

        private static string GetCromwellExecutionDirectoryPathAsUrl(TesTask task)
        {
            var commandScript = task.Inputs?.FirstOrDefault(IsCromwellCommandScript);
            return commandScript switch
            {
                null => null,
                var x when string.IsNullOrEmpty(x.Content) => GetParentUrl(commandScript.Url),
                _ => GetParentPath(commandScript.Path).TrimStart('/')
            };
        }

        private static string GetCromwellExecutionDirectoryPathAsExecutionContainerPath(TesTask task)
        {
            return task.Inputs?.FirstOrDefault(IsCromwellCommandScript)?.Path;
        }

        private string GetStorageUploadPath(TesTask task)
        {
            return task.Resources?.ContainsBackendParameterValue(TesResources.SupportedBackendParameters.internal_path_prefix) ?? false
                ? $"{defaultStorageAccountName}/{task.Resources.GetBackendParameterValue(TesResources.SupportedBackendParameters.internal_path_prefix).Trim('/')}"
                : $"{defaultStorageAccountName}{TesExecutionsPathPrefix}/{task.Id}";
        }

        /// <summary>
        /// Get the parent path of the given path
        /// </summary>
        /// <param name="path">The path</param>
        /// <returns>The parent path</returns>
        private static string GetParentPath(string path)
        {
            if (string.IsNullOrEmpty(path))
            {
                return null;
            }

            var pathComponents = path.TrimEnd('/').Split('/');

            return string.Join('/', pathComponents.Take(pathComponents.Length - 1));
        }

        private static string GetParentUrl(string url)
        {
            if (!Uri.TryCreate(url, UriKind.Absolute, out var uri) || Uri.CheckHostName(uri.Host) <= UriHostNameType.Basic)
            {
                return GetParentPath(url).TrimStart('/'); // Continue support of Cromwell in local filesystem configuration
            }

            var builder = new UriBuilder(url);
            builder.Path = GetParentPath(builder.Path);
            return builder.ToString();
        }

        private static string StandardizeStartTaskPath(string startTaskPath, string defaultStorageAccount)
        {
            if (string.IsNullOrWhiteSpace(startTaskPath) || startTaskPath.StartsWith($"/{defaultStorageAccount}"))
            {
                return startTaskPath;
            }
            else
            {
                return $"/{defaultStorageAccount}{startTaskPath}";
            }
        }

        /// <inheritdoc/>
        public string GetTesTaskIdFromCloudTaskId(string cloudTaskId)
        {
            var separatorIndex = cloudTaskId.LastIndexOf('-');
            return separatorIndex == -1 ? cloudTaskId : cloudTaskId[..separatorIndex];
        }

        /// <summary>
        /// Determines if the <see cref="Tes.Models.TesInput"/> file is a Cromwell command script
        /// See https://github.com/broadinstitute/cromwell/blob/17efd599d541a096dc5704991daeaefdd794fefd/supportedBackends/tes/src/main/scala/cromwell/backend/impl/tes/TesTask.scala#L58
        /// </summary>
        /// <param name="inputFile"><see cref="Tes.Models.TesInput"/> file</param>
        /// <returns>True if the file is a Cromwell command script</returns>
        private static bool IsCromwellCommandScript(TesInput inputFile)
            => (inputFile.Name?.Equals("commandScript") ?? false) && (inputFile.Description?.EndsWith(".commandScript") ?? false) && inputFile.Type == TesFileType.FILEEnum && inputFile.Path.EndsWith($"/{CromwellScriptFileName}");

        /// <inheritdoc/>
        public async IAsyncEnumerable<TesTaskTask<bool>> ProcessQueuedTesTasksAsync(TesTask[] tesTasks, [System.Runtime.CompilerServices.EnumeratorCancellation] CancellationToken cancellationToken)
        {
            var tasksMetadataByPoolKey = new Dictionary<string, List<(TesTask TesTask, VirtualMachineInformation VirtualMachineInfo, (BatchModels.ContainerConfiguration ContainerConfiguration, (bool ExecutorImage, bool DockerInDockerImage, bool CromwellDrsImage) IsPublic) ContainerMetadata, IEnumerable<string> Identities, string PoolDisplayName)>>();
            var poolKeyByTaskIds = new Dictionary<string, string>(); // Reverse lookup of 'tasksMetadataByPoolKey'

            {
                var tasks = tesTasks.ToList(); // List of tasks that will make it to the next round.

                // Determine how many nodes in each pool we might need for this group.
                foreach (var tesTask in tesTasks) // TODO: Consider parallelizing this foreach loop.
                {
                    Task<bool> quickResult = default; // fast exit enabler
                    string poolKey = default;
                    var identities = new List<string>();

                    if (!string.IsNullOrWhiteSpace(globalManagedIdentity))
                    {
                        identities.Add(globalManagedIdentity);
                    }

                    if (tesTask.Resources?.ContainsBackendParameterValue(TesResources.SupportedBackendParameters.workflow_execution_identity) == true)
                    {
                        identities.Add(tesTask.Resources?.GetBackendParameterValue(TesResources.SupportedBackendParameters.workflow_execution_identity));
                    }

                    try
                    {
                        var virtualMachineInfo = await GetVmSizeAsync(tesTask, cancellationToken);
                        var containerMetadata = await GetContainerConfigurationIfNeededAsync(tesTask, cancellationToken);
                        (poolKey, var displayName) = GetPoolKey(tesTask, virtualMachineInfo, containerMetadata.ContainerConfiguration, identities, cancellationToken);
                        await quotaVerifier.CheckBatchAccountQuotasAsync(virtualMachineInfo, needPoolOrJobQuotaCheck: !IsPoolAvailable(poolKey), cancellationToken: cancellationToken);

                        if (tasksMetadataByPoolKey.TryGetValue(poolKey, out var resource))
                        {
                            resource.Add((tesTask, virtualMachineInfo, containerMetadata, identities, displayName));
                        }
                        else
                        {
                            tasksMetadataByPoolKey.Add(poolKey, new() { (tesTask, virtualMachineInfo, containerMetadata, identities, displayName) });
                        }

                        poolKeyByTaskIds.Add(tesTask.Id, poolKey);
                    }
                    catch (Exception ex)
                    {
                        quickResult = HandleException(ex, poolKey, tesTask);
                    }

                    if (quickResult is not null)
                    {
                        tasks.Remove(tesTask);
                        yield return new(quickResult, tesTask);
                    }
                }

                // Remove already returned tasks from the dictionary
                tasksMetadataByPoolKey = tasksMetadataByPoolKey
                    .Select(p => (p.Key, Value: p.Value.Where(v => tasks.Contains(v.TesTask)).ToList())) // keep only tasks that remain in the 'tasks' variable
                    .Where(t => t.Value.Count != 0) // Remove any now empty pool keys
                    .ToDictionary(p => p.Key, p => p.Value);
            }

            // Determine how many nodes in each new pool we might need for this group.
            var neededPoolNodesByPoolKey = tasksMetadataByPoolKey.ToDictionary(t => t.Key, t => t.Value.Count);

            {
                // Determine how many new pools/jobs we will need for this batch
                var requiredNewPools = neededPoolNodesByPoolKey.Where(t => !IsPoolAvailable(t.Key)).Count();

                // Revisit pool/job quotas (the above loop already dealt with the possiblility of needing just one more pool/job).
                // This will remove pool keys we cannot accomodate due to quota, along with all of their associated tasks, from being queued into Batch.
                if (requiredNewPools > 1)
                {
                    var (excess, exception) = await quotaVerifier.CheckBatchAccountPoolAndJobQuotasAsync(requiredNewPools, cancellationToken);
                    var initial = tasksMetadataByPoolKey.Count - 1;
                    var final = initial - excess;

                    for (var i = initial; i > final; --i)
                    {
                        var key = tasksMetadataByPoolKey.Keys.ElementAt(i);
                        if (tasksMetadataByPoolKey.Remove(key, out var listOfTaskMetadata))
                        {
                            foreach (var (task, _, _, _, _) in listOfTaskMetadata)
                            {
                                yield return new(HandleException(exception, key, task), task);
                            }
                        }
                    }
                }
            }

            // Obtain assigned pool and create and assign the cloudtask for each task.
            foreach (var (tesTask, virtualMachineInfo, containerMetadata, identities, displayName) in tasksMetadataByPoolKey.Values.SelectMany(e => e)) // TODO: Consider parallelizing this foreach loop. Would require making GetOrAddPoolAsync multi-threaded safe.
            {
                Task<bool> quickResult = default; // fast exit enabler
                var poolKey = poolKeyByTaskIds[tesTask.Id];

                try
                {
                    string poolId = null;
                    var tesTaskLog = tesTask.AddTesTaskLog();
                    tesTaskLog.VirtualMachineInfo = virtualMachineInfo;
                    poolId = (await GetOrAddPoolAsync(
                        key: poolKey,
                        isPreemptable: virtualMachineInfo.LowPriority,
                        modelPoolFactory: async (id, ct) => await GetPoolSpecification(
                            name: id,
                            displayName: displayName,
                            poolIdentity: GetBatchPoolIdentity(identities.ToArray()),
                            vmSize: virtualMachineInfo.VmSize,
                            autoscaled: true,
                            preemptable: virtualMachineInfo.LowPriority,
                            initialTarget: neededPoolNodesByPoolKey[poolKey],
                            nodeInfo: (virtualMachineInfo.HyperVGenerations?.Contains("V2")).GetValueOrDefault() ? gen2BatchNodeInfo : gen1BatchNodeInfo,
                            containerConfiguration: containerMetadata.ContainerConfiguration,
                            encryptionAtHostSupported: virtualMachineInfo.EncryptionAtHostSupported,
                            cancellationToken: ct),
                        cancellationToken: cancellationToken)).Id;

                    var cloudTaskId = $"{tesTask.Id}-{tesTask.Logs.Count}";
                    tesTask.PoolId = poolId;
                    var cloudTask = await ConvertTesTaskToBatchTaskUsingRunnerAsync(cloudTaskId, tesTask, cancellationToken);

                    logger.LogInformation(@"Creating batch task for TES task {TesTaskId}. Using VM size {VmSize}.", tesTask.Id, virtualMachineInfo.VmSize);
                    await azureProxy.AddBatchTaskAsync(tesTask.Id, cloudTask, poolId, cancellationToken);

                    tesTaskLog.StartTime = DateTimeOffset.UtcNow;
                    tesTask.State = TesState.INITIALIZINGEnum;
                }
                catch (AggregateException aggregateException)
                {
                    var exceptions = new List<Exception>();

                    foreach (var partResult in aggregateException.Flatten().InnerExceptions.Select(ex => HandleException(ex, poolKey, tesTask)))
                    {
                        if (partResult.IsFaulted)
                        {
                            exceptions.Add(partResult.Exception);
                        }
                    }

                    quickResult = exceptions.Count == 0
                        ? Task.FromResult(true)
                        : Task.FromException<bool>(new AggregateException(exceptions));
                }
                catch (Exception exception)
                {
                    quickResult = HandleException(exception, poolKey, tesTask);
                }

                if (quickResult is not null)
                {
                    yield return new(quickResult, tesTask);
                }
                else
                {
                    yield return new(Task.FromResult(true), tesTask);
                }
            }

            Task<bool> HandleException(Exception exception, string poolKey, TesTask tesTask)
            {
                switch (exception)
                {
                    case AzureBatchPoolCreationException azureBatchPoolCreationException:
                        if (!azureBatchPoolCreationException.IsTimeout && !azureBatchPoolCreationException.IsJobQuota && !azureBatchPoolCreationException.IsPoolQuota && azureBatchPoolCreationException.InnerException is not null)
                        {
                            return HandleException(azureBatchPoolCreationException.InnerException, poolKey, tesTask);
                        }

                        logger.LogWarning(azureBatchPoolCreationException, "TES task: {TesTask} AzureBatchPoolCreationException.Message: {ExceptionMessage}. This might be a transient issue. Task will remain with state QUEUED. Confirmed timeout: {ConfirmedTimeout}", tesTask.Id, azureBatchPoolCreationException.Message, azureBatchPoolCreationException.IsTimeout);

                        if (azureBatchPoolCreationException.IsJobQuota || azureBatchPoolCreationException.IsPoolQuota)
                        {
                            neededPools.Add(poolKey);
                            tesTask.SetWarning(azureBatchPoolCreationException.InnerException switch
                            {
                                null => "Unknown reason",
                                Microsoft.Rest.Azure.CloudException cloudException => cloudException.Body.Message,
                                var e when e is BatchException batchException && batchException.InnerException is Microsoft.Azure.Batch.Protocol.Models.BatchErrorException batchErrorException => batchErrorException.Body.Message.Value,
                                _ => "Unknown reason",
                            },
                                Array.Empty<string>());
                        }

                        break;

                    case AzureBatchQuotaMaxedOutException azureBatchQuotaMaxedOutException:
                        logger.LogWarning("TES task: {TesTask} AzureBatchQuotaMaxedOutException.Message: {ExceptionMessage}. Not enough quota available. Task will remain with state QUEUED.", tesTask.Id, azureBatchQuotaMaxedOutException.Message);
                        neededPools.Add(poolKey);
                        break;

                    case AzureBatchLowQuotaException azureBatchLowQuotaException:
                        tesTask.State = TesState.SYSTEMERROREnum;
                        tesTask.AddTesTaskLog(); // Adding new log here because this exception is thrown from CheckBatchAccountQuotas() and AddTesTaskLog() above is called after that. This way each attempt will have its own log entry.
                        tesTask.SetFailureReason("InsufficientBatchQuota", azureBatchLowQuotaException.Message);
                        logger.LogError(azureBatchLowQuotaException, "TES task: {TesTask} AzureBatchLowQuotaException.Message: {ExceptionMessage}", tesTask.Id, azureBatchLowQuotaException.Message);
                        break;

                    case AzureBatchVirtualMachineAvailabilityException azureBatchVirtualMachineAvailabilityException:
                        tesTask.State = TesState.SYSTEMERROREnum;
                        tesTask.AddTesTaskLog(); // Adding new log here because this exception is thrown from GetVmSizeAsync() and AddTesTaskLog() above is called after that. This way each attempt will have its own log entry.
                        tesTask.SetFailureReason("NoVmSizeAvailable", azureBatchVirtualMachineAvailabilityException.Message);
                        logger.LogError(azureBatchVirtualMachineAvailabilityException, "TES task: {TesTask} AzureBatchVirtualMachineAvailabilityException.Message: {ExceptionMessage}", tesTask.Id, azureBatchVirtualMachineAvailabilityException.Message);
                        break;

                    case TesException tesException:
                        tesTask.State = TesState.SYSTEMERROREnum;
                        tesTask.SetFailureReason(tesException);
                        logger.LogError(tesException, "TES task: {TesTask} TesException.Message: {ExceptionMessage}", tesTask.Id, tesException.Message);
                        break;

                    case BatchClientException batchClientException:
                        tesTask.State = TesState.SYSTEMERROREnum;
                        tesTask.SetFailureReason("BatchClientException", string.Join(",", batchClientException.Data.Values), batchClientException.Message, batchClientException.StackTrace);
                        logger.LogError(batchClientException, "TES task: {TesTask} BatchClientException.Message: {ExceptionMessage} {ExceptionData}", tesTask.Id, batchClientException.Message, string.Join(",", batchClientException?.Data?.Values));
                        break;

                    case BatchException batchException when batchException.InnerException is Microsoft.Azure.Batch.Protocol.Models.BatchErrorException batchErrorException && AzureBatchPoolCreationException.IsJobQuotaException(batchErrorException.Body.Code):
                        tesTask.SetWarning(batchErrorException.Body.Message.Value, Array.Empty<string>());
                        logger.LogInformation("Not enough job quota available for task Id {TesTask}. Reason: {BodyMessage}. Task will remain in queue.", tesTask.Id, batchErrorException.Body.Message.Value);
                        break;

                    case BatchException batchException when batchException.InnerException is Microsoft.Azure.Batch.Protocol.Models.BatchErrorException batchErrorException && AzureBatchPoolCreationException.IsPoolQuotaException(batchErrorException.Body.Code):
                        neededPools.Add(poolKey);
                        tesTask.SetWarning(batchErrorException.Body.Message.Value, Array.Empty<string>());
                        logger.LogInformation("Not enough pool quota available for task Id {TesTask}. Reason: {BodyMessage}. Task will remain in queue.", tesTask.Id, batchErrorException.Body.Message.Value);
                        break;

                    case Microsoft.Rest.Azure.CloudException cloudException when AzureBatchPoolCreationException.IsPoolQuotaException(cloudException.Body.Code):
                        neededPools.Add(poolKey);
                        tesTask.SetWarning(cloudException.Body.Message, Array.Empty<string>());
                        logger.LogInformation("Not enough pool quota available for task Id {TesTask}. Reason: {BodyMessage}. Task will remain in queue.", tesTask.Id, cloudException.Body.Message);
                        break;

                    default:
                        tesTask.State = TesState.SYSTEMERROREnum;
                        tesTask.SetFailureReason("UnknownError", $"{exception?.GetType().FullName}: {exception?.Message}", exception?.StackTrace);
                        logger.LogError(exception, "TES task: {TesTask} Exception: {ExceptionType}: {ExceptionMessage}", tesTask.Id, exception?.GetType().FullName, exception?.Message);
                        break;
                }

                return Task.FromResult(true);
            }
        }

        /// <summary>
        /// Transitions the <see cref="TesTask"/> to the new state, based on the rules defined in the tesTaskStateTransitions list.
        /// </summary>
        /// <param name="tesTask">TES task</param>
        /// <param name="azureBatchTaskState">Current Azure Batch task info</param>
        /// <param name="cancellationToken">A <see cref="CancellationToken"/> for controlling the lifetime of the asynchronous operation.</param>
        /// <returns>True if the TES task was changed.</returns>
        private ValueTask<bool> HandleTesTaskTransitionAsync(TesTask tesTask, AzureBatchTaskState azureBatchTaskState, CancellationToken cancellationToken)
            => tesTaskStateTransitions
                .FirstOrDefault(m => (m.Condition is null || m.Condition(tesTask)) && (m.CurrentBatchTaskState is null || m.CurrentBatchTaskState == azureBatchTaskState.State))
                ?.ActionAsync(tesTask, azureBatchTaskState, cancellationToken) ?? ValueTask.FromResult(false);

        private async Task<CloudTask> ConvertTesTaskToBatchTaskUsingRunnerAsync(string taskId, TesTask task,
            CancellationToken cancellationToken)
        {
            ValidateTesTask(task);

            var nodeTaskCreationOptions = await GetNodeTaskConversionOptionsAsync(task, cancellationToken);

            var assets = await taskExecutionScriptingManager.PrepareBatchScriptAsync(task, nodeTaskCreationOptions, cancellationToken);

            var batchRunCommand = taskExecutionScriptingManager.ParseBatchRunCommand(assets);

            var cloudTask = new CloudTask(taskId, batchRunCommand)
            {
                Constraints = new(maxWallClockTime: poolLifetime, retentionTime: TimeSpan.Zero, maxTaskRetryCount: 0),
                UserIdentity = new UserIdentity(new AutoUserSpecification(elevationLevel: ElevationLevel.Admin, scope: AutoUserScope.Pool)),
            };

            return cloudTask;
        }

        private async Task<NodeTaskConversionOptions> GetNodeTaskConversionOptionsAsync(TesTask task, CancellationToken cancellationToken)
        {
            var nodeTaskCreationOptions = new NodeTaskConversionOptions(
                DefaultStorageAccountName: defaultStorageAccountName,
                AdditionalInputs: await GetAdditionalCromwellInputsAsync(task, cancellationToken),
                GlobalManagedIdentity: globalManagedIdentity
            );
            return nodeTaskCreationOptions;
        }

<<<<<<< HEAD
        private string GetNodeManagedIdentityResourceId(TesTask task)
        {
            var resourceId =
                task.Resources?.GetBackendParameterValue(TesResources.SupportedBackendParameters
                    .workflow_execution_identity);

            if (!string.IsNullOrEmpty(resourceId))
            {
                return resourceId;
            }

            return globalManagedIdentity;
        }

        private async Task<IList<TesInput>> GetAdditionalCromwellInputsAsync(TesTask task, CancellationToken cancellationToken)
=======
        private async Task<List<TesInput>> GetAdditionalCromwellInputsAsync(TesTask task, CancellationToken cancellationToken)
>>>>>>> 92ddef16
        {
            var cromwellExecutionDirectoryUrl = GetCromwellExecutionDirectoryPathAsUrl(task);

            // TODO: Cromwell bug: Cromwell command write_tsv() generates a file in the execution directory, for example execution/write_tsv_3922310b441805fc43d52f293623efbc.tmp. These are not passed on to TES inputs.
            // WORKAROUND: Get the list of files in the execution directory and add them to task inputs.
            // TODO: Verify whether this workaround is still needed.
            var additionalInputs = new List<TesInput>();

            if (cromwellExecutionDirectoryUrl is not null)
            {
                additionalInputs =
                    await GetExistingBlobsInCromwellStorageLocationAsTesInputsAsync(task, cromwellExecutionDirectoryUrl,
                        cancellationToken);
            }

            return additionalInputs;
        }

        private async Task<List<TesInput>> GetExistingBlobsInCromwellStorageLocationAsTesInputsAsync(TesTask task,
            string cromwellExecutionDirectoryUrl, CancellationToken cancellationToken)
        {
            List<TesInput> additionalInputFiles = default;
            var scriptPath = GetCromwellExecutionDirectoryPathAsExecutionContainerPath(task);

            if (!Uri.TryCreate(cromwellExecutionDirectoryUrl, UriKind.Absolute, out _))
            {
                cromwellExecutionDirectoryUrl = $"/{cromwellExecutionDirectoryUrl}";
            }

            var executionDirectoryUriString = await storageAccessProvider.MapLocalPathToSasUrlAsync(cromwellExecutionDirectoryUrl,
                storageAccessProvider.DefaultContainerPermissions, cancellationToken);

            var executionDirectoryUri = string.IsNullOrEmpty(executionDirectoryUriString) ? null : new Uri(executionDirectoryUriString);

            if (executionDirectoryUri is not null)
            {
                var executionDirectoryBlobName = new Azure.Storage.Blobs.BlobUriBuilder(executionDirectoryUri).BlobName;
                var startOfBlobNameIndex = scriptPath.IndexOf(executionDirectoryBlobName, StringComparison.OrdinalIgnoreCase);
                var pathBlobPrefix = scriptPath[..startOfBlobNameIndex];

                var blobsInExecutionDirectory =
                    await azureProxy.ListBlobsAsync(executionDirectoryUri, cancellationToken)
                        .Select(info => (Path: $"{pathBlobPrefix}{info.BlobName}", Uri: info.BlobUri))
                        .ToListAsync(cancellationToken);

                var scriptBlob =
                    blobsInExecutionDirectory.FirstOrDefault(b => scriptPath.Equals(b.Path, StringComparison.OrdinalIgnoreCase));

                var expectedPathParts = scriptPath.Split('/').Length;

                additionalInputFiles = blobsInExecutionDirectory
                    .Where(b => b != scriptBlob)
                    .Where(b => b.Path.Split('/').Length == expectedPathParts)
                    .Select(b => new TesInput
                    {
                        Path = b.Path,
                        Url = b.Uri.AbsoluteUri,
                        Name = Path.GetFileName(b.Path),
                        Type = TesFileType.FILEEnum
                    })
                    .ToList();
            }

            return additionalInputFiles ?? new();
        }

        private void ValidateTesTask(TesTask task)
        {
            ArgumentNullException.ThrowIfNull(task);

            task.Inputs?.ForEach(input => ValidateTesTaskInput(input, task));
        }

        private void ValidateTesTaskInput(TesInput inputFile, TesTask tesTask)
        {
            if (string.IsNullOrWhiteSpace(inputFile.Path) || !inputFile.Path.StartsWith("/"))
            {
                throw new TesException("InvalidInputFilePath", $"Unsupported input path '{inputFile.Path}' for task Id {tesTask.Id}. Must start with '/'.");
            }

            if (inputFile.Url is not null && inputFile.Content is not null)
            {
                throw new TesException("InvalidInputFilePath", "Input Url and Content cannot be both set");
            }

            if (inputFile.Url is null && inputFile.Content is null)
            {
                throw new TesException("InvalidInputFilePath", "One of Input Url or Content must be set");
            }

            if (inputFile.Type == TesFileType.DIRECTORYEnum)
            {
                throw new TesException("InvalidInputFilePath", "Directory input is not supported.");
            }
        }

        /// <summary>
        /// Constructs a universal Azure Start Task instance if needed
        /// </summary>
        /// <param name="machineConfiguration">A <see cref="VirtualMachineConfiguration"/> describing the OS of the pool's nodes.</param>
        /// <param name="cancellationToken">A <see cref="CancellationToken"/> for controlling the lifetime of the asynchronous operation.</param>
        /// <returns></returns>
        /// <remarks>This method also mitigates errors associated with docker daemons that are not configured to place their filesystem assets on the data drive.</remarks>
        private async Task<BatchModels.StartTask> StartTaskIfNeeded(BatchModels.VirtualMachineConfiguration machineConfiguration, CancellationToken cancellationToken)
        {
            var globalStartTaskConfigured = !string.IsNullOrWhiteSpace(globalStartTaskPath);

            var startTaskSasUrl = globalStartTaskConfigured
                ? await storageAccessProvider.MapLocalPathToSasUrlAsync(globalStartTaskPath, storageAccessProvider.DefaultBlobPermissions, cancellationToken, sasTokenDuration: BatchPoolService.RunInterval.Multiply(2).Add(poolLifetime).Add(TimeSpan.FromMinutes(15)))
                : default;

            if (startTaskSasUrl is not null)
            {
                if (!await azureProxy.BlobExistsAsync(new Uri(startTaskSasUrl), cancellationToken))
                {
                    startTaskSasUrl = default;
                    globalStartTaskConfigured = false;
                }
            }
            else
            {
                globalStartTaskConfigured = false;
            }

            // https://learn.microsoft.com/azure/batch/batch-docker-container-workloads#linux-support
            var dockerConfigured = machineConfiguration.ImageReference.Publisher.Equals("microsoft-azure-batch", StringComparison.InvariantCultureIgnoreCase)
                && (machineConfiguration.ImageReference.Offer.StartsWith("ubuntu-server-container", StringComparison.InvariantCultureIgnoreCase) || machineConfiguration.ImageReference.Offer.StartsWith("centos-container", StringComparison.InvariantCultureIgnoreCase));

            var dockerConfigCmdLine = new Func<string>(() =>
            {
                var commandLine = new StringBuilder();
                commandLine.Append(@"/usr/bin/bash -c 'trap ""echo Error trapped; exit 0"" ERR; sudo touch tmp2.json && (sudo cp /etc/docker/daemon.json tmp1.json || sudo echo {} > tmp1.json) && sudo chmod a+w tmp?.json && if fgrep ""$(dirname ""$(dirname ""$AZ_BATCH_NODE_ROOT_DIR"")"")/docker"" tmp1.json; then echo grep ""found docker path""; elif [ $? -eq 1 ]; then ");

                commandLine.Append(machineConfiguration.NodeAgentSkuId switch
                {
                    var s when s.StartsWith("batch.node.ubuntu ") => "sudo apt-get install -y jq",
                    var s when s.StartsWith("batch.node.centos ") => "sudo yum install epel-release -y && sudo yum update -y && sudo yum install -y jq wget",
                    _ => throw new InvalidOperationException($"Unrecognized OS. Please send open an issue @ 'https://github.com/microsoft/ga4gh-tes/issues' with this message: ({machineConfiguration.NodeAgentSkuId})")
                });

                commandLine.Append(@" && jq \.\[\""data-root\""\]=\""""$(dirname ""$(dirname ""$AZ_BATCH_NODE_ROOT_DIR"")"")/docker""\"" tmp1.json >> tmp2.json && sudo cp tmp2.json /etc/docker/daemon.json && sudo chmod 644 /etc/docker/daemon.json && sudo systemctl restart docker && echo ""updated docker data-root""; else (echo ""grep failed"" || exit 1); fi'");

                return commandLine.ToString();
            });

            // Note that this has an embedded ')'. That is to faciliate merging with dockerConfigCmdLine.
            var globalStartTaskCmdLine = new Func<string>(() => $"{CreateWgetDownloadCommand(startTaskSasUrl, StartTaskScriptFilename, setExecutable: true)}) && ./{StartTaskScriptFilename}");

            BatchModels.StartTask startTask = new()
            {
                UserIdentity = new BatchModels.UserIdentity(autoUser: new BatchModels.AutoUserSpecification(elevationLevel: BatchModels.ElevationLevel.Admin, scope: BatchModels.AutoUserScope.Pool)),
                CommandLine = (!dockerConfigured, globalStartTaskConfigured) switch
                {
                    // Both start tasks are required. Note that dockerConfigCmdLine must be prefixed with an '(' which is closed inside of globalStartTaskCmdLine.
                    (true, true) => $"({dockerConfigCmdLine()} && {globalStartTaskCmdLine()}",

                    // Only globalStartTaskCmdLine is required. Note that it contains an embedded ')' so the shell starting '(' must be provided.
                    (false, true) => $"({globalStartTaskCmdLine()}",

                    // Only dockerConfigCmdLine is required. No additional subshell is needed.
                    (true, false) => dockerConfigCmdLine(),

                    // No start task is needed.
                    _ => string.Empty,
                },
            };

            return string.IsNullOrWhiteSpace(startTask.CommandLine) ? default : startTask;
        }

        /// <summary>
        /// Constructs an Azure Batch Container Configuration instance
        /// </summary>
        /// <param name="tesTask">The <see cref="TesTask"/> to schedule on Azure Batch</param>
        /// <param name="cancellationToken">A <see cref="CancellationToken"/> for controlling the lifetime of the asynchronous operation.</param>
        /// <returns></returns>
        // TODO: remove this as soon as the node runner can authenticate to container registries
        private async ValueTask<(BatchModels.ContainerConfiguration ContainerConfiguration, (bool ExecutorImage, bool DockerInDockerImage, bool CromwellDrsImage) IsPublic)> GetContainerConfigurationIfNeededAsync(TesTask tesTask, CancellationToken cancellationToken)
        {
            var drsImageNeeded = tesTask.Inputs?.Any(i => i?.Url?.StartsWith("drs://") ?? false) ?? false;
            // TODO: Support for multiple executors. Cromwell has single executor per task.
            var executorImage = tesTask.Executors.First().Image;

            var dockerInDockerIsPublic = true;
            var executorImageIsPublic = containerRegistryProvider.IsImagePublic(executorImage);
            var cromwellDrsIsPublic = !drsImageNeeded || containerRegistryProvider.IsImagePublic(cromwellDrsLocalizerImageName);

            BatchModels.ContainerConfiguration result = default;

            if (!executorImageIsPublic || !cromwellDrsIsPublic)
            {
                var neededImages = new List<string> { executorImage, dockerInDockerImageName };
                if (drsImageNeeded)
                {
                    neededImages.Add(cromwellDrsLocalizerImageName);
                }

                // Download private images at node startup, since those cannot be downloaded in the main task that runs multiple containers.
                // Doing this also requires that the main task runs inside a container, hence downloading the "docker" image (contains docker client) as well.
                result = new BatchModels.ContainerConfiguration { ContainerImageNames = neededImages, ContainerRegistries = new List<BatchModels.ContainerRegistry>() };

                if (!executorImageIsPublic)
                {
                    _ = await AddRegistryIfNeeded(executorImage);
                }

                if (!cromwellDrsIsPublic)
                {
                    _ = await AddRegistryIfNeeded(cromwellDrsLocalizerImageName);
                }

                if (result.ContainerRegistries.Count != 0)
                {
                    dockerInDockerIsPublic = await AddRegistryIfNeeded(dockerInDockerImageName);
                }
            }

            return result is null || result.ContainerRegistries.Count == 0 ? (default, (true, true, true)) : (result, (executorImageIsPublic, dockerInDockerIsPublic, cromwellDrsIsPublic));

            async ValueTask<bool> AddRegistryIfNeeded(string imageName)
            {
                var containerRegistryInfo = await containerRegistryProvider.GetContainerRegistryInfoAsync(imageName, cancellationToken);

                if (containerRegistryInfo is not null && !result.ContainerRegistries.Any(registry => registry.RegistryServer == containerRegistryInfo.RegistryServer))
                {
                    result.ContainerRegistries.Add(new(
                        userName: containerRegistryInfo.Username,
                        registryServer: containerRegistryInfo.RegistryServer,
                        password: containerRegistryInfo.Password));

                    return true;
                }

                return false;
            }
        }

        /// <summary>
        /// Generate the BatchPoolIdentity object
        /// </summary>
        /// <param name="identities"></param>
        /// <returns></returns>
        private static BatchModels.BatchPoolIdentity GetBatchPoolIdentity(string[] identities)
            => identities is null || !identities.Any() ? null : new(BatchModels.PoolIdentityType.UserAssigned, identities.ToDictionary(identity => identity, _ => new BatchModels.UserAssignedIdentities()));

        /// <summary>
        /// Generate the <see cref="BatchModels.Pool"/> for the needed pool.
        /// </summary>
        /// <param name="name"></param>
        /// <param name="displayName"></param>
        /// <param name="poolIdentity"></param>
        /// <param name="vmSize"></param>
        /// <param name="autoscaled"></param>
        /// <param name="preemptable"></param>
        /// <param name="initialTarget"></param>
        /// <param name="nodeInfo"></param>
        /// <param name="containerConfiguration"></param>
        /// <param name="encryptionAtHostSupported">VM supports encryption at host.</param>
        /// <param name="cancellationToken">A <see cref="CancellationToken"/> for controlling the lifetime of the asynchronous operation.</param>
        /// <returns>The specification for the pool.</returns>
        /// <remarks>
        /// Devs: Any changes to any properties set in this method will require corresponding changes to all classes implementing <see cref="Management.Batch.IBatchPoolManager"/> along with possibly any systems they call, with the likely exception of <seealso cref="Management.Batch.ArmBatchPoolManager"/>.
        /// </remarks>
        private async ValueTask<BatchModels.Pool> GetPoolSpecification(string name, string displayName, BatchModels.BatchPoolIdentity poolIdentity, string vmSize, bool autoscaled, bool preemptable, int initialTarget, BatchNodeInfo nodeInfo, BatchModels.ContainerConfiguration containerConfiguration, bool encryptionAtHostSupported, CancellationToken cancellationToken)
        {
            ValidateString(name, nameof(name), 64);
            ValidateString(displayName, nameof(displayName), 1024);

            var vmConfig = new BatchModels.VirtualMachineConfiguration(
                imageReference: new BatchModels.ImageReference(
                    publisher: nodeInfo.BatchImagePublisher,
                    offer: nodeInfo.BatchImageOffer,
                    sku: nodeInfo.BatchImageSku,
                    version: nodeInfo.BatchImageVersion),
                nodeAgentSkuId: nodeInfo.BatchNodeAgentSkuId)
            {
                ContainerConfiguration = containerConfiguration
            };

            if (encryptionAtHostSupported)
            {
                vmConfig.DiskEncryptionConfiguration = new BatchModels.DiskEncryptionConfiguration(
                    targets: new List<BatchModels.DiskEncryptionTarget> { BatchModels.DiskEncryptionTarget.OsDisk, BatchModels.DiskEncryptionTarget.TemporaryDisk }
                );
            }

            BatchModels.ScaleSettings scaleSettings = new();

            if (autoscaled)
            {
                scaleSettings.AutoScale = new(BatchPool.AutoPoolFormula(preemptable, initialTarget), BatchPool.AutoScaleEvaluationInterval);
            }
            else
            {
                scaleSettings.FixedScale = new(
                    resizeTimeout: TimeSpan.FromMinutes(30),
                    targetDedicatedNodes: preemptable == false ? initialTarget : 0,
                    targetLowPriorityNodes: preemptable == true ? initialTarget : 0,
                    nodeDeallocationOption: BatchModels.ComputeNodeDeallocationOption.TaskCompletion);
            }

            BatchModels.Pool poolSpec = new(name: name, displayName: displayName, identity: poolIdentity)
            {
                VmSize = vmSize,
                ScaleSettings = scaleSettings,
                DeploymentConfiguration = new(virtualMachineConfiguration: vmConfig),
                //ApplicationPackages = ,
                StartTask = await StartTaskIfNeeded(vmConfig, cancellationToken),
                TargetNodeCommunicationMode = BatchModels.NodeCommunicationMode.Simplified,
            };

            if (!string.IsNullOrEmpty(batchNodesSubnetId))
            {
                poolSpec.NetworkConfiguration = new()
                {
                    PublicIPAddressConfiguration = new BatchModels.PublicIPAddressConfiguration(disableBatchNodesPublicIpAddress ? BatchModels.IPAddressProvisioningType.NoPublicIPAddresses : BatchModels.IPAddressProvisioningType.BatchManaged),
                    SubnetId = batchNodesSubnetId
                };
            }

            return poolSpec;

            static void ValidateString(string value, string paramName, int maxLength)
            {
                ArgumentNullException.ThrowIfNull(value, paramName);
                if (value.Length > maxLength) throw new ArgumentException($"{paramName} exceeds maximum length {maxLength}", paramName);
            }
        }

        /// <summary>
        /// Gets the cheapest available VM size that satisfies the <see cref="TesTask"/> execution requirements
        /// </summary>
        /// <param name="tesTask"><see cref="TesTask"/></param>
        /// <param name="cancellationToken">A <see cref="CancellationToken"/> for controlling the lifetime of the asynchronous operation.</param>
        /// <param name="forcePreemptibleVmsOnly">Force consideration of preemptible virtual machines only.</param>
        /// <returns>The virtual machine info</returns>
        public async Task<VirtualMachineInformation> GetVmSizeAsync(TesTask tesTask, CancellationToken cancellationToken, bool forcePreemptibleVmsOnly = false)
        {
            var allowedVmSizes = await allowedVmSizesService.GetAllowedVmSizes(cancellationToken);
            bool allowedVmSizesFilter(VirtualMachineInformation vm) => allowedVmSizes is null || !allowedVmSizes.Any() || allowedVmSizes.Contains(vm.VmSize, StringComparer.OrdinalIgnoreCase) || allowedVmSizes.Contains(vm.VmFamily, StringComparer.OrdinalIgnoreCase);

            var tesResources = tesTask.Resources;

            var previouslyFailedVmSizes = tesTask.Logs?
                .Where(log => log.FailureReason == AzureBatchTaskState.TaskState.NodeAllocationFailed.ToString() && log.VirtualMachineInfo?.VmSize is not null)
                .Select(log => log.VirtualMachineInfo.VmSize)
                .Distinct()
                .ToList();

            var virtualMachineInfoList = await skuInformationProvider.GetVmSizesAndPricesAsync(azureProxy.GetArmRegion(), cancellationToken);
            var preemptible = forcePreemptibleVmsOnly || usePreemptibleVmsOnly || (tesResources?.Preemptible).GetValueOrDefault(true);

            var eligibleVms = new List<VirtualMachineInformation>();
            var noVmFoundMessage = string.Empty;

            var vmSize = tesResources?.GetBackendParameterValue(TesResources.SupportedBackendParameters.vm_size);

            if (!string.IsNullOrWhiteSpace(vmSize))
            {
                eligibleVms = virtualMachineInfoList
                    .Where(vm =>
                        vm.LowPriority == preemptible
                        && vm.VmSize.Equals(vmSize, StringComparison.OrdinalIgnoreCase))
                    .ToList();

                noVmFoundMessage = $"No VM (out of {virtualMachineInfoList.Count}) available with the required resources (vmsize: {vmSize}, preemptible: {preemptible}) for task id {tesTask.Id}.";
            }
            else
            {
                var requiredNumberOfCores = (tesResources?.CpuCores).GetValueOrDefault(DefaultCoreCount);
                var requiredMemoryInGB = (tesResources?.RamGb).GetValueOrDefault(DefaultMemoryGb);
                var requiredDiskSizeInGB = (tesResources?.DiskGb).GetValueOrDefault(DefaultDiskGb);

                eligibleVms = virtualMachineInfoList
                    .Where(vm =>
                        vm.LowPriority == preemptible
                        && vm.VCpusAvailable >= requiredNumberOfCores
                        && vm.MemoryInGiB >= requiredMemoryInGB
                        && vm.ResourceDiskSizeInGiB >= requiredDiskSizeInGB)
                    .ToList();

                noVmFoundMessage = $"No VM (out of {virtualMachineInfoList.Count}) available with the required resources (cores: {requiredNumberOfCores}, memory: {requiredMemoryInGB} GB, disk: {requiredDiskSizeInGB} GB, preemptible: {preemptible}) for task id {tesTask.Id}.";
            }


            var coreQuota = await quotaVerifier
                .GetBatchQuotaProvider()
                .GetVmCoreQuotaAsync(preemptible, cancellationToken);

            var selectedVm = eligibleVms
                .Where(allowedVmSizesFilter)
                .Where(vm => IsThereSufficientCoreQuota(coreQuota, vm))
                .Where(vm =>
                    !(previouslyFailedVmSizes?.Contains(vm.VmSize, StringComparer.OrdinalIgnoreCase) ?? false))
                .MinBy(vm => vm.PricePerHour);

            if (!preemptible && selectedVm is not null)
            {
                var idealVm = eligibleVms
                    .Where(allowedVmSizesFilter)
                    .Where(vm => !(previouslyFailedVmSizes?.Contains(vm.VmSize, StringComparer.OrdinalIgnoreCase) ?? false))
                    .MinBy(x => x.PricePerHour);

                if (selectedVm.PricePerHour >= idealVm.PricePerHour * 2)
                {
                    tesTask.SetWarning("UsedLowPriorityInsteadOfDedicatedVm",
                        $"This task ran on low priority machine because dedicated quota was not available for VM Series '{idealVm.VmFamily}'.",
                        $"Increase the quota for VM Series '{idealVm.VmFamily}' to run this task on a dedicated VM. Please submit an Azure Support request to increase your quota: {AzureSupportUrl}");

                    return await GetVmSizeAsync(tesTask, cancellationToken, true);
                }
            }

            if (selectedVm is not null)
            {
                return selectedVm;
            }

            if (!eligibleVms.Any())
            {
                noVmFoundMessage += $" There are no VM sizes that match the requirements. Review the task resources.";
            }

            if (previouslyFailedVmSizes is not null)
            {
                noVmFoundMessage += $" The following VM sizes were excluded from consideration because of {AzureBatchTaskState.TaskState.NodeAllocationFailed} error(s) on previous attempts: {string.Join(", ", previouslyFailedVmSizes)}.";
            }

            var vmsExcludedByTheAllowedVmsConfiguration = eligibleVms.Except(eligibleVms.Where(allowedVmSizesFilter)).Count();

            if (vmsExcludedByTheAllowedVmsConfiguration > 0)
            {
                noVmFoundMessage += $" Note that {vmsExcludedByTheAllowedVmsConfiguration} VM(s), suitable for this task, were excluded by the allowed-vm-sizes configuration. Consider expanding the list of allowed VM sizes.";
            }

            throw new AzureBatchVirtualMachineAvailabilityException(noVmFoundMessage.Trim());
        }

        private static bool IsThereSufficientCoreQuota(BatchVmCoreQuota coreQuota, VirtualMachineInformation vm)
        {
            if (coreQuota.IsLowPriority || !coreQuota.IsDedicatedAndPerVmFamilyCoreQuotaEnforced)
            {
                return coreQuota.NumberOfCores >= vm.VCpusAvailable;
            }

            var result = coreQuota.DedicatedCoreQuotas?.FirstOrDefault(q => q.VmFamilyName.Equals(vm.VmFamily, StringComparison.OrdinalIgnoreCase));

            if (result is null)
            {
                return false;
            }

            return result?.CoreQuota >= vm.VCpusAvailable;
        }

        private async Task<(Tes.Models.BatchNodeMetrics BatchNodeMetrics, DateTimeOffset? TaskStartTime, DateTimeOffset? TaskEndTime, int? CromwellRcCode)> GetBatchNodeMetricsAndCromwellResultCodeAsync(TesTask tesTask, CancellationToken cancellationToken)
        {
            var bytesInGB = Math.Pow(1000, 3);
            var kiBInGB = Math.Pow(1000, 3) / 1024;

            static double? GetDurationInSeconds(Dictionary<string, string> dict, string startKey, string endKey)
            {
                return TryGetValueAsDateTimeOffset(dict, startKey, out var startTime) && TryGetValueAsDateTimeOffset(dict, endKey, out var endTime)
                    ? endTime.Subtract(startTime).TotalSeconds
                    : (double?)null;
            }

            static bool TryGetValueAsDateTimeOffset(Dictionary<string, string> dict, string key, out DateTimeOffset result)
            {
                result = default;
                return dict.TryGetValue(key, out var valueAsString) && DateTimeOffset.TryParse(valueAsString, out result);
            }

            static bool TryGetValueAsDouble(Dictionary<string, string> dict, string key, out double result)
            {
                result = default;
                return dict.TryGetValue(key, out var valueAsString) && double.TryParse(valueAsString, out result);
            }

            Tes.Models.BatchNodeMetrics batchNodeMetrics = null;
            DateTimeOffset? taskStartTime = null;
            DateTimeOffset? taskEndTime = null;
            int? cromwellRcCode = null;

            try
            {
                var cromwellExecutionDirectoryPath = GetCromwellExecutionDirectoryPathAsUrl(tesTask);
                string cromwellRcContentPath;

                if (Uri.TryCreate(cromwellExecutionDirectoryPath, UriKind.Absolute, out _))
                {
                    var cromwellRcContentBuilder = new UriBuilder(cromwellExecutionDirectoryPath);
                    cromwellRcContentBuilder.Path += "/rc";
                    cromwellRcContentPath = cromwellRcContentBuilder.ToString();
                }
                else
                {
                    cromwellRcContentPath = $"/{cromwellExecutionDirectoryPath}/rc";
                }

                var cromwellRcContent = await storageAccessProvider.DownloadBlobAsync(cromwellRcContentPath, cancellationToken);

                if (cromwellRcContent is not null && int.TryParse(cromwellRcContent, out var temp))
                {
                    cromwellRcCode = temp;
                }

                var metricsContent = await storageAccessProvider.DownloadBlobAsync($"/{GetStorageUploadPath(tesTask)}/metrics.txt", cancellationToken);

                if (metricsContent is not null)
                {
                    try
                    {
                        var metrics = DelimitedTextToDictionary(metricsContent.Trim());

                        var diskSizeInGB = TryGetValueAsDouble(metrics, "DiskSizeInKiB", out var diskSizeInKiB) ? diskSizeInKiB / kiBInGB : (double?)null;
                        var diskUsedInGB = TryGetValueAsDouble(metrics, "DiskUsedInKiB", out var diskUsedInKiB) ? diskUsedInKiB / kiBInGB : (double?)null;

                        batchNodeMetrics = new Tes.Models.BatchNodeMetrics
                        {
                            BlobXferImagePullDurationInSeconds = GetDurationInSeconds(metrics, "BlobXferPullStart", "BlobXferPullEnd"),
                            ExecutorImagePullDurationInSeconds = GetDurationInSeconds(metrics, "ExecutorPullStart", "ExecutorPullEnd"),
                            ExecutorImageSizeInGB = TryGetValueAsDouble(metrics, "ExecutorImageSizeInBytes", out var executorImageSizeInBytes) ? executorImageSizeInBytes / bytesInGB : (double?)null,
                            FileDownloadDurationInSeconds = GetDurationInSeconds(metrics, "DownloadStart", "DownloadEnd"),
                            FileDownloadSizeInGB = TryGetValueAsDouble(metrics, "FileDownloadSizeInBytes", out var fileDownloadSizeInBytes) ? fileDownloadSizeInBytes / bytesInGB : (double?)null,
                            ExecutorDurationInSeconds = GetDurationInSeconds(metrics, "ExecutorStart", "ExecutorEnd"),
                            FileUploadDurationInSeconds = GetDurationInSeconds(metrics, "UploadStart", "UploadEnd"),
                            FileUploadSizeInGB = TryGetValueAsDouble(metrics, "FileUploadSizeInBytes", out var fileUploadSizeInBytes) ? fileUploadSizeInBytes / bytesInGB : (double?)null,
                            DiskUsedInGB = diskUsedInGB,
                            DiskUsedPercent = diskUsedInGB.HasValue && diskSizeInGB.HasValue && diskSizeInGB > 0 ? (float?)(diskUsedInGB / diskSizeInGB * 100) : null,
                            VmCpuModelName = metrics.GetValueOrDefault("VmCpuModelName")
                        };

                        taskStartTime = TryGetValueAsDateTimeOffset(metrics, "BlobXferPullStart", out var startTime) ? (DateTimeOffset?)startTime : null;
                        taskEndTime = TryGetValueAsDateTimeOffset(metrics, "UploadEnd", out var endTime) ? (DateTimeOffset?)endTime : null;
                    }
                    catch (Exception ex)
                    {
                        logger.LogError($"Failed to parse metrics for task {tesTask.Id}. Error: {ex.Message}");
                    }
                }
            }
            catch (Exception ex)
            {
                logger.LogError($"Failed to get batch node metrics for task {tesTask.Id}. Error: {ex.Message}");
            }

            return (batchNodeMetrics, taskStartTime, taskEndTime, cromwellRcCode);
        }

        private static Dictionary<string, string> DelimitedTextToDictionary(string text, string fieldDelimiter = "=", string rowDelimiter = "\n")
            => text.Split(rowDelimiter)
                .Select(line => { var parts = line.Split(fieldDelimiter); return new KeyValuePair<string, string>(parts[0], parts[1]); })
                .ToDictionary(kv => kv.Key, kv => kv.Value);


        /// <inheritdoc/>
        public async IAsyncEnumerable<RunnerEventsMessage> GetEventMessagesAsync([System.Runtime.CompilerServices.EnumeratorCancellation] CancellationToken cancellationToken, string @event)
        {
            const string eventsFolderName = "events";
            var prefix = eventsFolderName + "/";

            if (!string.IsNullOrWhiteSpace(@event))
            {
                prefix += @event + "/";
            }

            var tesInternalSegments = StorageAccountUrlSegments.Create(storageAccessProvider.GetInternalTesBlobUrlWithoutSasToken(string.Empty));
            var eventsStartIndex = (string.IsNullOrEmpty(tesInternalSegments.BlobName) ? string.Empty : (tesInternalSegments.BlobName + "/")).Length;
            var eventsEndIndex = eventsStartIndex + eventsFolderName.Length + 1;

            await foreach (var blobItem in azureProxy.ListBlobsWithTagsAsync(
                    new(await storageAccessProvider.GetInternalTesBlobUrlAsync(
                        string.Empty,
                        Azure.Storage.Sas.BlobSasPermissions.Read | Azure.Storage.Sas.BlobSasPermissions.Tag | Azure.Storage.Sas.BlobSasPermissions.List,
                        cancellationToken)),
                    prefix,
                    cancellationToken)
                .WithCancellation(cancellationToken))
            {
                if (blobItem.Tags.ContainsKey(RunnerEventsProcessor.ProcessedTag) || !blobItem.Tags.ContainsKey("task-id"))
                {
                    continue;
                }

                var blobUrl = await storageAccessProvider.GetInternalTesBlobUrlAsync(blobItem.Name[eventsStartIndex..], storageAccessProvider.BlobPermissionsWithWriteAndTag, cancellationToken);

                var pathFromEventName = blobItem.Name[eventsEndIndex..];
                var eventName = pathFromEventName[..pathFromEventName.IndexOf('/')];

                yield return new(new(blobUrl), blobItem.Tags, eventName);
            }
        }

        /// <summary>
        /// Class that captures how <see cref="TesTask"/> transitions from current state to the new state, given the current Batch task state and optional condition. 
        /// Transitions typically include an action that needs to run in order for the task to move to the new state.
        /// </summary>
        private class TesTaskStateTransition
        {
            public TesTaskStateTransition(Predicate<TesTask> condition, AzureBatchTaskState.TaskState? batchTaskState, string alternateSystemLogItem, Func<TesTask, CombinedBatchTaskInfo, CancellationToken, Task<bool>> asyncAction)
                : this(condition, batchTaskState, alternateSystemLogItem, asyncAction, null)
            { }

            public TesTaskStateTransition(Predicate<TesTask> condition, AzureBatchTaskState.TaskState? batchTaskState, string alternateSystemLogItem, Func<TesTask, CombinedBatchTaskInfo, bool> action)
                : this(condition, batchTaskState, alternateSystemLogItem, null, action)
            {
            }

            private TesTaskStateTransition(Predicate<TesTask> condition, AzureBatchTaskState.TaskState? batchTaskState, string alternateSystemLogItem, Func<TesTask, CombinedBatchTaskInfo, CancellationToken, Task<bool>> asyncAction, Func<TesTask, CombinedBatchTaskInfo, bool> action)
            {
                Condition = condition;
                CurrentBatchTaskState = batchTaskState;
                AlternateSystemLogItem = alternateSystemLogItem;
                AsyncAction = asyncAction;
                Action = action;
            }

            public Predicate<TesTask> Condition { get; }
            public AzureBatchTaskState.TaskState? CurrentBatchTaskState { get; }
            private string AlternateSystemLogItem { get; }
            private Func<TesTask, CombinedBatchTaskInfo, CancellationToken, Task<bool>> AsyncAction { get; }
            private Func<TesTask, CombinedBatchTaskInfo, bool> Action { get; }

            /// <summary>
            /// Calls <see cref="Action"/> and/or <see cref="AsyncAction"/>.
            /// </summary>
            /// <param name="tesTask"></param>
            /// <param name="batchState"></param>
            /// <param name="cancellationToken">A <see cref="CancellationToken"/> for controlling the lifetime of the asynchronous operation.</param>
            /// <returns>True an action was called, otherwise False.</returns>
            public async ValueTask<bool> ActionAsync(TesTask tesTask, AzureBatchTaskState batchState, CancellationToken cancellationToken)
            {
                CombinedBatchTaskInfo combinedBatchTaskInfo = new(batchState, AlternateSystemLogItem);
                var tesTaskChanged = false;

                if (AsyncAction is not null)
                {
                    tesTaskChanged = await AsyncAction(tesTask, combinedBatchTaskInfo, cancellationToken);
                }

                if (Action is not null)
                {
                    tesTaskChanged = Action(tesTask, combinedBatchTaskInfo);
                }

                return tesTaskChanged;
            }
        }

        private record CombinedBatchTaskInfo : AzureBatchTaskState
        {
            public CombinedBatchTaskInfo(CombinedBatchTaskInfo state, string additionalSystemLogItem)
                : base(state, additionalSystemLogItem)
            {
                AlternateSystemLogItem = state.AlternateSystemLogItem;
            }

            public CombinedBatchTaskInfo(AzureBatchTaskState state, string alternateSystemLogItem)
                : base(state)
            {
                AlternateSystemLogItem = alternateSystemLogItem;
            }

            public string AlternateSystemLogItem { get; }
        }
    }
}<|MERGE_RESOLUTION|>--- conflicted
+++ resolved
@@ -823,25 +823,7 @@
             return nodeTaskCreationOptions;
         }
 
-<<<<<<< HEAD
-        private string GetNodeManagedIdentityResourceId(TesTask task)
-        {
-            var resourceId =
-                task.Resources?.GetBackendParameterValue(TesResources.SupportedBackendParameters
-                    .workflow_execution_identity);
-
-            if (!string.IsNullOrEmpty(resourceId))
-            {
-                return resourceId;
-            }
-
-            return globalManagedIdentity;
-        }
-
-        private async Task<IList<TesInput>> GetAdditionalCromwellInputsAsync(TesTask task, CancellationToken cancellationToken)
-=======
-        private async Task<List<TesInput>> GetAdditionalCromwellInputsAsync(TesTask task, CancellationToken cancellationToken)
->>>>>>> 92ddef16
+        private async ValueTask<IList<TesInput>> GetAdditionalCromwellInputsAsync(TesTask task, CancellationToken cancellationToken)
         {
             var cromwellExecutionDirectoryUrl = GetCromwellExecutionDirectoryPathAsUrl(task);
 
@@ -860,7 +842,7 @@
             return additionalInputs;
         }
 
-        private async Task<List<TesInput>> GetExistingBlobsInCromwellStorageLocationAsTesInputsAsync(TesTask task,
+        private async ValueTask<List<TesInput>> GetExistingBlobsInCromwellStorageLocationAsTesInputsAsync(TesTask task,
             string cromwellExecutionDirectoryUrl, CancellationToken cancellationToken)
         {
             List<TesInput> additionalInputFiles = default;
