﻿// Copyright (c) Microsoft Corporation.
// Licensed under the MIT License.


using System;
using System.Collections.Generic;
using System.IO;
using System.Linq;
using System.Text;
using System.Threading;
using System.Threading.Tasks;
using Microsoft.Azure.Batch;
using Microsoft.Azure.Batch.Common;
using Microsoft.Extensions.Logging;
using Microsoft.Extensions.Options;
using Newtonsoft.Json;
using Tes.Extensions;
using Tes.Models;
using Tes.TaskSubmitters;
using TesApi.Web.Extensions;
using TesApi.Web.Management;
using TesApi.Web.Management.Models.Quotas;
using TesApi.Web.Options;
using TesApi.Web.Runner;
using TesApi.Web.Storage;
using BatchModels = Microsoft.Azure.Management.Batch.Models;
using TesException = Tes.Models.TesException;
using TesFileType = Tes.Models.TesFileType;
using TesInput = Tes.Models.TesInput;
using TesResources = Tes.Models.TesResources;
using TesState = Tes.Models.TesState;
using TesTask = Tes.Models.TesTask;
using VirtualMachineInformation = Tes.Models.VirtualMachineInformation;

namespace TesApi.Web
{
    /// <summary>
    /// Orchestrates <see cref="Tes.Models.TesTask"/>s on Azure Batch
    /// </summary>
    public partial class BatchScheduler : IBatchScheduler
    {
        internal const string PoolDeprecated = "CoA-TES-HostName";
        internal const string PoolMetadata = "CoA-TES-Metadata";

        /// <summary>
        /// Name of environment variable to place resources shared by all tasks on each compute node in a pool.
        /// </summary>
        public const string BatchNodeSharedEnvVar = "$AZ_BATCH_NODE_SHARED_DIR";

        private const string AzureSupportUrl = "https://portal.azure.com/#blade/Microsoft_Azure_Support/HelpAndSupportBlade/newsupportrequest";
        private const int PoolKeyLength = 55; // 64 max pool name length - 9 chars generating unique pool names
        private const int DefaultCoreCount = 1;
        private const int DefaultMemoryGb = 2;
        private const int DefaultDiskGb = 10;
        private const string CromwellScriptFileName = "script";
        private const string StartTaskScriptFilename = "start-task.sh";
        private const string NodeTaskRunnerFilename = "tes-runner";
        private const string NodeTaskRunnerMD5HashFilename = NodeTaskRunnerFilename + ".md5";
        private readonly string cromwellDrsLocalizerImageName;
        private readonly ILogger logger;
        private readonly IAzureProxy azureProxy;
        private readonly IStorageAccessProvider storageAccessProvider;
        private readonly IBatchQuotaVerifier quotaVerifier;
        private readonly IBatchSkuInformationProvider skuInformationProvider;
        private readonly List<TesTaskStateTransition> tesTaskStateTransitions;
        private readonly bool usePreemptibleVmsOnly;
        private readonly string batchNodesSubnetId;
        private readonly bool disableBatchNodesPublicIpAddress;
        private readonly TimeSpan poolLifetime;
        private readonly BatchNodeInfo gen2BatchNodeInfo;
        private readonly BatchNodeInfo gen1BatchNodeInfo;
        private readonly string defaultStorageAccountName;
        private readonly string globalStartTaskPath;
        private readonly string globalManagedIdentity;
        private readonly string batchPrefix;
        private readonly IBatchPoolFactory _batchPoolFactory;
        private readonly IAllowedVmSizesService allowedVmSizesService;
        private readonly TaskExecutionScriptingManager taskExecutionScriptingManager;
        private readonly string runnerMD5;

        private HashSet<string> onlyLogBatchTaskStateOnce = [];

        /// <summary>
        /// Orchestrates <see cref="Tes.Models.TesTask"/>s on Azure Batch
        /// </summary>
        /// <param name="logger">Logger <see cref="ILogger"/></param>
        /// <param name="batchGen1Options">Configuration of <see cref="BatchImageGeneration1Options"/></param>
        /// <param name="batchGen2Options">Configuration of <see cref="BatchImageGeneration2Options"/></param>
        /// <param name="marthaOptions">Configuration of <see cref="MarthaOptions"/></param>
        /// <param name="storageOptions">Configuration of <see cref="StorageOptions"/></param>
        /// <param name="batchNodesOptions">Configuration of <see cref="BatchNodesOptions"/></param>
        /// <param name="batchSchedulingOptions">Configuration of <see cref="BatchSchedulingOptions"/></param>
        /// <param name="azureProxy">Azure proxy <see cref="IAzureProxy"/></param>
        /// <param name="storageAccessProvider">Storage access provider <see cref="IStorageAccessProvider"/></param>
        /// <param name="quotaVerifier">Quota verifier <see cref="IBatchQuotaVerifier"/>></param>
        /// <param name="skuInformationProvider">Sku information provider <see cref="IBatchSkuInformationProvider"/></param>
        /// <param name="poolFactory">Batch pool factory <see cref="IBatchPoolFactory"/></param>
        /// <param name="allowedVmSizesService">Service to get allowed vm sizes.</param>
        /// <param name="taskExecutionScriptingManager"><see cref="taskExecutionScriptingManager"/></param>
        public BatchScheduler(
            ILogger<BatchScheduler> logger,
            IOptions<Options.BatchImageGeneration1Options> batchGen1Options,
            IOptions<Options.BatchImageGeneration2Options> batchGen2Options,
            IOptions<Options.MarthaOptions> marthaOptions,
            IOptions<Options.StorageOptions> storageOptions,
            IOptions<Options.BatchNodesOptions> batchNodesOptions,
            IOptions<Options.BatchSchedulingOptions> batchSchedulingOptions,
            IAzureProxy azureProxy,
            IStorageAccessProvider storageAccessProvider,
            IBatchQuotaVerifier quotaVerifier,
            IBatchSkuInformationProvider skuInformationProvider,
            IBatchPoolFactory poolFactory,
            IAllowedVmSizesService allowedVmSizesService,
            TaskExecutionScriptingManager taskExecutionScriptingManager)
        {
            ArgumentNullException.ThrowIfNull(logger);
            ArgumentNullException.ThrowIfNull(azureProxy);
            ArgumentNullException.ThrowIfNull(storageAccessProvider);
            ArgumentNullException.ThrowIfNull(quotaVerifier);
            ArgumentNullException.ThrowIfNull(skuInformationProvider);
            ArgumentNullException.ThrowIfNull(poolFactory);
            ArgumentNullException.ThrowIfNull(taskExecutionScriptingManager);

            this.logger = logger;
            this.azureProxy = azureProxy;
            this.storageAccessProvider = storageAccessProvider;
            this.quotaVerifier = quotaVerifier;
            this.skuInformationProvider = skuInformationProvider;

            this.usePreemptibleVmsOnly = batchSchedulingOptions.Value.UsePreemptibleVmsOnly;
            this.batchNodesSubnetId = batchNodesOptions.Value.SubnetId;
            this.cromwellDrsLocalizerImageName = marthaOptions.Value.CromwellDrsLocalizer;
            if (string.IsNullOrWhiteSpace(this.cromwellDrsLocalizerImageName)) { this.cromwellDrsLocalizerImageName = Options.MarthaOptions.DefaultCromwellDrsLocalizer; }
            this.disableBatchNodesPublicIpAddress = batchNodesOptions.Value.DisablePublicIpAddress;
            this.poolLifetime = TimeSpan.FromDays(batchSchedulingOptions.Value.PoolRotationForcedDays == 0 ? Options.BatchSchedulingOptions.DefaultPoolRotationForcedDays : batchSchedulingOptions.Value.PoolRotationForcedDays);
            this.defaultStorageAccountName = storageOptions.Value.DefaultAccountName;
            this.globalStartTaskPath = StandardizeStartTaskPath(batchNodesOptions.Value.GlobalStartTask, this.defaultStorageAccountName);
            this.globalManagedIdentity = batchNodesOptions.Value.GlobalManagedIdentity;
            this.allowedVmSizesService = allowedVmSizesService;
            this.taskExecutionScriptingManager = taskExecutionScriptingManager;
            _batchPoolFactory = poolFactory;
            batchPrefix = batchSchedulingOptions.Value.Prefix;
            logger.LogInformation("BatchPrefix: {BatchPrefix}", batchPrefix);
            File.ReadAllLines(Path.Combine(AppContext.BaseDirectory, "scripts/task-run.sh"));
            this.runnerMD5 = File.ReadAllText(Path.Combine(AppContext.BaseDirectory, $"scripts/{NodeTaskRunnerMD5HashFilename}")).Trim();

            this.gen2BatchNodeInfo = new BatchNodeInfo
            {
                BatchImageOffer = batchGen2Options.Value.Offer,
                BatchImagePublisher = batchGen2Options.Value.Publisher,
                BatchImageSku = batchGen2Options.Value.Sku,
                BatchImageVersion = batchGen2Options.Value.Version,
                BatchNodeAgentSkuId = batchGen2Options.Value.NodeAgentSkuId
            };

            this.gen1BatchNodeInfo = new BatchNodeInfo
            {
                BatchImageOffer = batchGen1Options.Value.Offer,
                BatchImagePublisher = batchGen1Options.Value.Publisher,
                BatchImageSku = batchGen1Options.Value.Sku,
                BatchImageVersion = batchGen1Options.Value.Version,
                BatchNodeAgentSkuId = batchGen1Options.Value.NodeAgentSkuId
            };

            logger.LogInformation("usePreemptibleVmsOnly: {UsePreemptibleVmsOnly}", usePreemptibleVmsOnly);

            static bool tesTaskIsQueuedInitializingOrRunning(TesTask tesTask) => tesTask.State == TesState.QUEUEDEnum || tesTask.State == TesState.INITIALIZINGEnum || tesTask.State == TesState.RUNNINGEnum;
            static bool tesTaskIsInitializingOrRunning(TesTask tesTask) => tesTask.State == TesState.INITIALIZINGEnum || tesTask.State == TesState.RUNNINGEnum;
            static bool tesTaskIsQueuedOrInitializing(TesTask tesTask) => tesTask.State == TesState.QUEUEDEnum || tesTask.State == TesState.INITIALIZINGEnum;
            static bool tesTaskIsQueued(TesTask tesTask) => tesTask.State == TesState.QUEUEDEnum;
            static bool tesTaskCancellationRequested(TesTask tesTask) => tesTask.State == TesState.CANCELEDEnum && tesTask.IsCancelRequested;

            static void SetTaskStateAndLog(TesTask tesTask, TesState newTaskState, CombinedBatchTaskInfo batchInfo)
            {
                tesTask.State = newTaskState;

                var tesTaskLog = tesTask.GetOrAddTesTaskLog();
                var tesTaskExecutorLog = tesTaskLog.GetOrAddExecutorLog();

                tesTaskLog.BatchNodeMetrics = batchInfo.BatchNodeMetrics;
                tesTaskLog.CromwellResultCode = batchInfo.CromwellRcCode;
                tesTaskLog.EndTime = DateTime.UtcNow;
                tesTaskExecutorLog.StartTime = batchInfo.BatchTaskStartTime;
                tesTaskExecutorLog.EndTime = batchInfo.BatchTaskEndTime;
                tesTaskExecutorLog.ExitCode = batchInfo.BatchTaskExitCode;

                // Only accurate when the task completes successfully, otherwise it's the Batch time as reported from Batch
                // TODO this could get large; why?
                //var timefromCoAScriptCompletionToBatchTaskDetectedComplete = tesTaskLog.EndTime - tesTaskExecutorLog.EndTime;

                tesTask.SetFailureReason(batchInfo.FailureReason);

                if (batchInfo.SystemLogItems is not null)
                {
                    tesTask.AddToSystemLog(batchInfo.SystemLogItems);
                }
                else if (!string.IsNullOrWhiteSpace(batchInfo.AlternateSystemLogItem))
                {
                    tesTask.AddToSystemLog([batchInfo.AlternateSystemLogItem]);
                }
            }

            async Task SetTaskCompleted(TesTask tesTask, CombinedBatchTaskInfo batchInfo, CancellationToken cancellationToken)
            {
                SetTaskStateAndLog(tesTask, TesState.COMPLETEEnum, batchInfo);
                await DeleteBatchTaskAsync(azureProxy, tesTask, batchInfo, cancellationToken);
            }

            async Task SetTaskExecutorError(TesTask tesTask, CombinedBatchTaskInfo batchInfo, CancellationToken cancellationToken)
            {
                await AddProcessLogsIfAvailable(tesTask, cancellationToken);
                SetTaskStateAndLog(tesTask, TesState.EXECUTORERROREnum, batchInfo);
                await DeleteBatchTaskAsync(azureProxy, tesTask, batchInfo, cancellationToken);
            }

            async Task DeleteBatchTaskAndSetTaskStateAsync(TesTask tesTask, TesState newTaskState, CombinedBatchTaskInfo batchInfo, CancellationToken cancellationToken)
            {
                SetTaskStateAndLog(tesTask, newTaskState, batchInfo);
                await DeleteBatchTaskAsync(tesTask, batchInfo.Pool, cancellationToken);
            }

            Task DeleteBatchTaskAndSetTaskExecutorErrorAsync(TesTask tesTask, CombinedBatchTaskInfo batchInfo, CancellationToken cancellationToken) => DeleteBatchTaskAndSetTaskStateAsync(tesTask, TesState.EXECUTORERROREnum, batchInfo, cancellationToken);
            Task DeleteBatchTaskAndSetTaskSystemErrorAsync(TesTask tesTask, CombinedBatchTaskInfo batchInfo, CancellationToken cancellationToken) => DeleteBatchTaskAndSetTaskStateAsync(tesTask, TesState.SYSTEMERROREnum, batchInfo, cancellationToken);

            Task DeleteBatchTaskAndRequeueTaskAsync(TesTask tesTask, CombinedBatchTaskInfo batchInfo, CancellationToken cancellationToken)
                => ++tesTask.ErrorCount > 3
                    ? AddSystemLogAndDeleteBatchTaskAndSetTaskExecutorErrorAsync(tesTask, batchInfo, "System Error: Retry count exceeded.", cancellationToken)
                    : DeleteBatchTaskAndSetTaskStateAsync(tesTask, TesState.QUEUEDEnum, batchInfo, cancellationToken);

            Task AddSystemLogAndDeleteBatchTaskAndSetTaskExecutorErrorAsync(TesTask tesTask, CombinedBatchTaskInfo batchInfo, string alternateSystemLogItem, CancellationToken cancellationToken)
            {
                batchInfo.SystemLogItems ??= Enumerable.Empty<string>().Append(alternateSystemLogItem);
                return DeleteBatchTaskAndSetTaskExecutorErrorAsync(tesTask, batchInfo, cancellationToken);
            }

            async Task CancelTaskAsync(TesTask tesTask, CombinedBatchTaskInfo batchInfo, CancellationToken cancellationToken)
            {
                await DeleteBatchTaskAsync(tesTask, batchInfo.Pool, cancellationToken);
                tesTask.IsCancelRequested = false;
            }

            Task HandlePreemptedNodeAsync(TesTask tesTask, CombinedBatchTaskInfo batchInfo, CancellationToken cancellationToken)
            {
                logger.LogInformation("The TesTask {TesTask}'s node was preempted. It will be automatically rescheduled.", tesTask.Id);
                SetTaskStateAndLog(tesTask, TesState.INITIALIZINGEnum, batchInfo);
                return Task.CompletedTask;
            }

            tesTaskStateTransitions =
            [
                new(tesTaskCancellationRequested, batchTaskState: null, alternateSystemLogItem: null, CancelTaskAsync),
                new(tesTaskIsQueued, BatchTaskState.JobNotFound, alternateSystemLogItem: null, (tesTask, _, ct) => AddBatchTaskAsync(tesTask, ct)),
                new(tesTaskIsQueued, BatchTaskState.MissingBatchTask, alternateSystemLogItem: null, (tesTask, batchInfo, ct) => AddBatchTaskAsync(tesTask, ct)),
                new(tesTaskIsQueued, BatchTaskState.Initializing, alternateSystemLogItem: null, (tesTask, _) => tesTask.State = TesState.INITIALIZINGEnum),
                new(tesTaskIsQueuedOrInitializing, BatchTaskState.NodeAllocationFailed, alternateSystemLogItem: null, DeleteBatchTaskAndRequeueTaskAsync),
                new(tesTaskIsQueuedOrInitializing, BatchTaskState.Running, alternateSystemLogItem: null, (tesTask, _) => tesTask.State = TesState.RUNNINGEnum),
                new(tesTaskIsQueuedInitializingOrRunning, BatchTaskState.MoreThanOneActiveJobOrTaskFound, BatchTaskState.MoreThanOneActiveJobOrTaskFound.ToString(), DeleteBatchTaskAndSetTaskSystemErrorAsync),
                new(tesTaskIsQueuedInitializingOrRunning, BatchTaskState.CompletedSuccessfully, alternateSystemLogItem: null, SetTaskCompleted),
                new(tesTaskIsQueuedInitializingOrRunning, BatchTaskState.CompletedWithErrors, "Please open an issue. There should have been an error reported here.", SetTaskExecutorError),
                new(tesTaskIsQueuedInitializingOrRunning, BatchTaskState.ActiveJobWithMissingAutoPool, alternateSystemLogItem: null, DeleteBatchTaskAndRequeueTaskAsync),
                new(tesTaskIsQueuedInitializingOrRunning, BatchTaskState.NodeFailedDuringStartupOrExecution, "Please open an issue. There should have been an error reported here.", DeleteBatchTaskAndSetTaskExecutorErrorAsync),
                new(tesTaskIsQueuedInitializingOrRunning, BatchTaskState.NodeUnusable, "Please open an issue. There should have been an error reported here.", DeleteBatchTaskAndSetTaskExecutorErrorAsync),
                new(tesTaskIsInitializingOrRunning, BatchTaskState.JobNotFound, BatchTaskState.JobNotFound.ToString(), DeleteBatchTaskAndRequeueTaskAsync),
                new(tesTaskIsInitializingOrRunning, BatchTaskState.MissingBatchTask, BatchTaskState.MissingBatchTask.ToString(), DeleteBatchTaskAndSetTaskSystemErrorAsync),
                new(tesTaskIsInitializingOrRunning, BatchTaskState.NodePreempted, alternateSystemLogItem: null, HandlePreemptedNodeAsync)
            ];
        }

        private async Task AddProcessLogsIfAvailable(TesTask tesTask, CancellationToken cancellationToken)
        {
            try
            {
                var directoryUri = await storageAccessProvider.GetInternalTesTaskBlobUrlAsync(tesTask, string.Empty, cancellationToken);

                // Process log naming convention is (mostly) established in Tes.Runner.Logs.AppendBlobLogPublisher, specifically these methods:
                // https://github.com/microsoft/ga4gh-tes/blob/6e120d33f78c7a36cffe953c74b55cba7cfbf7fc/src/Tes.Runner/Logs/AppendBlobLogPublisher.cs#L28
                // https://github.com/microsoft/ga4gh-tes/blob/6e120d33f78c7a36cffe953c74b55cba7cfbf7fc/src/Tes.Runner/Logs/AppendBlobLogPublisher.cs#L39

                // Get any logs the task runner left. Look for the latest set in this order: upload, exec, download
                foreach (var prefix in new[] { "upload_std", "exec_std", "download_std" })
                {
                    var logs = FilterByPrefix(prefix, await azureProxy.ListBlobsAsync(directoryUri, cancellationToken));

                    if (logs.Any())
                    {
                        if (prefix.StartsWith("exec_"))
                        {
                            var log = tesTask.GetOrAddTesTaskLog().GetOrAddExecutorLog();

                            foreach (var (type, action) in new (string, Action<string>)[] { ("stderr", list => log.Stderr = list), ("stdout", list => log.Stdout = list) })
                            {
                                var list = logs.Where(blob => type.Equals(blob.BlobNameParts[1], StringComparison.OrdinalIgnoreCase)).ToList();

                                if (list.Any())
                                {
                                    action(JsonArray(list.Select(blob => blob.BlobUri.AbsoluteUri)));
                                }
                            }
                        }

                        tesTask.AddToSystemLog(Enumerable.Empty<string>()
                            .Append("Possibly relevant logs:")
                            .Concat(logs.Select(log => log.BlobUri.AbsoluteUri)));

                        return;
                    }
                }

#pragma warning disable IDE0305 // Simplify collection initialization
                static IList<(Uri BlobUri, string[] BlobNameParts)> FilterByPrefix(string blobNameStartsWith, IEnumerable<Microsoft.WindowsAzure.Storage.Blob.CloudBlob> blobs)
                    => blobs.Select(blob => (BlobUri: new Azure.Storage.Blobs.BlobUriBuilder(blob.Uri) { Sas = null }.ToUri(), BlobName: blob.Name.Split('/').Last()))
                        .Where(blob => blob.BlobName.EndsWith(".txt") && blob.BlobName.StartsWith(blobNameStartsWith))
                        .Select(blob => (blob.BlobUri, BlobNameParts: blob.BlobName.Split('_', 4)))
                        .OrderBy(blob => string.Join('_', blob.BlobNameParts.Take(3)))
                        .ThenBy(blob => blob.BlobNameParts.Length < 3 ? -1 : int.Parse(blob.BlobNameParts[3][..blob.BlobNameParts[3].IndexOf('.')], System.Globalization.CultureInfo.InvariantCulture))
                        .ToList();
#pragma warning restore IDE0305 // Simplify collection initialization

                static string JsonArray(IEnumerable<string> items)
                    => System.Text.Json.JsonSerializer.Serialize(items.ToArray(), new System.Text.Json.JsonSerializerOptions(System.Text.Json.JsonSerializerOptions.Default) { WriteIndented = true });
            }
            catch (Exception ex)
            {
                logger.LogError(ex, "Failed to find and append process logs on task {TesTask}", tesTask.Id);
            }
        }

        private Task DeleteBatchTaskAsync(TesTask tesTask, string poolId, CancellationToken cancellationToken)
            => azureProxy.DeleteBatchTaskAsync(tesTask.Id, poolId, cancellationToken);

        private async Task DeleteBatchTaskAsync(IAzureProxy azureProxy, TesTask tesTask, CombinedBatchTaskInfo batchInfo, CancellationToken cancellationToken)
        {
            var batchDeletionExceptions = new List<Exception>();

            try
            {
                await DeleteBatchTaskAsync(tesTask, batchInfo.Pool, cancellationToken);
            }
            catch (Exception exc)
            {
                logger.LogError(exc, $"Exception deleting batch task with tesTask.Id: {tesTask?.Id}");
                batchDeletionExceptions.Add(exc);
            }

            if (batchDeletionExceptions.Any())
            {
                throw new AggregateException(batchDeletionExceptions);
            }
        }

        /// <summary>
        /// Creates a wget command to robustly download a file
        /// </summary>
        /// <param name="urlToDownload">URL to download</param>
        /// <param name="localFilePathDownloadLocation">Filename for the output file</param>
        /// <param name="setExecutable">Whether the file should be made executable or not</param>
        /// <returns>The command to execute</returns>
        public static string CreateWgetDownloadCommand(Uri urlToDownload, string localFilePathDownloadLocation, bool setExecutable = false)
        {
            ArgumentNullException.ThrowIfNull(urlToDownload);
            ArgumentException.ThrowIfNullOrWhiteSpace(localFilePathDownloadLocation);

            var command = $"wget --no-verbose --https-only --timeout=20 --waitretry=1 --tries=9 --retry-connrefused --continue -O {localFilePathDownloadLocation} '{urlToDownload.AbsoluteUri}'";

            if (setExecutable)
            {
                command += $" && chmod +x {localFilePathDownloadLocation}";
            }

            return command;
        }

        /// <inheritdoc/>
        public IAsyncEnumerable<CloudPool> GetCloudPools(CancellationToken cancellationToken)
            => azureProxy.GetActivePoolsAsync(batchPrefix);

        /// <inheritdoc/>
        public async Task LoadExistingPoolsAsync(CancellationToken cancellationToken)
        {
            await foreach (var cloudPool in GetCloudPools(cancellationToken).WithCancellation(cancellationToken))
            {
                try
                {
                    var batchPool = _batchPoolFactory.CreateNew();
                    await batchPool.AssignPoolAsync(cloudPool, cancellationToken);
                }
                catch (Exception exc)
                {
                    logger.LogError(exc, "When retrieving previously created batch pools and jobs, there were one or more failures when trying to access batch pool {PoolId} and/or its associated job.", cloudPool.Id);
                }
            }
        }

        /// <inheritdoc/>
        public async Task UploadTaskRunnerIfNeeded(CancellationToken cancellationToken)
        {
            var blobUri = await storageAccessProvider.GetInternalTesBlobUrlAsync(NodeTaskRunnerFilename, cancellationToken);
            var blobProperties = await azureProxy.GetBlobPropertiesAsync(blobUri, cancellationToken);
            if (!runnerMD5.Equals(blobProperties?.ContentMD5, StringComparison.OrdinalIgnoreCase))
            {
                await azureProxy.UploadBlobFromFileAsync(blobUri, $"scripts/{NodeTaskRunnerFilename}", cancellationToken);
            }
        }

        /// <inheritdoc/>
        public async Task UploadMonitoringScriptIfNeeded(CancellationToken cancellationToken)
        {
            const string VMPerformanceArchiverFilename = "tes_vm_monitor.tar.gz";
            var blobUri = await storageAccessProvider.GetInternalTesBlobUrlAsync(VMPerformanceArchiverFilename, cancellationToken);
            await azureProxy.UploadBlobFromFileAsync(blobUri, $"scripts/{VMPerformanceArchiverFilename}", cancellationToken);
        }

        /// <summary>
        /// Iteratively manages execution of a <see cref="TesTask"/> on Azure Batch until completion or failure
        /// </summary>
        /// <param name="tesTask">The <see cref="TesTask"/></param>
        /// <param name="cancellationToken">A <see cref="CancellationToken"/> for controlling the lifetime of the asynchronous operation.</param>
        /// <returns>True if the TES task needs to be persisted.</returns>
        public async ValueTask<bool> ProcessTesTaskAsync(TesTask tesTask, CancellationToken cancellationToken)
        {
            var combinedBatchTaskInfo = await GetBatchTaskStateAsync(tesTask, cancellationToken);
            const string template = "TES task: {TesTask} TES task state: {TesTaskState} BatchTaskState: {BatchTaskState}";
            var msg = string.Format(ConvertTemplateToFormat(template), tesTask.Id, tesTask.State.ToString(), combinedBatchTaskInfo.BatchTaskState.ToString());

            if (onlyLogBatchTaskStateOnce.Add(msg))
            {
                logger.LogInformation(template, tesTask.Id, tesTask.State.ToString(), combinedBatchTaskInfo.BatchTaskState.ToString());
            }

            return await HandleTesTaskTransitionAsync(tesTask, combinedBatchTaskInfo, cancellationToken);

            static string ConvertTemplateToFormat(string template)
                => string.Join(null, template.Split('{', '}').Select((s, i) => (s, i)).Select(t => t.i % 2 == 0 ? t.s : $"{{{t.i / 2}}}"));
        }

        /// <summary>
        /// Garbage collects the old batch task state log hashset
        /// </summary>
        public void ClearBatchLogState()
        {
            if (onlyLogBatchTaskStateOnce.Count > 0)
            {
                onlyLogBatchTaskStateOnce = new();
            }
        }

        /// <summary>
        /// Get the parent path of the given path
        /// </summary>
        /// <param name="path">The path</param>
        /// <returns>The parent path</returns>
        private static string GetParentPath(string path)
        {
            if (string.IsNullOrEmpty(path))
            {
                return null;
            }

            var pathComponents = path.TrimEnd('/').Split('/');

            return string.Join('/', pathComponents.Take(pathComponents.Length - 1));
        }

        private static string GetParentUrl(string url)
        {
            if (!Uri.TryCreate(url, UriKind.Absolute, out var uri) || Uri.CheckHostName(uri.Host) <= UriHostNameType.Basic)
            {
                return GetParentPath(url).TrimStart('/'); // Continue support of Cromwell in local filesystem configuration
            }

            var builder = new UriBuilder(url);
            builder.Path = GetParentPath(builder.Path);
            return builder.ToString();
        }

        private static string StandardizeStartTaskPath(string startTaskPath, string defaultStorageAccount)
        {
            if (string.IsNullOrWhiteSpace(startTaskPath) || startTaskPath.StartsWith($"/{defaultStorageAccount}"))
            {
                return startTaskPath;
            }
            else
            {
                return $"/{defaultStorageAccount}{startTaskPath}";
            }
        }

        /// <summary>
        /// Adds a new Azure Batch pool/job/task for the given <see cref="TesTask"/>
        /// </summary>
        /// <param name="tesTask">The <see cref="TesTask"/> to schedule on Azure Batch</param>
        /// <param name="cancellationToken">A <see cref="CancellationToken"/> for controlling the lifetime of the asynchronous operation.</param>
        /// <returns>A task to await</returns>
        private async Task AddBatchTaskAsync(TesTask tesTask, CancellationToken cancellationToken)
        {
            string poolId = null;
            string poolKey = null;

            try
            {
                var identities = new List<string>();

                if (!string.IsNullOrWhiteSpace(globalManagedIdentity))
                {
                    identities.Add(globalManagedIdentity);
                }

                if (tesTask.Resources?.ContainsBackendParameterValue(TesResources.SupportedBackendParameters.workflow_execution_identity) == true)
                {
                    identities.Add(tesTask.Resources?.GetBackendParameterValue(TesResources.SupportedBackendParameters.workflow_execution_identity));
                }

                var virtualMachineInfo = await GetVmSizeAsync(tesTask, cancellationToken);

                (poolKey, var displayName) = GetPoolKey(tesTask, virtualMachineInfo, identities, cancellationToken);
                await quotaVerifier.CheckBatchAccountQuotasAsync(virtualMachineInfo, needPoolOrJobQuotaCheck: !IsPoolAvailable(poolKey), cancellationToken: cancellationToken);

                var tesTaskLog = tesTask.AddTesTaskLog();
                tesTaskLog.VirtualMachineInfo = virtualMachineInfo;


                var useGen2 = virtualMachineInfo.HyperVGenerations?.Contains("V2", StringComparer.OrdinalIgnoreCase);
                poolId = (await GetOrAddPoolAsync(
                    key: poolKey,
                    isPreemptable: virtualMachineInfo.LowPriority,
                    modelPoolFactory: (id, ct) => GetPoolSpecification(
                        name: id,
                        displayName: displayName,
                        poolIdentity: GetBatchPoolIdentity(identities.ToArray()),
                        vmSize: virtualMachineInfo.VmSize,
                        preemptable: virtualMachineInfo.LowPriority,
                        nodeInfo: useGen2.GetValueOrDefault() ? gen2BatchNodeInfo : gen1BatchNodeInfo,
                        encryptionAtHostSupported: virtualMachineInfo.EncryptionAtHostSupported,
                        cancellationToken: ct),
                    cancellationToken: cancellationToken)
                    ).PoolId;
                var jobOrTaskId = $"{tesTask.Id}-{tesTask.Logs.Count}";

                tesTask.PoolId = poolId;
                var cloudTask = await ConvertTesTaskToBatchTaskUsingRunnerAsync(jobOrTaskId, tesTask, cancellationToken);
                logger.LogInformation($"Creating batch task for TES task {tesTask.Id}. Using VM size {virtualMachineInfo.VmSize}.");
                await azureProxy.AddBatchTaskAsync(tesTask.Id, cloudTask, poolId, cancellationToken);

                tesTaskLog.StartTime = DateTimeOffset.UtcNow;
                tesTask.State = TesState.INITIALIZINGEnum;
                poolId = null;
            }
            catch (AggregateException aggregateException)
            {
                foreach (var exception in aggregateException.Flatten().InnerExceptions)
                {
                    HandleException(exception);
                }
            }
            catch (Exception exception)
            {
                HandleException(exception);
            }

            void HandleException(Exception exception)
            {
                switch (exception)
                {
                    case AzureBatchPoolCreationException azureBatchPoolCreationException:
                        if (!azureBatchPoolCreationException.IsTimeout && !azureBatchPoolCreationException.IsJobQuota && !azureBatchPoolCreationException.IsPoolQuota && azureBatchPoolCreationException.InnerException is not null)
                        {
                            HandleException(azureBatchPoolCreationException.InnerException);
                            return;
                        }

                        logger.LogWarning(azureBatchPoolCreationException, "TES task: {TesTask} AzureBatchPoolCreationException.Message: {ExceptionMessage}. This might be a transient issue. Task will remain with state QUEUED. Confirmed timeout: {ConfirmedTimeout}", tesTask.Id, azureBatchPoolCreationException.Message, azureBatchPoolCreationException.IsTimeout);

                        if (azureBatchPoolCreationException.IsJobQuota || azureBatchPoolCreationException.IsPoolQuota)
                        {
                            neededPools.Add(poolKey);
                            tesTask.SetWarning(azureBatchPoolCreationException.InnerException switch
                            {
                                null => "Unknown reason",
                                Microsoft.Rest.Azure.CloudException cloudException => cloudException.Body.Message,
                                var e when e is BatchException batchException && batchException.InnerException is Microsoft.Azure.Batch.Protocol.Models.BatchErrorException batchErrorException => batchErrorException.Body.Message.Value,
                                _ => "Unknown reason",
                            },
                                Array.Empty<string>());
                        }

                        break;

                    case AzureBatchQuotaMaxedOutException azureBatchQuotaMaxedOutException:
                        logger.LogWarning("TES task: {TesTask} AzureBatchQuotaMaxedOutException.Message: {ExceptionMessage}. Not enough quota available. Task will remain with state QUEUED.", tesTask.Id, azureBatchQuotaMaxedOutException.Message);
                        neededPools.Add(poolKey);
                        break;

                    case AzureBatchLowQuotaException azureBatchLowQuotaException:
                        tesTask.State = TesState.SYSTEMERROREnum;
                        tesTask.AddTesTaskLog(); // Adding new log here because this exception is thrown from CheckBatchAccountQuotas() and AddTesTaskLog() above is called after that. This way each attempt will have its own log entry.
                        tesTask.SetFailureReason("InsufficientBatchQuota", azureBatchLowQuotaException.Message);
                        logger.LogError(azureBatchLowQuotaException, "TES task: {TesTask} AzureBatchLowQuotaException.Message: {ExceptionMessage}", tesTask.Id, azureBatchLowQuotaException.Message);
                        break;

                    case AzureBatchVirtualMachineAvailabilityException azureBatchVirtualMachineAvailabilityException:
                        tesTask.State = TesState.SYSTEMERROREnum;
                        tesTask.AddTesTaskLog(); // Adding new log here because this exception is thrown from GetVmSizeAsync() and AddTesTaskLog() above is called after that. This way each attempt will have its own log entry.
                        tesTask.SetFailureReason("NoVmSizeAvailable", azureBatchVirtualMachineAvailabilityException.Message);
                        logger.LogError(azureBatchVirtualMachineAvailabilityException, "TES task: {TesTask} AzureBatchVirtualMachineAvailabilityException.Message: {ExceptionMessage}", tesTask.Id, azureBatchVirtualMachineAvailabilityException.Message);
                        break;

                    case TesException tesException:
                        tesTask.State = TesState.SYSTEMERROREnum;
                        tesTask.SetFailureReason(tesException);
                        logger.LogError(tesException, "TES task: {TesTask} TesException.Message: {ExceptionMessage}", tesTask.Id, tesException.Message);
                        break;

                    case BatchClientException batchClientException:
                        tesTask.State = TesState.SYSTEMERROREnum;
                        tesTask.SetFailureReason("BatchClientException", string.Join(",", batchClientException.Data.Values), batchClientException.Message, batchClientException.StackTrace);
                        logger.LogError(batchClientException, "TES task: {TesTask} BatchClientException.Message: {ExceptionMessage} {ExceptionData}", tesTask.Id, batchClientException.Message, string.Join(",", batchClientException?.Data?.Values));
                        break;

                    case BatchException batchException when batchException.InnerException is Microsoft.Azure.Batch.Protocol.Models.BatchErrorException batchErrorException && AzureBatchPoolCreationException.IsJobQuotaException(batchErrorException.Body.Code):
                        tesTask.SetWarning(batchErrorException.Body.Message.Value, Array.Empty<string>());
                        logger.LogInformation("Not enough job quota available for task Id {TesTask}. Reason: {BodyMessage}. Task will remain in queue.", tesTask.Id, batchErrorException.Body.Message.Value);
                        break;

                    case BatchException batchException when batchException.InnerException is Microsoft.Azure.Batch.Protocol.Models.BatchErrorException batchErrorException && AzureBatchPoolCreationException.IsPoolQuotaException(batchErrorException.Body.Code):
                        neededPools.Add(poolKey);
                        tesTask.SetWarning(batchErrorException.Body.Message.Value, Array.Empty<string>());
                        logger.LogInformation("Not enough pool quota available for task Id {TesTask}. Reason: {BodyMessage}. Task will remain in queue.", tesTask.Id, batchErrorException.Body.Message.Value);
                        break;

                    case Microsoft.Rest.Azure.CloudException cloudException when AzureBatchPoolCreationException.IsPoolQuotaException(cloudException.Body.Code):
                        neededPools.Add(poolKey);
                        tesTask.SetWarning(cloudException.Body.Message, Array.Empty<string>());
                        logger.LogInformation("Not enough pool quota available for task Id {TesTask}. Reason: {BodyMessage}. Task will remain in queue.", tesTask.Id, cloudException.Body.Message);
                        break;

                    default:
                        tesTask.State = TesState.SYSTEMERROREnum;
                        tesTask.SetFailureReason("UnknownError", $"{exception?.GetType().FullName}: {exception?.Message}", exception?.StackTrace);
                        logger.LogError(exception, "TES task: {TesTask} Exception: {ExceptionType}: {ExceptionMessage}", tesTask.Id, exception?.GetType().FullName, exception?.Message);
                        break;
                }
            }
        }

        /// <summary>
        /// Gets the current state of the Azure Batch task
        /// </summary>
        /// <param name="tesTask"><see cref="TesTask"/></param>
        /// <param name="cancellationToken">A <see cref="CancellationToken"/> for controlling the lifetime of the asynchronous operation.</param>
        /// <returns>A higher-level abstraction of the current state of the Azure Batch task</returns>
        [System.Diagnostics.CodeAnalysis.SuppressMessage("Performance", "CA1826:Do not use Enumerable methods on indexable collections", Justification = "FirstOrDefault() is straightforward, the alternative is less clear.")]
        private async ValueTask<CombinedBatchTaskInfo> GetBatchTaskStateAsync(TesTask tesTask, CancellationToken cancellationToken)
        {
            var azureBatchJobAndTaskState = await azureProxy.GetBatchJobAndTaskStateAsync(tesTask, cancellationToken);

            if (string.IsNullOrEmpty(azureBatchJobAndTaskState.PoolId) && !string.IsNullOrEmpty(tesTask.PoolId))
            {
                azureBatchJobAndTaskState.PoolId = tesTask.PoolId;
            }

            static IEnumerable<string> ConvertNodeErrorsToSystemLogItems(AzureBatchJobAndTaskState azureBatchJobAndTaskState)
            {
                var systemLogItems = new List<string>();

                if (azureBatchJobAndTaskState.NodeErrorCode is not null)
                {
                    systemLogItems.Add(azureBatchJobAndTaskState.NodeErrorCode);
                }

                if (azureBatchJobAndTaskState.NodeErrorDetails is not null)
                {
                    systemLogItems.AddRange(azureBatchJobAndTaskState.NodeErrorDetails);
                }

                return systemLogItems;
            }

            if (azureBatchJobAndTaskState.ActiveJobWithMissingAutoPool)
            {
                logger.LogWarning("Found active job without auto pool for TES task {TesTask}. Deleting the job and requeuing the task. BatchJobInfo: {BatchJobInfo}", tesTask.Id, JsonConvert.SerializeObject(azureBatchJobAndTaskState));
                return new CombinedBatchTaskInfo
                {
                    BatchTaskState = BatchTaskState.ActiveJobWithMissingAutoPool,
                    FailureReason = BatchTaskState.ActiveJobWithMissingAutoPool.ToString(),
                    Pool = azureBatchJobAndTaskState.PoolId
                };
            }

            if (azureBatchJobAndTaskState.MoreThanOneActiveJobOrTaskFound)
            {
                return new CombinedBatchTaskInfo
                {
                    BatchTaskState = BatchTaskState.MoreThanOneActiveJobOrTaskFound,
                    FailureReason = BatchTaskState.MoreThanOneActiveJobOrTaskFound.ToString(),
                    Pool = azureBatchJobAndTaskState.PoolId
                };
            }

            // Because a ComputeTask is not assigned to the compute node while the StartTask is running, IAzureProxy.GetBatchJobAndTaskStateAsync() does not see start task failures. Deal with that here.
            if (azureBatchJobAndTaskState.NodeState is null && azureBatchJobAndTaskState.JobState == JobState.Active && azureBatchJobAndTaskState.TaskState == TaskState.Active && !string.IsNullOrWhiteSpace(azureBatchJobAndTaskState.PoolId))
            {
                /*
                    * Priority order for assigning errors to TesTasks:
                    * 1. Node error found in GetBatchJobAndTaskStateAsync()
                    * 2. StartTask failure
                    * 3. NodeAllocation failure
                    */
                if (TryGetPool(azureBatchJobAndTaskState.PoolId, out var pool))
                {
                    if (!string.IsNullOrWhiteSpace(azureBatchJobAndTaskState.NodeErrorCode) || !ProcessStartTaskFailure(pool.PopNextStartTaskFailure()))
                    {
                        var resizeError = pool.PopNextResizeError();
                        if (resizeError is not null)
                        {
                            azureBatchJobAndTaskState.NodeAllocationFailed = true;
                            azureBatchJobAndTaskState.NodeErrorCode = resizeError.Code;
                            azureBatchJobAndTaskState.NodeErrorDetails = Enumerable.Repeat(resizeError.Message, string.IsNullOrWhiteSpace(resizeError.Message) ? 1 : 0).Concat(resizeError.Values?.Select(d => d.Value) ?? Enumerable.Empty<string>());
                        }
                    }
                }

                bool ProcessStartTaskFailure(TaskFailureInformation failureInformation)
                {
                    if (failureInformation is not null)
                    {
                        azureBatchJobAndTaskState.NodeState = ComputeNodeState.StartTaskFailed;
                        azureBatchJobAndTaskState.NodeErrorCode = failureInformation.Code;
                        azureBatchJobAndTaskState.NodeErrorDetails = failureInformation.Details?.Select(d => d.Value);
                    }

                    return failureInformation is not null;
                }
            }

            if (TaskFailureInformationCodes.DiskFull.Equals(azureBatchJobAndTaskState.NodeErrorCode, StringComparison.OrdinalIgnoreCase))
            {
                azureBatchJobAndTaskState.NodeErrorDetails = (azureBatchJobAndTaskState.NodeErrorDetails ?? Enumerable.Empty<string>())
                    .Append($"Compute Node Error: {TaskFailureInformationCodes.DiskFull} Id: {azureBatchJobAndTaskState.NodeId}");
            }

            switch (azureBatchJobAndTaskState.JobState)
            {
                case null:
                case JobState.Deleting:
                    return new CombinedBatchTaskInfo
                    {
                        BatchTaskState = BatchTaskState.JobNotFound,
                        FailureReason = BatchTaskState.JobNotFound.ToString(),
                        Pool = azureBatchJobAndTaskState.PoolId
                    };
                case JobState.Active:
                    {
                        if (azureBatchJobAndTaskState.NodeAllocationFailed)
                        {
                            return new CombinedBatchTaskInfo
                            {
                                BatchTaskState = BatchTaskState.NodeAllocationFailed,
                                FailureReason = BatchTaskState.NodeAllocationFailed.ToString(),
                                SystemLogItems = ConvertNodeErrorsToSystemLogItems(azureBatchJobAndTaskState),
                                Pool = azureBatchJobAndTaskState.PoolId
                            };
                        }

                        if (azureBatchJobAndTaskState.NodeState == ComputeNodeState.Unusable)
                        {
                            return new CombinedBatchTaskInfo
                            {
                                BatchTaskState = BatchTaskState.NodeUnusable,
                                FailureReason = BatchTaskState.NodeUnusable.ToString(),
                                SystemLogItems = ConvertNodeErrorsToSystemLogItems(azureBatchJobAndTaskState),
                                Pool = azureBatchJobAndTaskState.PoolId
                            };
                        }

                        if (azureBatchJobAndTaskState.NodeState == ComputeNodeState.Preempted)
                        {
                            return new CombinedBatchTaskInfo
                            {
                                BatchTaskState = BatchTaskState.NodePreempted,
                                FailureReason = BatchTaskState.NodePreempted.ToString(),
                                SystemLogItems = ConvertNodeErrorsToSystemLogItems(azureBatchJobAndTaskState),
                                Pool = azureBatchJobAndTaskState.PoolId
                            };
                        }

                        if (azureBatchJobAndTaskState.NodeErrorCode is not null)
                        {
                            if (azureBatchJobAndTaskState.NodeErrorCode == TaskFailureInformationCodes.DiskFull)
                            {
                                return new CombinedBatchTaskInfo
                                {
                                    BatchTaskState = BatchTaskState.NodeFailedDuringStartupOrExecution,
                                    FailureReason = azureBatchJobAndTaskState.NodeErrorCode,
                                    SystemLogItems = ConvertNodeErrorsToSystemLogItems(azureBatchJobAndTaskState),
                                    Pool = azureBatchJobAndTaskState.PoolId
                                };
                            }
                            else
                            {
                                return new CombinedBatchTaskInfo
                                {
                                    BatchTaskState = BatchTaskState.NodeFailedDuringStartupOrExecution,
                                    FailureReason = BatchTaskState.NodeFailedDuringStartupOrExecution.ToString(),
                                    SystemLogItems = ConvertNodeErrorsToSystemLogItems(azureBatchJobAndTaskState),
                                    Pool = azureBatchJobAndTaskState.PoolId
                                };
                            }
                        }

                        break;
                    }
                case JobState.Terminating:
                case JobState.Completed:
                    break;
                default:
                    throw new Exception($"Found batch job {tesTask.Id} in unexpected state: {azureBatchJobAndTaskState.JobState}");
            }

            switch (azureBatchJobAndTaskState.TaskState)
            {
                case null:
                    return new CombinedBatchTaskInfo
                    {
                        BatchTaskState = BatchTaskState.MissingBatchTask,
                        FailureReason = BatchTaskState.MissingBatchTask.ToString(),
                        Pool = azureBatchJobAndTaskState.PoolId
                    };
                case TaskState.Active:
                case TaskState.Preparing:
                    return new CombinedBatchTaskInfo
                    {
                        BatchTaskState = BatchTaskState.Initializing,
                        Pool = azureBatchJobAndTaskState.PoolId
                    };
                case TaskState.Running:
                    return new CombinedBatchTaskInfo
                    {
                        BatchTaskState = BatchTaskState.Running,
                        Pool = azureBatchJobAndTaskState.PoolId
                    };
                case TaskState.Completed:
                    if (azureBatchJobAndTaskState.TaskExitCode == 0 && azureBatchJobAndTaskState.TaskFailureInformation is null)
                    {
                        var metrics = await GetBatchNodeMetricsAndCromwellResultCodeAsync(tesTask, cancellationToken);

                        return new CombinedBatchTaskInfo
                        {
                            BatchTaskState = BatchTaskState.CompletedSuccessfully,
                            BatchTaskExitCode = azureBatchJobAndTaskState.TaskExitCode,
                            BatchTaskStartTime = metrics.TaskStartTime ?? azureBatchJobAndTaskState.TaskStartTime,
                            BatchTaskEndTime = metrics.TaskEndTime ?? azureBatchJobAndTaskState.TaskEndTime,
                            BatchNodeMetrics = metrics.BatchNodeMetrics,
                            CromwellRcCode = metrics.CromwellRcCode,
                            Pool = azureBatchJobAndTaskState.PoolId
                        };
                    }
                    else
                    {
                        logger.LogError("Task {TesTask} failed. ExitCode: {TaskExitCode}, BatchJobInfo: {BatchJobInfo}", tesTask.Id, azureBatchJobAndTaskState.TaskExitCode, JsonConvert.SerializeObject(azureBatchJobAndTaskState));

                        return new CombinedBatchTaskInfo
                        {
                            BatchTaskState = BatchTaskState.CompletedWithErrors,
                            FailureReason = azureBatchJobAndTaskState.TaskFailureInformation?.Code,
                            BatchTaskExitCode = azureBatchJobAndTaskState.TaskExitCode,
                            BatchTaskStartTime = azureBatchJobAndTaskState.TaskStartTime,
                            BatchTaskEndTime = azureBatchJobAndTaskState.TaskEndTime,
                            SystemLogItems = Enumerable.Empty<string>()
                                .Append($"Batch task ExitCode: {azureBatchJobAndTaskState.TaskExitCode}, Failure message: {azureBatchJobAndTaskState.TaskFailureInformation?.Message}")
                                .Concat(azureBatchJobAndTaskState.TaskFailureInformation?.Details?.Select(d => $"{d.Name}: {d.Value}") ?? Enumerable.Empty<string>()),
                            Pool = azureBatchJobAndTaskState.PoolId
                        };
                    }
                default:
                    throw new Exception($"Found batch task {tesTask.Id} in unexpected state: {azureBatchJobAndTaskState.TaskState}");
            }
        }

        /// <summary>
        /// Transitions the <see cref="TesTask"/> to the new state, based on the rules defined in the tesTaskStateTransitions list.
        /// </summary>
        /// <param name="tesTask">TES task</param>
        /// <param name="combinedBatchTaskInfo">Current Azure Batch task info</param>
        /// <param name="cancellationToken">A <see cref="CancellationToken"/> for controlling the lifetime of the asynchronous operation.</param>
        /// <returns>True if the TES task was changed.</returns>
        // When task is executed the following may be touched:
        // tesTask.Log[].SystemLog
        // tesTask.Log[].FailureReason
        // tesTask.Log[].CromwellResultCode
        // tesTask.Log[].BatchExecutionMetrics
        // tesTask.Log[].EndTime
        // tesTask.Log[].Log[].StdErr
        // tesTask.Log[].Log[].ExitCode
        // tesTask.Log[].Log[].StartTime
        // tesTask.Log[].Log[].EndTime
        private ValueTask<bool> HandleTesTaskTransitionAsync(TesTask tesTask, CombinedBatchTaskInfo combinedBatchTaskInfo, CancellationToken cancellationToken)
            => tesTaskStateTransitions
                .FirstOrDefault(m => (m.Condition is null || m.Condition(tesTask)) && (m.CurrentBatchTaskState is null || m.CurrentBatchTaskState == combinedBatchTaskInfo.BatchTaskState))
                ?.ActionAsync(tesTask, combinedBatchTaskInfo, cancellationToken) ?? ValueTask.FromResult(false);

        private async Task<CloudTask> ConvertTesTaskToBatchTaskUsingRunnerAsync(string taskId, TesTask task,
            CancellationToken cancellationToken)
        {
            ValidateTesTask(task);

            var nodeTaskCreationOptions = await GetNodeTaskConversionOptionsAsync(task, cancellationToken);

            var assets = await taskExecutionScriptingManager.PrepareBatchScriptAsync(task, nodeTaskCreationOptions, cancellationToken);

            var batchRunCommand = taskExecutionScriptingManager.ParseBatchRunCommand(assets);

            var cloudTask = new CloudTask(taskId, batchRunCommand)
            {
                Constraints = new(maxWallClockTime: poolLifetime, retentionTime: TimeSpan.Zero, maxTaskRetryCount: 0),
                UserIdentity = new(new AutoUserSpecification(elevationLevel: ElevationLevel.Admin, scope: AutoUserScope.Pool)),
            };

            return cloudTask;
        }

        private async Task<NodeTaskConversionOptions> GetNodeTaskConversionOptionsAsync(TesTask task, CancellationToken cancellationToken)
        {
            var nodeTaskCreationOptions = new NodeTaskConversionOptions(
                DefaultStorageAccountName: defaultStorageAccountName,
                AdditionalInputs: await GetAdditionalCromwellInputsAsync(task, cancellationToken),
                GlobalManagedIdentity: globalManagedIdentity
            );
            return nodeTaskCreationOptions;
        }

        private async Task<List<TesInput>> GetAdditionalCromwellInputsAsync(TesTask task, CancellationToken cancellationToken)
        {
            // TODO: Cromwell bug: Cromwell command write_tsv() generates a file in the execution directory, for example execution/write_tsv_3922310b441805fc43d52f293623efbc.tmp. These are not passed on to TES inputs.
            // WORKAROUND: Get the list of files in the execution directory and add them to task inputs.
            // TODO: Verify whether this workaround is still needed.
            List<TesInput> additionalInputs = [];

            if (task.IsCromwell())
            {
                additionalInputs =
                    await GetExistingBlobsInCromwellStorageLocationAsTesInputsAsync(task, cancellationToken);
            }

            return additionalInputs;
        }

        private async Task<List<TesInput>> GetExistingBlobsInCromwellStorageLocationAsTesInputsAsync(TesTask task, CancellationToken cancellationToken)
        {
            var additionalInputFiles = new List<TesInput>();
            var metadata = task.GetCromwellMetadata();

            var cromwellExecutionDirectory = (Uri.TryCreate(metadata.CromwellRcUri, UriKind.Absolute, out var uri) && !uri.IsFile)
                ? GetParentUrl(metadata.CromwellRcUri)
                : $"/{GetParentUrl(metadata.CromwellRcUri)}";

            var executionDirectoryUri = await storageAccessProvider.MapLocalPathToSasUrlAsync(cromwellExecutionDirectory,
                cancellationToken, getContainerSas: true);

            if (executionDirectoryUri is not null)
            {
                var blobsInExecutionDirectory =
                    (await azureProxy.ListBlobsAsync(executionDirectoryUri, cancellationToken)).ToList();
                var scriptBlob =
                    blobsInExecutionDirectory.FirstOrDefault(b => b.Name.EndsWith($"/{CromwellScriptFileName}"));
                var commandScript =
                    task.Inputs?.FirstOrDefault(b => "commandScript".Equals(b.Name));

                if (scriptBlob is not null)
                {
                    blobsInExecutionDirectory.Remove(scriptBlob);
                }

                if (commandScript is not null)
                {
                    var commandScriptPathParts = commandScript.Path.Split('/').ToList();
                    additionalInputFiles = await blobsInExecutionDirectory
                        .Select(b => (Path: $"/{metadata.CromwellExecutionDir.TrimStart('/')}/{b.Name.Split('/').Last()}",
                            b.Uri))
                        .ToAsyncEnumerable()
                        .SelectAwait(async b => new TesInput
                        {
                            Path = b.Path,
                            Url = (await storageAccessProvider.MapLocalPathToSasUrlAsync(b.Uri.AbsoluteUri,
                                cancellationToken, getContainerSas: true)).AbsoluteUri,
                            Name = Path.GetFileName(b.Path),
                            Type = TesFileType.FILEEnum
                        })
                        .ToListAsync(cancellationToken);
                }
            }

            return additionalInputFiles;
        }

        private void ValidateTesTask(TesTask task)
        {
            ArgumentNullException.ThrowIfNull(task);

            task.Inputs?.ForEach(input => ValidateTesTaskInput(input, task));
        }

        private void ValidateTesTaskInput(TesInput inputFile, TesTask tesTask)
        {
            if (string.IsNullOrWhiteSpace(inputFile.Path) || !inputFile.Path.StartsWith("/"))
            {
                throw new TesException("InvalidInputFilePath", $"Unsupported input path '{inputFile.Path}' for task Id {tesTask.Id}. Must start with '/'.");
            }

            if (inputFile.Url is not null && inputFile.Content is not null)
            {
                throw new TesException("InvalidInputFilePath", "Input Url and Content cannot be both set");
            }

            if (inputFile.Url is null && inputFile.Content is null)
            {
                throw new TesException("InvalidInputFilePath", "One of Input Url or Content must be set");
            }

            if (inputFile.Type == TesFileType.DIRECTORYEnum)
            {
                throw new TesException("InvalidInputFilePath", "Directory input is not supported.");
            }
        }

        /// <summary>
        /// Constructs a universal Azure Start Task instance
        /// </summary>
        /// <param name="poolId">Pool Id</param>
        /// <param name="machineConfiguration">A <see cref="BatchModels.VirtualMachineConfiguration"/> describing the OS of the pool's nodes.</param>
        /// <param name="cancellationToken">A <see cref="CancellationToken"/> for controlling the lifetime of the asynchronous operation.</param>
        /// <returns></returns>
        /// <remarks>This method also mitigates errors associated with docker daemons that are not configured to place their filesystem assets on the data drive.</remarks>
        private async Task<BatchModels.StartTask> GetStartTaskAsync(string poolId, BatchModels.VirtualMachineConfiguration machineConfiguration, CancellationToken cancellationToken)
        {
            ArgumentException.ThrowIfNullOrWhiteSpace(poolId);
            ArgumentNullException.ThrowIfNull(machineConfiguration);

            var globalStartTaskConfigured = !string.IsNullOrWhiteSpace(globalStartTaskPath);

            var globalStartTaskSasUrl = globalStartTaskConfigured
                ? await storageAccessProvider.MapLocalPathToSasUrlAsync(globalStartTaskPath, cancellationToken, sasTokenDuration: BatchPoolService.RunInterval.Multiply(2).Add(poolLifetime).Add(TimeSpan.FromMinutes(15)))
                : default;

            if (globalStartTaskSasUrl is not null)
            {
                if (!await azureProxy.BlobExistsAsync(globalStartTaskSasUrl, cancellationToken))
                {
                    globalStartTaskSasUrl = default;
                    globalStartTaskConfigured = false;
                }
            }
            else
            {
                globalStartTaskConfigured = false;
            }

            // https://learn.microsoft.com/azure/batch/batch-docker-container-workloads#linux-support
            var dockerConfigured = machineConfiguration.ImageReference.Publisher.Equals("microsoft-azure-batch", StringComparison.InvariantCultureIgnoreCase)
                && (machineConfiguration.ImageReference.Offer.StartsWith("ubuntu-server-container", StringComparison.InvariantCultureIgnoreCase) || machineConfiguration.ImageReference.Offer.StartsWith("centos-container", StringComparison.InvariantCultureIgnoreCase));

            StringBuilder cmd = new("#!/bin/sh\n");
            cmd.Append($"mkdir -p {BatchNodeSharedEnvVar} && {CreateWgetDownloadCommand(await storageAccessProvider.GetInternalTesBlobUrlAsync(NodeTaskRunnerFilename, cancellationToken), $"{BatchNodeSharedEnvVar}/{NodeTaskRunnerFilename}", setExecutable: true)}");

            if (!dockerConfigured)
            {
<<<<<<< HEAD
                var commandLine = new StringBuilder();

                // Build the bash script as @-string (note do not change whitespace/line-endings, they are required for bash to work properly)
                commandLine.Append(
@"/usr/bin/bash -c '
trap ""echo Error trapped; exit 0"" ERR
# set -e will cause any error to exit the script
set -e
sudo touch tmp2.json
sudo cp /etc/docker/daemon.json tmp1.json || sudo echo {} > tmp1.json
sudo chmod a+w tmp?.json;
if fgrep ""$(dirname ""$(dirname ""$AZ_BATCH_NODE_ROOT_DIR"")"")/docker"" tmp1.json; then
    echo grep ""found docker path""
elif [ $? -eq 1 ]; then 
");

                commandLine.Append(machineConfiguration.NodeAgentSkuId switch
                {
                    var s when s.StartsWith("batch.node.ubuntu ") => "echo \"Ubuntu OS detected\"",
                    var s when s.StartsWith("batch.node.centos ") => "sudo yum install epel-release -y && sudo yum update -y && sudo yum install -y wget",
                    _ => throw new InvalidOperationException($"Unrecognized OS. Please send open an issue @ 'https://github.com/microsoft/ga4gh-tes/issues' with this message: ({machineConfiguration.NodeAgentSkuId})")
                });

                // Complete the docker configuration:
                commandLine.Append(
@"
    python3 <<INNEREOF
import json,os
data=json.load(open(""tmp1.json""))
data[""data-root""]=os.path.join(os.path.dirname(os.path.dirname(os.getenv(""AZ_BATCH_NODE_ROOT_DIR""))), ""docker"")
json.dump(data, open(""tmp2.json"", ""w""), indent=2)
INNEREOF
    sudo cp tmp2.json /etc/docker/daemon.json 
    sudo chmod 644 /etc/docker/daemon.json 
    sudo systemctl restart docker 
    echo ""updated docker data-root""
else 
    echo ""grep failed"" || exit 1
fi
");

                // Add nvme device mounting (software RAID and mount all nvme devices to the task working directory ${AZ_BATCH_NODE_ROOT_DIR}/tasks/workitems)
                // Note: this nvme mounting will only work for freshly booted machines with no existing RAID arrays
                //       for testing purposes it will not work if re-run on the same machine
                commandLine.Append(
@"# Get nvme device paths without jq being installed
nvme_devices=$(nvme list -o json | grep -oP ""\""DevicePath\"" : \""\K[^\""]+"" || true)
nvme_device_count=$(echo $nvme_devices | wc -w)
if [ -z ""$nvme_devices"" ]; then
    echo ""No NVMe devices found""
else
    # Mount all nvme devices as RAID0 (striped) onto /mnt/batch/tasks/workitems using XFS
    md_device=""/dev/md0""
    mdadm --create $md_device --level=0 --raid-devices=$nvme_device_count $nvme_devices
    # Partition and format using XFS.
    partition=""${md_device}p1""
    parted ""${md_device}"" --script mklabel gpt mkpart xfspart xfs 0% 100% 
    mkfs.xfs ""${partition}""
    partprobe ""${partition}""
    # Save permissions of the existing /mnt/batch/tasks/workitems/
    mount_dir=""${AZ_BATCH_NODE_ROOT_DIR}/tasks/workitems""
    permissions=$(stat -c ""%a"" $mount_dir)
    owner=$(stat -c ""%U"" $mount_dir)
    group=$(stat -c ""%G"" $mount_dir)
    # Mount the new nvme array at /mnt/batch/tasks/workitems/
    rm -rf ""${mount_dir}""
    mkdir -p ""${mount_dir}""
    mount ""${partition}"" ""${mount_dir}""
    chown $owner:$group ""${mount_dir}""
    chmod $permissions ""${mount_dir}""
    echo ""Mounted $nvme_device_count drives to $mount_dir: $nvme_devices""
fi
");

                // End the script by making sure it writes output to a startup.log file
                commandLine.Append(
@"
set +e' 2>&1 startup.log
");
=======
                var commandLine = new StringBuilder("#!/usr/bin/bash\n");
                commandLine.Append(@"trap ""echo Error trapped; exit 0"" ERR; sudo touch tmp2.json && (sudo cp /etc/docker/daemon.json tmp1.json || sudo echo {} > tmp1.json) && sudo chmod a+w tmp?.json && if fgrep ""$(dirname ""$(dirname ""$AZ_BATCH_NODE_ROOT_DIR"")"")/docker"" tmp1.json; then echo grep ""found docker path""; elif [ $? -eq 1 ]; then ");

                commandLine.Append(machineConfiguration.NodeAgentSkuId switch
                {
                    var s when s.StartsWith("batch.node.ubuntu ") => "sudo apt-get install -y jq",
                    var s when s.StartsWith("batch.node.centos ") => "sudo yum install epel-release -y && sudo yum update -y && sudo yum install -y jq wget",
                    _ => throw new InvalidOperationException($"Unrecognized OS. Please send open an issue @ 'https://github.com/microsoft/ga4gh-tes/issues' with this message: Please add support for '{machineConfiguration.NodeAgentSkuId}'")
                });

                commandLine.Append(@" && jq \.\[\""data-root\""\]=\""""$(dirname ""$(dirname ""$AZ_BATCH_NODE_ROOT_DIR"")"")/docker""\"" tmp1.json >> tmp2.json && sudo cp tmp2.json /etc/docker/daemon.json && sudo chmod 644 /etc/docker/daemon.json && sudo systemctl restart docker && echo ""updated docker data-root""; else (echo ""grep failed"" || exit 1); fi");
>>>>>>> 5073c6a9

                var script = "config-docker.sh";
                cmd.Append($" && {CreateWgetDownloadCommand(await UploadScriptAsync(script, commandLine), script, setExecutable: true)} && ./{script}");
            }

            if (globalStartTaskConfigured)
            {
                cmd.Append($" && {CreateWgetDownloadCommand(globalStartTaskSasUrl, "global-" + StartTaskScriptFilename, setExecutable: true)} && ./global-{StartTaskScriptFilename}");
            }

            return new()
            {
                CommandLine = $"/bin/sh -c \"{CreateWgetDownloadCommand(await UploadScriptAsync(StartTaskScriptFilename, cmd), StartTaskScriptFilename, true)} && ./{StartTaskScriptFilename}\"",
                UserIdentity = new BatchModels.UserIdentity(autoUser: new(elevationLevel: BatchModels.ElevationLevel.Admin, scope: BatchModels.AutoUserScope.Pool)),
                MaxTaskRetryCount = 1,
                WaitForSuccess = true
            };

            async ValueTask<Uri> UploadScriptAsync(string name, StringBuilder content)
            {
                content.AppendLinuxLine(string.Empty);
                var path = $"/pools/{poolId}/{name}";
                var url = await storageAccessProvider.GetInternalTesBlobUrlAsync(path, cancellationToken);
                await azureProxy.UploadBlobAsync(url, content.ToString(), cancellationToken);
                content.Clear();
                return url;
            }
        }

        /// <summary>
        /// Generate the BatchPoolIdentity object
        /// </summary>
        /// <param name="identities"></param>
        /// <returns></returns>
        private static BatchModels.BatchPoolIdentity GetBatchPoolIdentity(string[] identities)
            => identities is null || !identities.Any() ? null : new(BatchModels.PoolIdentityType.UserAssigned, identities.ToDictionary(identity => identity, _ => new BatchModels.UserAssignedIdentities()));

        /// <summary>
        /// Generate the PoolSpecification for the needed pool.
        /// </summary>
        /// <param name="name"></param>
        /// <param name="displayName"></param>
        /// <param name="poolIdentity"></param>
        /// <param name="vmSize"></param>
        /// <param name="preemptable"></param>
        /// <param name="nodeInfo"></param>
        /// <param name="encryptionAtHostSupported">VM supports encryption at host.</param>
        /// <param name="cancellationToken">A <see cref="CancellationToken"/> for controlling the lifetime of the asynchronous operation.</param>
        /// <returns>A <see cref="BatchModels.Pool"/>.</returns>
        /// <remarks>
        /// Devs: Any changes to any properties set in this method will require corresponding changes to all classes implementing <see cref="Management.Batch.IBatchPoolManager"/> along with possibly any systems they call, with the possible exception of <seealso cref="Management.Batch.ArmBatchPoolManager"/>.
        /// </remarks>
        private async ValueTask<BatchModels.Pool> GetPoolSpecification(string name, string displayName, BatchModels.BatchPoolIdentity poolIdentity, string vmSize, bool preemptable, BatchNodeInfo nodeInfo, bool? encryptionAtHostSupported, CancellationToken cancellationToken)
        {
            // TODO: (perpetually) add new properties we set in the future on <see cref="PoolSpecification"/> and/or its contained objects, if possible. When not, update CreateAutoPoolModePoolInformation().

            ValidateString(name, nameof(name), 64);
            ValidateString(displayName, nameof(displayName), 1024);

            var vmConfig = new BatchModels.VirtualMachineConfiguration(
                imageReference: new BatchModels.ImageReference(
                    publisher: nodeInfo.BatchImagePublisher,
                    offer: nodeInfo.BatchImageOffer,
                    sku: nodeInfo.BatchImageSku,
                    version: nodeInfo.BatchImageVersion),
                nodeAgentSkuId: nodeInfo.BatchNodeAgentSkuId);

            if (encryptionAtHostSupported ?? false)
            {
                vmConfig.DiskEncryptionConfiguration = new(
                    targets: new List<BatchModels.DiskEncryptionTarget> { BatchModels.DiskEncryptionTarget.OsDisk, BatchModels.DiskEncryptionTarget.TemporaryDisk }
                );
            }

            var poolSpecification = new BatchModels.Pool(name: name, displayName: displayName, identity: poolIdentity, vmSize: vmSize)
            {
                ScaleSettings = new(autoScale: new(BatchPool.AutoPoolFormula(preemptable, 1), BatchPool.AutoScaleEvaluationInterval)),
                DeploymentConfiguration = new(virtualMachineConfiguration: vmConfig),
                //ApplicationPackages = ,
                StartTask = await GetStartTaskAsync(name, vmConfig, cancellationToken),
                TargetNodeCommunicationMode = BatchModels.NodeCommunicationMode.Simplified,
            };

            if (!string.IsNullOrEmpty(batchNodesSubnetId))
            {
                poolSpecification.NetworkConfiguration = new()
                {
                    PublicIPAddressConfiguration = new(provision: disableBatchNodesPublicIpAddress ? BatchModels.IPAddressProvisioningType.NoPublicIPAddresses : BatchModels.IPAddressProvisioningType.BatchManaged),
                    SubnetId = batchNodesSubnetId
                };
            }

            return poolSpecification;

            static void ValidateString(string value, string name, int length)
            {
                ArgumentNullException.ThrowIfNull(value, name);
                if (value.Length > length) throw new ArgumentException($"{name} exceeds maximum length {length}", name);
            }
        }

        /// <summary>
        /// Gets the cheapest available VM size that satisfies the <see cref="TesTask"/> execution requirements
        /// </summary>
        /// <param name="tesTask"><see cref="TesTask"/></param>
        /// <param name="cancellationToken">A <see cref="CancellationToken"/> for controlling the lifetime of the asynchronous operation.</param>
        /// <param name="forcePreemptibleVmsOnly">Force consideration of preemptible virtual machines only.</param>
        /// <returns>The virtual machine info</returns>
        public async Task<VirtualMachineInformation> GetVmSizeAsync(TesTask tesTask, CancellationToken cancellationToken, bool forcePreemptibleVmsOnly = false)
        {
            var allowedVmSizes = await allowedVmSizesService.GetAllowedVmSizes(cancellationToken);
            bool allowedVmSizesFilter(VirtualMachineInformation vm) => allowedVmSizes is null || !allowedVmSizes.Any() || allowedVmSizes.Contains(vm.VmSize, StringComparer.OrdinalIgnoreCase) || allowedVmSizes.Contains(vm.VmFamily, StringComparer.OrdinalIgnoreCase);

            var tesResources = tesTask.Resources;

            var previouslyFailedVmSizes = tesTask.Logs?
                .Where(log => log.FailureReason == BatchTaskState.NodeAllocationFailed.ToString() && log.VirtualMachineInfo?.VmSize is not null)
                .Select(log => log.VirtualMachineInfo.VmSize)
                .Distinct()
                .ToList();

            var virtualMachineInfoList = await skuInformationProvider.GetVmSizesAndPricesAsync(azureProxy.GetArmRegion(), cancellationToken);
            var preemptible = forcePreemptibleVmsOnly || usePreemptibleVmsOnly || (tesResources?.Preemptible).GetValueOrDefault(true);

            var eligibleVms = new List<VirtualMachineInformation>();
            var noVmFoundMessage = string.Empty;

            var vmSize = tesResources?.GetBackendParameterValue(TesResources.SupportedBackendParameters.vm_size);

            if (!string.IsNullOrWhiteSpace(vmSize))
            {
                eligibleVms = virtualMachineInfoList
                    .Where(vm =>
                        vm.LowPriority == preemptible
                        && vm.VmSize.Equals(vmSize, StringComparison.OrdinalIgnoreCase))
                    .ToList();

                noVmFoundMessage = $"No VM (out of {virtualMachineInfoList.Count}) available with the required resources (vmsize: {vmSize}, preemptible: {preemptible}) for task id {tesTask.Id}.";
            }
            else
            {
                var requiredNumberOfCores = (tesResources?.CpuCores).GetValueOrDefault(DefaultCoreCount);
                var requiredMemoryInGB = (tesResources?.RamGb).GetValueOrDefault(DefaultMemoryGb);
                var requiredDiskSizeInGB = (tesResources?.DiskGb).GetValueOrDefault(DefaultDiskGb);

                eligibleVms = virtualMachineInfoList
                    .Where(vm =>
                        vm.LowPriority == preemptible
                        && vm.VCpusAvailable >= requiredNumberOfCores
                        && vm.MemoryInGiB >= requiredMemoryInGB
                        && vm.ResourceDiskSizeInGiB >= requiredDiskSizeInGB)
                    .ToList();

                noVmFoundMessage = $"No VM (out of {virtualMachineInfoList.Count}) available with the required resources (cores: {requiredNumberOfCores}, memory: {requiredMemoryInGB} GB, disk: {requiredDiskSizeInGB} GB, preemptible: {preemptible}) for task id {tesTask.Id}.";
            }


            var coreQuota = await quotaVerifier
                .GetBatchQuotaProvider()
                .GetVmCoreQuotaAsync(preemptible, cancellationToken);

            var selectedVm = eligibleVms
                .Where(allowedVmSizesFilter)
                .Where(vm => IsThereSufficientCoreQuota(coreQuota, vm))
                .Where(vm =>
                    !(previouslyFailedVmSizes?.Contains(vm.VmSize, StringComparer.OrdinalIgnoreCase) ?? false))
                .MinBy(vm => vm.PricePerHour);

            if (!preemptible && selectedVm is not null)
            {
                var idealVm = eligibleVms
                    .Where(allowedVmSizesFilter)
                    .Where(vm => !(previouslyFailedVmSizes?.Contains(vm.VmSize, StringComparer.OrdinalIgnoreCase) ?? false))
                    .MinBy(x => x.PricePerHour);

                if (selectedVm.PricePerHour >= idealVm.PricePerHour * 2)
                {
                    tesTask.SetWarning("UsedLowPriorityInsteadOfDedicatedVm",
                        $"This task ran on low priority machine because dedicated quota was not available for VM Series '{idealVm.VmFamily}'.",
                        $"Increase the quota for VM Series '{idealVm.VmFamily}' to run this task on a dedicated VM. Please submit an Azure Support request to increase your quota: {AzureSupportUrl}");

                    return await GetVmSizeAsync(tesTask, cancellationToken, true);
                }
            }

            if (selectedVm is not null)
            {
                return selectedVm;
            }

            if (!eligibleVms.Any())
            {
                noVmFoundMessage += $" There are no VM sizes that match the requirements. Review the task resources.";
            }

            if (previouslyFailedVmSizes is not null)
            {
                noVmFoundMessage += $" The following VM sizes were excluded from consideration because of {BatchTaskState.NodeAllocationFailed} error(s) on previous attempts: {string.Join(", ", previouslyFailedVmSizes)}.";
            }

            var vmsExcludedByTheAllowedVmsConfiguration = eligibleVms.Except(eligibleVms.Where(allowedVmSizesFilter)).Count();

            if (vmsExcludedByTheAllowedVmsConfiguration > 0)
            {
                noVmFoundMessage += $" Note that {vmsExcludedByTheAllowedVmsConfiguration} VM(s), suitable for this task, were excluded by the allowed-vm-sizes configuration. Consider expanding the list of allowed VM sizes.";
            }

            throw new AzureBatchVirtualMachineAvailabilityException(noVmFoundMessage.Trim());
        }

        private static bool IsThereSufficientCoreQuota(BatchVmCoreQuota coreQuota, VirtualMachineInformation vm)
        {
            if (coreQuota.IsLowPriority || !coreQuota.IsDedicatedAndPerVmFamilyCoreQuotaEnforced)
            {
                return coreQuota.NumberOfCores >= vm.VCpusAvailable;
            }

            var result = coreQuota.DedicatedCoreQuotas?.FirstOrDefault(q => q.VmFamilyName.Equals(vm.VmFamily, StringComparison.OrdinalIgnoreCase));

            if (result is null)
            {
                return false;
            }

            return result?.CoreQuota >= vm.VCpusAvailable;
        }

        private async Task<(Tes.Models.BatchNodeMetrics BatchNodeMetrics, DateTimeOffset? TaskStartTime, DateTimeOffset? TaskEndTime, int? CromwellRcCode)> GetBatchNodeMetricsAndCromwellResultCodeAsync(TesTask tesTask, CancellationToken cancellationToken)
        {
            var bytesInGB = Math.Pow(1000, 3);
            var kiBInGB = Math.Pow(1000, 3) / 1024;

            static double? GetDurationInSeconds(Dictionary<string, string> dict, string startKey, string endKey)
            {
                return TryGetValueAsDateTimeOffset(dict, startKey, out var startTime) && TryGetValueAsDateTimeOffset(dict, endKey, out var endTime)
                    ? endTime.Subtract(startTime).TotalSeconds
                    : (double?)null;
            }

            static bool TryGetValueAsDateTimeOffset(Dictionary<string, string> dict, string key, out DateTimeOffset result)
            {
                result = default;
                return dict.TryGetValue(key, out var valueAsString) && DateTimeOffset.TryParse(valueAsString, out result);
            }

            static bool TryGetValueAsDouble(Dictionary<string, string> dict, string key, out double result)
            {
                result = default;
                return dict.TryGetValue(key, out var valueAsString) && double.TryParse(valueAsString, out result);
            }

            BatchNodeMetrics batchNodeMetrics = null;
            DateTimeOffset? taskStartTime = null;
            DateTimeOffset? taskEndTime = null;
            int? cromwellRcCode = null;

            try
            {
                if (tesTask.IsCromwell())
                {
                    var cromwellRcContent = await storageAccessProvider.DownloadBlobAsync(tesTask.GetCromwellMetadata().CromwellRcUri, cancellationToken);

                    if (cromwellRcContent is not null && int.TryParse(cromwellRcContent, out var temp))
                    {
                        cromwellRcCode = temp;
                    }
                }

                var metricsUrl = await storageAccessProvider.GetInternalTesTaskBlobUrlAsync(tesTask, "metrics.txt", cancellationToken);
                var metricsContent = await storageAccessProvider.DownloadBlobAsync(metricsUrl, cancellationToken);

                if (metricsContent is not null)
                {
                    try
                    {
                        var metrics = DelimitedTextToDictionary(metricsContent.Trim());

                        var diskSizeInGB = TryGetValueAsDouble(metrics, "DiskSizeInKiB", out var diskSizeInKiB) ? diskSizeInKiB / kiBInGB : (double?)null;
                        var diskUsedInGB = TryGetValueAsDouble(metrics, "DiskUsedInKiB", out var diskUsedInKiB) ? diskUsedInKiB / kiBInGB : (double?)null;

                        batchNodeMetrics = new BatchNodeMetrics
                        {
                            BlobXferImagePullDurationInSeconds = GetDurationInSeconds(metrics, "BlobXferPullStart", "BlobXferPullEnd"),
                            ExecutorImagePullDurationInSeconds = GetDurationInSeconds(metrics, "ExecutorPullStart", "ExecutorPullEnd"),
                            ExecutorImageSizeInGB = TryGetValueAsDouble(metrics, "ExecutorImageSizeInBytes", out var executorImageSizeInBytes) ? executorImageSizeInBytes / bytesInGB : (double?)null,
                            FileDownloadDurationInSeconds = GetDurationInSeconds(metrics, "DownloadStart", "DownloadEnd"),
                            FileDownloadSizeInGB = TryGetValueAsDouble(metrics, "FileDownloadSizeInBytes", out var fileDownloadSizeInBytes) ? fileDownloadSizeInBytes / bytesInGB : (double?)null,
                            ExecutorDurationInSeconds = GetDurationInSeconds(metrics, "ExecutorStart", "ExecutorEnd"),
                            FileUploadDurationInSeconds = GetDurationInSeconds(metrics, "UploadStart", "UploadEnd"),
                            FileUploadSizeInGB = TryGetValueAsDouble(metrics, "FileUploadSizeInBytes", out var fileUploadSizeInBytes) ? fileUploadSizeInBytes / bytesInGB : (double?)null,
                            DiskUsedInGB = diskUsedInGB,
                            DiskUsedPercent = diskUsedInGB.HasValue && diskSizeInGB.HasValue && diskSizeInGB > 0 ? (float?)(diskUsedInGB / diskSizeInGB * 100) : null,
                            VmCpuModelName = metrics.GetValueOrDefault("VmCpuModelName")
                        };

                        taskStartTime = TryGetValueAsDateTimeOffset(metrics, "BlobXferPullStart", out var startTime) ? (DateTimeOffset?)startTime : null;
                        taskEndTime = TryGetValueAsDateTimeOffset(metrics, "UploadEnd", out var endTime) ? (DateTimeOffset?)endTime : null;
                    }
                    catch (Exception ex)
                    {
                        logger.LogError("Failed to parse metrics for task {TesTask}. Error: {ExceptionMessage}", tesTask.Id, ex.Message);
                    }
                }
            }
            catch (Exception ex)
            {
                logger.LogError("Failed to get batch node metrics for task {TesTask}. Error: {ExceptionMessage}", tesTask.Id, ex.Message);
            }

            return (batchNodeMetrics, taskStartTime, taskEndTime, cromwellRcCode);
        }

        private static Dictionary<string, string> DelimitedTextToDictionary(string text, string fieldDelimiter = "=", string rowDelimiter = "\n")
            => text.Split(rowDelimiter)
                .Select(line => { var parts = line.Split(fieldDelimiter); return new KeyValuePair<string, string>(parts[0], parts[1]); })
                .ToDictionary(kv => kv.Key, kv => kv.Value);

        /// <summary>
        /// Class that captures how <see cref="TesTask"/> transitions from current state to the new state, given the current Batch task state and optional condition. 
        /// Transitions typically include an action that needs to run in order for the task to move to the new state.
        /// </summary>
        private class TesTaskStateTransition
        {
            public TesTaskStateTransition(Func<TesTask, bool> condition, BatchTaskState? batchTaskState, string alternateSystemLogItem, Func<TesTask, CombinedBatchTaskInfo, CancellationToken, Task> asyncAction)
                : this(condition, batchTaskState, alternateSystemLogItem, asyncAction, null)
            { }

            public TesTaskStateTransition(Func<TesTask, bool> condition, BatchTaskState? batchTaskState, string alternateSystemLogItem, Action<TesTask, CombinedBatchTaskInfo> action)
                : this(condition, batchTaskState, alternateSystemLogItem, null, action)
            {
            }

            private TesTaskStateTransition(Func<TesTask, bool> condition, BatchTaskState? batchTaskState, string alternateSystemLogItem, Func<TesTask, CombinedBatchTaskInfo, CancellationToken, Task> asyncAction, Action<TesTask, CombinedBatchTaskInfo> action)
            {
                Condition = condition;
                CurrentBatchTaskState = batchTaskState;
                AlternateSystemLogItem = alternateSystemLogItem;
                AsyncAction = asyncAction;
                Action = action;
            }

            public Func<TesTask, bool> Condition { get; }
            public BatchTaskState? CurrentBatchTaskState { get; }
            private string AlternateSystemLogItem { get; }
            private Func<TesTask, CombinedBatchTaskInfo, CancellationToken, Task> AsyncAction { get; }
            private Action<TesTask, CombinedBatchTaskInfo> Action { get; }

            /// <summary>
            /// Calls <see cref="Action"/> and/or <see cref="AsyncAction"/>.
            /// </summary>
            /// <param name="tesTask"></param>
            /// <param name="combinedBatchTaskInfo"></param>
            /// <param name="cancellationToken">A <see cref="CancellationToken"/> for controlling the lifetime of the asynchronous operation.</param>
            /// <returns>True an action was called, otherwise False.</returns>
            public async ValueTask<bool> ActionAsync(TesTask tesTask, CombinedBatchTaskInfo combinedBatchTaskInfo, CancellationToken cancellationToken)
            {
                combinedBatchTaskInfo.AlternateSystemLogItem = AlternateSystemLogItem;
                var tesTaskChanged = false;

                if (AsyncAction is not null)
                {
                    await AsyncAction(tesTask, combinedBatchTaskInfo, cancellationToken);
                    tesTaskChanged = true;
                }

                if (Action is not null)
                {
                    Action(tesTask, combinedBatchTaskInfo);
                    tesTaskChanged = true;
                }

                return tesTaskChanged;
            }
        }

        private class CombinedBatchTaskInfo
        {
            public BatchTaskState BatchTaskState { get; set; }
            public BatchNodeMetrics BatchNodeMetrics { get; set; }
            public string FailureReason { get; set; }
            public DateTimeOffset? BatchTaskStartTime { get; set; }
            public DateTimeOffset? BatchTaskEndTime { get; set; }
            public int? BatchTaskExitCode { get; set; }
            public int? CromwellRcCode { get; set; }
            public IEnumerable<string> SystemLogItems { get; set; }
            public string Pool { get; set; }
            public string AlternateSystemLogItem { get; set; }
        }
    }
}<|MERGE_RESOLUTION|>--- conflicted
+++ resolved
@@ -1,4 +1,4 @@
-﻿// Copyright (c) Microsoft Corporation.
+// Copyright (c) Microsoft Corporation.
 // Licensed under the MIT License.
 
 
@@ -7,6 +7,7 @@
 using System.IO;
 using System.Linq;
 using System.Text;
+using System.Text.RegularExpressions;
 using System.Threading;
 using System.Threading.Tasks;
 using Microsoft.Azure.Batch;
@@ -16,8 +17,6 @@
 using Newtonsoft.Json;
 using Tes.Extensions;
 using Tes.Models;
-using Tes.TaskSubmitters;
-using TesApi.Web.Extensions;
 using TesApi.Web.Management;
 using TesApi.Web.Management.Models.Quotas;
 using TesApi.Web.Options;
@@ -39,23 +38,23 @@
     /// </summary>
     public partial class BatchScheduler : IBatchScheduler
     {
-        internal const string PoolDeprecated = "CoA-TES-HostName";
-        internal const string PoolMetadata = "CoA-TES-Metadata";
-
-        /// <summary>
-        /// Name of environment variable to place resources shared by all tasks on each compute node in a pool.
-        /// </summary>
-        public const string BatchNodeSharedEnvVar = "$AZ_BATCH_NODE_SHARED_DIR";
+        internal const string PoolHostName = "CoA-TES-HostName";
+        internal const string PoolIsDedicated = "CoA-TES-IsDedicated";
+
+        [GeneratedRegex("[^\\?.]*(\\?.*)")]
+        private static partial Regex GetQueryStringRegex();
 
         private const string AzureSupportUrl = "https://portal.azure.com/#blade/Microsoft_Azure_Support/HelpAndSupportBlade/newsupportrequest";
         private const int PoolKeyLength = 55; // 64 max pool name length - 9 chars generating unique pool names
         private const int DefaultCoreCount = 1;
         private const int DefaultMemoryGb = 2;
         private const int DefaultDiskGb = 10;
+        private const string TesExecutionsPathPrefix = "/tes-internal";
         private const string CromwellScriptFileName = "script";
         private const string StartTaskScriptFilename = "start-task.sh";
         private const string NodeTaskRunnerFilename = "tes-runner";
         private const string NodeTaskRunnerMD5HashFilename = NodeTaskRunnerFilename + ".md5";
+        private static readonly Regex queryStringRegex = GetQueryStringRegex();
         private readonly string cromwellDrsLocalizerImageName;
         private readonly ILogger logger;
         private readonly IAzureProxy azureProxy;
@@ -76,9 +75,8 @@
         private readonly IBatchPoolFactory _batchPoolFactory;
         private readonly IAllowedVmSizesService allowedVmSizesService;
         private readonly TaskExecutionScriptingManager taskExecutionScriptingManager;
-        private readonly string runnerMD5;
-
-        private HashSet<string> onlyLogBatchTaskStateOnce = [];
+
+        private HashSet<string> onlyLogBatchTaskStateOnce = new();
 
         /// <summary>
         /// Orchestrates <see cref="Tes.Models.TesTask"/>s on Azure Batch
@@ -142,7 +140,6 @@
             batchPrefix = batchSchedulingOptions.Value.Prefix;
             logger.LogInformation("BatchPrefix: {BatchPrefix}", batchPrefix);
             File.ReadAllLines(Path.Combine(AppContext.BaseDirectory, "scripts/task-run.sh"));
-            this.runnerMD5 = File.ReadAllText(Path.Combine(AppContext.BaseDirectory, $"scripts/{NodeTaskRunnerMD5HashFilename}")).Trim();
 
             this.gen2BatchNodeInfo = new BatchNodeInfo
             {
@@ -162,7 +159,7 @@
                 BatchNodeAgentSkuId = batchGen1Options.Value.NodeAgentSkuId
             };
 
-            logger.LogInformation("usePreemptibleVmsOnly: {UsePreemptibleVmsOnly}", usePreemptibleVmsOnly);
+            logger.LogInformation($"usePreemptibleVmsOnly: {usePreemptibleVmsOnly}");
 
             static bool tesTaskIsQueuedInitializingOrRunning(TesTask tesTask) => tesTask.State == TesState.QUEUEDEnum || tesTask.State == TesState.INITIALIZINGEnum || tesTask.State == TesState.RUNNINGEnum;
             static bool tesTaskIsInitializingOrRunning(TesTask tesTask) => tesTask.State == TesState.INITIALIZINGEnum || tesTask.State == TesState.RUNNINGEnum;
@@ -196,41 +193,47 @@
                 }
                 else if (!string.IsNullOrWhiteSpace(batchInfo.AlternateSystemLogItem))
                 {
-                    tesTask.AddToSystemLog([batchInfo.AlternateSystemLogItem]);
+                    tesTask.AddToSystemLog(new[] { batchInfo.AlternateSystemLogItem });
                 }
             }
 
             async Task SetTaskCompleted(TesTask tesTask, CombinedBatchTaskInfo batchInfo, CancellationToken cancellationToken)
             {
+                await DeleteBatchTaskAsync(azureProxy, tesTask, batchInfo, cancellationToken);
                 SetTaskStateAndLog(tesTask, TesState.COMPLETEEnum, batchInfo);
+            }
+
+            async Task SetTaskExecutorError(TesTask tesTask, CombinedBatchTaskInfo batchInfo, CancellationToken cancellationToken)
+            {
                 await DeleteBatchTaskAsync(azureProxy, tesTask, batchInfo, cancellationToken);
-            }
-
-            async Task SetTaskExecutorError(TesTask tesTask, CombinedBatchTaskInfo batchInfo, CancellationToken cancellationToken)
-            {
                 await AddProcessLogsIfAvailable(tesTask, cancellationToken);
                 SetTaskStateAndLog(tesTask, TesState.EXECUTORERROREnum, batchInfo);
+            }
+
+            async Task SetTaskSystemError(TesTask tesTask, CombinedBatchTaskInfo batchInfo, CancellationToken cancellationToken)
+            {
                 await DeleteBatchTaskAsync(azureProxy, tesTask, batchInfo, cancellationToken);
-            }
-
-            async Task DeleteBatchTaskAndSetTaskStateAsync(TesTask tesTask, TesState newTaskState, CombinedBatchTaskInfo batchInfo, CancellationToken cancellationToken)
-            {
+                SetTaskStateAndLog(tesTask, TesState.SYSTEMERROREnum, batchInfo);
+            }
+
+            async Task DeleteBatchJobAndSetTaskStateAsync(TesTask tesTask, TesState newTaskState, CombinedBatchTaskInfo batchInfo, CancellationToken cancellationToken)
+            {
+                await DeleteBatchTaskAsync(tesTask, batchInfo.Pool, cancellationToken);
                 SetTaskStateAndLog(tesTask, newTaskState, batchInfo);
-                await DeleteBatchTaskAsync(tesTask, batchInfo.Pool, cancellationToken);
-            }
-
-            Task DeleteBatchTaskAndSetTaskExecutorErrorAsync(TesTask tesTask, CombinedBatchTaskInfo batchInfo, CancellationToken cancellationToken) => DeleteBatchTaskAndSetTaskStateAsync(tesTask, TesState.EXECUTORERROREnum, batchInfo, cancellationToken);
-            Task DeleteBatchTaskAndSetTaskSystemErrorAsync(TesTask tesTask, CombinedBatchTaskInfo batchInfo, CancellationToken cancellationToken) => DeleteBatchTaskAndSetTaskStateAsync(tesTask, TesState.SYSTEMERROREnum, batchInfo, cancellationToken);
-
-            Task DeleteBatchTaskAndRequeueTaskAsync(TesTask tesTask, CombinedBatchTaskInfo batchInfo, CancellationToken cancellationToken)
+            }
+
+            Task DeleteBatchJobAndSetTaskExecutorErrorAsync(TesTask tesTask, CombinedBatchTaskInfo batchInfo, CancellationToken cancellationToken) => DeleteBatchJobAndSetTaskStateAsync(tesTask, TesState.EXECUTORERROREnum, batchInfo, cancellationToken);
+            Task DeleteBatchJobAndSetTaskSystemErrorAsync(TesTask tesTask, CombinedBatchTaskInfo batchInfo, CancellationToken cancellationToken) => DeleteBatchJobAndSetTaskStateAsync(tesTask, TesState.SYSTEMERROREnum, batchInfo, cancellationToken);
+
+            Task DeleteBatchJobAndRequeueTaskAsync(TesTask tesTask, CombinedBatchTaskInfo batchInfo, CancellationToken cancellationToken)
                 => ++tesTask.ErrorCount > 3
-                    ? AddSystemLogAndDeleteBatchTaskAndSetTaskExecutorErrorAsync(tesTask, batchInfo, "System Error: Retry count exceeded.", cancellationToken)
-                    : DeleteBatchTaskAndSetTaskStateAsync(tesTask, TesState.QUEUEDEnum, batchInfo, cancellationToken);
-
-            Task AddSystemLogAndDeleteBatchTaskAndSetTaskExecutorErrorAsync(TesTask tesTask, CombinedBatchTaskInfo batchInfo, string alternateSystemLogItem, CancellationToken cancellationToken)
+                    ? AddSystemLogAndDeleteBatchJobAndSetTaskExecutorErrorAsync(tesTask, batchInfo, "System Error: Retry count exceeded.", cancellationToken)
+                    : DeleteBatchJobAndSetTaskStateAsync(tesTask, TesState.QUEUEDEnum, batchInfo, cancellationToken);
+
+            Task AddSystemLogAndDeleteBatchJobAndSetTaskExecutorErrorAsync(TesTask tesTask, CombinedBatchTaskInfo batchInfo, string alternateSystemLogItem, CancellationToken cancellationToken)
             {
                 batchInfo.SystemLogItems ??= Enumerable.Empty<string>().Append(alternateSystemLogItem);
-                return DeleteBatchTaskAndSetTaskExecutorErrorAsync(tesTask, batchInfo, cancellationToken);
+                return DeleteBatchJobAndSetTaskExecutorErrorAsync(tesTask, batchInfo, cancellationToken);
             }
 
             async Task CancelTaskAsync(TesTask tesTask, CombinedBatchTaskInfo batchInfo, CancellationToken cancellationToken)
@@ -246,83 +249,74 @@
                 return Task.CompletedTask;
             }
 
-            tesTaskStateTransitions =
-            [
+            tesTaskStateTransitions = new List<TesTaskStateTransition>()
+            {
                 new(tesTaskCancellationRequested, batchTaskState: null, alternateSystemLogItem: null, CancelTaskAsync),
                 new(tesTaskIsQueued, BatchTaskState.JobNotFound, alternateSystemLogItem: null, (tesTask, _, ct) => AddBatchTaskAsync(tesTask, ct)),
                 new(tesTaskIsQueued, BatchTaskState.MissingBatchTask, alternateSystemLogItem: null, (tesTask, batchInfo, ct) => AddBatchTaskAsync(tesTask, ct)),
                 new(tesTaskIsQueued, BatchTaskState.Initializing, alternateSystemLogItem: null, (tesTask, _) => tesTask.State = TesState.INITIALIZINGEnum),
-                new(tesTaskIsQueuedOrInitializing, BatchTaskState.NodeAllocationFailed, alternateSystemLogItem: null, DeleteBatchTaskAndRequeueTaskAsync),
+                new(tesTaskIsQueuedOrInitializing, BatchTaskState.NodeAllocationFailed, alternateSystemLogItem: null, DeleteBatchJobAndRequeueTaskAsync),
                 new(tesTaskIsQueuedOrInitializing, BatchTaskState.Running, alternateSystemLogItem: null, (tesTask, _) => tesTask.State = TesState.RUNNINGEnum),
-                new(tesTaskIsQueuedInitializingOrRunning, BatchTaskState.MoreThanOneActiveJobOrTaskFound, BatchTaskState.MoreThanOneActiveJobOrTaskFound.ToString(), DeleteBatchTaskAndSetTaskSystemErrorAsync),
+                new(tesTaskIsQueuedInitializingOrRunning, BatchTaskState.MoreThanOneActiveJobOrTaskFound, BatchTaskState.MoreThanOneActiveJobOrTaskFound.ToString(), DeleteBatchJobAndSetTaskSystemErrorAsync),
                 new(tesTaskIsQueuedInitializingOrRunning, BatchTaskState.CompletedSuccessfully, alternateSystemLogItem: null, SetTaskCompleted),
                 new(tesTaskIsQueuedInitializingOrRunning, BatchTaskState.CompletedWithErrors, "Please open an issue. There should have been an error reported here.", SetTaskExecutorError),
-                new(tesTaskIsQueuedInitializingOrRunning, BatchTaskState.ActiveJobWithMissingAutoPool, alternateSystemLogItem: null, DeleteBatchTaskAndRequeueTaskAsync),
-                new(tesTaskIsQueuedInitializingOrRunning, BatchTaskState.NodeFailedDuringStartupOrExecution, "Please open an issue. There should have been an error reported here.", DeleteBatchTaskAndSetTaskExecutorErrorAsync),
-                new(tesTaskIsQueuedInitializingOrRunning, BatchTaskState.NodeUnusable, "Please open an issue. There should have been an error reported here.", DeleteBatchTaskAndSetTaskExecutorErrorAsync),
-                new(tesTaskIsInitializingOrRunning, BatchTaskState.JobNotFound, BatchTaskState.JobNotFound.ToString(), DeleteBatchTaskAndRequeueTaskAsync),
-                new(tesTaskIsInitializingOrRunning, BatchTaskState.MissingBatchTask, BatchTaskState.MissingBatchTask.ToString(), DeleteBatchTaskAndSetTaskSystemErrorAsync),
+                new(tesTaskIsQueuedInitializingOrRunning, BatchTaskState.ActiveJobWithMissingAutoPool, alternateSystemLogItem: null, DeleteBatchJobAndRequeueTaskAsync),
+                new(tesTaskIsQueuedInitializingOrRunning, BatchTaskState.NodeFailedDuringStartupOrExecution, "Please open an issue. There should have been an error reported here.", DeleteBatchJobAndSetTaskExecutorErrorAsync),
+                new(tesTaskIsQueuedInitializingOrRunning, BatchTaskState.NodeUnusable, "Please open an issue. There should have been an error reported here.", DeleteBatchJobAndSetTaskExecutorErrorAsync),
+                new(tesTaskIsInitializingOrRunning, BatchTaskState.JobNotFound, BatchTaskState.JobNotFound.ToString(), SetTaskSystemError),
+                new(tesTaskIsInitializingOrRunning, BatchTaskState.MissingBatchTask, BatchTaskState.MissingBatchTask.ToString(), DeleteBatchJobAndSetTaskSystemErrorAsync),
                 new(tesTaskIsInitializingOrRunning, BatchTaskState.NodePreempted, alternateSystemLogItem: null, HandlePreemptedNodeAsync)
-            ];
+            };
         }
 
         private async Task AddProcessLogsIfAvailable(TesTask tesTask, CancellationToken cancellationToken)
         {
-            try
-            {
-                var directoryUri = await storageAccessProvider.GetInternalTesTaskBlobUrlAsync(tesTask, string.Empty, cancellationToken);
-
-                // Process log naming convention is (mostly) established in Tes.Runner.Logs.AppendBlobLogPublisher, specifically these methods:
-                // https://github.com/microsoft/ga4gh-tes/blob/6e120d33f78c7a36cffe953c74b55cba7cfbf7fc/src/Tes.Runner/Logs/AppendBlobLogPublisher.cs#L28
-                // https://github.com/microsoft/ga4gh-tes/blob/6e120d33f78c7a36cffe953c74b55cba7cfbf7fc/src/Tes.Runner/Logs/AppendBlobLogPublisher.cs#L39
-
-                // Get any logs the task runner left. Look for the latest set in this order: upload, exec, download
-                foreach (var prefix in new[] { "upload_std", "exec_std", "download_std" })
-                {
-                    var logs = FilterByPrefix(prefix, await azureProxy.ListBlobsAsync(directoryUri, cancellationToken));
-
-                    if (logs.Any())
+            var directoryUri = await storageAccessProvider.GetInternalTesTaskBlobUrlAsync(tesTask, string.Empty, cancellationToken);
+
+            // Process log naming convention is (mostly) established in Tes.Runner.Logs.AppendBlobLogPublisher, specifically these methods:
+            // https://github.com/microsoft/ga4gh-tes/blob/6e120d33f78c7a36cffe953c74b55cba7cfbf7fc/src/Tes.Runner/Logs/AppendBlobLogPublisher.cs#L28
+            // https://github.com/microsoft/ga4gh-tes/blob/6e120d33f78c7a36cffe953c74b55cba7cfbf7fc/src/Tes.Runner/Logs/AppendBlobLogPublisher.cs#L39
+
+            // Get any logs the task runner left. Look for the latest set in this order: upload, exec, download
+            foreach (var prefix in new[] { "upload_std", "exec_std", "download_std" })
+            {
+                var logs = FilterByPrefix(prefix, await azureProxy.ListBlobsAsync(directoryUri, cancellationToken));
+
+                if (logs.Any())
+                {
+                    if (prefix.StartsWith("exec_"))
                     {
-                        if (prefix.StartsWith("exec_"))
+                        var log = tesTask.GetOrAddTesTaskLog().GetOrAddExecutorLog();
+
+                        foreach (var (type, action) in new (string, Action<string>)[] { ("stderr", list => log.Stderr = list), ("stdout", list => log.Stdout = list) })
                         {
-                            var log = tesTask.GetOrAddTesTaskLog().GetOrAddExecutorLog();
-
-                            foreach (var (type, action) in new (string, Action<string>)[] { ("stderr", list => log.Stderr = list), ("stdout", list => log.Stdout = list) })
+                            var list = logs.Where(blob => type.Equals(blob.BlobNameParts[1], StringComparison.OrdinalIgnoreCase)).ToList();
+
+                            if (list.Any())
                             {
-                                var list = logs.Where(blob => type.Equals(blob.BlobNameParts[1], StringComparison.OrdinalIgnoreCase)).ToList();
-
-                                if (list.Any())
-                                {
-                                    action(JsonArray(list.Select(blob => blob.BlobUri.AbsoluteUri)));
-                                }
+                                action(JsonArray(list.Select(blob => blob.BlobUri.AbsoluteUri)));
                             }
                         }
-
-                        tesTask.AddToSystemLog(Enumerable.Empty<string>()
-                            .Append("Possibly relevant logs:")
-                            .Concat(logs.Select(log => log.BlobUri.AbsoluteUri)));
-
-                        return;
                     }
-                }
-
-#pragma warning disable IDE0305 // Simplify collection initialization
-                static IList<(Uri BlobUri, string[] BlobNameParts)> FilterByPrefix(string blobNameStartsWith, IEnumerable<Microsoft.WindowsAzure.Storage.Blob.CloudBlob> blobs)
-                    => blobs.Select(blob => (BlobUri: new Azure.Storage.Blobs.BlobUriBuilder(blob.Uri) { Sas = null }.ToUri(), BlobName: blob.Name.Split('/').Last()))
-                        .Where(blob => blob.BlobName.EndsWith(".txt") && blob.BlobName.StartsWith(blobNameStartsWith))
-                        .Select(blob => (blob.BlobUri, BlobNameParts: blob.BlobName.Split('_', 4)))
-                        .OrderBy(blob => string.Join('_', blob.BlobNameParts.Take(3)))
-                        .ThenBy(blob => blob.BlobNameParts.Length < 3 ? -1 : int.Parse(blob.BlobNameParts[3][..blob.BlobNameParts[3].IndexOf('.')], System.Globalization.CultureInfo.InvariantCulture))
-                        .ToList();
-#pragma warning restore IDE0305 // Simplify collection initialization
-
-                static string JsonArray(IEnumerable<string> items)
-                    => System.Text.Json.JsonSerializer.Serialize(items.ToArray(), new System.Text.Json.JsonSerializerOptions(System.Text.Json.JsonSerializerOptions.Default) { WriteIndented = true });
-            }
-            catch (Exception ex)
-            {
-                logger.LogError(ex, "Failed to find and append process logs on task {TesTask}", tesTask.Id);
-            }
+
+                    tesTask.AddToSystemLog(Enumerable.Empty<string>()
+                        .Append("Possibly relevant logs:")
+                        .Concat(logs.Select(log => log.BlobUri.AbsoluteUri)));
+
+                    return;
+                }
+            }
+
+            static IList<(Uri BlobUri, string[] BlobNameParts)> FilterByPrefix(string blobNameStartsWith, IEnumerable<Microsoft.WindowsAzure.Storage.Blob.CloudBlob> blobs)
+                => blobs.Select(blob => (BlobUri: new Azure.Storage.Blobs.BlobUriBuilder(blob.Uri) { Sas = null }.ToUri(), BlobName: blob.Name.Split('/').Last()))
+                    .Where(blob => blob.BlobName.EndsWith(".txt") && blob.BlobName.StartsWith(blobNameStartsWith))
+                    .Select(blob => (blob.BlobUri, BlobNameParts: blob.BlobName.Split('_', 4)))
+                    .OrderBy(blob => string.Join('_', blob.BlobNameParts.Take(3)))
+                    .ThenBy(blob => blob.BlobNameParts.Length < 3 ? -1 : int.Parse(blob.BlobNameParts[3][..blob.BlobNameParts[3].IndexOf('.')], System.Globalization.CultureInfo.InvariantCulture))
+                    .ToList();
+
+            static string JsonArray(IEnumerable<string> items)
+                => System.Text.Json.JsonSerializer.Serialize(items.ToArray(), new System.Text.Json.JsonSerializerOptions(System.Text.Json.JsonSerializerOptions.Default) { WriteIndented = true });
         }
 
         private Task DeleteBatchTaskAsync(TesTask tesTask, string poolId, CancellationToken cancellationToken)
@@ -355,12 +349,9 @@
         /// <param name="localFilePathDownloadLocation">Filename for the output file</param>
         /// <param name="setExecutable">Whether the file should be made executable or not</param>
         /// <returns>The command to execute</returns>
-        public static string CreateWgetDownloadCommand(Uri urlToDownload, string localFilePathDownloadLocation, bool setExecutable = false)
-        {
-            ArgumentNullException.ThrowIfNull(urlToDownload);
-            ArgumentException.ThrowIfNullOrWhiteSpace(localFilePathDownloadLocation);
-
-            var command = $"wget --no-verbose --https-only --timeout=20 --waitretry=1 --tries=9 --retry-connrefused --continue -O {localFilePathDownloadLocation} '{urlToDownload.AbsoluteUri}'";
+        private string CreateWgetDownloadCommand(string urlToDownload, string localFilePathDownloadLocation, bool setExecutable = false)
+        {
+            string command = $"wget --no-verbose --https-only --timeout=20 --waitretry=1 --tries=9 --retry-connrefused --continue -O {localFilePathDownloadLocation} '{urlToDownload}'";
 
             if (setExecutable)
             {
@@ -386,7 +377,7 @@
                 }
                 catch (Exception exc)
                 {
-                    logger.LogError(exc, "When retrieving previously created batch pools and jobs, there were one or more failures when trying to access batch pool {PoolId} and/or its associated job.", cloudPool.Id);
+                    logger.LogError(exc, "When retrieving previously created batch pools and jobs, there were one or more failures when trying to access batch pool {PoolId} or its associated job.", cloudPool.Id);
                 }
             }
         }
@@ -396,7 +387,7 @@
         {
             var blobUri = await storageAccessProvider.GetInternalTesBlobUrlAsync(NodeTaskRunnerFilename, cancellationToken);
             var blobProperties = await azureProxy.GetBlobPropertiesAsync(blobUri, cancellationToken);
-            if (!runnerMD5.Equals(blobProperties?.ContentMD5, StringComparison.OrdinalIgnoreCase))
+            if (!(await File.ReadAllTextAsync(Path.Combine(AppContext.BaseDirectory, $"scripts/{NodeTaskRunnerMD5HashFilename}"), cancellationToken)).Trim().Equals(blobProperties?.ContentMD5, StringComparison.OrdinalIgnoreCase))
             {
                 await azureProxy.UploadBlobFromFileAsync(blobUri, $"scripts/{NodeTaskRunnerFilename}", cancellationToken);
             }
@@ -444,6 +435,24 @@
             }
         }
 
+        private static string GetCromwellExecutionDirectoryPathAsUrl(TesTask task)
+        {
+            var commandScript = task.Inputs?.FirstOrDefault(IsCromwellCommandScript);
+            return commandScript switch
+            {
+                null => null,
+                var x when string.IsNullOrEmpty(x.Content) => GetParentUrl(commandScript.Url),
+                _ => GetParentPath(commandScript.Path).TrimStart('/')
+            };
+        }
+
+        private string GetStorageUploadPath(TesTask task)
+        {
+            return task.Resources?.ContainsBackendParameterValue(TesResources.SupportedBackendParameters.internal_path_prefix) ?? false
+                ? $"{defaultStorageAccountName}/{task.Resources.GetBackendParameterValue(TesResources.SupportedBackendParameters.internal_path_prefix).Trim('/')}"
+                : $"{defaultStorageAccountName}{TesExecutionsPathPrefix}/{task.Id}";
+        }
+
         /// <summary>
         /// Get the parent path of the given path
         /// </summary>
@@ -484,6 +493,15 @@
                 return $"/{defaultStorageAccount}{startTaskPath}";
             }
         }
+
+        /// <summary>
+        /// Determines if the <see cref="Tes.Models.TesInput"/> file is a Cromwell command script
+        /// See https://github.com/broadinstitute/cromwell/blob/17efd599d541a096dc5704991daeaefdd794fefd/supportedBackends/tes/src/main/scala/cromwell/backend/impl/tes/TesTask.scala#L58
+        /// </summary>
+        /// <param name="inputFile"><see cref="Tes.Models.TesInput"/> file</param>
+        /// <returns>True if the file is a Cromwell command script</returns>
+        private static bool IsCromwellCommandScript(TesInput inputFile)
+            => (inputFile.Name?.Equals("commandScript") ?? false) && (inputFile.Description?.EndsWith(".commandScript") ?? false) && inputFile.Type == TesFileType.FILEEnum && inputFile.Path.EndsWith($"/{CromwellScriptFileName}");
 
         /// <summary>
         /// Adds a new Azure Batch pool/job/task for the given <see cref="TesTask"/>
@@ -894,9 +912,9 @@
         // tesTask.Log[].Log[].StartTime
         // tesTask.Log[].Log[].EndTime
         private ValueTask<bool> HandleTesTaskTransitionAsync(TesTask tesTask, CombinedBatchTaskInfo combinedBatchTaskInfo, CancellationToken cancellationToken)
-            => tesTaskStateTransitions
+            => (tesTaskStateTransitions
                 .FirstOrDefault(m => (m.Condition is null || m.Condition(tesTask)) && (m.CurrentBatchTaskState is null || m.CurrentBatchTaskState == combinedBatchTaskInfo.BatchTaskState))
-                ?.ActionAsync(tesTask, combinedBatchTaskInfo, cancellationToken) ?? ValueTask.FromResult(false);
+                ?.ActionAsync(tesTask, combinedBatchTaskInfo, cancellationToken) ?? ValueTask.FromResult(false));
 
         private async Task<CloudTask> ConvertTesTaskToBatchTaskUsingRunnerAsync(string taskId, TesTask task,
             CancellationToken cancellationToken)
@@ -930,30 +948,36 @@
 
         private async Task<List<TesInput>> GetAdditionalCromwellInputsAsync(TesTask task, CancellationToken cancellationToken)
         {
+            var cromwellExecutionDirectoryUrl = GetCromwellExecutionDirectoryPathAsUrl(task);
+            var isCromwell = cromwellExecutionDirectoryUrl is not null;
+
+
             // TODO: Cromwell bug: Cromwell command write_tsv() generates a file in the execution directory, for example execution/write_tsv_3922310b441805fc43d52f293623efbc.tmp. These are not passed on to TES inputs.
             // WORKAROUND: Get the list of files in the execution directory and add them to task inputs.
             // TODO: Verify whether this workaround is still needed.
-            List<TesInput> additionalInputs = [];
-
-            if (task.IsCromwell())
+            var additionalInputs = new List<TesInput>();
+            if (isCromwell)
             {
                 additionalInputs =
-                    await GetExistingBlobsInCromwellStorageLocationAsTesInputsAsync(task, cancellationToken);
+                    await GetExistingBlobsInCromwellStorageLocationAsTesInputsAsync(task, cromwellExecutionDirectoryUrl,
+                        cancellationToken);
             }
 
             return additionalInputs;
         }
 
-        private async Task<List<TesInput>> GetExistingBlobsInCromwellStorageLocationAsTesInputsAsync(TesTask task, CancellationToken cancellationToken)
+        private async Task<List<TesInput>> GetExistingBlobsInCromwellStorageLocationAsTesInputsAsync(TesTask task,
+            string cromwellExecutionDirectoryUrl, CancellationToken cancellationToken)
         {
             var additionalInputFiles = new List<TesInput>();
-            var metadata = task.GetCromwellMetadata();
-
-            var cromwellExecutionDirectory = (Uri.TryCreate(metadata.CromwellRcUri, UriKind.Absolute, out var uri) && !uri.IsFile)
-                ? GetParentUrl(metadata.CromwellRcUri)
-                : $"/{GetParentUrl(metadata.CromwellRcUri)}";
-
-            var executionDirectoryUri = await storageAccessProvider.MapLocalPathToSasUrlAsync(cromwellExecutionDirectory,
+
+
+            if (!Uri.TryCreate(cromwellExecutionDirectoryUrl, UriKind.Absolute, out _))
+            {
+                cromwellExecutionDirectoryUrl = $"/{cromwellExecutionDirectoryUrl}";
+            }
+
+            var executionDirectoryUri = await storageAccessProvider.MapLocalPathToSasUrlAsync(cromwellExecutionDirectoryUrl,
                 cancellationToken, getContainerSas: true);
 
             if (executionDirectoryUri is not null)
@@ -963,7 +987,8 @@
                 var scriptBlob =
                     blobsInExecutionDirectory.FirstOrDefault(b => b.Name.EndsWith($"/{CromwellScriptFileName}"));
                 var commandScript =
-                    task.Inputs?.FirstOrDefault(b => "commandScript".Equals(b.Name));
+                    task.Inputs?.FirstOrDefault(
+                        IsCromwellCommandScript); // this should never be null because it's used to set isCromwell
 
                 if (scriptBlob is not null)
                 {
@@ -973,8 +998,10 @@
                 if (commandScript is not null)
                 {
                     var commandScriptPathParts = commandScript.Path.Split('/').ToList();
+                    var cromwellExecutionDirectory =
+                        string.Join('/', commandScriptPathParts.Take(commandScriptPathParts.Count - 1));
                     additionalInputFiles = await blobsInExecutionDirectory
-                        .Select(b => (Path: $"/{metadata.CromwellExecutionDir.TrimStart('/')}/{b.Name.Split('/').Last()}",
+                        .Select(b => (Path: $"/{cromwellExecutionDirectory.TrimStart('/')}/{b.Name.Split('/').Last()}",
                             b.Uri))
                         .ToAsyncEnumerable()
                         .SelectAwait(async b => new TesInput
@@ -1023,29 +1050,25 @@
         }
 
         /// <summary>
-        /// Constructs a universal Azure Start Task instance
+        /// Constructs a universal Azure Start Task instance if needed
         /// </summary>
-        /// <param name="poolId">Pool Id</param>
         /// <param name="machineConfiguration">A <see cref="BatchModels.VirtualMachineConfiguration"/> describing the OS of the pool's nodes.</param>
         /// <param name="cancellationToken">A <see cref="CancellationToken"/> for controlling the lifetime of the asynchronous operation.</param>
         /// <returns></returns>
         /// <remarks>This method also mitigates errors associated with docker daemons that are not configured to place their filesystem assets on the data drive.</remarks>
-        private async Task<BatchModels.StartTask> GetStartTaskAsync(string poolId, BatchModels.VirtualMachineConfiguration machineConfiguration, CancellationToken cancellationToken)
-        {
-            ArgumentException.ThrowIfNullOrWhiteSpace(poolId);
-            ArgumentNullException.ThrowIfNull(machineConfiguration);
-
+        private async Task<BatchModels.StartTask> StartTaskIfNeeded(BatchModels.VirtualMachineConfiguration machineConfiguration, CancellationToken cancellationToken)
+        {
             var globalStartTaskConfigured = !string.IsNullOrWhiteSpace(globalStartTaskPath);
 
-            var globalStartTaskSasUrl = globalStartTaskConfigured
+            var startTaskSasUrl = globalStartTaskConfigured
                 ? await storageAccessProvider.MapLocalPathToSasUrlAsync(globalStartTaskPath, cancellationToken, sasTokenDuration: BatchPoolService.RunInterval.Multiply(2).Add(poolLifetime).Add(TimeSpan.FromMinutes(15)))
                 : default;
 
-            if (globalStartTaskSasUrl is not null)
-            {
-                if (!await azureProxy.BlobExistsAsync(globalStartTaskSasUrl, cancellationToken))
-                {
-                    globalStartTaskSasUrl = default;
+            if (startTaskSasUrl is not null)
+            {
+                if (!await azureProxy.BlobExistsAsync(startTaskSasUrl, cancellationToken))
+                {
+                    startTaskSasUrl = default;
                     globalStartTaskConfigured = false;
                 }
             }
@@ -1058,12 +1081,8 @@
             var dockerConfigured = machineConfiguration.ImageReference.Publisher.Equals("microsoft-azure-batch", StringComparison.InvariantCultureIgnoreCase)
                 && (machineConfiguration.ImageReference.Offer.StartsWith("ubuntu-server-container", StringComparison.InvariantCultureIgnoreCase) || machineConfiguration.ImageReference.Offer.StartsWith("centos-container", StringComparison.InvariantCultureIgnoreCase));
 
-            StringBuilder cmd = new("#!/bin/sh\n");
-            cmd.Append($"mkdir -p {BatchNodeSharedEnvVar} && {CreateWgetDownloadCommand(await storageAccessProvider.GetInternalTesBlobUrlAsync(NodeTaskRunnerFilename, cancellationToken), $"{BatchNodeSharedEnvVar}/{NodeTaskRunnerFilename}", setExecutable: true)}");
-
             if (!dockerConfigured)
             {
-<<<<<<< HEAD
                 var commandLine = new StringBuilder();
 
                 // Build the bash script as @-string (note do not change whitespace/line-endings, they are required for bash to work properly)
@@ -1143,45 +1162,33 @@
 @"
 set +e' 2>&1 startup.log
 ");
-=======
-                var commandLine = new StringBuilder("#!/usr/bin/bash\n");
-                commandLine.Append(@"trap ""echo Error trapped; exit 0"" ERR; sudo touch tmp2.json && (sudo cp /etc/docker/daemon.json tmp1.json || sudo echo {} > tmp1.json) && sudo chmod a+w tmp?.json && if fgrep ""$(dirname ""$(dirname ""$AZ_BATCH_NODE_ROOT_DIR"")"")/docker"" tmp1.json; then echo grep ""found docker path""; elif [ $? -eq 1 ]; then ");
-
-                commandLine.Append(machineConfiguration.NodeAgentSkuId switch
-                {
-                    var s when s.StartsWith("batch.node.ubuntu ") => "sudo apt-get install -y jq",
-                    var s when s.StartsWith("batch.node.centos ") => "sudo yum install epel-release -y && sudo yum update -y && sudo yum install -y jq wget",
-                    _ => throw new InvalidOperationException($"Unrecognized OS. Please send open an issue @ 'https://github.com/microsoft/ga4gh-tes/issues' with this message: Please add support for '{machineConfiguration.NodeAgentSkuId}'")
-                });
-
-                commandLine.Append(@" && jq \.\[\""data-root\""\]=\""""$(dirname ""$(dirname ""$AZ_BATCH_NODE_ROOT_DIR"")"")/docker""\"" tmp1.json >> tmp2.json && sudo cp tmp2.json /etc/docker/daemon.json && sudo chmod 644 /etc/docker/daemon.json && sudo systemctl restart docker && echo ""updated docker data-root""; else (echo ""grep failed"" || exit 1); fi");
->>>>>>> 5073c6a9
-
-                var script = "config-docker.sh";
-                cmd.Append($" && {CreateWgetDownloadCommand(await UploadScriptAsync(script, commandLine), script, setExecutable: true)} && ./{script}");
-            }
-
-            if (globalStartTaskConfigured)
-            {
-                cmd.Append($" && {CreateWgetDownloadCommand(globalStartTaskSasUrl, "global-" + StartTaskScriptFilename, setExecutable: true)} && ./global-{StartTaskScriptFilename}");
-            }
-
-            return new()
-            {
-                CommandLine = $"/bin/sh -c \"{CreateWgetDownloadCommand(await UploadScriptAsync(StartTaskScriptFilename, cmd), StartTaskScriptFilename, true)} && ./{StartTaskScriptFilename}\"",
-                UserIdentity = new BatchModels.UserIdentity(autoUser: new(elevationLevel: BatchModels.ElevationLevel.Admin, scope: BatchModels.AutoUserScope.Pool)),
-                MaxTaskRetryCount = 1,
-                WaitForSuccess = true
-            };
-
-            async ValueTask<Uri> UploadScriptAsync(string name, StringBuilder content)
-            {
-                content.AppendLinuxLine(string.Empty);
-                var path = $"/pools/{poolId}/{name}";
-                var url = await storageAccessProvider.GetInternalTesBlobUrlAsync(path, cancellationToken);
-                await azureProxy.UploadBlobAsync(url, content.ToString(), cancellationToken);
-                content.Clear();
-                return url;
+
+                var startTask = new BatchModels.StartTask
+                {
+                    CommandLine = commandLine.ToString(),
+                    UserIdentity = new BatchModels.UserIdentity(autoUser: new(elevationLevel: BatchModels.ElevationLevel.Admin, scope: BatchModels.AutoUserScope.Pool)),
+                };
+
+                if (globalStartTaskConfigured)
+                {
+                    startTask.CommandLine = $"({startTask.CommandLine} && {CreateWgetDownloadCommand(startTaskSasUrl.AbsoluteUri, StartTaskScriptFilename, setExecutable: true)}) && ./{StartTaskScriptFilename}";
+                    startTask.ResourceFiles = new List<BatchModels.ResourceFile> { new(httpUrl: startTaskSasUrl.AbsoluteUri, filePath: StartTaskScriptFilename) };
+                }
+
+                return startTask;
+            }
+            else if (globalStartTaskConfigured)
+            {
+                return new BatchModels.StartTask
+                {
+                    CommandLine = $"./{StartTaskScriptFilename}",
+                    UserIdentity = new BatchModels.UserIdentity(autoUser: new(elevationLevel: BatchModels.ElevationLevel.Admin, scope: BatchModels.AutoUserScope.Pool)),
+                    ResourceFiles = new List<BatchModels.ResourceFile> { new(httpUrl: startTaskSasUrl.AbsoluteUri, filePath: StartTaskScriptFilename) }
+                };
+            }
+            else
+            {
+                return default;
             }
         }
 
@@ -1235,7 +1242,7 @@
                 ScaleSettings = new(autoScale: new(BatchPool.AutoPoolFormula(preemptable, 1), BatchPool.AutoScaleEvaluationInterval)),
                 DeploymentConfiguration = new(virtualMachineConfiguration: vmConfig),
                 //ApplicationPackages = ,
-                StartTask = await GetStartTaskAsync(name, vmConfig, cancellationToken),
+                StartTask = await StartTaskIfNeeded(vmConfig, cancellationToken),
                 TargetNodeCommunicationMode = BatchModels.NodeCommunicationMode.Simplified,
             };
 
@@ -1414,18 +1421,28 @@
 
             try
             {
-                if (tesTask.IsCromwell())
-                {
-                    var cromwellRcContent = await storageAccessProvider.DownloadBlobAsync(tesTask.GetCromwellMetadata().CromwellRcUri, cancellationToken);
-
-                    if (cromwellRcContent is not null && int.TryParse(cromwellRcContent, out var temp))
-                    {
-                        cromwellRcCode = temp;
-                    }
-                }
-
-                var metricsUrl = await storageAccessProvider.GetInternalTesTaskBlobUrlAsync(tesTask, "metrics.txt", cancellationToken);
-                var metricsContent = await storageAccessProvider.DownloadBlobAsync(metricsUrl, cancellationToken);
+                var cromwellExecutionDirectoryPath = GetCromwellExecutionDirectoryPathAsUrl(tesTask);
+                string cromwellRcContentPath;
+
+                if (Uri.TryCreate(cromwellExecutionDirectoryPath, UriKind.Absolute, out _))
+                {
+                    var cromwellRcContentBuilder = new UriBuilder(cromwellExecutionDirectoryPath);
+                    cromwellRcContentBuilder.Path += "/rc";
+                    cromwellRcContentPath = cromwellRcContentBuilder.ToString();
+                }
+                else
+                {
+                    cromwellRcContentPath = $"/{cromwellExecutionDirectoryPath}/rc";
+                }
+
+                var cromwellRcContent = await storageAccessProvider.DownloadBlobAsync(cromwellRcContentPath, cancellationToken);
+
+                if (cromwellRcContent is not null && int.TryParse(cromwellRcContent, out var temp))
+                {
+                    cromwellRcCode = temp;
+                }
+
+                var metricsContent = await storageAccessProvider.DownloadBlobAsync($"/{GetStorageUploadPath(tesTask)}/metrics.txt", cancellationToken);
 
                 if (metricsContent is not null)
                 {
@@ -1456,13 +1473,13 @@
                     }
                     catch (Exception ex)
                     {
-                        logger.LogError("Failed to parse metrics for task {TesTask}. Error: {ExceptionMessage}", tesTask.Id, ex.Message);
+                        logger.LogError($"Failed to parse metrics for task {tesTask.Id}. Error: {ex.Message}");
                     }
                 }
             }
             catch (Exception ex)
             {
-                logger.LogError("Failed to get batch node metrics for task {TesTask}. Error: {ExceptionMessage}", tesTask.Id, ex.Message);
+                logger.LogError($"Failed to get batch node metrics for task {tesTask.Id}. Error: {ex.Message}");
             }
 
             return (batchNodeMetrics, taskStartTime, taskEndTime, cromwellRcCode);
