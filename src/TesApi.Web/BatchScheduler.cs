--- conflicted
+++ resolved
@@ -1087,7 +1087,6 @@
 
             var sb = new StringBuilder();
 
-<<<<<<< HEAD
             sb.AppendLinuxLine($"pull_image() {{ \\");
             sb.AppendLinuxLine($"image=$1 && \\");
             sb.AppendLinuxLine($"account_name=$2 && \\");
@@ -1109,8 +1108,6 @@
             sb.AppendLinuxLine($"write_ts() {{ write_kv $1 $(date -Iseconds); }} && \\");    // Function that appends key=<current datetime> to metrics.txt file
             sb.AppendLinuxLine($"mkdir -p $AZ_BATCH_TASK_WORKING_DIR/wd && \\");
 
-=======
->>>>>>> 2e8aee6f
             if (isPublic.DockerInDockerImage)
             {
                 sb.AppendLinuxLine($"(grep -q alpine /etc/os-release && apk add bash || :) && \\");  // Install bash if running on alpine (will be the case if running inside "docker" image)
