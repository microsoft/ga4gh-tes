--- conflicted
+++ resolved
@@ -70,13 +70,9 @@
         private readonly bool usePreemptibleVmsOnly;
         private readonly string batchNodesSubnetId;
         private readonly bool disableBatchNodesPublicIpAddress;
-<<<<<<< HEAD
+        private readonly bool enableBatchAutopool;
         private readonly BatchNodeInfo gen2BatchNodeInfo;
         private readonly BatchNodeInfo gen1BatchNodeInfo;
-=======
-        private readonly bool enableBatchAutopool;
-        private readonly BatchNodeInfo batchNodeInfo;
->>>>>>> cc7b3ad0
         private readonly string marthaUrl;
         private readonly string marthaKeyVaultName;
         private readonly string marthaSecretName;
@@ -137,9 +133,6 @@
             this.globalStartTaskPath = StandardizeStartTaskPath(GetStringValue(configuration, "GlobalStartTaskPath", string.Empty), this.defaultStorageAccountName);
             this.globalManagedIdentity = GetStringValue(configuration, "GlobalManagedIdentity", string.Empty);
 
-<<<<<<< HEAD
-            this.gen2BatchNodeInfo = new BatchNodeInfo
-=======
             if (!this.enableBatchAutopool)
             {
                 _batchPoolFactory = poolFactory;
@@ -148,8 +141,7 @@
                 taskRunScriptContent = string.Join(") && (", File.ReadAllLines(Path.Combine(AppContext.BaseDirectory, "scripts/task-run.sh")));
             }
 
-            this.batchNodeInfo = new BatchNodeInfo
->>>>>>> cc7b3ad0
+            this.gen2BatchNodeInfo = new BatchNodeInfo
             {
                 BatchImageOffer = GetStringValue(configuration, "BatchImageOffer"),
                 BatchImagePublisher = GetStringValue(configuration, "BatchImagePublisher"),
@@ -453,28 +445,17 @@
                     identities.Add(tesTask.Resources?.GetBackendParameterValue(TesResources.SupportedBackendParameters.workflow_execution_identity));
                 }
 
-<<<<<<< HEAD
                 var useGen2 = virtualMachineInfo.HyperVGenerations?.Contains("V2");
-                poolInformation = await CreateAutoPoolModePoolInformation(
-                    GetPoolSpecification(
-=======
                 string jobId = default;
                 if (this.enableBatchAutopool)
                 {
                     jobId = await azureProxy.GetNextBatchJobIdAsync(tesTask.Id);
                     poolInformation = await CreateAutoPoolModePoolInformation(
                         poolSpecification: await GetPoolSpecification(
->>>>>>> cc7b3ad0
                         vmSize: virtualMachineInfo.VmSize,
                         autoscaled: false,
                         preemptable: virtualMachineInfo.LowPriority,
-<<<<<<< HEAD
                         nodeInfo: useGen2.GetValueOrDefault() ? gen2BatchNodeInfo : gen1BatchNodeInfo,
-                        startTaskSasUrl: startTaskSasUrl,
-                        startTaskPath: startTaskScriptFilename,
-=======
-                        nodeInfo: batchNodeInfo,
->>>>>>> cc7b3ad0
                         containerConfiguration: containerConfiguration),
                     tesTaskId: tesTask.Id,
                     jobId: jobId,
@@ -493,7 +474,7 @@
                                 vmSize: virtualMachineInfo.VmSize,
                                 autoscaled: true,
                                 preemptable: virtualMachineInfo.LowPriority,
-                                nodeInfo: batchNodeInfo,
+                                nodeInfo: useGen2.GetValueOrDefault() ? gen2BatchNodeInfo : gen1BatchNodeInfo,
                                 containerConfiguration: containerConfiguration)))
                         ).Pool;
                     jobId = await azureProxy.GetNextBatchTaskIdAsync(tesTask.Id, poolInformation.PoolId);
