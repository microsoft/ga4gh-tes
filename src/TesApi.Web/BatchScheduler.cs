﻿// Copyright (c) Microsoft Corporation.
// Licensed under the MIT License.


using System;
using System.Collections.Concurrent;
using System.Collections.Generic;
using System.Collections.Immutable;
using System.IO;
using System.Linq;
using System.Text;
using System.Text.RegularExpressions;
using System.Threading;
using System.Threading.Tasks;
using Microsoft.Azure.Batch;
using Microsoft.Azure.Batch.Common;
using Microsoft.Extensions.Logging;
using Microsoft.Extensions.Options;
using Tes.Extensions;
using TesApi.Web.Events;
using TesApi.Web.Extensions;
using TesApi.Web.Management;
using TesApi.Web.Management.Models.Quotas;
using TesApi.Web.Runner;
using TesApi.Web.Storage;
using BatchModels = Microsoft.Azure.Management.Batch.Models;
using CloudTaskId = TesApi.Web.IBatchScheduler.CloudTaskId;
using TesException = Tes.Models.TesException;
using TesFileType = Tes.Models.TesFileType;
using TesInput = Tes.Models.TesInput;
using TesResources = Tes.Models.TesResources;
using TesState = Tes.Models.TesState;
using TesTask = Tes.Models.TesTask;
using VirtualMachineInformation = Tes.Models.VirtualMachineInformation;

namespace TesApi.Web
{
    /// <summary>
    /// Orchestrates <see cref="TesTask"/>s on Azure Batch
    /// </summary>
    public partial class BatchScheduler : IBatchScheduler
    {
        /// <summary>
        /// Minimum lifetime of a <see cref="CloudTask"/>.
        /// </summary>
        // https://learn.microsoft.com/azure/batch/best-practices#manage-task-lifetime
        public static TimeSpan BatchDeleteNewTaskWorkaroundTimeSpan { get; } = TimeSpan.FromMinutes(10);
        internal const string PoolHostName = "CoA-TES-HostName";
        internal const string PoolIsDedicated = "CoA-TES-IsDedicated";

        [GeneratedRegex("[^\\?.]*(\\?.*)")]
        private static partial Regex GetQueryStringRegex();

        private const string AzureSupportUrl = "https://portal.azure.com/#blade/Microsoft_Azure_Support/HelpAndSupportBlade/newsupportrequest";
        private const int PoolKeyLength = 55; // 64 max pool name length - 9 chars generating unique pool names
        private const int DefaultCoreCount = 1;
        private const int DefaultMemoryGb = 2;
        private const int DefaultDiskGb = 10;
        private const string TesExecutionsPathPrefix = "/tes-internal";
        private const string CromwellScriptFileName = "script";
        private const string StartTaskScriptFilename = "start-task.sh";
        private const string NodeTaskRunnerFilename = "tes-runner";
        private const string NodeTaskRunnerMD5HashFilename = NodeTaskRunnerFilename + ".md5";
        private static readonly Regex queryStringRegex = GetQueryStringRegex();
        private readonly string cromwellDrsLocalizerImageName;
        private readonly ILogger logger;
        private readonly IAzureProxy azureProxy;
        private readonly IStorageAccessProvider storageAccessProvider;
        private readonly IBatchQuotaVerifier quotaVerifier;
        private readonly IBatchSkuInformationProvider skuInformationProvider;
        private readonly IReadOnlyList<TesTaskStateTransition> tesTaskStateTransitions;
        private readonly bool usePreemptibleVmsOnly;
        private readonly string batchNodesSubnetId;
        private readonly bool disableBatchNodesPublicIpAddress;
        private readonly TimeSpan poolLifetime;
        private readonly BatchNodeInfo gen2BatchNodeInfo;
        private readonly BatchNodeInfo gen1BatchNodeInfo;
        private readonly string defaultStorageAccountName;
        private readonly string globalStartTaskPath;
        private readonly string globalManagedIdentity;
        private readonly string batchPrefix;
        private readonly Func<IBatchPool> batchPoolFactory;
        private readonly IAllowedVmSizesService allowedVmSizesService;
        private readonly TaskExecutionScriptingManager taskExecutionScriptingManager;

        /// <summary>
        /// Constructor for <see cref="BatchScheduler"/>
        /// </summary>
        /// <param name="logger">Logger <see cref="ILogger"/>.</param>
        /// <param name="batchGen1Options">Configuration of <see cref="Options.BatchImageGeneration1Options"/>.</param>
        /// <param name="batchGen2Options">Configuration of <see cref="Options.BatchImageGeneration2Options"/>.</param>
        /// <param name="marthaOptions">Configuration of <see cref="Options.MarthaOptions"/>.</param>
        /// <param name="storageOptions">Configuration of <see cref="Options.StorageOptions"/>.</param>
        /// <param name="batchNodesOptions">Configuration of <see cref="Options.BatchNodesOptions"/>.</param>
        /// <param name="batchSchedulingOptions">Configuration of <see cref="Options.BatchSchedulingOptions"/>.</param>
        /// <param name="azureProxy">Azure proxy <see cref="IAzureProxy"/>.</param>
        /// <param name="storageAccessProvider">Storage access provider <see cref="IStorageAccessProvider"/>.</param>
        /// <param name="quotaVerifier">Quota verifier <see cref="IBatchQuotaVerifier"/>.</param>
        /// <param name="skuInformationProvider">Sku information provider <see cref="IBatchSkuInformationProvider"/>.</param>
        /// <param name="poolFactory"><see cref="IBatchPool"/> factory.</param>
        /// <param name="allowedVmSizesService">Service to get allowed vm sizes.</param>
        /// <param name="taskExecutionScriptingManager"><see cref="TaskExecutionScriptingManager"/>.</param>
        public BatchScheduler(
            ILogger<BatchScheduler> logger,
            IOptions<Options.BatchImageGeneration1Options> batchGen1Options,
            IOptions<Options.BatchImageGeneration2Options> batchGen2Options,
            IOptions<Options.MarthaOptions> marthaOptions,
            IOptions<Options.StorageOptions> storageOptions,
            IOptions<Options.BatchNodesOptions> batchNodesOptions,
            IOptions<Options.BatchSchedulingOptions> batchSchedulingOptions,
            IAzureProxy azureProxy,
            IStorageAccessProvider storageAccessProvider,
            IBatchQuotaVerifier quotaVerifier,
            IBatchSkuInformationProvider skuInformationProvider,
            Func<IBatchPool> poolFactory,
            IAllowedVmSizesService allowedVmSizesService,
            TaskExecutionScriptingManager taskExecutionScriptingManager)
        {
            ArgumentNullException.ThrowIfNull(logger);
            ArgumentNullException.ThrowIfNull(azureProxy);
            ArgumentNullException.ThrowIfNull(storageAccessProvider);
            ArgumentNullException.ThrowIfNull(quotaVerifier);
            ArgumentNullException.ThrowIfNull(skuInformationProvider);
            ArgumentNullException.ThrowIfNull(poolFactory);
            ArgumentNullException.ThrowIfNull(taskExecutionScriptingManager);

            this.logger = logger;
            this.azureProxy = azureProxy;
            this.storageAccessProvider = storageAccessProvider;
            this.quotaVerifier = quotaVerifier;
            this.skuInformationProvider = skuInformationProvider;

            this.usePreemptibleVmsOnly = batchSchedulingOptions.Value.UsePreemptibleVmsOnly;
            this.batchNodesSubnetId = batchNodesOptions.Value.SubnetId;
            this.cromwellDrsLocalizerImageName = marthaOptions.Value.CromwellDrsLocalizer;
            if (string.IsNullOrWhiteSpace(this.cromwellDrsLocalizerImageName)) { this.cromwellDrsLocalizerImageName = Options.MarthaOptions.DefaultCromwellDrsLocalizer; }
            this.disableBatchNodesPublicIpAddress = batchNodesOptions.Value.DisablePublicIpAddress;
            this.poolLifetime = TimeSpan.FromDays(batchSchedulingOptions.Value.PoolRotationForcedDays == 0 ? Options.BatchSchedulingOptions.DefaultPoolRotationForcedDays : batchSchedulingOptions.Value.PoolRotationForcedDays);
            this.defaultStorageAccountName = storageOptions.Value.DefaultAccountName;
            logger.LogInformation(@"Default storage account: {DefaultStorageAccountName}", defaultStorageAccountName);
            this.globalStartTaskPath = StandardizeStartTaskPath(batchNodesOptions.Value.GlobalStartTask, this.defaultStorageAccountName);
            this.globalManagedIdentity = batchNodesOptions.Value.GlobalManagedIdentity;
            this.allowedVmSizesService = allowedVmSizesService;
            this.taskExecutionScriptingManager = taskExecutionScriptingManager;
            batchPoolFactory = poolFactory;
            batchPrefix = batchSchedulingOptions.Value.Prefix;
            logger.LogInformation("BatchPrefix: {BatchPrefix}", batchPrefix);
            File.ReadAllLines(Path.Combine(AppContext.BaseDirectory, "scripts/task-run.sh"));

            this.gen2BatchNodeInfo = new BatchNodeInfo
            {
                BatchImageOffer = batchGen2Options.Value.Offer,
                BatchImagePublisher = batchGen2Options.Value.Publisher,
                BatchImageSku = batchGen2Options.Value.Sku,
                BatchImageVersion = batchGen2Options.Value.Version,
                BatchNodeAgentSkuId = batchGen2Options.Value.NodeAgentSkuId
            };

            this.gen1BatchNodeInfo = new BatchNodeInfo
            {
                BatchImageOffer = batchGen1Options.Value.Offer,
                BatchImagePublisher = batchGen1Options.Value.Publisher,
                BatchImageSku = batchGen1Options.Value.Sku,
                BatchImageVersion = batchGen1Options.Value.Version,
                BatchNodeAgentSkuId = batchGen1Options.Value.NodeAgentSkuId
            };

            logger.LogInformation(@"usePreemptibleVmsOnly: {UsePreemptibleVmsOnly}", usePreemptibleVmsOnly);

            static bool tesTaskIsInitializingOrRunning(TesTask tesTask) => tesTask.State == TesState.INITIALIZINGEnum || tesTask.State == TesState.RUNNINGEnum;
            static bool tesTaskIsInitializing(TesTask tesTask) => tesTask.State == TesState.INITIALIZINGEnum;

            var setTaskStateLock = new object();

            async Task<bool> SetTaskStateAndLog(TesTask tesTask, TesState newTaskState, CombinedBatchTaskInfo batchInfo, CancellationToken cancellationToken)
            {
                {
                    var newDataText = SerializeToString(new CombinedBatchTaskInfo(batchInfo, false));

                    if ("{}".Equals(newDataText) && newTaskState == tesTask.State)
                    {
                        logger.LogDebug(@"For task {TesTask} there's nothing to change.", tesTask.Id);
                        return false;
                    }

                    logger.LogDebug(@"Setting task {TesTask} with metadata {BatchTaskState} {Metadata}.", tesTask.Id, batchInfo.State, newDataText);
                }

                var (batchNodeMetrics, taskStartTime, taskEndTime, cromwellRcCode) = newTaskState == TesState.COMPLETEEnum
                    ? await GetBatchNodeMetricsAndCromwellResultCodeAsync(tesTask, cancellationToken)
                : default;

                var taskAsString = SerializeToString(tesTask);

                lock (setTaskStateLock)
                {
                    tesTask.State = newTaskState;

                    var tesTaskLog = tesTask.GetOrAddTesTaskLog();
                    tesTaskLog.BatchNodeMetrics ??= batchNodeMetrics;
                    tesTaskLog.CromwellResultCode ??= cromwellRcCode;
                    tesTaskLog.EndTime ??= batchInfo.BatchTaskEndTime ?? taskEndTime;

                    if (batchInfo.ExecutorEndTime is not null || batchInfo.ExecutorStartTime is not null || batchInfo.ExecutorExitCode is not null)
                    {
                        var tesTaskExecutorLog = tesTaskLog.GetOrAddExecutorLog();
                        tesTaskExecutorLog.StartTime ??= batchInfo.ExecutorStartTime;
                        tesTaskExecutorLog.EndTime ??= batchInfo.ExecutorEndTime;
                        tesTaskExecutorLog.ExitCode ??= batchInfo.ExecutorExitCode;
                    }

                    if (batchInfo.ReplaceBatchTaskStartTime)
                    {
                        tesTaskLog.StartTime = batchInfo.BatchTaskStartTime ?? taskStartTime;
                    }
                    else
                    {
                        tesTaskLog.StartTime ??= batchInfo.BatchTaskStartTime ?? taskStartTime;
                    }

                    if (batchInfo.OutputFileLogs is not null)
                    {
                        tesTaskLog.Outputs ??= new();
                        tesTaskLog.Outputs.AddRange(batchInfo.OutputFileLogs.Select(ConvertOutputFileLogToTesOutputFileLog));
                    }

                    // Only accurate when the task completes successfully, otherwise it's the Batch time as reported from Batch
                    // TODO this could get large; why?
                    //var timefromCoAScriptCompletionToBatchTaskDetectedComplete = tesTaskLog.EndTime - tesTaskExecutorLog.EndTime;

                    if (batchInfo.Warning is not null)
                    {
                        var warningInfo = batchInfo.Warning.ToList();
                        switch (warningInfo.Count)
                        {
                            case 0:
                                break;
                            case 1:
                                tesTask.SetWarning(warningInfo[0]);
                                break;
                            default:
                                tesTask.SetWarning(warningInfo[0], warningInfo.Skip(1).ToArray());
                                break;
                        }
                    }

                    if (batchInfo.Failure.HasValue)
                    {
                        tesTask.SetFailureReason(
                            batchInfo.Failure.Value.Reason,
                            (batchInfo.Failure.Value.SystemLogs ?? (string.IsNullOrWhiteSpace(batchInfo.AlternateSystemLogItem)
                                    ? Enumerable.Empty<string>()
                                    : Enumerable.Empty<string>().Append(batchInfo.AlternateSystemLogItem))
                                ).ToArray());
                    }
                }

                if (!tesTask.IsActiveState())
                {
                    logger.LogDebug(@"Uploading completed {TesTask}.", tesTask.Id);
                    await taskExecutionScriptingManager.TryUploadServerTesTask(tesTask, "server-tes-task-completed.json", cancellationToken);
                }

                return !taskAsString.Equals(SerializeToString(tesTask));

                Tes.Models.TesOutputFileLog ConvertOutputFileLogToTesOutputFileLog(AzureBatchTaskState.OutputFileLog fileLog)
                {
                    return new Tes.Models.TesOutputFileLog
                    {
                        Path = fileLog.Path,
                        SizeBytes = $"{fileLog.Size}",
                        Url = fileLog.Url.AbsoluteUri
                    };
                }

                static string SerializeToString<T>(T item)
                    => System.Text.Json.JsonSerializer.Serialize(item, new System.Text.Json.JsonSerializerOptions()
                    {
                        DefaultIgnoreCondition = System.Text.Json.Serialization.JsonIgnoreCondition.WhenWritingDefault,
                        Converters = { new System.Text.Json.Serialization.JsonStringEnumConverter(System.Text.Json.JsonNamingPolicy.CamelCase) }
                    });
            }

            async Task<bool> SetCompletedWithErrors(TesTask tesTask, CombinedBatchTaskInfo batchInfo, CancellationToken cancellationToken)
            {
                var newTaskState = tesTask.FailureReason switch
                {
                    AzureBatchTaskState.ExecutorError => TesState.EXECUTORERROREnum,
                    _ => TesState.SYSTEMERROREnum,
                };

                return await SetTaskStateAndLog(tesTask, newTaskState, batchInfo, cancellationToken);
            }

            async Task<bool> SetTaskSystemError(TesTask tesTask, CombinedBatchTaskInfo batchInfo, CancellationToken cancellationToken)
            {
                await TerminateBatchTaskAsync(tesTask, batchInfo, cancellationToken);
                return await SetTaskStateAndLog(tesTask, TesState.SYSTEMERROREnum, batchInfo, cancellationToken);
            }

            async Task<bool> SetTaskStateAfterFailureAsync(TesTask tesTask, TesState newTaskState, CombinedBatchTaskInfo batchInfo, CancellationToken cancellationToken)
            {
                await TerminateBatchTaskAsync(tesTask, batchInfo, cancellationToken);
                return await SetTaskStateAndLog(tesTask, newTaskState, batchInfo, cancellationToken);
            }

            Task<bool> RequeueTaskAfterFailureAsync(TesTask tesTask, CombinedBatchTaskInfo batchInfo, CancellationToken cancellationToken)
                => ++tesTask.ErrorCount > 3
                    ? AddSystemLogAndSetTaskSystemErrorAsync(tesTask, batchInfo, "System Error: Retry count exceeded.", cancellationToken)
                    : SetTaskStateAfterFailureAsync(tesTask, TesState.QUEUEDEnum, batchInfo, cancellationToken);

            Task<bool> AddSystemLogAndSetTaskSystemErrorAsync(TesTask tesTask, CombinedBatchTaskInfo batchInfo, string additionalSystemLogItem, CancellationToken cancellationToken)
                => SetTaskSystemError(tesTask, new(batchInfo, additionalSystemLogItem), cancellationToken);

            bool HandlePreemptedNode(TesTask tesTask, CombinedBatchTaskInfo batchInfo)
            {
                // TODO: Keep track of the number of times Azure Batch retried this task and terminate it as preempted if it is too many times. Are we waiting on Cromwell to support preempted tasks to do this?
                var oldLog = tesTask.GetOrAddTesTaskLog();
                var newLog = tesTask.AddTesTaskLog();
                oldLog.Warning = "ComputeNode was preempted. The task was automatically rescheduled.";
                newLog.VirtualMachineInfo = oldLog.VirtualMachineInfo;
                newLog.StartTime = DateTimeOffset.UtcNow;
                tesTask.State = TesState.INITIALIZINGEnum;
                logger.LogInformation("The TesTask {TesTask}'s node was preempted. It was automatically rescheduled.", tesTask.Id);
                return true;
            }

            const string alternateSystemLogMissingFailure = @"Please open an issue at https://github.com/microsoft/ga4gh-tes/issues. There should have been a failure reported here.";

            tesTaskStateTransitions = new List<TesTaskStateTransition>()
            {
                new(condition: null, AzureBatchTaskState.TaskState.CancellationRequested, alternateSystemLogItem: null, TerminateBatchTaskAsync),
                new(tesTaskIsInitializing, AzureBatchTaskState.TaskState.NodeAllocationFailed, alternateSystemLogItem: null, RequeueTaskAfterFailureAsync),
                new(tesTaskIsInitializing, AzureBatchTaskState.TaskState.NodeStartTaskFailed, alternateSystemLogMissingFailure, SetTaskSystemError),
                new(tesTaskIsInitializingOrRunning, AzureBatchTaskState.TaskState.Initializing, alternateSystemLogItem: null, (tesTask, info, ct) => SetTaskStateAndLog(tesTask, TesState.INITIALIZINGEnum, info, ct)),
                new(tesTaskIsInitializingOrRunning, AzureBatchTaskState.TaskState.Running, alternateSystemLogItem: null, (tesTask, info, ct) => SetTaskStateAndLog(tesTask, TesState.RUNNINGEnum, info, ct)),
                new(tesTaskIsInitializingOrRunning, AzureBatchTaskState.TaskState.CompletedSuccessfully, alternateSystemLogItem: null, (tesTask, info, ct) => SetTaskStateAndLog(tesTask, TesState.COMPLETEEnum, info, ct)),
                new(tesTaskIsInitializingOrRunning, AzureBatchTaskState.TaskState.CompletedWithErrors, alternateSystemLogMissingFailure, SetCompletedWithErrors),
                new(tesTaskIsInitializingOrRunning, AzureBatchTaskState.TaskState.NodeFailedDuringStartupOrExecution, alternateSystemLogMissingFailure, SetTaskSystemError),
                new(tesTaskIsInitializingOrRunning, AzureBatchTaskState.TaskState.NodePreempted, alternateSystemLogItem: null, HandlePreemptedNode),
                new(tesTaskIsInitializingOrRunning, AzureBatchTaskState.TaskState.NodeFilesUploadOrDownloadFailed, alternateSystemLogItem: null, (tesTask, info, ct) => SetTaskStateAndLog(tesTask, tesTask.State, info, ct)),
                new(condition: null, AzureBatchTaskState.TaskState.InfoUpdate, alternateSystemLogItem: null, (tesTask, info, ct) => SetTaskStateAndLog(tesTask, tesTask.State, info, ct)),
            }.AsReadOnly();
        }


        private async Task<bool> DeleteCompletedTaskAsync(string taskId, string jobId, DateTime taskCreated, CancellationToken cancellationToken)
        {
            if (DateTimeOffset.UtcNow <= taskCreated.ToUniversalTime() + BatchDeleteNewTaskWorkaroundTimeSpan)
            {
                return false;
            }

            try
            {
                await azureProxy.DeleteBatchTaskAsync(taskId, jobId, cancellationToken);
                return true;
            }
            catch (BatchException exc) when (BatchErrorCodeStrings.TaskNotFound.Equals(exc.RequestInformation?.BatchError?.Code, StringComparison.OrdinalIgnoreCase))
            {
                return true;
            }
        }

        private async Task<bool> TerminateBatchTaskAsync(TesTask tesTask, CombinedBatchTaskInfo batchInfo, CancellationToken cancellationToken)
        {
            try
            {
                switch (batchInfo.State)
                {
                    case AzureBatchTaskState.TaskState.CancellationRequested:
<<<<<<< HEAD
                        if (!TesTask.ActiveStates.Contains(tesTask.State))
=======
                        if (!tesTask.IsActiveState())
>>>>>>> c2a649c7
                        {
                            return false; // It probably already finished on its own
                        }

                        tesTask.State = TesState.CANCELEDEnum;

                        if (!(tesTask.Logs?.Any() ?? false))
                        {
                            return true; // It was never scheduled
                        }

                        goto default;

                    default:
                        await azureProxy.TerminateBatchTaskAsync(tesTask.Id, tesTask.PoolId, cancellationToken);
                        break;//return true;
                }
            }
            catch (BatchException exc) when (BatchErrorCodeStrings.TaskNotFound.Equals(exc.RequestInformation?.BatchError?.Code, StringComparison.OrdinalIgnoreCase))
            {
                //return true;
            }
            catch (Exception exc)
            {
                logger.LogError(exc, "Exception terminating batch task with tesTask.Id: {TesTaskId}", tesTask?.Id);
                throw;
            }

            try // TODO: remove (and undo changes to taskExecutionScriptingManager)
            {
                if (TesState.CANCELEDEnum.Equals(tesTask.State)) { await taskExecutionScriptingManager.TryUploadServerTesTask(tesTask, "server-tes-task-completed.json", cancellationToken); }
            }
            catch (Exception exc)
            {
                logger.LogError(exc, "Exception uploading task with tesTask.Id: {TesTaskId}", tesTask?.Id);
            }
            return true;
        }

        /// <summary>
        /// Creates a wget command to robustly download a file
        /// </summary>
        /// <param name="urlToDownload">URL to download</param>
        /// <param name="localFilePathDownloadLocation">Filename for the output file</param>
        /// <param name="setExecutable">Whether the file should be made executable or not</param>
        /// <returns>The command to execute</returns>
        private string CreateWgetDownloadCommand(Uri urlToDownload, string localFilePathDownloadLocation, bool setExecutable = false)
        {
            var command = $"wget --no-verbose --https-only --timeout=20 --waitretry=1 --tries=9 --retry-connrefused --continue -O {localFilePathDownloadLocation} '{urlToDownload.AbsoluteUri}'";

            if (setExecutable)
            {
                command += $" && chmod +x {localFilePathDownloadLocation}";
            }

            return command;
        }

        /// <summary>
        /// Retrieves pools associated with this TES from the batch account.
        /// </summary>
        /// <param name="cancellationToken">A <see cref="CancellationToken"/> for controlling the lifetime of the asynchronous operation.</param>
        /// <returns></returns>
        private IAsyncEnumerable<CloudPool> GetCloudPools(CancellationToken cancellationToken)
            => azureProxy.GetActivePoolsAsync(batchPrefix);

        /// <inheritdoc/>
        public async Task LoadExistingPoolsAsync(CancellationToken cancellationToken)
        {
            await foreach (var cloudPool in GetCloudPools(cancellationToken).WithCancellation(cancellationToken))
            {
                try
                {
                    var forceRemove = !string.IsNullOrWhiteSpace(globalManagedIdentity) && !(cloudPool.Identity?.UserAssignedIdentities?.Any(id => globalManagedIdentity.Equals(id.ResourceId, StringComparison.OrdinalIgnoreCase)) ?? false);
                    var batchPool = batchPoolFactory();
                    await batchPool.AssignPoolAsync(cloudPool, forceRemove, cancellationToken);
                }
                catch (Exception exc)
                {
                    logger.LogError(exc, "When retrieving previously created batch pools and jobs, there were one or more failures when trying to access batch pool {PoolId} or its associated job.", cloudPool.Id);
                }
            }
        }

        /// <inheritdoc/>
        public async Task UploadTaskRunnerIfNeeded(CancellationToken cancellationToken)
        {
            var blobUri = await storageAccessProvider.GetInternalTesBlobUrlAsync(NodeTaskRunnerFilename, storageAccessProvider.BlobPermissionsWithWrite, cancellationToken);
            var blobProperties = await azureProxy.GetBlobPropertiesAsync(blobUri, cancellationToken);
            if (!(await File.ReadAllTextAsync(Path.Combine(AppContext.BaseDirectory, $"scripts/{NodeTaskRunnerMD5HashFilename}"), cancellationToken)).Trim().Equals(blobProperties is null ? string.Empty : Convert.ToBase64String(blobProperties.ContentHash), StringComparison.OrdinalIgnoreCase))
            {
                await azureProxy.UploadBlobFromFileAsync(blobUri, $"scripts/{NodeTaskRunnerFilename}", cancellationToken);
            }
        }

        /// <inheritdoc/>
        public IAsyncEnumerable<RelatedTask<TesTask, bool>> ProcessTesTaskBatchStatesAsync(IEnumerable<TesTask> tesTasks, AzureBatchTaskState[] taskStates, CancellationToken cancellationToken)
        {
            ArgumentNullException.ThrowIfNull(tesTasks);
            ArgumentNullException.ThrowIfNull(taskStates);

            return taskStates.Zip(tesTasks, (TaskState, TesTask) => (TaskState, TesTask))
                .Where(entry => entry.TesTask?.IsActiveState() ?? false) // Removes already terminal (and null) TesTasks from being further processed.
                .Select(entry => new RelatedTask<TesTask, bool>(WrapHandleTesTaskTransitionAsync(entry.TesTask, entry.TaskState, cancellationToken), entry.TesTask))
                .WhenEach(cancellationToken, tesTaskTask => tesTaskTask.Task);

            async Task<bool> WrapHandleTesTaskTransitionAsync(TesTask tesTask, AzureBatchTaskState azureBatchTaskState, CancellationToken cancellationToken)
                => await HandleTesTaskTransitionAsync(tesTask, azureBatchTaskState, cancellationToken);
        }

        /// <inheritdoc/>
        public IAsyncEnumerable<RelatedTask<CloudTaskId, bool>> DeleteCloudTasksAsync(IAsyncEnumerable<CloudTaskId> cloudTasks, CancellationToken cancellationToken)
        {
#pragma warning disable CS1998 // Async method lacks 'await' operators and will run synchronously
            return cloudTasks.SelectAwaitWithCancellation(async (task, cancellationToken) => new RelatedTask<CloudTaskId, bool>(DeleteCompletedTaskAsync(task.TaskId, task.JobId, task.Created, cancellationToken), task));
#pragma warning restore CS1998 // Async method lacks 'await' operators and will run synchronously
        }

        private static string GetCromwellExecutionDirectoryPathAsUrl(TesTask task)
        {
            var commandScript = task.Inputs?.FirstOrDefault(IsCromwellCommandScript);
            return commandScript switch
            {
                null => null,
                var x when string.IsNullOrEmpty(x.Content) => GetParentUrl(commandScript.Url),
                _ => GetParentPath(commandScript.Path).TrimStart('/')
            };
        }

        private string GetStorageUploadPath(TesTask task)
        {
            return task.Resources?.ContainsBackendParameterValue(TesResources.SupportedBackendParameters.internal_path_prefix) ?? false
                ? $"{defaultStorageAccountName}/{task.Resources.GetBackendParameterValue(TesResources.SupportedBackendParameters.internal_path_prefix).Trim('/')}"
                : $"{defaultStorageAccountName}{TesExecutionsPathPrefix}/{task.Id}";
        }

        /// <summary>
        /// Get the parent path of the given path
        /// </summary>
        /// <param name="path">The path</param>
        /// <returns>The parent path</returns>
        private static string GetParentPath(string path)
        {
            if (string.IsNullOrEmpty(path))
            {
                return null;
            }

            var pathComponents = path.TrimEnd('/').Split('/');

            return string.Join('/', pathComponents.Take(pathComponents.Length - 1));
        }

        private static string GetParentUrl(string url)
        {
            if (!Uri.TryCreate(url, UriKind.Absolute, out var uri) || Uri.CheckHostName(uri.Host) <= UriHostNameType.Basic)
            {
                return GetParentPath(url).TrimStart('/'); // Continue support of Cromwell in local filesystem configuration
            }

            var builder = new UriBuilder(url);
            builder.Path = GetParentPath(builder.Path);
            return builder.ToString();
        }

        private static string StandardizeStartTaskPath(string startTaskPath, string defaultStorageAccount)
        {
            if (string.IsNullOrWhiteSpace(startTaskPath) || startTaskPath.StartsWith($"/{defaultStorageAccount}"))
            {
                return startTaskPath;
            }
            else
            {
                return $"/{defaultStorageAccount}{startTaskPath}";
            }
        }

        /// <inheritdoc/>
        public string GetTesTaskIdFromCloudTaskId(string cloudTaskId)
        {
            var separatorIndex = cloudTaskId.LastIndexOf('-');
            return separatorIndex == -1 ? cloudTaskId : cloudTaskId[..separatorIndex];
        }

        /// <summary>
        /// Determines if the <see cref="Tes.Models.TesInput"/> file is a Cromwell command script
        /// See https://github.com/broadinstitute/cromwell/blob/17efd599d541a096dc5704991daeaefdd794fefd/supportedBackends/tes/src/main/scala/cromwell/backend/impl/tes/TesTask.scala#L58
        /// </summary>
        /// <param name="inputFile"><see cref="Tes.Models.TesInput"/> file</param>
        /// <returns>True if the file is a Cromwell command script</returns>
        private static bool IsCromwellCommandScript(TesInput inputFile)
            => (inputFile.Name?.Equals("commandScript") ?? false) && (inputFile.Description?.EndsWith(".commandScript") ?? false) && inputFile.Type == TesFileType.FILEEnum && inputFile.Path.EndsWith($"/{CromwellScriptFileName}");

        private record struct QueuedTaskPoolMetadata(TesTask TesTask, VirtualMachineInformation VirtualMachineInfo, IEnumerable<string> Identities, string PoolDisplayName);

        private record struct QueuedTaskJobMetadata(string PoolKey, string JobId, VirtualMachineInformation VirtualMachineInfo, IEnumerable<TesTask> Tasks);

        private record struct QueuedTaskMetadata(string PoolKey, IEnumerable<TesTask> Tasks);

        /// <inheritdoc/>
        public async IAsyncEnumerable<RelatedTask<TesTask, bool>> ProcessQueuedTesTasksAsync(TesTask[] tesTasks, [System.Runtime.CompilerServices.EnumeratorCancellation] CancellationToken cancellationToken)
        {
            ConcurrentBag<RelatedTask<TesTask, bool>> results = new(); // Early item return facilitator
            ConcurrentDictionary<string, ImmutableArray<QueuedTaskPoolMetadata>> tasksPoolMetadataByPoolKey = new();
            {
                logger.LogDebug(@"Checking quota for {QueuedTasks} tasks.", tesTasks.Length);

                // Determine how many nodes in each pool we might need for this group.
                await Parallel.ForEachAsync(tesTasks, cancellationToken, async (tesTask, token) =>
                {
                    string poolKey = default;
                    var identities = new List<string>();

                    if (!string.IsNullOrWhiteSpace(globalManagedIdentity))
                    {
                        identities.Add(globalManagedIdentity);
                    }

                    if (tesTask.Resources?.ContainsBackendParameterValue(TesResources.SupportedBackendParameters.workflow_execution_identity) == true)
                    {
                        identities.Add(tesTask.Resources?.GetBackendParameterValue(TesResources.SupportedBackendParameters.workflow_execution_identity));
                    }

                    try
                    {
                        var virtualMachineInfo = await GetVmSizeAsync(tesTask, token);
                        (poolKey, var displayName) = GetPoolKey(tesTask, virtualMachineInfo, identities);
                        await quotaVerifier.CheckBatchAccountQuotasAsync(virtualMachineInfo, needPoolOrJobQuotaCheck: !IsPoolAvailable(poolKey), cancellationToken: token);

                        _ = tasksPoolMetadataByPoolKey.AddOrUpdate(poolKey,
                            key => ImmutableArray<QueuedTaskPoolMetadata>.Empty.Add(new(tesTask, virtualMachineInfo, identities, displayName)),
                            (key, list) => list.Add(new(tesTask, virtualMachineInfo, identities, displayName)));
                    }
                    catch (Exception exception)
                    {
                        TaskCatchException(exception, tesTask, poolKey);
                    }
                });
            }

            // Return any results that are ready
            foreach (var result in results)
            {
                yield return result;
            }

            if (tasksPoolMetadataByPoolKey.IsEmpty)
            {
                yield break;
            }

            results.Clear();

            // Determine how many nodes in each possibly new pool we might need for this group of tasks.
            var neededPoolNodesByPoolKey = tasksPoolMetadataByPoolKey.ToDictionary(t => t.Key, t => t.Value.Length);
            var tasksJobMetadata = new ConcurrentBag<QueuedTaskJobMetadata>();

            {
                // Determine how many new pools/jobs we need now
                var requiredNewPools = neededPoolNodesByPoolKey.Keys.WhereNot(IsPoolAvailable).ToArray();

                // Revisit pool/job quotas (the above loop already dealt with the possiblility of needing just one more pool or job).
                // This will remove pool keys we cannot accomodate due to quota, along with all of their associated tasks, from being queued into Batch.
                if (requiredNewPools.Skip(1).Any())
                {
                    bool TryRemoveKeyAndTasks(string key, out (string Key, ImmutableArray<QueuedTaskPoolMetadata> ListOfTaskMetadata) result)
                    {
                        result = default;

                        if (tasksPoolMetadataByPoolKey.TryRemove(key, out var listOfTaskMetadata))
                        {
                            result = (key, listOfTaskMetadata);
                            return true;
                        }

                        return false;
                    }

                    var (exceededQuantity, exception) = await quotaVerifier.CheckBatchAccountPoolAndJobQuotasAsync(requiredNewPools.Length, cancellationToken);

                    foreach (var (key, listOfTaskMetadata) in requiredNewPools
                        .Reverse() // TODO: do we want to favor earlier or later tasks?
                        .SelectWhere<string, (string, ImmutableArray<QueuedTaskPoolMetadata>)>(TryRemoveKeyAndTasks)
                        .Take(exceededQuantity))
                    {
                        foreach (var task in listOfTaskMetadata.Select(m => m.TesTask))
                        {
                            yield return new(HandleExceptionAsync(exception, key, task), task);
                        }
                    }
                }

                logger.LogDebug(@"Obtaining {PoolQuantity} batch pool identifiers for {QueuedTasks} tasks.", tasksPoolMetadataByPoolKey.Count, tasksPoolMetadataByPoolKey.Values.Sum(l => l.Length));

                await Parallel.ForEachAsync(tasksPoolMetadataByPoolKey, cancellationToken, async (pool, token) =>
                {
                    var (_, virtualMachineInfo, identities, displayName) = pool.Value.First();

                    try
                    {
                        var useGen2 = virtualMachineInfo.HyperVGenerations?.Contains("V2", StringComparer.OrdinalIgnoreCase) ?? false;
                        var poolId = (await GetOrAddPoolAsync(
                            key: pool.Key,
                            isPreemptable: virtualMachineInfo.LowPriority,
                            modelPoolFactory: async (id, ct) => await GetPoolSpecification(
                                name: id,
                                displayName: displayName,
                                poolIdentity: GetBatchPoolIdentity(identities.ToArray()),
                                vmSize: virtualMachineInfo.VmSize,
                                preemptable: virtualMachineInfo.LowPriority,
                                initialTarget: neededPoolNodesByPoolKey[pool.Key],
                                nodeInfo: useGen2 ? gen2BatchNodeInfo : gen1BatchNodeInfo,
                                encryptionAtHostSupported: virtualMachineInfo.EncryptionAtHostSupported,
                                cancellationToken: ct),
                            cancellationToken: token)).PoolId;

                        tasksJobMetadata.Add(new(pool.Key, poolId, virtualMachineInfo, pool.Value.Select(tuple => tuple.TesTask)));
                    }
                    catch (AggregateException aggregateException)
                    {
                        var innerExceptions = aggregateException.Flatten().InnerExceptions;

                        foreach (var tesTask in pool.Value.Select(tuple => tuple.TesTask))
                        {
                            TaskCatchAggregateException(innerExceptions, tesTask, pool.Key);
                        }
                    }
                    catch (Exception exception)
                    {
                        foreach (var tesTask in pool.Value.Select(tuple => tuple.TesTask))
                        {
                            TaskCatchException(exception, tesTask, pool.Key);
                        }
                    }
                });
            }

            // Return any results that are ready
            foreach (var result in results)
            {
                yield return result;
            }

            if (!tasksJobMetadata.Any())
            {
                yield break;
            }

            results.Clear();

            var tasksMetadata = new ConcurrentBag<QueuedTaskMetadata>();

            async Task<CloudTask> GetCloudTaskAsync(TesTask tesTask, VirtualMachineInformation virtualMachineInfo, string poolKey, string poolId, CancellationToken cancellationToken)
            {
                try
                {
                    var tesTaskLog = tesTask.AddTesTaskLog();
                    tesTaskLog.VirtualMachineInfo = virtualMachineInfo;
                    var cloudTaskId = $"{tesTask.Id}-{tesTask.Logs.Count}";
                    tesTask.PoolId = poolId;
                    var cloudTask = await ConvertTesTaskToBatchTaskUsingRunnerAsync(cloudTaskId, tesTask, cancellationToken);

                    logger.LogInformation(@"Creating batch task for TES task {TesTaskId}. Using VM size {VmSize}.", tesTask.Id, virtualMachineInfo.VmSize);
                    return cloudTask;
                }
                catch (AggregateException aggregateException)
                {
                    TaskCatchAggregateException(aggregateException.Flatten().InnerExceptions, tesTask, poolKey);
                }
                catch (Exception exception)
                {
                    TaskCatchException(exception, tesTask, poolKey);
                }

                return null;
            }

            await Parallel.ForEachAsync(
                tasksJobMetadata.Select(metadata => (metadata.JobId, metadata.PoolKey, metadata.Tasks, CloudTasks: metadata.Tasks.Select(task => new RelatedTask<TesTask, CloudTask>(GetCloudTaskAsync(task, metadata.VirtualMachineInfo, metadata.PoolKey, metadata.JobId, cancellationToken), task)).WhenEach(cancellationToken, task => task.Task))),
                cancellationToken,
                async (metadata, token) =>
                {
                    var (jobId, poolKey, tasks, relatedCloudTasks) = metadata;

                    try
                    {
                        var cloudTasks = (await relatedCloudTasks.ToListAsync(token)).Where(task => task.Task.Result is not null);
                        await azureProxy.AddBatchTasksAsync(cloudTasks.Select(task => task.Task.Result), jobId, token);

                        tasksMetadata.Add(new(poolKey, cloudTasks.Select(task => task.Related)));
                    }
                    catch (AggregateException aggregateException)
                    {
                        var innerExceptions = aggregateException.Flatten().InnerExceptions;

                        foreach (var tesTask in tasks)
                        {
                            TaskCatchAggregateException(innerExceptions, tesTask, poolKey);
                        }
                    }
                    catch (Exception exception)
                    {
                        foreach (var tesTask in tasks)
                        {
                            TaskCatchException(exception, tesTask, poolKey);
                        }
                    }
                });

            // Return any results that are ready
            foreach (var result in results)
            {
                yield return result;
            }

            if (!tasksMetadata.Any())
            {
                yield break;
            }

            results.Clear();

            _ = Parallel.ForEach(tasksMetadata.SelectMany(metadata => metadata.Tasks.Select(task => (task, metadata.PoolKey))), metadata =>
            {
                var (tesTask, poolKey) = metadata;

                try
                {
                    var tesTaskLog = tesTask.GetOrAddTesTaskLog();
                    tesTaskLog.StartTime = DateTimeOffset.UtcNow;
                    tesTask.State = TesState.INITIALIZINGEnum;
                    results.Add(new(Task.FromResult(true), tesTask));
                }
                catch (AggregateException aggregateException)
                {
                    TaskCatchAggregateException(aggregateException.Flatten().InnerExceptions, tesTask, poolKey);
                }
                catch (Exception exception)
                {
                    TaskCatchException(exception, tesTask, poolKey);
                }
            });

            foreach (var result in results)
            {
                yield return result;
            }

            yield break;

            void TaskCatchException(Exception exception, TesTask tesTask, string poolKey)
            {
                results.Add(new(HandleExceptionAsync(exception, poolKey, tesTask), tesTask));
            }

            void TaskCatchAggregateException(IEnumerable<Exception> innerExceptions, TesTask tesTask, string poolKey)
            {
                var result = false;
                var exceptions = new List<Exception>();

                foreach (var partResult in innerExceptions
                    .Select(ex => HandleExceptionAsync(ex, poolKey, tesTask)))
                {
                    if (partResult.IsFaulted)
                    {
                        exceptions.Add(partResult.Exception);
                    }
                    else
                    {
                        result |= partResult.Result;
                    }
                }

                results.Add(new(exceptions.Count == 0
                    ? Task.FromResult(result)
                    : Task.FromException<bool>(new AggregateException(exceptions)),
                    tesTask));
            }

            Task<bool> HandleExceptionAsync(Exception exception, string poolKey, TesTask tesTask)
            {
                switch (exception)
                {
                    case AzureBatchPoolCreationException azureBatchPoolCreationException:
                        if (!azureBatchPoolCreationException.IsTimeout && !azureBatchPoolCreationException.IsJobQuota && !azureBatchPoolCreationException.IsPoolQuota && azureBatchPoolCreationException.InnerException is not null)
                        {
                            return HandleExceptionAsync(azureBatchPoolCreationException.InnerException, poolKey, tesTask);
                        }

                        logger.LogWarning(azureBatchPoolCreationException, "TES task: {TesTask} AzureBatchPoolCreationException.Message: {ExceptionMessage}. This might be a transient issue. Task will remain with state QUEUED. Confirmed timeout: {ConfirmedTimeout}", tesTask.Id, azureBatchPoolCreationException.Message, azureBatchPoolCreationException.IsTimeout);

                        if (azureBatchPoolCreationException.IsJobQuota || azureBatchPoolCreationException.IsPoolQuota)
                        {
                            neededPools.Add(poolKey);
                            tesTask.SetWarning(azureBatchPoolCreationException.InnerException switch
                            {
                                null => "Unknown reason",
                                Microsoft.Rest.Azure.CloudException cloudException => cloudException.Body.Message,
                                var e when e is BatchException batchException && batchException.InnerException is Microsoft.Azure.Batch.Protocol.Models.BatchErrorException batchErrorException => batchErrorException.Body.Message.Value,
                                _ => "Unknown reason",
                            });
                        }

                        break;

                    case AzureBatchQuotaMaxedOutException azureBatchQuotaMaxedOutException:
                        logger.LogWarning("TES task: {TesTask} AzureBatchQuotaMaxedOutException.Message: {ExceptionMessage}. Not enough quota available. Task will remain with state QUEUED.", tesTask.Id, azureBatchQuotaMaxedOutException.Message);
                        neededPools.Add(poolKey);
                        break;

                    case AzureBatchLowQuotaException azureBatchLowQuotaException:
                        tesTask.State = TesState.SYSTEMERROREnum;
                        tesTask.AddTesTaskLog(); // Adding new log here because this exception is thrown from CheckBatchAccountQuotas() and AddTesTaskLog() above is called after that. This way each attempt will have its own log entry.
                        tesTask.SetFailureReason("InsufficientBatchQuota", azureBatchLowQuotaException.Message);
                        logger.LogError(azureBatchLowQuotaException, "TES task: {TesTask} AzureBatchLowQuotaException.Message: {ExceptionMessage}", tesTask.Id, azureBatchLowQuotaException.Message);
                        break;

                    case AzureBatchVirtualMachineAvailabilityException azureBatchVirtualMachineAvailabilityException:
                        tesTask.State = TesState.SYSTEMERROREnum;
                        tesTask.AddTesTaskLog(); // Adding new log here because this exception is thrown from GetVmSizeAsync() and AddTesTaskLog() above is called after that. This way each attempt will have its own log entry.
                        tesTask.SetFailureReason("NoVmSizeAvailable", azureBatchVirtualMachineAvailabilityException.Message);
                        logger.LogError(azureBatchVirtualMachineAvailabilityException, "TES task: {TesTask} AzureBatchVirtualMachineAvailabilityException.Message: {ExceptionMessage}", tesTask.Id, azureBatchVirtualMachineAvailabilityException.Message);
                        break;

                    case TesException tesException:
                        tesTask.State = TesState.SYSTEMERROREnum;
                        tesTask.SetFailureReason(tesException);
                        logger.LogError(tesException, "TES task: {TesTask} TesException.Message: {ExceptionMessage}", tesTask.Id, tesException.Message);
                        break;

                    case BatchClientException batchClientException:
                        tesTask.State = TesState.SYSTEMERROREnum;
                        tesTask.SetFailureReason("BatchClientException", string.Join(",", batchClientException.Data.Values), batchClientException.Message, batchClientException.StackTrace);
                        logger.LogError(batchClientException, "TES task: {TesTask} BatchClientException.Message: {ExceptionMessage} {ExceptionData}", tesTask.Id, batchClientException.Message, string.Join(",", batchClientException?.Data?.Values));
                        break;

                    case BatchException batchException when batchException.InnerException is Microsoft.Azure.Batch.Protocol.Models.BatchErrorException batchErrorException && AzureBatchPoolCreationException.IsJobQuotaException(batchErrorException.Body.Code):
                        tesTask.SetWarning(batchErrorException.Body.Message.Value, Array.Empty<string>());
                        logger.LogInformation("Not enough job quota available for task Id {TesTask}. Reason: {BodyMessage}. Task will remain in queue.", tesTask.Id, batchErrorException.Body.Message.Value);
                        break;

                    case BatchException batchException when batchException.InnerException is Microsoft.Azure.Batch.Protocol.Models.BatchErrorException batchErrorException && AzureBatchPoolCreationException.IsPoolQuotaException(batchErrorException.Body.Code):
                        neededPools.Add(poolKey);
                        tesTask.SetWarning(batchErrorException.Body.Message.Value, Array.Empty<string>());
                        logger.LogInformation("Not enough pool quota available for task Id {TesTask}. Reason: {BodyMessage}. Task will remain in queue.", tesTask.Id, batchErrorException.Body.Message.Value);
                        break;

                    case Microsoft.Rest.Azure.CloudException cloudException when AzureBatchPoolCreationException.IsPoolQuotaException(cloudException.Body.Code):
                        neededPools.Add(poolKey);
                        tesTask.SetWarning(cloudException.Body.Message, Array.Empty<string>());
                        logger.LogInformation("Not enough pool quota available for task Id {TesTask}. Reason: {BodyMessage}. Task will remain in queue.", tesTask.Id, cloudException.Body.Message);
                        break;

                    default:
                        tesTask.State = TesState.SYSTEMERROREnum;
                        tesTask.SetFailureReason(AzureBatchTaskState.UnknownError, $"{exception?.GetType().FullName}: {exception?.Message}", exception?.StackTrace);
                        logger.LogError(exception, "TES task: {TesTask} Exception: {ExceptionType}: {ExceptionMessage}", tesTask.Id, exception?.GetType().FullName, exception?.Message);
                        break;
                }

                return Task.FromResult(true);
            }
        }

        /// <summary>
        /// Transitions the <see cref="TesTask"/> to the new state, based on the rules defined in the tesTaskStateTransitions list.
        /// </summary>
        /// <param name="tesTask">TES task</param>
        /// <param name="azureBatchTaskState">Current Azure Batch task info</param>
        /// <param name="cancellationToken">A <see cref="CancellationToken"/> for controlling the lifetime of the asynchronous operation.</param>
        /// <returns>True if the TES task was changed.</returns>
        private ValueTask<bool> HandleTesTaskTransitionAsync(TesTask tesTask, AzureBatchTaskState azureBatchTaskState, CancellationToken cancellationToken)
            => tesTaskStateTransitions
                .FirstOrDefault(m => (m.Condition is null || m.Condition(tesTask)) && (m.CurrentBatchTaskState is null || m.CurrentBatchTaskState == azureBatchTaskState.State))
                ?.ActionAsync(tesTask, azureBatchTaskState, cancellationToken) ?? ValueTask.FromResult(false);

        private async Task<CloudTask> ConvertTesTaskToBatchTaskUsingRunnerAsync(string taskId, TesTask task,
            CancellationToken cancellationToken)
        {
            ValidateTesTask(task);

            var nodeTaskCreationOptions = await GetNodeTaskConversionOptionsAsync(task, cancellationToken);

            var assets = await taskExecutionScriptingManager.PrepareBatchScriptAsync(task, nodeTaskCreationOptions, cancellationToken);

            var batchRunCommand = taskExecutionScriptingManager.ParseBatchRunCommand(assets);

            var cloudTask = new CloudTask(taskId, batchRunCommand)
            {
                Constraints = new(maxWallClockTime: poolLifetime, retentionTime: TimeSpan.Zero, maxTaskRetryCount: 0),
                UserIdentity = new(new AutoUserSpecification(elevationLevel: ElevationLevel.Admin, scope: AutoUserScope.Pool)),
            };

            return cloudTask;
        }

        private async Task<NodeTaskConversionOptions> GetNodeTaskConversionOptionsAsync(TesTask task, CancellationToken cancellationToken)
        {
            var nodeTaskCreationOptions = new NodeTaskConversionOptions(
                DefaultStorageAccountName: defaultStorageAccountName,
                AdditionalInputs: await GetAdditionalCromwellInputsAsync(task, cancellationToken),
                GlobalManagedIdentity: globalManagedIdentity
            );
            return nodeTaskCreationOptions;
        }

        private async ValueTask<IList<TesInput>> GetAdditionalCromwellInputsAsync(TesTask task, CancellationToken cancellationToken)
        {
            var cromwellExecutionDirectoryUrl = GetCromwellExecutionDirectoryPathAsUrl(task);

            // TODO: Cromwell bug: Cromwell command write_tsv() generates a file in the execution directory, for example execution/write_tsv_3922310b441805fc43d52f293623efbc.tmp. These are not passed on to TES inputs.
            // WORKAROUND: Get the list of files in the execution directory and add them to task inputs.
            // TODO: Verify whether this workaround is still needed.

            return (string.IsNullOrWhiteSpace(cromwellExecutionDirectoryUrl)
                    ? default
                    : await GetExistingBlobsInCromwellStorageLocationAsTesInputsAsync(task, cromwellExecutionDirectoryUrl, cancellationToken))
                ?? new();
        }

        private async ValueTask<List<TesInput>> GetExistingBlobsInCromwellStorageLocationAsTesInputsAsync(TesTask task,
            string cromwellExecutionDirectoryUrl, CancellationToken cancellationToken)
        {
            var scriptInput = task.Inputs!.FirstOrDefault(IsCromwellCommandScript);
            var scriptPath = scriptInput!.Path;

            if (!Uri.TryCreate(cromwellExecutionDirectoryUrl, UriKind.Absolute, out _))
            {
                cromwellExecutionDirectoryUrl = $"/{cromwellExecutionDirectoryUrl}";
            }

            var executionDirectoryUri = await storageAccessProvider.MapLocalPathToSasUrlAsync(cromwellExecutionDirectoryUrl,
                storageAccessProvider.DefaultContainerPermissions, cancellationToken);

            if (executionDirectoryUri is not null)
            {
                var executionDirectoryBlobName = new Azure.Storage.Blobs.BlobUriBuilder(executionDirectoryUri).BlobName;
                var pathBlobPrefix = scriptPath[..scriptPath.IndexOf(executionDirectoryBlobName, StringComparison.OrdinalIgnoreCase)];

                var blobsInExecutionDirectory =
                    await azureProxy.ListBlobsAsync(executionDirectoryUri, cancellationToken)
                        .Select(info => (Path: $"{pathBlobPrefix}{info.BlobName}", Uri: info.BlobUri))
                        .ToListAsync(cancellationToken);

                var scriptBlob =
                    blobsInExecutionDirectory.FirstOrDefault(b => scriptPath.Equals(b.Path, StringComparison.Ordinal));

                var expectedPathParts = scriptPath.Split('/').Length;

                return blobsInExecutionDirectory
                    .Where(b => b != scriptBlob)
                    .Where(b => b.Path.Split('/').Length == expectedPathParts)
                    .Select(b => new TesInput
                    {
                        Path = b.Path,
                        Url = b.Uri.AbsoluteUri,
                        Name = Path.GetFileName(b.Path),
                        Type = TesFileType.FILEEnum
                    })
                    .ToList();
            }

            return default;
        }

        private void ValidateTesTask(TesTask task)
        {
            ArgumentNullException.ThrowIfNull(task);

            task.Inputs?.ForEach(input => ValidateTesTaskInput(input, task));
        }

        private void ValidateTesTaskInput(TesInput inputFile, TesTask tesTask)
        {
            if (string.IsNullOrWhiteSpace(inputFile.Path) || !inputFile.Path.StartsWith("/"))
            {
                throw new TesException("InvalidInputFilePath", $"Unsupported input path '{inputFile.Path}' for task Id {tesTask.Id}. Must start with '/'.");
            }

            if (inputFile.Url is not null && inputFile.Content is not null)
            {
                throw new TesException("InvalidInputFilePath", "Input Url and Content cannot be both set");
            }

            if (inputFile.Url is null && inputFile.Content is null)
            {
                throw new TesException("InvalidInputFilePath", "One of Input Url or Content must be set");
            }

            if (inputFile.Type == TesFileType.DIRECTORYEnum)
            {
                throw new TesException("InvalidInputFilePath", "Directory input is not supported.");
            }
        }

        /// <summary>
        /// Constructs a universal Azure Start Task instance if needed
        /// </summary>
        /// <param name="machineConfiguration">A <see cref="BatchModels.VirtualMachineConfiguration"/> describing the OS of the pool's nodes.</param>
        /// <param name="cancellationToken">A <see cref="CancellationToken"/> for controlling the lifetime of the asynchronous operation.</param>
        /// <returns></returns>
        /// <remarks>This method also mitigates errors associated with docker daemons that are not configured to place their filesystem assets on the data drive.</remarks>
        private async Task<BatchModels.StartTask> StartTaskIfNeeded(BatchModels.VirtualMachineConfiguration machineConfiguration, CancellationToken cancellationToken)
        {
            var globalStartTaskConfigured = !string.IsNullOrWhiteSpace(globalStartTaskPath);

            var startTaskSasUrl = globalStartTaskConfigured
                ? await storageAccessProvider.MapLocalPathToSasUrlAsync(globalStartTaskPath, storageAccessProvider.DefaultBlobPermissions, cancellationToken, sasTokenDuration: PoolScheduler.RunInterval.Multiply(2).Add(poolLifetime).Add(TimeSpan.FromMinutes(15)))
                : default;

            if (startTaskSasUrl is not null)
            {
                if (!await azureProxy.BlobExistsAsync(startTaskSasUrl, cancellationToken))
                {
                    startTaskSasUrl = default;
                    globalStartTaskConfigured = false;
                }
            }
            else
            {
                globalStartTaskConfigured = false;
            }

            // https://learn.microsoft.com/azure/batch/batch-docker-container-workloads#linux-support
            var dockerConfigured = machineConfiguration.ImageReference.Publisher.Equals("microsoft-azure-batch", StringComparison.InvariantCultureIgnoreCase)
                && (machineConfiguration.ImageReference.Offer.StartsWith("ubuntu-server-container", StringComparison.InvariantCultureIgnoreCase) || machineConfiguration.ImageReference.Offer.StartsWith("centos-container", StringComparison.InvariantCultureIgnoreCase));

            var dockerConfigCmdLine = new Func<string>(() =>
            {
                var commandLine = new StringBuilder();
                commandLine.Append(@"/usr/bin/bash -c 'trap ""echo Error trapped; exit 0"" ERR; sudo touch tmp2.json && (sudo cp /etc/docker/daemon.json tmp1.json || sudo echo {} > tmp1.json) && sudo chmod a+w tmp?.json && if fgrep ""$(dirname ""$(dirname ""$AZ_BATCH_NODE_ROOT_DIR"")"")/docker"" tmp1.json; then echo grep ""found docker path""; elif [ $? -eq 1 ]; then ");

                commandLine.Append(machineConfiguration.NodeAgentSkuId switch
                {
                    var s when s.StartsWith("batch.node.ubuntu ") => "sudo apt-get install -y jq",
                    var s when s.StartsWith("batch.node.centos ") => "sudo yum install epel-release -y && sudo yum update -y && sudo yum install -y jq wget",
                    _ => throw new InvalidOperationException($"Unrecognized OS. Please send open an issue @ 'https://github.com/microsoft/ga4gh-tes/issues' with this message: ({machineConfiguration.NodeAgentSkuId})")
                });

                commandLine.Append(@" && jq \.\[\""data-root\""\]=\""""$(dirname ""$(dirname ""$AZ_BATCH_NODE_ROOT_DIR"")"")/docker""\"" tmp1.json >> tmp2.json && sudo cp tmp2.json /etc/docker/daemon.json && sudo chmod 644 /etc/docker/daemon.json && sudo systemctl restart docker && echo ""updated docker data-root""; else (echo ""grep failed"" || exit 1); fi'");

                return commandLine.ToString();
            });

            // Note that this has an embedded ')'. That is to faciliate merging with dockerConfigCmdLine.
            var globalStartTaskCmdLine = new Func<string>(() => $"{CreateWgetDownloadCommand(startTaskSasUrl, StartTaskScriptFilename, setExecutable: true)}) && ./{StartTaskScriptFilename}");

            BatchModels.StartTask startTask = new()
            {
                UserIdentity = new(autoUser: new(elevationLevel: BatchModels.ElevationLevel.Admin, scope: BatchModels.AutoUserScope.Pool)),
                CommandLine = (!dockerConfigured, globalStartTaskConfigured) switch
                {
                    // Both start tasks are required. Note that dockerConfigCmdLine must be prefixed with an '(' which is closed inside of globalStartTaskCmdLine.
                    (true, true) => $"({dockerConfigCmdLine()} && {globalStartTaskCmdLine()}",

                    // Only globalStartTaskCmdLine is required. Note that it contains an embedded ')' so the shell starting '(' must be provided.
                    (false, true) => $"({globalStartTaskCmdLine()}",

                    // Only dockerConfigCmdLine is required. No additional subshell is needed.
                    (true, false) => dockerConfigCmdLine(),

                    // No start task is needed.
                    _ => string.Empty,
                },
            };

            return string.IsNullOrWhiteSpace(startTask.CommandLine) ? default : startTask;
        }

        /// <summary>
        /// Generate the BatchPoolIdentity object
        /// </summary>
        /// <param name="identities"></param>
        /// <returns></returns>
        private static BatchModels.BatchPoolIdentity GetBatchPoolIdentity(string[] identities)
            => identities is null || !identities.Any() ? null : new(BatchModels.PoolIdentityType.UserAssigned, identities.ToDictionary(identity => identity, _ => new BatchModels.UserAssignedIdentities()));

        /// <summary>
        /// Generate the <see cref="BatchModels.Pool"/> for the needed pool.
        /// </summary>
        /// <param name="name"></param>
        /// <param name="displayName"></param>
        /// <param name="poolIdentity"></param>
        /// <param name="vmSize"></param>
        /// <param name="preemptable"></param>
        /// <param name="initialTarget"></param>
        /// <param name="nodeInfo"></param>
        /// <param name="encryptionAtHostSupported">VM supports encryption at host.</param>
        /// <param name="cancellationToken">A <see cref="CancellationToken"/> for controlling the lifetime of the asynchronous operation.</param>
        /// <returns>The specification for the pool.</returns>
        /// <remarks>
        /// Devs: Any changes to any properties set in this method will require corresponding changes to all classes implementing <see cref="Management.Batch.IBatchPoolManager"/> along with possibly any systems they call, with the possible exception of <seealso cref="Management.Batch.ArmBatchPoolManager"/>.
        /// </remarks>
        private async ValueTask<BatchModels.Pool> GetPoolSpecification(string name, string displayName, BatchModels.BatchPoolIdentity poolIdentity, string vmSize, bool preemptable, int initialTarget, BatchNodeInfo nodeInfo, bool? encryptionAtHostSupported, CancellationToken cancellationToken)
        {
            // TODO: (perpetually) add new properties we set in the future on <see cref="PoolSpecification"/> and/or its contained objects, if possible. When not, update CreateAutoPoolModePoolInformation().

            ValidateString(name, 64);
            ValidateString(displayName, 1024);

            var vmConfig = new BatchModels.VirtualMachineConfiguration(
                imageReference: new BatchModels.ImageReference(
                    publisher: nodeInfo.BatchImagePublisher,
                    offer: nodeInfo.BatchImageOffer,
                    sku: nodeInfo.BatchImageSku,
                    version: nodeInfo.BatchImageVersion),
                nodeAgentSkuId: nodeInfo.BatchNodeAgentSkuId);

            if (encryptionAtHostSupported ?? false)
            {
                vmConfig.DiskEncryptionConfiguration = new(
                    targets: new List<BatchModels.DiskEncryptionTarget> { BatchModels.DiskEncryptionTarget.OsDisk, BatchModels.DiskEncryptionTarget.TemporaryDisk }
                );
            }

            BatchModels.Pool poolSpecification = new(name: name, displayName: displayName, identity: poolIdentity, vmSize: vmSize)
            {
                ScaleSettings = new(autoScale: new(BatchPool.AutoPoolFormula(preemptable, initialTarget), BatchPool.AutoScaleEvaluationInterval)),
                DeploymentConfiguration = new(virtualMachineConfiguration: vmConfig),
                //ApplicationPackages = ,
                StartTask = await StartTaskIfNeeded(vmConfig, cancellationToken),
                TargetNodeCommunicationMode = BatchModels.NodeCommunicationMode.Simplified,
            };

            if (!string.IsNullOrEmpty(batchNodesSubnetId))
            {
                poolSpecification.NetworkConfiguration = new()
                {
                    PublicIPAddressConfiguration = new(provision: disableBatchNodesPublicIpAddress ? BatchModels.IPAddressProvisioningType.NoPublicIPAddresses : BatchModels.IPAddressProvisioningType.BatchManaged),
                    SubnetId = batchNodesSubnetId
                };
            }

            return poolSpecification;

            static void ValidateString(string value, int maxLength, [System.Runtime.CompilerServices.CallerArgumentExpression(nameof(value))] string paramName = null)
            {
                ArgumentNullException.ThrowIfNull(value, paramName);

                if (value.Length > maxLength) throw new ArgumentException($"{paramName} exceeds maximum length {maxLength}", paramName);
            }
        }

        /// <summary>
        /// Gets the cheapest available VM size that satisfies the <see cref="TesTask"/> execution requirements
        /// </summary>
        /// <param name="tesTask"><see cref="TesTask"/></param>
        /// <param name="cancellationToken">A <see cref="CancellationToken"/> for controlling the lifetime of the asynchronous operation.</param>
        /// <param name="forcePreemptibleVmsOnly">Force consideration of preemptible virtual machines only.</param>
        /// <returns>The virtual machine info</returns>
        public async Task<VirtualMachineInformation> GetVmSizeAsync(TesTask tesTask, CancellationToken cancellationToken, bool forcePreemptibleVmsOnly = false)
        {
            var allowedVmSizes = await allowedVmSizesService.GetAllowedVmSizes(cancellationToken);
            bool allowedVmSizesFilter(VirtualMachineInformation vm) => allowedVmSizes is null || !allowedVmSizes.Any() || allowedVmSizes.Contains(vm.VmSize, StringComparer.OrdinalIgnoreCase) || allowedVmSizes.Contains(vm.VmFamily, StringComparer.OrdinalIgnoreCase);

            var tesResources = tesTask.Resources;

            var previouslyFailedVmSizes = tesTask.Logs?
                .Where(log => log.FailureReason == AzureBatchTaskState.TaskState.NodeAllocationFailed.ToString() && log.VirtualMachineInfo?.VmSize is not null)
                .Select(log => log.VirtualMachineInfo.VmSize)
                .Distinct()
                .ToList();

            var virtualMachineInfoList = await skuInformationProvider.GetVmSizesAndPricesAsync(azureProxy.GetArmRegion(), cancellationToken);
            var preemptible = forcePreemptibleVmsOnly || usePreemptibleVmsOnly || (tesResources?.Preemptible).GetValueOrDefault(true);

            var eligibleVms = new List<VirtualMachineInformation>();
            var noVmFoundMessage = string.Empty;

            var vmSize = tesResources?.GetBackendParameterValue(TesResources.SupportedBackendParameters.vm_size);

            if (!string.IsNullOrWhiteSpace(vmSize))
            {
                eligibleVms = virtualMachineInfoList
                    .Where(vm =>
                        vm.LowPriority == preemptible
                        && vm.VmSize.Equals(vmSize, StringComparison.OrdinalIgnoreCase))
                    .ToList();

                noVmFoundMessage = $"No VM (out of {virtualMachineInfoList.Count}) available with the required resources (vmsize: {vmSize}, preemptible: {preemptible}) for task id {tesTask.Id}.";
            }
            else
            {
                var requiredNumberOfCores = (tesResources?.CpuCores).GetValueOrDefault(DefaultCoreCount);
                var requiredMemoryInGB = (tesResources?.RamGb).GetValueOrDefault(DefaultMemoryGb);
                var requiredDiskSizeInGB = (tesResources?.DiskGb).GetValueOrDefault(DefaultDiskGb);

                eligibleVms = virtualMachineInfoList
                    .Where(vm =>
                        vm.LowPriority == preemptible
                        && vm.VCpusAvailable >= requiredNumberOfCores
                        && vm.MemoryInGiB >= requiredMemoryInGB
                        && vm.ResourceDiskSizeInGiB >= requiredDiskSizeInGB)
                    .ToList();

                noVmFoundMessage = $"No VM (out of {virtualMachineInfoList.Count}) available with the required resources (cores: {requiredNumberOfCores}, memory: {requiredMemoryInGB} GB, disk: {requiredDiskSizeInGB} GB, preemptible: {preemptible}) for task id {tesTask.Id}.";
            }


            var coreQuota = await quotaVerifier
                .GetBatchQuotaProvider()
                .GetVmCoreQuotaAsync(preemptible, cancellationToken);

            var selectedVm = eligibleVms
                .Where(allowedVmSizesFilter)
                .Where(vm => IsThereSufficientCoreQuota(coreQuota, vm))
                .Where(vm =>
                    !(previouslyFailedVmSizes?.Contains(vm.VmSize, StringComparer.OrdinalIgnoreCase) ?? false))
                .MinBy(vm => vm.PricePerHour);

            if (!preemptible && selectedVm is not null)
            {
                var idealVm = eligibleVms
                    .Where(allowedVmSizesFilter)
                    .Where(vm => !(previouslyFailedVmSizes?.Contains(vm.VmSize, StringComparer.OrdinalIgnoreCase) ?? false))
                    .MinBy(x => x.PricePerHour);

                if (selectedVm.PricePerHour >= idealVm.PricePerHour * 2)
                {
                    tesTask.SetWarning("UsedLowPriorityInsteadOfDedicatedVm",
                        $"This task ran on low priority machine because dedicated quota was not available for VM Series '{idealVm.VmFamily}'.",
                        $"Increase the quota for VM Series '{idealVm.VmFamily}' to run this task on a dedicated VM. Please submit an Azure Support request to increase your quota: {AzureSupportUrl}");

                    return await GetVmSizeAsync(tesTask, cancellationToken, true);
                }
            }

            if (selectedVm is not null)
            {
                return selectedVm;
            }

            if (!eligibleVms.Any())
            {
                noVmFoundMessage += $" There are no VM sizes that match the requirements. Review the task resources.";
            }

            if (previouslyFailedVmSizes is not null)
            {
                noVmFoundMessage += $" The following VM sizes were excluded from consideration because of {AzureBatchTaskState.TaskState.NodeAllocationFailed} error(s) on previous attempts: {string.Join(", ", previouslyFailedVmSizes)}.";
            }

            var vmsExcludedByTheAllowedVmsConfiguration = eligibleVms.Except(eligibleVms.Where(allowedVmSizesFilter)).Count();

            if (vmsExcludedByTheAllowedVmsConfiguration > 0)
            {
                noVmFoundMessage += $" Note that {vmsExcludedByTheAllowedVmsConfiguration} VM(s), suitable for this task, were excluded by the allowed-vm-sizes configuration. Consider expanding the list of allowed VM sizes.";
            }

            throw new AzureBatchVirtualMachineAvailabilityException(noVmFoundMessage.Trim());
        }

        private static bool IsThereSufficientCoreQuota(BatchVmCoreQuota coreQuota, VirtualMachineInformation vm)
        {
            if (coreQuota.IsLowPriority || !coreQuota.IsDedicatedAndPerVmFamilyCoreQuotaEnforced)
            {
                return coreQuota.NumberOfCores >= vm.VCpusAvailable;
            }

            var result = coreQuota.DedicatedCoreQuotas?.FirstOrDefault(q => q.VmFamilyName.Equals(vm.VmFamily, StringComparison.OrdinalIgnoreCase));

            if (result is null)
            {
                return false;
            }

            return result?.CoreQuota >= vm.VCpusAvailable;
        }

        private async Task<(Tes.Models.BatchNodeMetrics BatchNodeMetrics, DateTimeOffset? TaskStartTime, DateTimeOffset? TaskEndTime, int? CromwellRcCode)> GetBatchNodeMetricsAndCromwellResultCodeAsync(TesTask tesTask, CancellationToken cancellationToken)
        {
            var bytesInGB = Math.Pow(1000, 3);
            var kiBInGB = Math.Pow(1000, 3) / 1024;

            static double? GetDurationInSeconds(Dictionary<string, string> dict, string startKey, string endKey)
            {
                return TryGetValueAsDateTimeOffset(dict, startKey, out var startTime) && TryGetValueAsDateTimeOffset(dict, endKey, out var endTime)
                    ? endTime.Subtract(startTime).TotalSeconds
                    : (double?)null;
            }

            static bool TryGetValueAsDateTimeOffset(Dictionary<string, string> dict, string key, out DateTimeOffset result)
            {
                result = default;
                return dict.TryGetValue(key, out var valueAsString) && DateTimeOffset.TryParse(valueAsString, out result);
            }

            static bool TryGetValueAsDouble(Dictionary<string, string> dict, string key, out double result)
            {
                result = default;
                return dict.TryGetValue(key, out var valueAsString) && double.TryParse(valueAsString, out result);
            }

            Tes.Models.BatchNodeMetrics batchNodeMetrics = null;
            DateTimeOffset? taskStartTime = null;
            DateTimeOffset? taskEndTime = null;
            int? cromwellRcCode = null;

            try
            {
                var cromwellExecutionDirectoryPath = GetCromwellExecutionDirectoryPathAsUrl(tesTask);
                string cromwellRcContentPath;

                if (Uri.TryCreate(cromwellExecutionDirectoryPath, UriKind.Absolute, out _))
                {
                    var cromwellRcContentBuilder = new UriBuilder(cromwellExecutionDirectoryPath);
                    cromwellRcContentBuilder.Path += "/rc";
                    cromwellRcContentPath = cromwellRcContentBuilder.ToString();
                }
                else
                {
                    cromwellRcContentPath = $"/{cromwellExecutionDirectoryPath}/rc";
                }

                var cromwellRcContent = await storageAccessProvider.DownloadBlobAsync(cromwellRcContentPath, cancellationToken);

                if (cromwellRcContent is not null && int.TryParse(cromwellRcContent, out var temp))
                {
                    cromwellRcCode = temp;
                }

                var metricsContent = await storageAccessProvider.DownloadBlobAsync($"/{GetStorageUploadPath(tesTask)}/metrics.txt", cancellationToken);

                if (metricsContent is not null)
                {
                    try
                    {
                        var metrics = DelimitedTextToDictionary(metricsContent.Trim());

                        var diskSizeInGB = TryGetValueAsDouble(metrics, "DiskSizeInKiB", out var diskSizeInKiB) ? diskSizeInKiB / kiBInGB : (double?)null;
                        var diskUsedInGB = TryGetValueAsDouble(metrics, "DiskUsedInKiB", out var diskUsedInKiB) ? diskUsedInKiB / kiBInGB : (double?)null;

                        batchNodeMetrics = new Tes.Models.BatchNodeMetrics
                        {
                            BlobXferImagePullDurationInSeconds = GetDurationInSeconds(metrics, "BlobXferPullStart", "BlobXferPullEnd"),
                            ExecutorImagePullDurationInSeconds = GetDurationInSeconds(metrics, "ExecutorPullStart", "ExecutorPullEnd"),
                            ExecutorImageSizeInGB = TryGetValueAsDouble(metrics, "ExecutorImageSizeInBytes", out var executorImageSizeInBytes) ? executorImageSizeInBytes / bytesInGB : (double?)null,
                            FileDownloadDurationInSeconds = GetDurationInSeconds(metrics, "DownloadStart", "DownloadEnd"),
                            FileDownloadSizeInGB = TryGetValueAsDouble(metrics, "FileDownloadSizeInBytes", out var fileDownloadSizeInBytes) ? fileDownloadSizeInBytes / bytesInGB : (double?)null,
                            ExecutorDurationInSeconds = GetDurationInSeconds(metrics, "ExecutorStart", "ExecutorEnd"),
                            FileUploadDurationInSeconds = GetDurationInSeconds(metrics, "UploadStart", "UploadEnd"),
                            FileUploadSizeInGB = TryGetValueAsDouble(metrics, "FileUploadSizeInBytes", out var fileUploadSizeInBytes) ? fileUploadSizeInBytes / bytesInGB : (double?)null,
                            DiskUsedInGB = diskUsedInGB,
                            DiskUsedPercent = diskUsedInGB.HasValue && diskSizeInGB.HasValue && diskSizeInGB > 0 ? (float?)(diskUsedInGB / diskSizeInGB * 100) : null,
                            VmCpuModelName = metrics.GetValueOrDefault("VmCpuModelName")
                        };

                        taskStartTime = TryGetValueAsDateTimeOffset(metrics, "BlobXferPullStart", out var startTime) ? startTime : null;
                        taskEndTime = TryGetValueAsDateTimeOffset(metrics, "UploadEnd", out var endTime) ? endTime : null;
                    }
                    catch (Exception ex)
                    {
                        logger.LogError(@"Failed to parse metrics for task {TesTask}. Error: {ExceptionMessage}", tesTask.Id, ex.Message);
                    }
                }
            }
            catch (Exception ex)
            {
                logger.LogError(@"Failed to get batch node metrics for task {TesTask}. Error: {ExceptionMessage}", tesTask.Id, ex.Message);
            }

            return (batchNodeMetrics, taskStartTime, taskEndTime, cromwellRcCode);
        }

        private static Dictionary<string, string> DelimitedTextToDictionary(string text, string fieldDelimiter = "=", string rowDelimiter = "\n")
            => text.Split(rowDelimiter, StringSplitOptions.RemoveEmptyEntries)
                .Select(line => { var parts = line.Split(fieldDelimiter, 2); return new KeyValuePair<string, string>(parts[0].Trim(), parts.Length < 2 ? string.Empty : parts[1]); })
                .ToDictionary(kv => kv.Key, kv => kv.Value);


        /// <inheritdoc/>
        public async IAsyncEnumerable<RunnerEventsMessage> GetEventMessagesAsync([System.Runtime.CompilerServices.EnumeratorCancellation] CancellationToken cancellationToken, string @event)
        {
            const string eventsFolderName = "events/";
            var prefix = eventsFolderName;

            if (!string.IsNullOrWhiteSpace(@event))
            {
                prefix += @event + "/";
            }

            var tesInternalSegments = StorageAccountUrlSegments.Create(storageAccessProvider.GetInternalTesBlobUrlWithoutSasToken(string.Empty).AbsoluteUri);
            var eventsStartIndex = (string.IsNullOrEmpty(tesInternalSegments.BlobName) ? string.Empty : (tesInternalSegments.BlobName + "/")).Length;
            var eventsEndIndex = eventsStartIndex + eventsFolderName.Length;

            await foreach (var blobItem in azureProxy.ListBlobsWithTagsAsync(
                    await storageAccessProvider.GetInternalTesBlobUrlAsync(
                        string.Empty,
                        Azure.Storage.Sas.BlobSasPermissions.Read | Azure.Storage.Sas.BlobSasPermissions.Tag | Azure.Storage.Sas.BlobSasPermissions.List,
                        cancellationToken),
                    prefix,
                    cancellationToken)
                .WithCancellation(cancellationToken))
            {
                if (blobItem.Tags.ContainsKey(RunnerEventsProcessor.ProcessedTag) || !blobItem.Tags.ContainsKey("task-id"))
                {
                    continue;
                }

                var blobUrl = await storageAccessProvider.GetInternalTesBlobUrlAsync(blobItem.Name[eventsStartIndex..], storageAccessProvider.BlobPermissionsWithWriteAndTag, cancellationToken);

                var pathFromEventName = blobItem.Name[eventsEndIndex..];
                var eventName = pathFromEventName[..pathFromEventName.IndexOf('/')];

                yield return new(blobUrl, blobItem.Tags, eventName);
            }
        }

        /// <summary>
        /// Class that captures how <see cref="TesTask"/> transitions from current state to the new state, given the current Batch task state and optional condition. 
        /// Transitions typically include an action that needs to run in order for the task to move to the new state.
        /// </summary>
        private class TesTaskStateTransition
        {
            public TesTaskStateTransition(Predicate<TesTask> condition, AzureBatchTaskState.TaskState? batchTaskState, string alternateSystemLogItem, Func<TesTask, CombinedBatchTaskInfo, CancellationToken, Task<bool>> asyncAction)
                : this(condition, batchTaskState, alternateSystemLogItem, asyncAction, null)
            { }

            public TesTaskStateTransition(Predicate<TesTask> condition, AzureBatchTaskState.TaskState? batchTaskState, string alternateSystemLogItem, Func<TesTask, CombinedBatchTaskInfo, bool> action)
                : this(condition, batchTaskState, alternateSystemLogItem, null, action)
            {
            }

            private TesTaskStateTransition(Predicate<TesTask> condition, AzureBatchTaskState.TaskState? batchTaskState, string alternateSystemLogItem, Func<TesTask, CombinedBatchTaskInfo, CancellationToken, Task<bool>> asyncAction, Func<TesTask, CombinedBatchTaskInfo, bool> action)
            {
                Condition = condition;
                CurrentBatchTaskState = batchTaskState;
                AlternateSystemLogItem = alternateSystemLogItem;
                AsyncAction = asyncAction;
                Action = action;
            }

            public Predicate<TesTask> Condition { get; }
            public AzureBatchTaskState.TaskState? CurrentBatchTaskState { get; }
            private string AlternateSystemLogItem { get; }
            private Func<TesTask, CombinedBatchTaskInfo, CancellationToken, Task<bool>> AsyncAction { get; }
            private Func<TesTask, CombinedBatchTaskInfo, bool> Action { get; }

            /// <summary>
            /// Calls <see cref="Action"/> and/or <see cref="AsyncAction"/>.
            /// </summary>
            /// <param name="tesTask"></param>
            /// <param name="batchState"></param>
            /// <param name="cancellationToken">A <see cref="CancellationToken"/> for controlling the lifetime of the asynchronous operation.</param>
            /// <returns>True an action was called, otherwise False.</returns>
            public async ValueTask<bool> ActionAsync(TesTask tesTask, AzureBatchTaskState batchState, CancellationToken cancellationToken)
            {
                CombinedBatchTaskInfo combinedBatchTaskInfo = new(batchState, AlternateSystemLogItem);
                var tesTaskChanged = false;

                if (AsyncAction is not null)
                {
                    tesTaskChanged = await AsyncAction(tesTask, combinedBatchTaskInfo, cancellationToken);
                }

                if (Action is not null)
                {
                    tesTaskChanged = Action(tesTask, combinedBatchTaskInfo);
                }

                return tesTaskChanged;
            }
        }

        private record CombinedBatchTaskInfo : AzureBatchTaskState
        {
            /// <summary>
            /// Copy constructor that defaults <see cref="AzureBatchTaskState.State"/> (to enable hiding when serialized)
            /// </summary>
            /// <param name="original"><see cref="CombinedBatchTaskInfo"/> to copy</param>
            /// <param name="_1">Parameter that exists to not override the default copy constructor</param>
            public CombinedBatchTaskInfo(CombinedBatchTaskInfo original, bool _1)
                : this(original)
            {
                State = default;
            }

            /// <summary>
            /// SystemLog-appending copy constructor
            /// </summary>
            /// <param name="original"><see cref="CombinedBatchTaskInfo"/> to copy</param>
            /// <param name="additionalSystemLogItem">Text to add to the SystemLog in the copy</param>
            public CombinedBatchTaskInfo(CombinedBatchTaskInfo original, string additionalSystemLogItem)
                : base(original, additionalSystemLogItem)
            {
                AlternateSystemLogItem = original.AlternateSystemLogItem; // reattach this property
            }

            /// <summary>
            /// Constructor
            /// </summary>
            /// <param name="state"><see cref="AzureBatchTaskState"/> to extend</param>
            /// <param name="alternateSystemLogItem"><see cref="TesTaskStateTransition.AlternateSystemLogItem"/> from the selected Action</param>
            public CombinedBatchTaskInfo(AzureBatchTaskState state, string alternateSystemLogItem)
                : base(state)
            {
                AlternateSystemLogItem = alternateSystemLogItem;
            }

            //public BatchTaskState BatchTaskState { get; set; }
            //public BatchNodeMetrics BatchNodeMetrics { get; set; }
            //public string FailureReason { get; set; }
            //public DateTimeOffset? BatchTaskStartTime { get; set; }
            //public DateTimeOffset? BatchTaskEndTime { get; set; }
            //public int? BatchTaskExitCode { get; set; }
            //public int? CromwellRcCode { get; set; }
            //public IEnumerable<string> SystemLogItems { get; set; }
            //public string Pool { get; set; }
            public string AlternateSystemLogItem { get; set; }
        }
    }
}<|MERGE_RESOLUTION|>--- conflicted
+++ resolved
@@ -369,11 +369,7 @@
                 switch (batchInfo.State)
                 {
                     case AzureBatchTaskState.TaskState.CancellationRequested:
-<<<<<<< HEAD
-                        if (!TesTask.ActiveStates.Contains(tesTask.State))
-=======
                         if (!tesTask.IsActiveState())
->>>>>>> c2a649c7
                         {
                             return false; // It probably already finished on its own
                         }
