--- conflicted
+++ resolved
@@ -1305,18 +1305,7 @@
             {
                 ResourceFiles = resourceFiles,
                 UserIdentity = new UserIdentity(new AutoUserSpecification(elevationLevel: ElevationLevel.Admin, scope: AutoUserScope.Pool)),
-<<<<<<< HEAD
                 Constraints = new(retentionTime: TimeSpan.Zero),
-                ResourceFiles = new List<ResourceFile>
-                {
-                    ResourceFile.FromUrl(nodeTaskRunnerSasUrl, NodeTaskRunnerFilename),
-                    ResourceFile.FromUrl(batchScriptSasUrl, BatchScriptFileName),
-                    ResourceFile.FromUrl(downloadFilesScriptUrl, DownloadFilesScriptFileName),
-                    ResourceFile.FromUrl(uploadFilesScriptSasUrl, UploadFilesScriptFileName),
-                    ResourceFile.FromUrl(uploadMetricsScriptSasUrl, UploadMetricsScriptFileName),
-                },
-=======
->>>>>>> 36e20bf4
                 OutputFiles = new List<OutputFile>
                 {
                     new OutputFile(
@@ -1496,11 +1485,6 @@
 
             if (startTaskSasUrl is not null)
             {
-<<<<<<< HEAD
-                startTaskSasUrl = await storageAccessProvider.MapLocalPathToSasUrlAsync(globalStartTaskPath, cancellationToken);
-
-=======
->>>>>>> 36e20bf4
                 if (!await azureProxy.BlobExistsAsync(new Uri(startTaskSasUrl), cancellationToken))
                 {
                     startTaskSasUrl = default;
@@ -2209,7 +2193,6 @@
             public string AlternateSystemLogItem { get; set; }
         }
 
-<<<<<<< HEAD
         internal class ConcurrentHashSet<T> : System.Collections.Concurrent.ConcurrentDictionary<T, byte>, ISet<T>, IEnumerable<T>
         {
             public ConcurrentHashSet()
@@ -2251,7 +2234,8 @@
             void ISet<T>.SymmetricExceptWith(IEnumerable<T> other) => throw new NotImplementedException();
 
             void ISet<T>.UnionWith(IEnumerable<T> other) => throw new NotImplementedException();
-=======
+        }
+
         private class TesInputPathEqualityComparer : IEqualityComparer<TesInput>
         {
             public bool Equals(TesInput x, TesInput y)
@@ -2263,7 +2247,6 @@
             {
                 return obj.Path.GetHashCode();
             }
->>>>>>> 36e20bf4
         }
     }
 }