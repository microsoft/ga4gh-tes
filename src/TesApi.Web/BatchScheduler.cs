--- conflicted
+++ resolved
@@ -931,11 +931,6 @@
         private async Task<CloudTask> ConvertTesTaskToBatchTaskUsingRunnerAsync(string taskId, TesTask task, string acrPullIdentity,
             CancellationToken cancellationToken)
         {
-<<<<<<< HEAD
-            ValidateTesTask(task);
-
-=======
->>>>>>> 18fbd38f
             var nodeTaskCreationOptions = await GetNodeTaskConversionOptionsAsync(task, acrPullIdentity, cancellationToken);
 
             var assets = await taskExecutionScriptingManager.PrepareBatchScriptAsync(task, nodeTaskCreationOptions, cancellationToken);
