﻿// Copyright (c) Microsoft Corporation.
// Licensed under the MIT License.


using System;
using System.Collections.Generic;
using System.IO;
using System.Linq;
using System.Text;
using System.Threading;
using System.Threading.Tasks;
using Azure.ResourceManager.Batch;
using Azure.Storage.Blobs;
using CommonUtilities;
using Microsoft.Azure.Batch;
using Microsoft.Azure.Batch.Common;
using Microsoft.Extensions.Logging;
using Microsoft.Extensions.Options;
using Newtonsoft.Json;
using Tes.Extensions;
using Tes.Models;
using TesApi.Web.Extensions;
using TesApi.Web.Management;
using TesApi.Web.Management.Batch;
using TesApi.Web.Management.Models.Quotas;
using TesApi.Web.Runner;
using TesApi.Web.Storage;
using BatchModels = Azure.ResourceManager.Batch.Models;
using TesException = Tes.Models.TesException;
using TesFileType = Tes.Models.TesFileType;
using TesInput = Tes.Models.TesInput;
using TesResources = Tes.Models.TesResources;
using TesState = Tes.Models.TesState;
using TesTask = Tes.Models.TesTask;
using VirtualMachineInformation = Tes.Models.VirtualMachineInformation;

namespace TesApi.Web
{
    /// <summary>
    /// Orchestrates <see cref="Tes.Models.TesTask"/>s on Azure Batch
    /// </summary>
    public partial class BatchScheduler : IBatchScheduler
    {
        internal const string PoolDeprecated = "CoA-TES-HostName";
        internal const string PoolMetadata = "CoA-TES-Metadata";

        /// <summary>
        /// Name of <c>$</c> prefixed environment variable to place resources shared by all tasks on each compute node in a pool.
        /// </summary>
        public const string BatchNodeSharedEnvVar = "${AZ_BATCH_NODE_SHARED_DIR}";

        /// <summary>
        /// Name of <c>$</c> prefixed environment variable of the working directory of the running task.
        /// </summary>
        public const string BatchNodeTaskWorkingDirEnvVar = "$AZ_BATCH_TASK_WORKING_DIR";

        internal const string NodeTaskRunnerFilename = "tes-runner";

        private const string AzureSupportUrl = "https://portal.azure.com/#blade/Microsoft_Azure_Support/HelpAndSupportBlade/newsupportrequest";
        private const int PoolKeyLength = 55; // 64 max pool name length - 9 chars generating unique pool names
        private const int DefaultCoreCount = 1;
        private const int DefaultMemoryGb = 2;
        private const int DefaultDiskGb = 10;
        private const string CromwellScriptFileName = "script";
        private const string StartTaskScriptFilename = "start-task.sh";
        private const string NodeTaskRunnerMD5HashFilename = NodeTaskRunnerFilename + ".md5";
        private readonly ILogger logger;
        private readonly IAzureProxy azureProxy;
        private readonly IBatchPoolManager batchPoolManager;
        private readonly IStorageAccessProvider storageAccessProvider;
        private readonly IBatchQuotaVerifier quotaVerifier;
        private readonly IBatchSkuInformationProvider skuInformationProvider;
        private readonly List<TesTaskStateTransition> tesTaskStateTransitions;
        private readonly bool usePreemptibleVmsOnly;
        private readonly string batchNodesSubnetId;
        private readonly bool batchNodesSetContentMd5OnUpload;
        private readonly bool disableBatchNodesPublicIpAddress;
        private readonly TimeSpan poolLifetime;
        private readonly TimeSpan taskMaxWallClockTime;
        private readonly BatchNodeInfo gen2BatchNodeInfo;
        private readonly BatchNodeInfo gen1BatchNodeInfo;
        private readonly string defaultStorageAccountName;
        private readonly string globalStartTaskPath;
        private readonly string globalManagedIdentity;
        private readonly string batchPrefix;
        private readonly IBatchPoolFactory _batchPoolFactory;
        private readonly IAllowedVmSizesService allowedVmSizesService;
        private readonly TaskExecutionScriptingManager taskExecutionScriptingManager;
        private readonly string runnerMD5;
        private readonly string drsHubApiHost;
        private readonly IActionIdentityProvider actionIdentityProvider;

        private HashSet<string> onlyLogBatchTaskStateOnce = [];

        /// <summary>
        /// Orchestrates <see cref="Tes.Models.TesTask"/>s on Azure Batch
        /// </summary>
        /// <param name="logger">Logger <see cref="ILogger"/></param>
        /// <param name="batchGen1Options">Configuration of <see cref="Options.BatchImageGeneration1Options"/></param>
        /// <param name="batchGen2Options">Configuration of <see cref="Options.BatchImageGeneration2Options"/></param>
        /// <param name="drsHubOptions">Configuration of <see cref="Options.DrsHubOptions"/></param>
        /// <param name="storageOptions">Configuration of <see cref="Options.StorageOptions"/></param>
        /// <param name="batchNodesOptions">Configuration of <see cref="Options.BatchNodesOptions"/></param>
        /// <param name="batchSchedulingOptions">Configuration of <see cref="Options.BatchSchedulingOptions"/></param>
        /// <param name="azureProxy">Azure proxy <see cref="IAzureProxy"/></param>
        /// <param name="batchPoolManager">Azure batch pool management proxy</param>
        /// <param name="storageAccessProvider">Storage access provider <see cref="IStorageAccessProvider"/></param>
        /// <param name="quotaVerifier">Quota verifier <see cref="IBatchQuotaVerifier"/>></param>
        /// <param name="skuInformationProvider">Sku information provider <see cref="IBatchSkuInformationProvider"/></param>
        /// <param name="poolFactory">Batch pool factory <see cref="IBatchPoolFactory"/></param>
        /// <param name="allowedVmSizesService">Service to get allowed vm sizes.</param>
        /// <param name="taskExecutionScriptingManager"><see cref="taskExecutionScriptingManager"/></param>
        /// <param name="actionIdentityProvider"><see cref="IActionIdentityProvider"/></param>
        public BatchScheduler(
            ILogger<BatchScheduler> logger,
            IOptions<Options.BatchImageGeneration1Options> batchGen1Options,
            IOptions<Options.BatchImageGeneration2Options> batchGen2Options,
            IOptions<Options.DrsHubOptions> drsHubOptions,
            IOptions<Options.StorageOptions> storageOptions,
            IOptions<Options.BatchNodesOptions> batchNodesOptions,
            IOptions<Options.BatchSchedulingOptions> batchSchedulingOptions,
            IAzureProxy azureProxy,
            IBatchPoolManager batchPoolManager,
            IStorageAccessProvider storageAccessProvider,
            IBatchQuotaVerifier quotaVerifier,
            IBatchSkuInformationProvider skuInformationProvider,
            IBatchPoolFactory poolFactory,
            IAllowedVmSizesService allowedVmSizesService,
            TaskExecutionScriptingManager taskExecutionScriptingManager,
            IActionIdentityProvider actionIdentityProvider)
        {
            ArgumentNullException.ThrowIfNull(logger);
            ArgumentNullException.ThrowIfNull(azureProxy);
            ArgumentNullException.ThrowIfNull(storageAccessProvider);
            ArgumentNullException.ThrowIfNull(quotaVerifier);
            ArgumentNullException.ThrowIfNull(skuInformationProvider);
            ArgumentNullException.ThrowIfNull(poolFactory);
            ArgumentNullException.ThrowIfNull(taskExecutionScriptingManager);
            ArgumentNullException.ThrowIfNull(actionIdentityProvider);

            this.logger = logger;
            this.azureProxy = azureProxy;
            this.batchPoolManager = batchPoolManager;
            this.storageAccessProvider = storageAccessProvider;
            this.quotaVerifier = quotaVerifier;
            this.skuInformationProvider = skuInformationProvider;

            this.usePreemptibleVmsOnly = batchSchedulingOptions.Value.UsePreemptibleVmsOnly;
            this.batchNodesSubnetId = batchNodesOptions.Value.SubnetId;
            this.batchNodesSetContentMd5OnUpload = batchNodesOptions.Value.ContentMD5;
            this.disableBatchNodesPublicIpAddress = batchNodesOptions.Value.DisablePublicIpAddress;
            this.poolLifetime = TimeSpan.FromDays(batchSchedulingOptions.Value.PoolRotationForcedDays == 0 ? Options.BatchSchedulingOptions.DefaultPoolRotationForcedDays : batchSchedulingOptions.Value.PoolRotationForcedDays);
            this.taskMaxWallClockTime = TimeSpan.FromDays(batchSchedulingOptions.Value.TaskMaxWallClockTimeDays == 0 ? Options.BatchSchedulingOptions.DefaultPoolRotationForcedDays : batchSchedulingOptions.Value.TaskMaxWallClockTimeDays);
            this.defaultStorageAccountName = storageOptions.Value.DefaultAccountName;
            this.globalStartTaskPath = StandardizeStartTaskPath(batchNodesOptions.Value.GlobalStartTask, this.defaultStorageAccountName);
            this.globalManagedIdentity = batchNodesOptions.Value.GlobalManagedIdentity;
            this.allowedVmSizesService = allowedVmSizesService;
            this.taskExecutionScriptingManager = taskExecutionScriptingManager;
            this.actionIdentityProvider = actionIdentityProvider;
            _batchPoolFactory = poolFactory;
            batchPrefix = batchSchedulingOptions.Value.Prefix;
            logger.LogInformation("BatchPrefix: {BatchPrefix}", batchPrefix);
            this.runnerMD5 = File.ReadAllText(Path.Combine(AppContext.BaseDirectory, $"scripts/{NodeTaskRunnerMD5HashFilename}")).Trim();

            this.gen2BatchNodeInfo = new BatchNodeInfo
            {
                BatchImageOffer = batchGen2Options.Value.Offer,
                BatchImagePublisher = batchGen2Options.Value.Publisher,
                BatchImageSku = batchGen2Options.Value.Sku,
                BatchImageVersion = batchGen2Options.Value.Version,
                BatchNodeAgentSkuId = batchGen2Options.Value.NodeAgentSkuId
            };

            this.gen1BatchNodeInfo = new BatchNodeInfo
            {
                BatchImageOffer = batchGen1Options.Value.Offer,
                BatchImagePublisher = batchGen1Options.Value.Publisher,
                BatchImageSku = batchGen1Options.Value.Sku,
                BatchImageVersion = batchGen1Options.Value.Version,
                BatchNodeAgentSkuId = batchGen1Options.Value.NodeAgentSkuId
            };
            drsHubApiHost = drsHubOptions.Value?.Url;
            logger.LogInformation("usePreemptibleVmsOnly: {UsePreemptibleVmsOnly}", usePreemptibleVmsOnly);

            static bool tesTaskIsQueuedInitializingOrRunning(TesTask tesTask) => tesTask.State == TesState.QUEUED || tesTask.State == TesState.INITIALIZING || tesTask.State == TesState.RUNNING;
            static bool tesTaskIsInitializingOrRunning(TesTask tesTask) => tesTask.State == TesState.INITIALIZING || tesTask.State == TesState.RUNNING;
            static bool tesTaskIsQueuedOrInitializing(TesTask tesTask) => tesTask.State == TesState.QUEUED || tesTask.State == TesState.INITIALIZING;
            static bool tesTaskIsQueued(TesTask tesTask) => tesTask.State == TesState.QUEUED;
            static bool tesTaskCancellationRequested(TesTask tesTask) => tesTask.State == TesState.CANCELED && tesTask.IsCancelRequested;

            async Task SetTaskStateAndLogAsync(TesTask tesTask, TesState newTaskState, CombinedBatchTaskInfo batchInfo, CancellationToken cancellationToken)
            {
                tesTask.State = newTaskState;

                var tesTaskLog = tesTask.GetOrAddTesTaskLog();
                var tesTaskExecutorLog = tesTaskLog.GetOrAddExecutorLog();

                tesTaskLog.BatchNodeMetrics = batchInfo.BatchNodeMetrics;
                tesTaskLog.CromwellResultCode = batchInfo.CromwellRcCode;
                tesTaskLog.EndTime = DateTime.UtcNow;
                tesTaskExecutorLog.StartTime = batchInfo.BatchTaskStartTime;
                tesTaskExecutorLog.EndTime = batchInfo.BatchTaskEndTime;
                tesTaskExecutorLog.ExitCode = batchInfo.BatchTaskExitCode;

                if (!tesTask.IsActiveState())
                {
                    await AddExecutorLogs(tesTask, cancellationToken);
                }

                // Only accurate when the task completes successfully, otherwise it's the Batch time as reported from Batch
                // TODO this could get large; why?
                //var timefromCoAScriptCompletionToBatchTaskDetectedComplete = tesTaskLog.EndTime - tesTaskExecutorLog.EndTime;

                tesTask.SetFailureReason(batchInfo.FailureReason);

                if (batchInfo.SystemLogItems is not null)
                {
                    tesTask.AddToSystemLog(batchInfo.SystemLogItems);
                }
                else if (!string.IsNullOrWhiteSpace(batchInfo.AlternateSystemLogItem))
                {
                    tesTask.AddToSystemLog([batchInfo.AlternateSystemLogItem]);
                }
            }

            async Task SetTaskCompleted(TesTask tesTask, CombinedBatchTaskInfo batchInfo, CancellationToken cancellationToken)
            {
                await SetTaskStateAndLogAsync(tesTask, TesState.COMPLETE, batchInfo, cancellationToken);
                await DeleteBatchTaskAsync(azureProxy, tesTask, batchInfo, cancellationToken);
            }

            async Task SetTaskExecutorError(TesTask tesTask, CombinedBatchTaskInfo batchInfo, CancellationToken cancellationToken)
            {
                await AddProcessLogsIfAvailable(tesTask, cancellationToken);
                await SetTaskStateAndLogAsync(tesTask, TesState.EXECUTOR_ERROR, batchInfo, cancellationToken);
                await DeleteBatchTaskAsync(azureProxy, tesTask, batchInfo, cancellationToken);
            }

            async Task DeleteBatchTaskAndSetTaskStateAsync(TesTask tesTask, TesState newTaskState, CombinedBatchTaskInfo batchInfo, CancellationToken cancellationToken)
            {
                await SetTaskStateAndLogAsync(tesTask, newTaskState, batchInfo, cancellationToken);
                await DeleteBatchTaskAsync(tesTask, batchInfo.Pool, cancellationToken);
            }

            Task DeleteBatchTaskAndSetTaskExecutorErrorAsync(TesTask tesTask, CombinedBatchTaskInfo batchInfo, CancellationToken cancellationToken) => DeleteBatchTaskAndSetTaskStateAsync(tesTask, TesState.EXECUTOR_ERROR, batchInfo, cancellationToken);
            Task DeleteBatchTaskAndSetTaskSystemErrorAsync(TesTask tesTask, CombinedBatchTaskInfo batchInfo, CancellationToken cancellationToken) => DeleteBatchTaskAndSetTaskStateAsync(tesTask, TesState.SYSTEM_ERROR, batchInfo, cancellationToken);

            Task DeleteBatchTaskAndRequeueTaskAsync(TesTask tesTask, CombinedBatchTaskInfo batchInfo, CancellationToken cancellationToken)
                => ++tesTask.ErrorCount > 3
                    ? AddSystemLogAndDeleteBatchTaskAndSetTaskExecutorErrorAsync(tesTask, batchInfo, "System Error: Retry count exceeded.", cancellationToken)
                    : DeleteBatchTaskAndSetTaskStateAsync(tesTask, TesState.QUEUED, batchInfo, cancellationToken);

            Task AddSystemLogAndDeleteBatchTaskAndSetTaskExecutorErrorAsync(TesTask tesTask, CombinedBatchTaskInfo batchInfo, string alternateSystemLogItem, CancellationToken cancellationToken)
            {
                batchInfo.SystemLogItems ??= Enumerable.Empty<string>().Append(alternateSystemLogItem);
                return DeleteBatchTaskAndSetTaskExecutorErrorAsync(tesTask, batchInfo, cancellationToken);
            }

            async Task CancelTaskAsync(TesTask tesTask, CombinedBatchTaskInfo batchInfo, CancellationToken cancellationToken)
            {
                await DeleteBatchTaskAsync(tesTask, batchInfo.Pool, cancellationToken);
                tesTask.IsCancelRequested = false;
            }

            Task HandlePreemptedNodeAsync(TesTask tesTask, CombinedBatchTaskInfo batchInfo, CancellationToken cancellationToken)
            {
                logger.LogInformation("The TesTask {TesTask}'s node was preempted. It will be automatically rescheduled.", tesTask.Id);
                return SetTaskStateAndLogAsync(tesTask, TesState.INITIALIZING, batchInfo, cancellationToken);
            }

            tesTaskStateTransitions =
            [
                new(tesTaskCancellationRequested, batchTaskState: null, alternateSystemLogItem: null, CancelTaskAsync),
                new(tesTaskIsQueued, BatchTaskState.JobNotFound, alternateSystemLogItem: null, (tesTask, _, ct) => AddBatchTaskAsync(tesTask, ct)),
                new(tesTaskIsQueued, BatchTaskState.MissingBatchTask, alternateSystemLogItem: null, (tesTask, batchInfo, ct) => AddBatchTaskAsync(tesTask, ct)),
                new(tesTaskIsQueued, BatchTaskState.Initializing, alternateSystemLogItem: null, (tesTask, _) => tesTask.State = TesState.INITIALIZING),
                new(tesTaskIsQueuedOrInitializing, BatchTaskState.NodeAllocationFailed, alternateSystemLogItem: null, DeleteBatchTaskAndRequeueTaskAsync),
                new(tesTaskIsQueuedOrInitializing, BatchTaskState.Running, alternateSystemLogItem: null, (tesTask, _) => tesTask.State = TesState.RUNNING),
                new(tesTaskIsQueuedInitializingOrRunning, BatchTaskState.MoreThanOneActiveJobOrTaskFound, BatchTaskState.MoreThanOneActiveJobOrTaskFound.ToString(), DeleteBatchTaskAndSetTaskSystemErrorAsync),
                new(tesTaskIsQueuedInitializingOrRunning, BatchTaskState.CompletedSuccessfully, alternateSystemLogItem: null, SetTaskCompleted),
                new(tesTaskIsQueuedInitializingOrRunning, BatchTaskState.CompletedWithErrors, "Please open an issue. There should have been an error reported here.", SetTaskExecutorError),
                new(tesTaskIsQueuedInitializingOrRunning, BatchTaskState.ActiveJobWithMissingAutoPool, alternateSystemLogItem: null, DeleteBatchTaskAndRequeueTaskAsync),
                new(tesTaskIsQueuedInitializingOrRunning, BatchTaskState.NodeFailedDuringStartupOrExecution, "Please open an issue. There should have been an error reported here.", DeleteBatchTaskAndSetTaskExecutorErrorAsync),
                new(tesTaskIsQueuedInitializingOrRunning, BatchTaskState.NodeUnusable, "Please open an issue. There should have been an error reported here.", DeleteBatchTaskAndSetTaskExecutorErrorAsync),
                new(tesTaskIsInitializingOrRunning, BatchTaskState.JobNotFound, BatchTaskState.JobNotFound.ToString(), DeleteBatchTaskAndRequeueTaskAsync),
                new(tesTaskIsInitializingOrRunning, BatchTaskState.MissingBatchTask, BatchTaskState.MissingBatchTask.ToString(), DeleteBatchTaskAndSetTaskSystemErrorAsync),
                new(tesTaskIsInitializingOrRunning, BatchTaskState.NodePreempted, alternateSystemLogItem: null, HandlePreemptedNodeAsync)
            ];
        }

        private async Task AddProcessLogsIfAvailable(TesTask tesTask, CancellationToken cancellationToken)
        {
            try
            {
                // Process log naming convention is (mostly) established in Tes.Runner.Logs.AppendBlobLogPublisher, specifically these methods:
                // https://github.com/microsoft/ga4gh-tes/blob/6e120d33f78c7a36cffe953c74b55cba7cfbf7fc/src/Tes.Runner/Logs/AppendBlobLogPublisher.cs#L28
                // https://github.com/microsoft/ga4gh-tes/blob/6e120d33f78c7a36cffe953c74b55cba7cfbf7fc/src/Tes.Runner/Logs/AppendBlobLogPublisher.cs#L39

                // Get any logs the task runner left. Look for the latest set in this order: upload, exec, download
                foreach (var prefix in new[] { "upload_std", "exec-", "download_std" })
                {
                    var logs = await GetAvailableProcessLogs(tesTask, prefix, cancellationToken);

                    if ((logs ?? []).Any())
                    {
<<<<<<< HEAD
                        if (prefix.Equals("exec-"))
                        {
                            var taskLog = tesTask.GetOrAddTesTaskLog();

                            foreach (var selector in logs.Select(blob => blob.BlobNameParts[0]).Distinct())
                            {
                                var log = taskLog.GetOrAddExecutorLog();

                                foreach (var (type, action) in new (string, Action<string>)[] { ("stderr", list => log.Stderr = list), ("stdout", list => log.Stdout = list) })
                                {
                                    var list = logs.Where(blob => selector.Equals(blob.BlobNameParts[0]) && type.Equals(blob.BlobNameParts[1], StringComparison.OrdinalIgnoreCase)).ToList();

                                    if (list.Any())
                                    {
                                        action(JsonArray(list.Select(blob => blob.BlobUri.AbsoluteUri)));
                                    }
                                }
                            }
                        }

=======
>>>>>>> da7ebb30
                        tesTask.AddToSystemLog(Enumerable.Empty<string>()
                            .Append("Possibly relevant logs:")
                            .Concat(logs.Select(log => log.BlobUri.AbsoluteUri)));
                    }

                    return;
                }
            }
            catch (Exception ex)
            {
                logger.LogError(ex, "Failed to find and append process logs on task {TesTask}", tesTask.Id);
            }
        }

        private async Task<IList<(Uri BlobUri, string[] BlobNameParts)>> GetAvailableProcessLogs(TesTask tesTask, string prefix, CancellationToken cancellationToken)
        {
            var directoryUri = await storageAccessProvider.GetInternalTesTaskBlobUrlAsync(tesTask, string.Empty, cancellationToken);

            return FilterByPrefix(directoryUri, prefix, await azureProxy.ListBlobsAsync(directoryUri, cancellationToken));

#pragma warning disable IDE0305 // Simplify collection initialization
            static IList<(Uri BlobUri, string[] BlobNameParts)> FilterByPrefix(Uri directoryUri, string blobNameStartsWith, IEnumerable<Azure.Storage.Blobs.Models.BlobItem> blobs)
                => blobs.Select(blob => (BlobUri: new BlobUriBuilder(directoryUri) { Sas = null, BlobName = blob.Name }.ToUri(), BlobName: blob.Name.Split('/').Last()))
                    .Where(blob => blob.BlobName.EndsWith(".txt") && blob.BlobName.StartsWith(blobNameStartsWith))
                    .Select(blob => (blob.BlobUri, BlobNameParts: blob.BlobName.Split('_', 4)))
                    .OrderBy(blob => string.Join('_', blob.BlobNameParts.Take(3)))
                    .ThenBy(blob => blob.BlobNameParts.Length < 4 ? -1 : int.Parse(blob.BlobNameParts[3][..blob.BlobNameParts[3].IndexOf('.')], System.Globalization.CultureInfo.InvariantCulture))
                    .ToList();
#pragma warning restore IDE0305 // Simplify collection initialization
        }

        private async Task AddExecutorLogs(TesTask tesTask, CancellationToken cancellationToken)
        {
            try
            {
                // Process log naming convention is (mostly) established in Tes.Runner.Logs.AppendBlobLogPublisher, specifically these methods:
                // https://github.com/microsoft/ga4gh-tes/blob/6e120d33f78c7a36cffe953c74b55cba7cfbf7fc/src/Tes.Runner/Logs/AppendBlobLogPublisher.cs#L28
                // https://github.com/microsoft/ga4gh-tes/blob/6e120d33f78c7a36cffe953c74b55cba7cfbf7fc/src/Tes.Runner/Logs/AppendBlobLogPublisher.cs#L39

                var logs = await GetAvailableProcessLogs(tesTask, "task-executor-1_", cancellationToken);

                if ((logs ?? []).Any())
                {
                    List<string> stdErr = [];
                    List<string> stdOut = [];

                    foreach (var (type, action) in new (string, Action<string>)[] { ("stderr", stdErr.Add), ("stdout", stdOut.Add) })
                    {
                        var list = logs.Where(blob => type.Equals(blob.BlobNameParts[1], StringComparison.OrdinalIgnoreCase)).ToList();

                        if (list.Count != 0)
                        {
                            list.Select(blob => blob.BlobUri.AbsoluteUri).ForEach(action);
                        }
                    }

                    var log = tesTask.GetOrAddTesTaskLog().GetOrAddExecutorLog();
                    log.Stderr = JsonArray(stdErr);
                    log.Stdout = JsonArray(stdOut);
                }
            }
            catch (Exception ex)
            {
                logger.LogError(ex, "Failed to find and append process logs on task {TesTask}", tesTask.Id);
            }

            static string JsonArray(IEnumerable<string> items)
                => System.Text.Json.JsonSerializer.Serialize(items.ToArray(), new System.Text.Json.JsonSerializerOptions(System.Text.Json.JsonSerializerOptions.Default) { WriteIndented = true });
        }

        private Task DeleteBatchTaskAsync(TesTask tesTask, string poolId, CancellationToken cancellationToken)
            => azureProxy.DeleteBatchTaskAsync(tesTask.Id, poolId, cancellationToken);

        private async Task DeleteBatchTaskAsync(IAzureProxy azureProxy, TesTask tesTask, CombinedBatchTaskInfo batchInfo, CancellationToken cancellationToken)
        {
            var batchDeletionExceptions = new List<Exception>();

            try
            {
                await DeleteBatchTaskAsync(tesTask, batchInfo.Pool, cancellationToken);
            }
            catch (Exception exc)
            {
                logger.LogError(exc, $"Exception deleting batch task with tesTask.Id: {tesTask?.Id}");
                batchDeletionExceptions.Add(exc);
            }

            if (batchDeletionExceptions.Any())
            {
                throw new AggregateException(batchDeletionExceptions);
            }
        }

        /// <summary>
        /// Creates a wget command to robustly download a file
        /// </summary>
        /// <param name="urlToDownload">URL to download</param>
        /// <param name="localFilePathDownloadLocation">Filename for the output file</param>
        /// <param name="setExecutable">Whether the file should be made executable or not</param>
        /// <returns>The command to execute</returns>
        public static string CreateWgetDownloadCommand(Uri urlToDownload, string localFilePathDownloadLocation, bool setExecutable = false)
        {
            ArgumentNullException.ThrowIfNull(urlToDownload);
            ArgumentException.ThrowIfNullOrWhiteSpace(localFilePathDownloadLocation);

            var command = $"wget --no-verbose --https-only --timeout=20 --waitretry=1 --tries=9 --retry-connrefused --continue -O {localFilePathDownloadLocation} '{urlToDownload.AbsoluteUri}'";

            if (setExecutable)
            {
                command += $" && chmod +x {localFilePathDownloadLocation}";
            }

            return command;
        }

        /// <inheritdoc/>
        public IAsyncEnumerable<CloudPool> GetCloudPools(CancellationToken cancellationToken)
            => azureProxy.GetActivePoolsAsync(batchPrefix);

        /// <inheritdoc/>
        public async Task LoadExistingPoolsAsync(CancellationToken cancellationToken)
        {
            await foreach (var cloudPool in GetCloudPools(cancellationToken).WithCancellation(cancellationToken))
            {
                try
                {
                    var batchPool = _batchPoolFactory.CreateNew();
                    await batchPool.AssignPoolAsync(cloudPool, runnerMD5, cancellationToken);
                }
                catch (Exception exc)
                {
                    logger.LogError(exc, "When retrieving previously created batch pools and jobs, there were one or more failures when trying to access batch pool {PoolId} and/or its associated job.", cloudPool.Id);
                }
            }
        }

        /// <inheritdoc/>
        public async Task UploadTaskRunnerIfNeeded(CancellationToken cancellationToken)
        {
            var blobUri = await storageAccessProvider.GetInternalTesBlobUrlAsync(NodeTaskRunnerFilename, cancellationToken);
            var blobProperties = await azureProxy.GetBlobPropertiesAsync(blobUri, cancellationToken);
            if (!(await File.ReadAllTextAsync(Path.Combine(AppContext.BaseDirectory, $"scripts/{NodeTaskRunnerMD5HashFilename}"), cancellationToken)).Trim().Equals(Convert.ToBase64String(blobProperties?.ContentHash ?? []), StringComparison.OrdinalIgnoreCase))
            {
                await azureProxy.UploadBlobFromFileAsync(blobUri, $"scripts/{NodeTaskRunnerFilename}", cancellationToken);
            }
        }

        /// <summary>
        /// Iteratively manages execution of a <see cref="TesTask"/> on Azure Batch until completion or failure
        /// </summary>
        /// <param name="tesTask">The <see cref="TesTask"/></param>
        /// <param name="cancellationToken">A <see cref="CancellationToken"/> for controlling the lifetime of the asynchronous operation.</param>
        /// <returns>True if the TES task needs to be persisted.</returns>
        public async ValueTask<bool> ProcessTesTaskAsync(TesTask tesTask, CancellationToken cancellationToken)
        {
            var combinedBatchTaskInfo = await GetBatchTaskStateAsync(tesTask, cancellationToken);
            const string template = "TES task: {TesTask} TES task state: {TesTaskState} BatchTaskState: {BatchTaskState}";
            var msg = string.Format(ConvertTemplateToFormat(template), tesTask.Id, tesTask.State.ToString(), combinedBatchTaskInfo.BatchTaskState.ToString());

            if (onlyLogBatchTaskStateOnce.Add(msg))
            {
                logger.LogInformation(template, tesTask.Id, tesTask.State.ToString(), combinedBatchTaskInfo.BatchTaskState.ToString());
            }

            return await HandleTesTaskTransitionAsync(tesTask, combinedBatchTaskInfo, cancellationToken);

            static string ConvertTemplateToFormat(string template)
                => string.Join(null, template.Split('{', '}').Select((s, i) => (s, i)).Select(t => t.i % 2 == 0 ? t.s : $"{{{t.i / 2}}}"));
        }

        /// <summary>
        /// Garbage collects the old batch task state log hashset
        /// </summary>
        public void ClearBatchLogState()
        {
            if (onlyLogBatchTaskStateOnce.Count > 0)
            {
                onlyLogBatchTaskStateOnce = new();
            }
        }

        /// <summary>
        /// Get the parent path of the given path
        /// </summary>
        /// <param name="path">The path</param>
        /// <returns>The parent path</returns>
        private static string GetParentPath(string path)
        {
            if (string.IsNullOrEmpty(path))
            {
                return null;
            }

            var pathComponents = path.TrimEnd('/').Split('/');

            return string.Join('/', pathComponents.Take(pathComponents.Length - 1));
        }

        private static string GetParentUrl(string url)
        {
            if (!Uri.TryCreate(url, UriKind.Absolute, out var uri) || Uri.CheckHostName(uri.Host) <= UriHostNameType.Basic)
            {
                return GetParentPath(url).TrimStart('/'); // Continue support of Cromwell in local filesystem configuration
            }

            var builder = new UriBuilder(url);
            builder.Path = GetParentPath(builder.Path);
            return builder.ToString();
        }

        private static string StandardizeStartTaskPath(string startTaskPath, string defaultStorageAccount)
        {
            if (string.IsNullOrWhiteSpace(startTaskPath) || startTaskPath.StartsWith($"/{defaultStorageAccount}"))
            {
                return startTaskPath;
            }
            else
            {
                return $"/{defaultStorageAccount}{startTaskPath}";
            }
        }

        /// <summary>
        /// Adds a new Azure Batch pool/job/task for the given <see cref="TesTask"/>
        /// </summary>
        /// <param name="tesTask">The <see cref="TesTask"/> to schedule on Azure Batch</param>
        /// <param name="cancellationToken">A <see cref="CancellationToken"/> for controlling the lifetime of the asynchronous operation.</param>
        /// <returns>A task to await</returns>
        private async Task AddBatchTaskAsync(TesTask tesTask, CancellationToken cancellationToken)
        {
            string poolId = null;
            string poolKey = null;

            try
            {
                var identities = new List<string>();

                if (!string.IsNullOrWhiteSpace(globalManagedIdentity))
                {
                    identities.Add(globalManagedIdentity);
                }

                if (tesTask.Resources?.ContainsBackendParameterValue(TesResources.SupportedBackendParameters.workflow_execution_identity) == true)
                {
                    var workflowId = tesTask.Resources?.GetBackendParameterValue(TesResources.SupportedBackendParameters.workflow_execution_identity);

                    if (!NodeTaskBuilder.IsValidManagedIdentityResourceId(workflowId))
                    {
                        workflowId = azureProxy.GetManagedIdentityInBatchAccountResourceGroup(workflowId);
                    }

                    identities.Add(workflowId);
                }

                var acrPullIdentity = await actionIdentityProvider.GetAcrPullActionIdentity(CancellationToken.None);
                if (acrPullIdentity is not null)
                {
                    identities.Add(acrPullIdentity);
                }

                var virtualMachineInfo = await GetVmSizeAsync(tesTask, cancellationToken);

                (poolKey, var displayName) = GetPoolKey(tesTask, virtualMachineInfo, identities, cancellationToken);
                await quotaVerifier.CheckBatchAccountQuotasAsync(virtualMachineInfo.VM, needPoolOrJobQuotaCheck: !IsPoolAvailable(poolKey), cancellationToken: cancellationToken);

                var tesTaskLog = tesTask.AddTesTaskLog();
                tesTaskLog.VirtualMachineInfo = virtualMachineInfo.VM;


                var useGen2 = virtualMachineInfo.VM.HyperVGenerations?.Contains("V2", StringComparer.OrdinalIgnoreCase);
                poolId = (await GetOrAddPoolAsync(
                    key: poolKey,
                    isPreemptable: virtualMachineInfo.VM.LowPriority,
                    modelPoolFactory: (id, ct) => GetPoolSpecification(
                        name: id,
                        displayName: displayName,
                        poolIdentity: GetBatchPoolIdentity([.. identities]),
                        vmInfo: virtualMachineInfo,
                        nodeInfo: useGen2.GetValueOrDefault() ? gen2BatchNodeInfo : gen1BatchNodeInfo,
                        cancellationToken: ct),
                    cancellationToken: cancellationToken)
                    ).PoolId;

                var jobOrTaskId = $"{tesTask.Id}-{tesTask.Logs.Count}";

                tesTask.PoolId = poolId;
                var cloudTask = await ConvertTesTaskToBatchTaskUsingRunnerAsync(jobOrTaskId, tesTask, acrPullIdentity, virtualMachineInfo.VM.VmFamily, cancellationToken);
                logger.LogInformation($"Creating batch task for TES task {tesTask.Id}. Using VM size {virtualMachineInfo.VM.VmSize}.");
                await azureProxy.AddBatchTaskAsync(tesTask.Id, cloudTask, poolId, cancellationToken);

                tesTaskLog.StartTime = DateTimeOffset.UtcNow;
                tesTask.State = TesState.INITIALIZING;
                poolId = null;
            }
            catch (AggregateException aggregateException)
            {
                foreach (var exception in aggregateException.Flatten().InnerExceptions)
                {
                    HandleException(exception);
                }
            }
            catch (Exception exception)
            {
                HandleException(exception);
            }

            void HandleException(Exception exception)
            {
                switch (exception)
                {
                    case AzureBatchPoolCreationException azureBatchPoolCreationException:
                        if (!azureBatchPoolCreationException.IsTimeout && !azureBatchPoolCreationException.IsJobQuota && !azureBatchPoolCreationException.IsPoolQuota && azureBatchPoolCreationException.InnerException is not null)
                        {
                            HandleException(azureBatchPoolCreationException.InnerException);
                            return;
                        }

                        logger.LogWarning(azureBatchPoolCreationException, "TES task: {TesTask} AzureBatchPoolCreationException.Message: {ExceptionMessage}. This might be a transient issue. Task will remain with state QUEUED. Confirmed timeout: {ConfirmedTimeout}", tesTask.Id, azureBatchPoolCreationException.Message, azureBatchPoolCreationException.IsTimeout);

                        if (azureBatchPoolCreationException.IsJobQuota || azureBatchPoolCreationException.IsPoolQuota)
                        {
                            neededPools.Add(poolKey);
                            tesTask.SetWarning(azureBatchPoolCreationException.InnerException switch
                            {
                                null => "Unknown reason",
                                Microsoft.Rest.Azure.CloudException cloudException => cloudException.Body.Message,
                                var e when e is BatchException batchException && batchException.InnerException is Microsoft.Azure.Batch.Protocol.Models.BatchErrorException batchErrorException => batchErrorException.Body.Message.Value,
                                _ => "Unknown reason",
                            },
                                Array.Empty<string>());
                        }

                        break;

                    case AzureBatchQuotaMaxedOutException azureBatchQuotaMaxedOutException:
                        logger.LogWarning("TES task: {TesTask} AzureBatchQuotaMaxedOutException.Message: {ExceptionMessage}. Not enough quota available. Task will remain with state QUEUED.", tesTask.Id, azureBatchQuotaMaxedOutException.Message);
                        neededPools.Add(poolKey);
                        break;

                    case AzureBatchLowQuotaException azureBatchLowQuotaException:
                        tesTask.State = TesState.SYSTEM_ERROR;
                        tesTask.AddTesTaskLog(); // Adding new log here because this exception is thrown from CheckBatchAccountQuotas() and AddTesTaskLog() above is called after that. This way each attempt will have its own log entry.
                        tesTask.SetFailureReason("InsufficientBatchQuota", azureBatchLowQuotaException.Message);
                        logger.LogError(azureBatchLowQuotaException, "TES task: {TesTask} AzureBatchLowQuotaException.Message: {ExceptionMessage}", tesTask.Id, azureBatchLowQuotaException.Message);
                        break;

                    case AzureBatchVirtualMachineAvailabilityException azureBatchVirtualMachineAvailabilityException:
                        tesTask.State = TesState.SYSTEM_ERROR;
                        tesTask.AddTesTaskLog(); // Adding new log here because this exception is thrown from GetVmSizeAsync() and AddTesTaskLog() above is called after that. This way each attempt will have its own log entry.
                        tesTask.SetFailureReason("NoVmSizeAvailable", azureBatchVirtualMachineAvailabilityException.Message);
                        logger.LogError(azureBatchVirtualMachineAvailabilityException, "TES task: {TesTask} AzureBatchVirtualMachineAvailabilityException.Message: {ExceptionMessage}", tesTask.Id, azureBatchVirtualMachineAvailabilityException.Message);
                        break;

                    case TesException tesException:
                        tesTask.State = TesState.SYSTEM_ERROR;
                        tesTask.SetFailureReason(tesException);
                        logger.LogError(tesException, "TES task: {TesTask} TesException.Message: {ExceptionMessage}", tesTask.Id, tesException.Message);
                        break;

                    case BatchClientException batchClientException:
                        tesTask.State = TesState.SYSTEM_ERROR;
                        tesTask.SetFailureReason("BatchClientException", string.Join(",", batchClientException.Data.Values), batchClientException.Message, batchClientException.StackTrace);
                        logger.LogError(batchClientException, "TES task: {TesTask} BatchClientException.Message: {ExceptionMessage} {ExceptionData}", tesTask.Id, batchClientException.Message, string.Join(",", batchClientException?.Data?.Values));
                        break;

                    case BatchException batchException when batchException.InnerException is Microsoft.Azure.Batch.Protocol.Models.BatchErrorException batchErrorException && AzureBatchPoolCreationException.IsJobQuotaException(batchErrorException.Body.Code):
                        tesTask.SetWarning(batchErrorException.Body.Message.Value, Array.Empty<string>());
                        logger.LogInformation("Not enough job quota available for task Id {TesTask}. Reason: {BodyMessage}. Task will remain in queue.", tesTask.Id, batchErrorException.Body.Message.Value);
                        break;

                    case BatchException batchException when batchException.InnerException is Microsoft.Azure.Batch.Protocol.Models.BatchErrorException batchErrorException && AzureBatchPoolCreationException.IsPoolQuotaException(batchErrorException.Body.Code):
                        neededPools.Add(poolKey);
                        tesTask.SetWarning(batchErrorException.Body.Message.Value, Array.Empty<string>());
                        logger.LogInformation("Not enough pool quota available for task Id {TesTask}. Reason: {BodyMessage}. Task will remain in queue.", tesTask.Id, batchErrorException.Body.Message.Value);
                        break;

                    case Microsoft.Rest.Azure.CloudException cloudException when AzureBatchPoolCreationException.IsPoolQuotaException(cloudException.Body.Code):
                        neededPools.Add(poolKey);
                        tesTask.SetWarning(cloudException.Body.Message, Array.Empty<string>());
                        logger.LogInformation("Not enough pool quota available for task Id {TesTask}. Reason: {BodyMessage}. Task will remain in queue.", tesTask.Id, cloudException.Body.Message);
                        break;

                    default:
                        tesTask.State = TesState.SYSTEM_ERROR;
                        tesTask.SetFailureReason("UnknownError", $"{exception?.GetType().FullName}: {exception?.Message}", exception?.StackTrace);
                        logger.LogError(exception, "TES task: {TesTask} Exception: {ExceptionType}: {ExceptionMessage}", tesTask.Id, exception?.GetType().FullName, exception?.Message);
                        break;
                }
            }
        }

        /// <summary>
        /// Gets the current state of the Azure Batch task
        /// </summary>
        /// <param name="tesTask"><see cref="TesTask"/></param>
        /// <param name="cancellationToken">A <see cref="CancellationToken"/> for controlling the lifetime of the asynchronous operation.</param>
        /// <returns>A higher-level abstraction of the current state of the Azure Batch task</returns>
        [System.Diagnostics.CodeAnalysis.SuppressMessage("Performance", "CA1826:Do not use Enumerable methods on indexable collections", Justification = "FirstOrDefault() is straightforward, the alternative is less clear.")]
        private async ValueTask<CombinedBatchTaskInfo> GetBatchTaskStateAsync(TesTask tesTask, CancellationToken cancellationToken)
        {
            var azureBatchJobAndTaskState = await azureProxy.GetBatchJobAndTaskStateAsync(tesTask, cancellationToken);

            if (string.IsNullOrEmpty(azureBatchJobAndTaskState.PoolId) && !string.IsNullOrEmpty(tesTask.PoolId))
            {
                azureBatchJobAndTaskState.PoolId = tesTask.PoolId;
            }

            static IEnumerable<string> ConvertNodeErrorsToSystemLogItems(AzureBatchJobAndTaskState azureBatchJobAndTaskState)
            {
                var systemLogItems = new List<string>();

                if (azureBatchJobAndTaskState.NodeErrorCode is not null)
                {
                    systemLogItems.Add(azureBatchJobAndTaskState.NodeErrorCode);
                }

                if (azureBatchJobAndTaskState.NodeErrorDetails is not null)
                {
                    systemLogItems.AddRange(azureBatchJobAndTaskState.NodeErrorDetails);
                }

                return systemLogItems;
            }

            if (azureBatchJobAndTaskState.ActiveJobWithMissingAutoPool)
            {
                logger.LogWarning("Found active job without auto pool for TES task {TesTask}. Deleting the job and requeuing the task. BatchJobInfo: {BatchJobInfo}", tesTask.Id, JsonConvert.SerializeObject(azureBatchJobAndTaskState));
                return new CombinedBatchTaskInfo
                {
                    BatchTaskState = BatchTaskState.ActiveJobWithMissingAutoPool,
                    FailureReason = BatchTaskState.ActiveJobWithMissingAutoPool.ToString(),
                    Pool = azureBatchJobAndTaskState.PoolId
                };
            }

            if (azureBatchJobAndTaskState.MoreThanOneActiveJobOrTaskFound)
            {
                return new CombinedBatchTaskInfo
                {
                    BatchTaskState = BatchTaskState.MoreThanOneActiveJobOrTaskFound,
                    FailureReason = BatchTaskState.MoreThanOneActiveJobOrTaskFound.ToString(),
                    Pool = azureBatchJobAndTaskState.PoolId
                };
            }

            // Because a ComputeTask is not assigned to the compute node while the StartTask is running, IAzureProxy.GetBatchJobAndTaskStateAsync() does not see start task failures. Deal with that here.
            if (azureBatchJobAndTaskState.NodeState is null && azureBatchJobAndTaskState.JobState == JobState.Active && azureBatchJobAndTaskState.TaskState == TaskState.Active && !string.IsNullOrWhiteSpace(azureBatchJobAndTaskState.PoolId))
            {
                /*
                    * Priority order for assigning errors to TesTasks:
                    * 1. Node error found in GetBatchJobAndTaskStateAsync()
                    * 2. StartTask failure
                    * 3. NodeAllocation failure
                    */
                if (TryGetPool(azureBatchJobAndTaskState.PoolId, out var pool))
                {
                    if (!string.IsNullOrWhiteSpace(azureBatchJobAndTaskState.NodeErrorCode) || !ProcessStartTaskFailure(pool.PopNextStartTaskFailure()))
                    {
                        var resizeError = pool.PopNextResizeError();
                        if (resizeError is not null)
                        {
                            azureBatchJobAndTaskState.NodeAllocationFailed = true;
                            azureBatchJobAndTaskState.NodeErrorCode = resizeError.Code;
                            azureBatchJobAndTaskState.NodeErrorDetails = Enumerable.Repeat(resizeError.Message, string.IsNullOrWhiteSpace(resizeError.Message) ? 1 : 0).Concat(resizeError.Values?.Select(d => d.Value) ?? Enumerable.Empty<string>());
                        }
                    }
                }

                bool ProcessStartTaskFailure(IBatchPool.StartTaskFailureInformation failureInformation)
                {
                    if (failureInformation.TaskFailureInformation is not null)
                    {
                        azureBatchJobAndTaskState.NodeState = ComputeNodeState.StartTaskFailed;
                        azureBatchJobAndTaskState.NodeErrorCode = failureInformation.TaskFailureInformation.Code;
                        azureBatchJobAndTaskState.NodeErrorDetails = (failureInformation.TaskFailureInformation.Details?.Select(d => d.Value) ?? [])
                            .Append(failureInformation.NodeId);
                    }

                    return failureInformation.TaskFailureInformation is not null;
                }
            }

            if (TaskFailureInformationCodes.DiskFull.Equals(azureBatchJobAndTaskState.NodeErrorCode, StringComparison.OrdinalIgnoreCase))
            {
                azureBatchJobAndTaskState.NodeErrorDetails = (azureBatchJobAndTaskState.NodeErrorDetails ?? Enumerable.Empty<string>())
                    .Append($"Compute Node Error: {TaskFailureInformationCodes.DiskFull} Id: {azureBatchJobAndTaskState.NodeId}");
            }

            switch (azureBatchJobAndTaskState.JobState)
            {
                case null:
                case JobState.Deleting:
                    return new CombinedBatchTaskInfo
                    {
                        BatchTaskState = BatchTaskState.JobNotFound,
                        FailureReason = BatchTaskState.JobNotFound.ToString(),
                        Pool = azureBatchJobAndTaskState.PoolId
                    };
                case JobState.Active:
                    {
                        if (azureBatchJobAndTaskState.NodeAllocationFailed)
                        {
                            return new CombinedBatchTaskInfo
                            {
                                BatchTaskState = BatchTaskState.NodeAllocationFailed,
                                FailureReason = BatchTaskState.NodeAllocationFailed.ToString(),
                                SystemLogItems = ConvertNodeErrorsToSystemLogItems(azureBatchJobAndTaskState),
                                Pool = azureBatchJobAndTaskState.PoolId
                            };
                        }

                        if (azureBatchJobAndTaskState.NodeState == ComputeNodeState.Unusable)
                        {
                            return new CombinedBatchTaskInfo
                            {
                                BatchTaskState = BatchTaskState.NodeUnusable,
                                FailureReason = BatchTaskState.NodeUnusable.ToString(),
                                SystemLogItems = ConvertNodeErrorsToSystemLogItems(azureBatchJobAndTaskState),
                                Pool = azureBatchJobAndTaskState.PoolId
                            };
                        }

                        if (azureBatchJobAndTaskState.NodeState == ComputeNodeState.Preempted)
                        {
                            return new CombinedBatchTaskInfo
                            {
                                BatchTaskState = BatchTaskState.NodePreempted,
                                FailureReason = BatchTaskState.NodePreempted.ToString(),
                                SystemLogItems = ConvertNodeErrorsToSystemLogItems(azureBatchJobAndTaskState),
                                Pool = azureBatchJobAndTaskState.PoolId
                            };
                        }

                        if (azureBatchJobAndTaskState.NodeState == ComputeNodeState.StartTaskFailed)
                        {
                            return new CombinedBatchTaskInfo
                            {
                                BatchTaskState = BatchTaskState.NodeFailedDuringStartupOrExecution,
                                FailureReason = azureBatchJobAndTaskState.NodeState.ToString(),
                                SystemLogItems = ConvertNodeErrorsToSystemLogItems(azureBatchJobAndTaskState),
                                Pool = azureBatchJobAndTaskState.PoolId
                            };
                        }

                        if (azureBatchJobAndTaskState.NodeErrorCode is not null && !TaskState.Completed.Equals(azureBatchJobAndTaskState.TaskState))
                        {
                            return new CombinedBatchTaskInfo
                            {
                                BatchTaskState = BatchTaskState.NodeFailedDuringStartupOrExecution,
                                FailureReason = azureBatchJobAndTaskState.NodeErrorCode,
                                SystemLogItems = ConvertNodeErrorsToSystemLogItems(azureBatchJobAndTaskState),
                                Pool = azureBatchJobAndTaskState.PoolId
                            };
                        }

                        break;
                    }
                case JobState.Terminating:
                case JobState.Completed:
                    break;
                default:
                    throw new Exception($"Found batch job {tesTask.Id} in unexpected state: {azureBatchJobAndTaskState.JobState}");
            }

            switch (azureBatchJobAndTaskState.TaskState)
            {
                case null:
                    return new CombinedBatchTaskInfo
                    {
                        BatchTaskState = BatchTaskState.MissingBatchTask,
                        FailureReason = BatchTaskState.MissingBatchTask.ToString(),
                        Pool = azureBatchJobAndTaskState.PoolId
                    };
                case TaskState.Active:
                case TaskState.Preparing:
                    return new CombinedBatchTaskInfo
                    {
                        BatchTaskState = BatchTaskState.Initializing,
                        Pool = azureBatchJobAndTaskState.PoolId
                    };
                case TaskState.Running:
                    return new CombinedBatchTaskInfo
                    {
                        BatchTaskState = BatchTaskState.Running,
                        Pool = azureBatchJobAndTaskState.PoolId
                    };
                case TaskState.Completed:
                    if (azureBatchJobAndTaskState.TaskExitCode == 0 && azureBatchJobAndTaskState.TaskFailureInformation is null)
                    {
                        var metrics = await GetBatchNodeMetricsAndCromwellResultCodeAsync(tesTask, cancellationToken);

                        return new CombinedBatchTaskInfo
                        {
                            BatchTaskState = BatchTaskState.CompletedSuccessfully,
                            BatchTaskExitCode = azureBatchJobAndTaskState.TaskExitCode,
                            BatchTaskStartTime = metrics.TaskStartTime ?? azureBatchJobAndTaskState.TaskStartTime,
                            BatchTaskEndTime = metrics.TaskEndTime ?? azureBatchJobAndTaskState.TaskEndTime,
                            BatchNodeMetrics = metrics.BatchNodeMetrics,
                            CromwellRcCode = metrics.CromwellRcCode,
                            Pool = azureBatchJobAndTaskState.PoolId
                        };
                    }
                    else
                    {
                        logger.LogError("Task {TesTask} failed. ExitCode: {TaskExitCode}, BatchJobInfo: {BatchJobInfo}", tesTask.Id, azureBatchJobAndTaskState.TaskExitCode, JsonConvert.SerializeObject(azureBatchJobAndTaskState));

                        return new CombinedBatchTaskInfo
                        {
                            BatchTaskState = BatchTaskState.CompletedWithErrors,
                            FailureReason = azureBatchJobAndTaskState.TaskFailureInformation?.Code,
                            BatchTaskExitCode = azureBatchJobAndTaskState.TaskExitCode,
                            BatchTaskStartTime = azureBatchJobAndTaskState.TaskStartTime,
                            BatchTaskEndTime = azureBatchJobAndTaskState.TaskEndTime,
                            SystemLogItems = Enumerable.Empty<string>()
                                .Append($"Batch task ExitCode: {azureBatchJobAndTaskState.TaskExitCode}, Failure message: {azureBatchJobAndTaskState.TaskFailureInformation?.Message}")
                                .Concat(azureBatchJobAndTaskState.TaskFailureInformation?.Details?.Select(d => $"{d.Name}: {d.Value}") ?? Enumerable.Empty<string>()),
                            Pool = azureBatchJobAndTaskState.PoolId
                        };
                    }
                default:
                    throw new Exception($"Found batch task {tesTask.Id} in unexpected state: {azureBatchJobAndTaskState.TaskState}");
            }
        }

        /// <summary>
        /// Transitions the <see cref="TesTask"/> to the new state, based on the rules defined in the tesTaskStateTransitions list.
        /// </summary>
        /// <param name="tesTask">TES task</param>
        /// <param name="combinedBatchTaskInfo">Current Azure Batch task info</param>
        /// <param name="cancellationToken">A <see cref="CancellationToken"/> for controlling the lifetime of the asynchronous operation.</param>
        /// <returns>True if the TES task was changed.</returns>
        // When task is executed the following may be touched:
        // tesTask.Log[].SystemLog
        // tesTask.Log[].FailureReason
        // tesTask.Log[].CromwellResultCode
        // tesTask.Log[].BatchExecutionMetrics
        // tesTask.Log[].EndTime
        // tesTask.Log[].Log[].StdErr
        // tesTask.Log[].Log[].ExitCode
        // tesTask.Log[].Log[].StartTime
        // tesTask.Log[].Log[].EndTime
        private ValueTask<bool> HandleTesTaskTransitionAsync(TesTask tesTask, CombinedBatchTaskInfo combinedBatchTaskInfo, CancellationToken cancellationToken)
            => tesTaskStateTransitions
                .FirstOrDefault(m => (m.Condition is null || m.Condition(tesTask)) && (m.CurrentBatchTaskState is null || m.CurrentBatchTaskState == combinedBatchTaskInfo.BatchTaskState))
                ?.ActionAsync(tesTask, combinedBatchTaskInfo, cancellationToken) ?? ValueTask.FromResult(false);

        private async Task<CloudTask> ConvertTesTaskToBatchTaskUsingRunnerAsync(string taskId, TesTask task, string acrPullIdentity, string vmFamily,
            CancellationToken cancellationToken)
        {
            var nodeTaskCreationOptions = await GetNodeTaskConversionOptionsAsync(task, acrPullIdentity, GetVmFamily(vmFamily), cancellationToken);

            var assets = await taskExecutionScriptingManager.PrepareBatchScriptAsync(task, nodeTaskCreationOptions, cancellationToken);

            var batchRunCommand = taskExecutionScriptingManager.ParseBatchRunCommand(assets);

            return new(taskId, batchRunCommand)
            {
                Constraints = new(maxWallClockTime: taskMaxWallClockTime, retentionTime: TimeSpan.Zero, maxTaskRetryCount: 0),
                UserIdentity = new(new AutoUserSpecification(elevationLevel: ElevationLevel.Admin, scope: AutoUserScope.Pool)),
                EnvironmentSettings = assets.Environment?.Select(pair => new EnvironmentSetting(pair.Key, pair.Value)).ToList(),
            };
        }

        private async Task<NodeTaskConversionOptions> GetNodeTaskConversionOptionsAsync(TesTask task, string acrPullIdentity, VmFamilySeries vmFamily, CancellationToken cancellationToken)
        {
            return new(
                DefaultStorageAccountName: defaultStorageAccountName,
                AdditionalInputs: await GetAdditionalCromwellInputsAsync(task, cancellationToken),
                GlobalManagedIdentity: globalManagedIdentity,
                AcrPullIdentity: acrPullIdentity,
                DrsHubApiHost: drsHubApiHost,
                VmFamilyGroup: vmFamily,
                SetContentMd5OnUpload: batchNodesSetContentMd5OnUpload
            );
        }

        private async Task<List<TesInput>> GetAdditionalCromwellInputsAsync(TesTask task, CancellationToken cancellationToken)
        {
            // TODO: Cromwell bug: Cromwell command write_tsv() generates a file in the execution directory, for example execution/write_tsv_3922310b441805fc43d52f293623efbc.tmp. These are not passed on to TES inputs.
            // WORKAROUND: Get the list of files in the execution directory and add them to task inputs.
            // TODO: Verify whether this workaround is still needed.
            List<TesInput> additionalInputs = [];

            if (task.IsCromwell())
            {
                additionalInputs =
                    await GetExistingBlobsInCromwellStorageLocationAsTesInputsAsync(task, cancellationToken);
            }

            return additionalInputs;
        }

        private async Task<List<TesInput>> GetExistingBlobsInCromwellStorageLocationAsTesInputsAsync(TesTask task, CancellationToken cancellationToken)
        {
            var additionalInputFiles = new List<TesInput>();
            var metadata = task.GetCromwellMetadata();

            var cromwellExecutionDirectory = (Uri.TryCreate(metadata.CromwellRcUri, UriKind.Absolute, out var uri) && !uri.IsFile)
                ? GetParentUrl(metadata.CromwellRcUri)
                : $"/{GetParentUrl(metadata.CromwellRcUri)}";

            var executionDirectoryUri = await storageAccessProvider.MapLocalPathToSasUrlAsync(cromwellExecutionDirectory,
                cancellationToken, getContainerSas: true);

            if (executionDirectoryUri is not null)
            {
                var blobsInExecutionDirectory =
                    (await azureProxy.ListBlobsAsync(executionDirectoryUri, cancellationToken)).ToList();
                var scriptBlob =
                    blobsInExecutionDirectory.FirstOrDefault(b => b.Name.EndsWith($"/{CromwellScriptFileName}"));
                var commandScript =
                    task.Inputs?.FirstOrDefault(b => "commandScript".Equals(b.Name));

                if (scriptBlob is not null)
                {
                    blobsInExecutionDirectory.Remove(scriptBlob);
                }

                if (commandScript is not null)
                {
                    var commandScriptPathParts = commandScript.Path.Split('/').ToList();
                    additionalInputFiles = await blobsInExecutionDirectory
                        .Select(b => (Path: $"/{metadata.CromwellExecutionDir.TrimStart('/')}/{b.Name.Split('/').Last()}",
                            Uri: new BlobUriBuilder(executionDirectoryUri) { BlobName = b.Name }.ToUri()))
                        .ToAsyncEnumerable()
                        .SelectAwait(async b => new TesInput
                        {
                            Path = b.Path,
                            Url = (await storageAccessProvider.MapLocalPathToSasUrlAsync(b.Uri.AbsoluteUri,
                                cancellationToken, getContainerSas: true)).AbsoluteUri,
                            Name = Path.GetFileName(b.Path),
                            Type = TesFileType.FILE
                        })
                        .ToListAsync(cancellationToken);
                }
            }

            return additionalInputFiles;
        }

        internal static VmFamilySeries GetVmFamily(string vmFamily)
        {
            return _vmFamilyParseData.Keys.FirstOrDefault(key => VmFamilyMatches(key, vmFamily.Replace(" ", string.Empty)));

            static bool VmFamilyMatches(VmFamilySeries startScriptVmFamily, string vmFamily)
            {
                var (prefixes, suffixes) = _vmFamilyParseData[startScriptVmFamily];
                return prefixes.Any(prefix => vmFamily.StartsWith(prefix, StringComparison.OrdinalIgnoreCase))
                    && suffixes.Any(suffix => vmFamily.EndsWith(suffix, StringComparison.OrdinalIgnoreCase));
            }
        }

        private static readonly IReadOnlyDictionary<VmFamilySeries, (IEnumerable<string> Prefixes, IEnumerable<string> Suffixes)> _vmFamilyParseData = new Dictionary<VmFamilySeries, (IEnumerable<string> Prefixes, IEnumerable<string> Suffixes)>()
        {
            // Order is important. Put "families" after specific family entries, as these are matched in order.
            //{ VmFamilySeries.standardLSFamily, new(["standardLS", "standardLAS"], ["Family"]) },
            { VmFamilySeries.standardNPSFamily, new(["standardNPS"], ["Family"]) },
            { VmFamilySeries.standardNCFamilies, new(["standardNC"], ["Family"]) },
            { VmFamilySeries.standardNDFamilies, new(["standardND"], ["Family"]) },
            { VmFamilySeries.standardNVFamilies, new(["standardNV"], ["v3Family"/*, "v4Family", "v5Family"*/]) }, // Currently, NVv4 and NVv5 do not work
        }.AsReadOnly();

        /// <summary>
        /// Selected vmFamily groups
        /// </summary>
        public enum /*StartScript*/VmFamilySeries
        {
            /// <summary>
            /// Standard NPS family
            /// </summary>
            /// <remarks>FPGA, not GPU.</remarks>
            standardNPSFamily,

            /// <summary>
            /// Standard NC families
            /// </summary>
            standardNCFamilies,

            /// <summary>
            /// Standard ND families
            /// </summary>
            standardNDFamilies,

            /// <summary>
            /// Standard NG families
            /// </summary>
            /// <remarks>AMD GPUs, only Windows drivers are available.</remarks>
            standardNGFamilies,

            /// <summary>
            /// Standard NV families
            /// </summary>
            standardNVFamilies,
        }

        private static NodeOS GetNodeOS(BatchModels.BatchVmConfiguration vmConfig)
            => vmConfig.NodeAgentSkuId switch
            {
                var s when s.StartsWith("batch.node.ubuntu ", StringComparison.OrdinalIgnoreCase) => NodeOS.Ubuntu,
                var s when s.StartsWith("batch.node.centos ", StringComparison.OrdinalIgnoreCase) => NodeOS.Centos,
                _ => throw new InvalidOperationException($"Unrecognized OS. Please send open an issue @ 'https://github.com/microsoft/ga4gh-tes/issues' with this message ({vmConfig.NodeAgentSkuId})")
            };

        private enum NodeOS
        {
            Ubuntu,
            Centos,
        }

        /// <summary>
        /// Constructs a universal Azure Start Task instance
        /// </summary>
        /// <param name="poolId">Pool Id</param>
        /// <param name="machineConfiguration">A <see cref="BatchModels.BatchVmConfiguration"/> describing the OS of the pool's nodes.</param>
        /// <param name="vmInfo"></param>
        /// <param name="cancellationToken">A <see cref="CancellationToken"/> for controlling the lifetime of the asynchronous operation.</param>
        /// <returns></returns>
        /// <remarks>This method also mitigates errors associated with docker daemons that are not configured to place their filesystem assets on the data drive.</remarks>
        private async Task<BatchModels.BatchAccountPoolStartTask> GetStartTaskAsync(string poolId, BatchModels.BatchVmConfiguration machineConfiguration, VirtualMachineInformationWithDataDisks vmInfo, CancellationToken cancellationToken)
        {
            ArgumentException.ThrowIfNullOrWhiteSpace(poolId);
            ArgumentNullException.ThrowIfNull(machineConfiguration);
            ArgumentNullException.ThrowIfNull(vmInfo);
            ArgumentNullException.ThrowIfNull(vmInfo.DataDisks, nameof(vmInfo));
            ArgumentNullException.ThrowIfNull(vmInfo.VM, nameof(vmInfo));

            List<BatchModels.BatchVmExtension> extensions = [];

            var nodeOs = GetNodeOS(machineConfiguration);
            var vmFamilySeries = GetVmFamily(vmInfo.VM.VmFamily);
            var vmGen = (vmInfo.VM.HyperVGenerations ?? []).OrderBy(g => g, StringComparer.OrdinalIgnoreCase).LastOrDefault() ?? "<missing>";

            var globalStartTaskConfigured = !string.IsNullOrWhiteSpace(globalStartTaskPath);

            var globalStartTaskSasUrl = globalStartTaskConfigured
                ? await storageAccessProvider.MapLocalPathToSasUrlAsync(globalStartTaskPath, cancellationToken, sasTokenDuration: BatchPoolService.RunInterval.Multiply(2).Add(poolLifetime).Add(TimeSpan.FromMinutes(15)))
                : default;

            if (globalStartTaskSasUrl is not null)
            {
                if (!await azureProxy.BlobExistsAsync(globalStartTaskSasUrl, cancellationToken))
                {
                    globalStartTaskSasUrl = default;
                    globalStartTaskConfigured = false;
                }
            }
            else
            {
                globalStartTaskConfigured = false;
            }

            // https://learn.microsoft.com/azure/batch/batch-docker-container-workloads#linux-support
            var dockerConfigured = machineConfiguration.ImageReference.Publisher.Equals("microsoft-azure-batch", StringComparison.OrdinalIgnoreCase)
                && (machineConfiguration.ImageReference.Offer.StartsWith("ubuntu-server-container", StringComparison.OrdinalIgnoreCase) || machineConfiguration.ImageReference.Offer.StartsWith("centos-container", StringComparison.OrdinalIgnoreCase));

            StringBuilder cmd = new("#!/bin/sh\n");
            cmd.Append($"mkdir -p {BatchNodeSharedEnvVar} && {DownloadViaWget(await storageAccessProvider.GetInternalTesBlobUrlAsync(NodeTaskRunnerFilename, cancellationToken), $"{BatchNodeSharedEnvVar}/{NodeTaskRunnerFilename}", setExecutable: true)}");

            if (!dockerConfigured)
            {
                var packageInstallScript = nodeOs switch
                {
                    NodeOS.Ubuntu => "echo \"Ubuntu OS detected\"",
                    NodeOS.Centos => "sudo yum install epel-release -y && sudo yum update -y && sudo yum install -y wget",
                    _ => throw new InvalidOperationException($"Unrecognized OS. Please send open an issue @ 'https://github.com/microsoft/ga4gh-tes/issues' with this message ({machineConfiguration.NodeAgentSkuId})")
                };

                var script = "config-docker.sh";
                // TODO: optimize this by uploading all vmfamily scripts when uploading runner binary rather then for each individual pool as relevant
                cmd.Append($" && {DownloadAndExecuteScriptAsync(await UploadScriptAsync(script, await ReadScriptAsync("config-docker.sh", sb => sb.Replace("{PackageInstalls}", packageInstallScript))), $"{BatchNodeTaskWorkingDirEnvVar}/{script}")}");
            }

            string vmFamilyStartupScript = null;

            if (vmInfo.DataDisks.Count > 0)
            {
                vmFamilyStartupScript = @"config-disks.sh";
            }
            else if ((vmInfo.VM.NvmeDiskSizeInGiB ?? 0) > 0)
            {
                vmFamilyStartupScript = @"config-nvme.sh";
            }

            if (!string.IsNullOrWhiteSpace(vmFamilyStartupScript))
            {
                var script = "config-vmfamily.sh";
                // TODO: optimize this by uploading all vmfamily scripts when uploading runner binary rather then for each individual pool as relevant
                cmd.Append($" && {DownloadAndExecuteScriptAsync(await UploadScriptAsync(script, await ReadScriptAsync(vmFamilyStartupScript, sb => sb.Replace("{HctlPrefix}", vmGen switch { "V1" => "3:0:0", "V2" => "1:0:0", _ => throw new InvalidOperationException($"Unrecognized VM Generation. Please send open an issue @ 'https://github.com/microsoft/ga4gh-tes/issues' with this message ({vmGen})") }))), $"{BatchNodeTaskWorkingDirEnvVar}/{script}")}");
            }

            switch (vmFamilySeries)
            {
                case VmFamilySeries.standardNCFamilies:
                case VmFamilySeries.standardNDFamilies:
                case VmFamilySeries.standardNVFamilies:
                    if (vmInfo.VM.GpusAvailable > 0)
                    {
                        // https://learn.microsoft.com/en-us/azure/virtual-machines/extensions/hpccompute-gpu-linux
                        extensions.Add(new(name: "gpu", publisher: "Microsoft.HpcCompute", extensionType: "NvidiaGpuDriverLinux") { AutoUpgradeMinorVersion = true, TypeHandlerVersion = "1.6" });
                        var script = nodeOs switch
                        {
                            NodeOS.Ubuntu => @"config-n-gpu-apt.sh",
                            NodeOS.Centos => @"config-n-gpu-yum.sh",
                            _ => throw new InvalidOperationException($"Unrecognized OS. Please send open an issue @ 'https://github.com/microsoft/ga4gh-tes/issues' with this message ({machineConfiguration.NodeAgentSkuId})"),
                        };
                        // TODO: optimize this by uploading all non-personalized scripts when uploading runner binary rather then for each individual pool
                        cmd.Append($" && {DownloadAndExecuteScriptAsync(await UploadScriptAsync(script, await ReadScriptAsync(script)), $"{BatchNodeTaskWorkingDirEnvVar}/{script}")}");
                    }
                    break;
            }

            if (globalStartTaskConfigured)
            {
                cmd.Append($" && {DownloadAndExecuteScriptAsync(globalStartTaskSasUrl, $"{BatchNodeTaskWorkingDirEnvVar}/global-{StartTaskScriptFilename}")}");
            }

            machineConfiguration.Extensions.AddRange(extensions);

            return new()
            {
                CommandLine = $"/bin/sh -c \"{DownloadViaWget(await UploadScriptAsync(StartTaskScriptFilename, cmd), $"{BatchNodeTaskWorkingDirEnvVar}/{StartTaskScriptFilename}", execute: true)}\"",
                UserIdentity = new() { AutoUser = new() { ElevationLevel = BatchModels.BatchUserAccountElevationLevel.Admin, Scope = BatchModels.BatchAutoUserScope.Pool } },
                MaxTaskRetryCount = 1,
                WaitForSuccess = true
            };

            string DownloadAndExecuteScriptAsync(Uri url, string localFilePathDownloadLocation) // TODO: download via node runner
                => DownloadViaWget(url, localFilePathDownloadLocation, execute: true);

            string DownloadViaWget(Uri url, string localFilePathDownloadLocation, bool execute = false, bool setExecutable = false)
            {
                var content = CreateWgetDownloadCommand(url, localFilePathDownloadLocation, setExecutable: execute || setExecutable);
                return execute
                    ? $"{content} && {localFilePathDownloadLocation}"
                    : content;
            }

            async ValueTask<Uri> UploadScriptAsync(string name, StringBuilder content)
            {
                content.AppendLinuxLine(string.Empty);
                var path = $"/pools/{poolId}/{name}";
                var url = await storageAccessProvider.GetInternalTesBlobUrlAsync(path, cancellationToken);
                await azureProxy.UploadBlobAsync(url, content.ToString(), cancellationToken);
                content.Clear();
                return url;
            }

            async ValueTask<StringBuilder> ReadScriptAsync(string name, Action<StringBuilder> munge = default)
            {
                var path = Path.Combine(AppContext.BaseDirectory, "scripts", name);
                StringBuilder content = new((await File.ReadAllTextAsync(path, cancellationToken))
                    .ReplaceLineEndings("\n"));
                munge?.Invoke(content);
                return content;
            }
        }

        /// <summary>
        /// Generate the BatchPoolIdentity object
        /// </summary>
        /// <param name="identities"></param>
        /// <returns></returns>
        private static Azure.ResourceManager.Models.ManagedServiceIdentity GetBatchPoolIdentity(string[] identities)
        {
            if (identities is null || identities.Length == 0)
            {
                return null;
            }

            Azure.ResourceManager.Models.ManagedServiceIdentity result = new(Azure.ResourceManager.Models.ManagedServiceIdentityType.UserAssigned);
            result.UserAssignedIdentities.AddRange(identities.ToDictionary(identity => new Azure.Core.ResourceIdentifier(identity), _ => new Azure.ResourceManager.Models.UserAssignedIdentity()));
            return result;
        }

        /// <summary>
        /// Generate the PoolSpecification for the needed pool.
        /// </summary>
        /// <param name="name"></param>
        /// <param name="displayName"></param>
        /// <param name="poolIdentity"></param>
        /// <param name="vmInfo"></param>
        /// <param name="nodeInfo"></param>
        /// <param name="cancellationToken">A <see cref="CancellationToken"/> for controlling the lifetime of the asynchronous operation.</param>
        /// <returns>A <see cref="BatchAccountPoolData"/>.</returns>
        /// <remarks>
        /// Devs: Any changes to any properties set in this method will require corresponding changes to all classes implementing <see cref="Management.Batch.IBatchPoolManager"/> along with possibly any systems they call, with the possible exception of <seealso cref="Management.Batch.ArmBatchPoolManager"/>.
        /// </remarks>
        private async ValueTask<BatchAccountPoolData> GetPoolSpecification(string name, string displayName, Azure.ResourceManager.Models.ManagedServiceIdentity poolIdentity, VirtualMachineInformationWithDataDisks vmInfo, BatchNodeInfo nodeInfo, CancellationToken cancellationToken)
        {
            ValidateString(name, nameof(name), 64);
            ValidateString(displayName, nameof(displayName), 1024);

            var vmConfig = new BatchModels.BatchVmConfiguration(
                imageReference: new()
                {
                    Publisher = nodeInfo.BatchImagePublisher,
                    Offer = nodeInfo.BatchImageOffer,
                    Sku = nodeInfo.BatchImageSku,
                    Version = nodeInfo.BatchImageVersion,
                },
                nodeAgentSkuId: nodeInfo.BatchNodeAgentSkuId);

            if (vmInfo.VM.EncryptionAtHostSupported ?? false)
            {
                vmConfig.DiskEncryptionTargets.AddRange([BatchModels.BatchDiskEncryptionTarget.OSDisk, BatchModels.BatchDiskEncryptionTarget.TemporaryDisk]);
            }

            vmConfig.DataDisks.AddRange(vmInfo.DataDisks.Select(VirtualMachineInformationWithDataDisks.ToBatchVmDataDisk));

            BatchAccountPoolData poolSpecification = new()
            {
                DisplayName = displayName,
                Identity = poolIdentity,
                VmSize = vmInfo.VM.VmSize,
                ScaleSettings = new() { AutoScale = new(BatchPool.AutoPoolFormula(vmInfo.VM.LowPriority, 1)) { EvaluationInterval = BatchPool.AutoScaleEvaluationInterval } },
                DeploymentVmConfiguration = vmConfig,
                //ApplicationPackages = ,
                StartTask = await GetStartTaskAsync(name, vmConfig, vmInfo, cancellationToken),
                TargetNodeCommunicationMode = BatchModels.NodeCommunicationMode.Simplified,
            };

            poolSpecification.Metadata.Add(new(string.Empty, name));

            if (!string.IsNullOrEmpty(batchNodesSubnetId))
            {
                poolSpecification.NetworkConfiguration = new()
                {
                    PublicIPAddressConfiguration = new() { Provision = disableBatchNodesPublicIpAddress ? BatchModels.BatchIPAddressProvisioningType.NoPublicIPAddresses : BatchModels.BatchIPAddressProvisioningType.BatchManaged },
                    SubnetId = new(batchNodesSubnetId),
                };
            }

            return poolSpecification;

            static void ValidateString(string value, string name, int length)
            {
                ArgumentNullException.ThrowIfNull(value, name);
                if (value.Length > length) throw new ArgumentException($"{name} exceeds maximum length {length}", name);
            }
        }

        /// <summary>
        /// Gets the cheapest available VM size that satisfies the <see cref="TesTask"/> execution requirements
        /// </summary>
        /// <param name="tesTask"><see cref="TesTask"/></param>
        /// <param name="cancellationToken">A <see cref="CancellationToken"/> for controlling the lifetime of the asynchronous operation.</param>
        /// <param name="forcePreemptibleVmsOnly">Force consideration of preemptible virtual machines only.</param>
        /// <returns>The virtual machine info</returns>
        internal async Task<VirtualMachineInformationWithDataDisks> GetVmSizeAsync(TesTask tesTask, CancellationToken cancellationToken, bool forcePreemptibleVmsOnly = false)
        {
            var allowedVmSizes = await allowedVmSizesService.GetAllowedVmSizes(cancellationToken);
            bool AllowedVmSizesFilter(VirtualMachineInformationWithDataDisks vm) => allowedVmSizes is null || !allowedVmSizes.Any() || allowedVmSizes.Contains(vm.VM.VmSize, StringComparer.OrdinalIgnoreCase) || allowedVmSizes.Contains(vm.VM.VmFamily, StringComparer.OrdinalIgnoreCase);

            var tesResources = tesTask.Resources;

            var previouslyFailedVmSizes = tesTask.Logs?
                .Where(log => log.FailureReason == BatchTaskState.NodeAllocationFailed.ToString() && log.VirtualMachineInfo?.VmSize is not null)
                .Select(log => log.VirtualMachineInfo.VmSize)
                .Distinct()
                .ToList();

            var virtualMachineInfoList = await skuInformationProvider.GetVmSizesAndPricesAsync(azureProxy.GetArmRegion(), cancellationToken);
            var preemptible = forcePreemptibleVmsOnly || usePreemptibleVmsOnly || (tesResources?.Preemptible).GetValueOrDefault(true);

            var eligibleVms = new List<VirtualMachineInformationWithDataDisks>();
            var noVmFoundMessage = string.Empty;

            var vmSize = tesResources?.GetBackendParameterValue(TesResources.SupportedBackendParameters.vm_size);

            if (!string.IsNullOrWhiteSpace(vmSize))
            {
                eligibleVms = virtualMachineInfoList
                    .Where(vm =>
                        vm.LowPriority == preemptible
                        && vm.VmSize.Equals(vmSize, StringComparison.OrdinalIgnoreCase))
                    .Select<VirtualMachineInformation, VirtualMachineInformationWithDataDisks>(vm => new(vm, []))
                    .ToList();

                noVmFoundMessage = $"No VM (out of {virtualMachineInfoList.Count}) available with the required resources (vmsize: {vmSize}, preemptible: {preemptible}) for task id {tesTask.Id}.";
            }
            else
            {
                var requiredNumberOfCores = (tesResources?.CpuCores).GetValueOrDefault(DefaultCoreCount);
                var requiredMemoryInGB = (tesResources?.RamGb).GetValueOrDefault(DefaultMemoryGb);
                var requiredDiskSizeInGB = (tesResources?.DiskGb).GetValueOrDefault(DefaultDiskGb);

                eligibleVms = await virtualMachineInfoList
                    .ToAsyncEnumerable()
                    .SelectAwaitWithCancellation<VirtualMachineInformation, VirtualMachineInformationWithDataDisks>(async (vm, token) => new(vm,
                        double.Max(vm.NvmeDiskSizeInGiB ?? 0, vm.ResourceDiskSizeInGiB ?? 0) < requiredDiskSizeInGB
                        ? await skuInformationProvider.GetStorageDisksAndPricesAsync(azureProxy.GetArmRegion(), requiredDiskSizeInGB, vm.MaxDataDiskCount ?? 0, token)
                        : []))
                    .Where(vm =>
                        vm.VM.LowPriority == preemptible
                        && vm.VM.VCpusAvailable >= requiredNumberOfCores
                        && vm.VM.MemoryInGiB >= requiredMemoryInGB
                        && (vm.DataDisks.Count != 0 || double.Max(vm.VM.NvmeDiskSizeInGiB ?? 0, vm.VM.ResourceDiskSizeInGiB ?? 0) >= requiredDiskSizeInGB)) // recheck because skuInformationProvider.GetStorageDisksAndPricesAsync can return an empty list
                    .ToListAsync(cancellationToken);

                noVmFoundMessage = $"No VM (out of {virtualMachineInfoList.Count}) available with the required resources (cores: {requiredNumberOfCores}, memory: {requiredMemoryInGB} GB, disk: {requiredDiskSizeInGB} GB, preemptible: {preemptible}) for task id {tesTask.Id}.";
            }


            var coreQuota = await quotaVerifier
                .GetBatchQuotaProvider()
                .GetVmCoreQuotaAsync(preemptible, cancellationToken);

            static decimal Cost(VirtualMachineInformationWithDataDisks vm) => (vm.VM.PricePerHour ?? 0M) + vm.DataDisks.Sum(disk => disk.PricePerHour);

            var selectedVm = eligibleVms
                .Where(AllowedVmSizesFilter)
                .Where(vm => IsThereSufficientCoreQuota(coreQuota, vm.VM))
                .Where(vm =>
                    !(previouslyFailedVmSizes?.Contains(vm.VM.VmSize, StringComparer.OrdinalIgnoreCase) ?? false))
                .MinBy(Cost);

            if (!preemptible && selectedVm is not null)
            {
                var idealVm = eligibleVms
                    .Where(AllowedVmSizesFilter)
                    .Where(vm => !(previouslyFailedVmSizes?.Contains(vm.VM.VmSize, StringComparer.OrdinalIgnoreCase) ?? false))
                    .MinBy(Cost);

                if (selectedVm.VM.PricePerHour >= idealVm.VM.PricePerHour * 2)
                {
                    tesTask.SetWarning("UsedLowPriorityInsteadOfDedicatedVm",
                        $"This task ran on low priority machine because dedicated quota was not available for VM Series '{idealVm.VM.VmFamily}'.",
                        $"Increase the quota for VM Series '{idealVm.VM.VmFamily}' to run this task on a dedicated VM. Please submit an Azure Support request to increase your quota: {AzureSupportUrl}");

                    return await GetVmSizeAsync(tesTask, cancellationToken, true);
                }
            }

            if (selectedVm is not null)
            {
                return selectedVm;
            }

            if (!eligibleVms.Any())
            {
                noVmFoundMessage += $" There are no VM sizes that match the requirements. Review the task resources.";
            }

            if (previouslyFailedVmSizes is not null)
            {
                noVmFoundMessage += $" The following VM sizes were excluded from consideration because of {BatchTaskState.NodeAllocationFailed} error(s) on previous attempts: {string.Join(", ", previouslyFailedVmSizes)}.";
            }

            var vmsExcludedByTheAllowedVmsConfiguration = eligibleVms.Except(eligibleVms.Where(AllowedVmSizesFilter)).Count();

            if (vmsExcludedByTheAllowedVmsConfiguration > 0)
            {
                noVmFoundMessage += $" Note that {vmsExcludedByTheAllowedVmsConfiguration} VM(s), suitable for this task, were excluded by the allowed-vm-sizes configuration. Consider expanding the list of allowed VM sizes.";
            }

            throw new AzureBatchVirtualMachineAvailabilityException(noVmFoundMessage.Trim());
        }

        private static bool IsThereSufficientCoreQuota(BatchVmCoreQuota coreQuota, VirtualMachineInformation vm)
        {
            if (coreQuota.IsLowPriority || !coreQuota.IsDedicatedAndPerVmFamilyCoreQuotaEnforced)
            {
                return coreQuota.NumberOfCores >= vm.VCpusAvailable;
            }

            var result = coreQuota.DedicatedCoreQuotas?.FirstOrDefault(q => q.VmFamilyName.Equals(vm.VmFamily, StringComparison.OrdinalIgnoreCase));

            if (result is null)
            {
                return false;
            }

            return result?.CoreQuota >= vm.VCpusAvailable;
        }

        private async Task<(Tes.Models.BatchNodeMetrics BatchNodeMetrics, DateTimeOffset? TaskStartTime, DateTimeOffset? TaskEndTime, int? CromwellRcCode)> GetBatchNodeMetricsAndCromwellResultCodeAsync(TesTask tesTask, CancellationToken cancellationToken)
        {
            var bytesInGB = Math.Pow(1000, 3);
            var kiBInGB = Math.Pow(1000, 3) / 1024;

            static double? GetDurationInSeconds(Dictionary<string, string> dict, string startKey, string endKey)
            {
                return TryGetValueAsDateTimeOffset(dict, startKey, out var startTime) && TryGetValueAsDateTimeOffset(dict, endKey, out var endTime)
                    ? endTime.Subtract(startTime).TotalSeconds
                    : (double?)null;
            }

            static bool TryGetValueAsDateTimeOffset(Dictionary<string, string> dict, string key, out DateTimeOffset result)
            {
                result = default;
                return dict.TryGetValue(key, out var valueAsString) && DateTimeOffset.TryParse(valueAsString, out result);
            }

            static bool TryGetValueAsDouble(Dictionary<string, string> dict, string key, out double result)
            {
                result = default;
                return dict.TryGetValue(key, out var valueAsString) && double.TryParse(valueAsString, out result);
            }

            BatchNodeMetrics batchNodeMetrics = null;
            DateTimeOffset? taskStartTime = null;
            DateTimeOffset? taskEndTime = null;
            int? cromwellRcCode = null;

            try
            {
                if (tesTask.IsCromwell())
                {
                    var cromwellRcContent = await storageAccessProvider.DownloadBlobAsync(tesTask.GetCromwellMetadata().CromwellRcUri, cancellationToken);

                    if (cromwellRcContent is not null && int.TryParse(cromwellRcContent, out var temp))
                    {
                        cromwellRcCode = temp;
                    }
                }

                var metricsUrl = await storageAccessProvider.GetInternalTesTaskBlobUrlAsync(tesTask, "metrics.txt", cancellationToken);
                var metricsContent = await storageAccessProvider.DownloadBlobAsync(metricsUrl, cancellationToken);

                if (metricsContent is not null)
                {
                    try
                    {
                        var metrics = DelimitedTextToDictionary(metricsContent.Trim());

                        var diskSizeInGB = TryGetValueAsDouble(metrics, "DiskSizeInKiB", out var diskSizeInKiB) ? diskSizeInKiB / kiBInGB : (double?)null;
                        var diskUsedInGB = TryGetValueAsDouble(metrics, "DiskUsedInKiB", out var diskUsedInKiB) ? diskUsedInKiB / kiBInGB : (double?)null;

                        batchNodeMetrics = new BatchNodeMetrics
                        {
                            BlobXferImagePullDurationInSeconds = GetDurationInSeconds(metrics, "BlobXferPullStart", "BlobXferPullEnd"),
                            ExecutorImagePullDurationInSeconds = GetDurationInSeconds(metrics, "ExecutorPullStart", "ExecutorPullEnd"),
                            ExecutorImageSizeInGB = TryGetValueAsDouble(metrics, "ExecutorImageSizeInBytes", out var executorImageSizeInBytes) ? executorImageSizeInBytes / bytesInGB : (double?)null,
                            FileDownloadDurationInSeconds = GetDurationInSeconds(metrics, "DownloadStart", "DownloadEnd"),
                            FileDownloadSizeInGB = TryGetValueAsDouble(metrics, "FileDownloadSizeInBytes", out var fileDownloadSizeInBytes) ? fileDownloadSizeInBytes / bytesInGB : (double?)null,
                            ExecutorDurationInSeconds = GetDurationInSeconds(metrics, "ExecutorStart", "ExecutorEnd"),
                            FileUploadDurationInSeconds = GetDurationInSeconds(metrics, "UploadStart", "UploadEnd"),
                            FileUploadSizeInGB = TryGetValueAsDouble(metrics, "FileUploadSizeInBytes", out var fileUploadSizeInBytes) ? fileUploadSizeInBytes / bytesInGB : (double?)null,
                            DiskUsedInGB = diskUsedInGB,
                            DiskUsedPercent = diskUsedInGB.HasValue && diskSizeInGB.HasValue && diskSizeInGB > 0 ? (float?)(diskUsedInGB / diskSizeInGB * 100) : null,
                            VmCpuModelName = metrics.GetValueOrDefault("VmCpuModelName")
                        };

                        taskStartTime = TryGetValueAsDateTimeOffset(metrics, "BlobXferPullStart", out var startTime) ? (DateTimeOffset?)startTime : null;
                        taskEndTime = TryGetValueAsDateTimeOffset(metrics, "UploadEnd", out var endTime) ? (DateTimeOffset?)endTime : null;
                    }
                    catch (Exception ex)
                    {
                        logger.LogError("Failed to parse metrics for task {TesTask}. Error: {ExceptionMessage}", tesTask.Id, ex.Message);
                    }
                }
            }
            catch (Exception ex)
            {
                logger.LogError("Failed to get batch node metrics for task {TesTask}. Error: {ExceptionMessage}", tesTask.Id, ex.Message);
            }

            return (batchNodeMetrics, taskStartTime, taskEndTime, cromwellRcCode);
        }

        private static Dictionary<string, string> DelimitedTextToDictionary(string text, string fieldDelimiter = "=", string rowDelimiter = "\n")
            => text.Split(rowDelimiter)
                .Select(line => { var parts = line.Split(fieldDelimiter); return new KeyValuePair<string, string>(parts[0], parts[1]); })
                .ToDictionary(kv => kv.Key, kv => kv.Value);

        /// <summary>
        /// Class that captures how <see cref="TesTask"/> transitions from current state to the new state, given the current Batch task state and optional condition.
        /// Transitions typically include an action that needs to run in order for the task to move to the new state.
        /// </summary>
        private class TesTaskStateTransition
        {
            public TesTaskStateTransition(Func<TesTask, bool> condition, BatchTaskState? batchTaskState, string alternateSystemLogItem, Func<TesTask, CombinedBatchTaskInfo, CancellationToken, Task> asyncAction)
                : this(condition, batchTaskState, alternateSystemLogItem, asyncAction, null)
            { }

            public TesTaskStateTransition(Func<TesTask, bool> condition, BatchTaskState? batchTaskState, string alternateSystemLogItem, Action<TesTask, CombinedBatchTaskInfo> action)
                : this(condition, batchTaskState, alternateSystemLogItem, null, action)
            {
            }

            private TesTaskStateTransition(Func<TesTask, bool> condition, BatchTaskState? batchTaskState, string alternateSystemLogItem, Func<TesTask, CombinedBatchTaskInfo, CancellationToken, Task> asyncAction, Action<TesTask, CombinedBatchTaskInfo> action)
            {
                Condition = condition;
                CurrentBatchTaskState = batchTaskState;
                AlternateSystemLogItem = alternateSystemLogItem;
                AsyncAction = asyncAction;
                Action = action;
            }

            public Func<TesTask, bool> Condition { get; }
            public BatchTaskState? CurrentBatchTaskState { get; }
            private string AlternateSystemLogItem { get; }
            private Func<TesTask, CombinedBatchTaskInfo, CancellationToken, Task> AsyncAction { get; }
            private Action<TesTask, CombinedBatchTaskInfo> Action { get; }

            /// <summary>
            /// Calls <see cref="Action"/> and/or <see cref="AsyncAction"/>.
            /// </summary>
            /// <param name="tesTask"></param>
            /// <param name="combinedBatchTaskInfo"></param>
            /// <param name="cancellationToken">A <see cref="CancellationToken"/> for controlling the lifetime of the asynchronous operation.</param>
            /// <returns>True an action was called, otherwise False.</returns>
            public async ValueTask<bool> ActionAsync(TesTask tesTask, CombinedBatchTaskInfo combinedBatchTaskInfo, CancellationToken cancellationToken)
            {
                combinedBatchTaskInfo.AlternateSystemLogItem = AlternateSystemLogItem;
                var tesTaskChanged = false;

                if (AsyncAction is not null)
                {
                    await AsyncAction(tesTask, combinedBatchTaskInfo, cancellationToken);
                    tesTaskChanged = true;
                }

                if (Action is not null)
                {
                    Action(tesTask, combinedBatchTaskInfo);
                    tesTaskChanged = true;
                }

                return tesTaskChanged;
            }
        }

        private class CombinedBatchTaskInfo
        {
            public BatchTaskState BatchTaskState { get; set; }
            public BatchNodeMetrics BatchNodeMetrics { get; set; }
            public string FailureReason { get; set; }
            public DateTimeOffset? BatchTaskStartTime { get; set; }
            public DateTimeOffset? BatchTaskEndTime { get; set; }
            public int? BatchTaskExitCode { get; set; }
            public int? CromwellRcCode { get; set; }
            public IEnumerable<string> SystemLogItems { get; set; }
            public string Pool { get; set; }
            public string AlternateSystemLogItem { get; set; }
        }

        internal record class VirtualMachineInformationWithDataDisks(VirtualMachineInformation VM, IList<VmDataDisks> DataDisks)
        {
            /// <summary>
            /// Converts <see cref="VmDataDisks"/> to <see cref="BatchModels.BatchVmDataDisk"/>.
            /// </summary>
            /// <param name="disk">The disk.</param>
            /// <returns></returns>
            public static BatchModels.BatchVmDataDisk ToBatchVmDataDisk(VmDataDisks disk) => new(disk.Lun, disk.CapacityInGiB) { Caching = disk.Caching is null ? null : Enum.Parse<BatchModels.BatchDiskCachingType>(disk.Caching), StorageAccountType = Enum.Parse<BatchModels.BatchStorageAccountType>(disk.StorageAccountType) };
        }
    }
}<|MERGE_RESOLUTION|>--- conflicted
+++ resolved
@@ -303,29 +303,6 @@
 
                     if ((logs ?? []).Any())
                     {
-<<<<<<< HEAD
-                        if (prefix.Equals("exec-"))
-                        {
-                            var taskLog = tesTask.GetOrAddTesTaskLog();
-
-                            foreach (var selector in logs.Select(blob => blob.BlobNameParts[0]).Distinct())
-                            {
-                                var log = taskLog.GetOrAddExecutorLog();
-
-                                foreach (var (type, action) in new (string, Action<string>)[] { ("stderr", list => log.Stderr = list), ("stdout", list => log.Stdout = list) })
-                                {
-                                    var list = logs.Where(blob => selector.Equals(blob.BlobNameParts[0]) && type.Equals(blob.BlobNameParts[1], StringComparison.OrdinalIgnoreCase)).ToList();
-
-                                    if (list.Any())
-                                    {
-                                        action(JsonArray(list.Select(blob => blob.BlobUri.AbsoluteUri)));
-                                    }
-                                }
-                            }
-                        }
-
-=======
->>>>>>> da7ebb30
                         tesTask.AddToSystemLog(Enumerable.Empty<string>()
                             .Append("Possibly relevant logs:")
                             .Concat(logs.Select(log => log.BlobUri.AbsoluteUri)));
