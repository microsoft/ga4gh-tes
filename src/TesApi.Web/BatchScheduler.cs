﻿// Copyright (c) Microsoft Corporation.
// Licensed under the MIT License.


using System;
using System.Collections.Generic;
using System.IO;
using System.Linq;
using System.Text;
using System.Threading;
using System.Threading.Tasks;
using Azure.ResourceManager.Batch;
using Azure.Storage.Blobs;
using CommonUtilities;
using Microsoft.Azure.Batch;
using Microsoft.Azure.Batch.Common;
using Microsoft.Extensions.Logging;
using Microsoft.Extensions.Options;
using Newtonsoft.Json;
using Tes.Extensions;
using Tes.Models;
using TesApi.Web.Extensions;
using TesApi.Web.Management;
using TesApi.Web.Management.Batch;
using TesApi.Web.Management.Models.Quotas;
using TesApi.Web.Runner;
using TesApi.Web.Storage;
using BatchModels = Azure.ResourceManager.Batch.Models;
using TesException = Tes.Models.TesException;
using TesFileType = Tes.Models.TesFileType;
using TesInput = Tes.Models.TesInput;
using TesResources = Tes.Models.TesResources;
using TesState = Tes.Models.TesState;
using TesTask = Tes.Models.TesTask;
using VirtualMachineInformation = Tes.Models.VirtualMachineInformation;

namespace TesApi.Web
{
    /// <summary>
    /// Orchestrates <see cref="Tes.Models.TesTask"/>s on Azure Batch
    /// </summary>
    public partial class BatchScheduler : IBatchScheduler
    {
        internal const string PoolDeprecated = "CoA-TES-HostName";
        internal const string PoolMetadata = "CoA-TES-Metadata";

        /// <summary>
        /// Name of <c>$</c> prefixed environment variable to place resources shared by all tasks on each compute node in a pool.
        /// </summary>
        public const string BatchNodeSharedEnvVar = "${AZ_BATCH_NODE_SHARED_DIR}";

        /// <summary>
        /// Name of <c>$</c> prefixed environment variable of the working directory of the running task.
        /// </summary>
        public const string BatchNodeTaskWorkingDirEnvVar = "$AZ_BATCH_TASK_WORKING_DIR";

        internal const string NodeTaskRunnerFilename = "tes-runner";

        private const string AzureSupportUrl = "https://portal.azure.com/#blade/Microsoft_Azure_Support/HelpAndSupportBlade/newsupportrequest";
        private const int PoolKeyLength = 55; // 64 max pool name length - 9 chars generating unique pool names
        private const int DefaultCoreCount = 1;
        private const int DefaultMemoryGb = 2;
        private const int DefaultDiskGb = 10;
        private const string CromwellScriptFileName = "script";
        private const string StartTaskScriptFilename = "start-task.sh";
        private const string NodeTaskRunnerMD5HashFilename = NodeTaskRunnerFilename + ".md5";
        private readonly ILogger logger;
        private readonly IAzureProxy azureProxy;
        private readonly IBatchPoolManager batchPoolManager;
        private readonly IStorageAccessProvider storageAccessProvider;
        private readonly IBatchQuotaVerifier quotaVerifier;
        private readonly IBatchSkuInformationProvider skuInformationProvider;
        private readonly List<TesTaskStateTransition> tesTaskStateTransitions;
        private readonly bool usePreemptibleVmsOnly;
        private readonly string batchNodesSubnetId;
        private readonly bool batchNodesSetContentMd5OnUpload;
        private readonly bool disableBatchNodesPublicIpAddress;
        private readonly TimeSpan poolLifetime;
        private readonly TimeSpan taskMaxWallClockTime;
        private readonly BatchNodeInfo gen2BatchNodeInfo;
        private readonly BatchNodeInfo gen1BatchNodeInfo;
        private readonly string defaultStorageAccountName;
        private readonly string globalStartTaskPath;
        private readonly string globalManagedIdentity;
        private readonly string batchPrefix;
        private readonly IBatchPoolFactory _batchPoolFactory;
        private readonly IAllowedVmSizesService allowedVmSizesService;
        private readonly TaskExecutionScriptingManager taskExecutionScriptingManager;
        private readonly string runnerMD5;
        private readonly string drsHubApiHost;

        private HashSet<string> onlyLogBatchTaskStateOnce = [];

        /// <summary>
        /// Orchestrates <see cref="Tes.Models.TesTask"/>s on Azure Batch
        /// </summary>
        /// <param name="logger">Logger <see cref="ILogger"/></param>
        /// <param name="batchGen1Options">Configuration of <see cref="Options.BatchImageGeneration1Options"/></param>
        /// <param name="batchGen2Options">Configuration of <see cref="Options.BatchImageGeneration2Options"/></param>
        /// <param name="drsHubOptions">Configuration of <see cref="Options.DrsHubOptions"/></param>
        /// <param name="storageOptions">Configuration of <see cref="Options.StorageOptions"/></param>
        /// <param name="batchNodesOptions">Configuration of <see cref="Options.BatchNodesOptions"/></param>
        /// <param name="batchSchedulingOptions">Configuration of <see cref="Options.BatchSchedulingOptions"/></param>
        /// <param name="azureProxy">Azure proxy <see cref="IAzureProxy"/></param>
        /// <param name="batchPoolManager">Azure batch pool management proxy</param>
        /// <param name="storageAccessProvider">Storage access provider <see cref="IStorageAccessProvider"/></param>
        /// <param name="quotaVerifier">Quota verifier <see cref="IBatchQuotaVerifier"/>></param>
        /// <param name="skuInformationProvider">Sku information provider <see cref="IBatchSkuInformationProvider"/></param>
        /// <param name="poolFactory">Batch pool factory <see cref="IBatchPoolFactory"/></param>
        /// <param name="allowedVmSizesService">Service to get allowed vm sizes.</param>
        /// <param name="taskExecutionScriptingManager"><see cref="taskExecutionScriptingManager"/></param>
        public BatchScheduler(
            ILogger<BatchScheduler> logger,
            IOptions<Options.BatchImageGeneration1Options> batchGen1Options,
            IOptions<Options.BatchImageGeneration2Options> batchGen2Options,
            IOptions<Options.DrsHubOptions> drsHubOptions,
            IOptions<Options.StorageOptions> storageOptions,
            IOptions<Options.BatchNodesOptions> batchNodesOptions,
            IOptions<Options.BatchSchedulingOptions> batchSchedulingOptions,
            IAzureProxy azureProxy,
            IBatchPoolManager batchPoolManager,
            IStorageAccessProvider storageAccessProvider,
            IBatchQuotaVerifier quotaVerifier,
            IBatchSkuInformationProvider skuInformationProvider,
            IBatchPoolFactory poolFactory,
            IAllowedVmSizesService allowedVmSizesService,
            TaskExecutionScriptingManager taskExecutionScriptingManager)
        {
            ArgumentNullException.ThrowIfNull(logger);
            ArgumentNullException.ThrowIfNull(azureProxy);
            ArgumentNullException.ThrowIfNull(storageAccessProvider);
            ArgumentNullException.ThrowIfNull(quotaVerifier);
            ArgumentNullException.ThrowIfNull(skuInformationProvider);
            ArgumentNullException.ThrowIfNull(poolFactory);
            ArgumentNullException.ThrowIfNull(taskExecutionScriptingManager);

            this.logger = logger;
            this.azureProxy = azureProxy;
            this.batchPoolManager = batchPoolManager;
            this.storageAccessProvider = storageAccessProvider;
            this.quotaVerifier = quotaVerifier;
            this.skuInformationProvider = skuInformationProvider;

            this.usePreemptibleVmsOnly = batchSchedulingOptions.Value.UsePreemptibleVmsOnly;
            this.batchNodesSubnetId = batchNodesOptions.Value.SubnetId;
            this.batchNodesSetContentMd5OnUpload = batchNodesOptions.Value.ContentMD5;
            this.disableBatchNodesPublicIpAddress = batchNodesOptions.Value.DisablePublicIpAddress;
            this.poolLifetime = TimeSpan.FromDays(batchSchedulingOptions.Value.PoolRotationForcedDays == 0 ? Options.BatchSchedulingOptions.DefaultPoolRotationForcedDays : batchSchedulingOptions.Value.PoolRotationForcedDays);
            this.taskMaxWallClockTime = TimeSpan.FromDays(batchSchedulingOptions.Value.TaskMaxWallClockTimeDays == 0 ? Options.BatchSchedulingOptions.DefaultPoolRotationForcedDays : batchSchedulingOptions.Value.TaskMaxWallClockTimeDays);
            this.defaultStorageAccountName = storageOptions.Value.DefaultAccountName;
            this.globalStartTaskPath = StandardizeStartTaskPath(batchNodesOptions.Value.GlobalStartTask, this.defaultStorageAccountName);
            this.globalManagedIdentity = batchNodesOptions.Value.GlobalManagedIdentity;
            this.allowedVmSizesService = allowedVmSizesService;
            this.taskExecutionScriptingManager = taskExecutionScriptingManager;
            _batchPoolFactory = poolFactory;
            batchPrefix = batchSchedulingOptions.Value.Prefix;
            logger.LogInformation("BatchPrefix: {BatchPrefix}", batchPrefix);
            this.runnerMD5 = File.ReadAllText(Path.Combine(AppContext.BaseDirectory, $"scripts/{NodeTaskRunnerMD5HashFilename}")).Trim();

            this.gen2BatchNodeInfo = new BatchNodeInfo
            {
                BatchImageOffer = batchGen2Options.Value.Offer,
                BatchImagePublisher = batchGen2Options.Value.Publisher,
                BatchImageSku = batchGen2Options.Value.Sku,
                BatchImageVersion = batchGen2Options.Value.Version,
                BatchNodeAgentSkuId = batchGen2Options.Value.NodeAgentSkuId
            };

            this.gen1BatchNodeInfo = new BatchNodeInfo
            {
                BatchImageOffer = batchGen1Options.Value.Offer,
                BatchImagePublisher = batchGen1Options.Value.Publisher,
                BatchImageSku = batchGen1Options.Value.Sku,
                BatchImageVersion = batchGen1Options.Value.Version,
                BatchNodeAgentSkuId = batchGen1Options.Value.NodeAgentSkuId
            };
            drsHubApiHost = drsHubOptions.Value?.Url;
            logger.LogInformation("usePreemptibleVmsOnly: {UsePreemptibleVmsOnly}", usePreemptibleVmsOnly);

            static bool tesTaskIsQueuedInitializingOrRunning(TesTask tesTask) => tesTask.State == TesState.QUEUED || tesTask.State == TesState.INITIALIZING || tesTask.State == TesState.RUNNING;
            static bool tesTaskIsInitializingOrRunning(TesTask tesTask) => tesTask.State == TesState.INITIALIZING || tesTask.State == TesState.RUNNING;
            static bool tesTaskIsQueuedOrInitializing(TesTask tesTask) => tesTask.State == TesState.QUEUED || tesTask.State == TesState.INITIALIZING;
            static bool tesTaskIsQueued(TesTask tesTask) => tesTask.State == TesState.QUEUED;
            static bool tesTaskCancellationRequested(TesTask tesTask) => tesTask.State == TesState.CANCELED && tesTask.IsCancelRequested;

            static void SetTaskStateAndLog(TesTask tesTask, TesState newTaskState, CombinedBatchTaskInfo batchInfo)
            {
                tesTask.State = newTaskState;

                var tesTaskLog = tesTask.GetOrAddTesTaskLog();
                var tesTaskExecutorLog = tesTaskLog.GetOrAddExecutorLog();

                tesTaskLog.BatchNodeMetrics = batchInfo.BatchNodeMetrics;
                tesTaskLog.CromwellResultCode = batchInfo.CromwellRcCode;
                tesTaskLog.EndTime = DateTime.UtcNow;
                tesTaskExecutorLog.StartTime = batchInfo.BatchTaskStartTime;
                tesTaskExecutorLog.EndTime = batchInfo.BatchTaskEndTime;
                tesTaskExecutorLog.ExitCode = batchInfo.BatchTaskExitCode;

                // Only accurate when the task completes successfully, otherwise it's the Batch time as reported from Batch
                // TODO this could get large; why?
                //var timefromCoAScriptCompletionToBatchTaskDetectedComplete = tesTaskLog.EndTime - tesTaskExecutorLog.EndTime;

                tesTask.SetFailureReason(batchInfo.FailureReason);

                if (batchInfo.SystemLogItems is not null)
                {
                    tesTask.AddToSystemLog(batchInfo.SystemLogItems);
                }
                else if (!string.IsNullOrWhiteSpace(batchInfo.AlternateSystemLogItem))
                {
                    tesTask.AddToSystemLog([batchInfo.AlternateSystemLogItem]);
                }
            }

            async Task SetTaskCompleted(TesTask tesTask, CombinedBatchTaskInfo batchInfo, CancellationToken cancellationToken)
            {
                SetTaskStateAndLog(tesTask, TesState.COMPLETE, batchInfo);
                await DeleteBatchTaskAsync(azureProxy, tesTask, batchInfo, cancellationToken);
            }

            async Task SetTaskExecutorError(TesTask tesTask, CombinedBatchTaskInfo batchInfo, CancellationToken cancellationToken)
            {
                await AddProcessLogsIfAvailable(tesTask, cancellationToken);
                SetTaskStateAndLog(tesTask, TesState.EXECUTOR_ERROR, batchInfo);
                await DeleteBatchTaskAsync(azureProxy, tesTask, batchInfo, cancellationToken);
            }

            async Task DeleteBatchTaskAndSetTaskStateAsync(TesTask tesTask, TesState newTaskState, CombinedBatchTaskInfo batchInfo, CancellationToken cancellationToken)
            {
                SetTaskStateAndLog(tesTask, newTaskState, batchInfo);
                await DeleteBatchTaskAsync(tesTask, batchInfo.Pool, cancellationToken);
            }

            Task DeleteBatchTaskAndSetTaskExecutorErrorAsync(TesTask tesTask, CombinedBatchTaskInfo batchInfo, CancellationToken cancellationToken) => DeleteBatchTaskAndSetTaskStateAsync(tesTask, TesState.EXECUTOR_ERROR, batchInfo, cancellationToken);
            Task DeleteBatchTaskAndSetTaskSystemErrorAsync(TesTask tesTask, CombinedBatchTaskInfo batchInfo, CancellationToken cancellationToken) => DeleteBatchTaskAndSetTaskStateAsync(tesTask, TesState.SYSTEM_ERROR, batchInfo, cancellationToken);

            Task DeleteBatchTaskAndRequeueTaskAsync(TesTask tesTask, CombinedBatchTaskInfo batchInfo, CancellationToken cancellationToken)
                => ++tesTask.ErrorCount > 3
                    ? AddSystemLogAndDeleteBatchTaskAndSetTaskExecutorErrorAsync(tesTask, batchInfo, "System Error: Retry count exceeded.", cancellationToken)
                    : DeleteBatchTaskAndSetTaskStateAsync(tesTask, TesState.QUEUED, batchInfo, cancellationToken);

            Task AddSystemLogAndDeleteBatchTaskAndSetTaskExecutorErrorAsync(TesTask tesTask, CombinedBatchTaskInfo batchInfo, string alternateSystemLogItem, CancellationToken cancellationToken)
            {
                batchInfo.SystemLogItems ??= Enumerable.Empty<string>().Append(alternateSystemLogItem);
                return DeleteBatchTaskAndSetTaskExecutorErrorAsync(tesTask, batchInfo, cancellationToken);
            }

            async Task CancelTaskAsync(TesTask tesTask, CombinedBatchTaskInfo batchInfo, CancellationToken cancellationToken)
            {
                await DeleteBatchTaskAsync(tesTask, batchInfo.Pool, cancellationToken);
                tesTask.IsCancelRequested = false;
            }

            Task HandlePreemptedNodeAsync(TesTask tesTask, CombinedBatchTaskInfo batchInfo, CancellationToken cancellationToken)
            {
                logger.LogInformation("The TesTask {TesTask}'s node was preempted. It will be automatically rescheduled.", tesTask.Id);
                SetTaskStateAndLog(tesTask, TesState.INITIALIZING, batchInfo);
                return Task.CompletedTask;
            }

            tesTaskStateTransitions =
            [
                new(tesTaskCancellationRequested, batchTaskState: null, alternateSystemLogItem: null, CancelTaskAsync),
                new(tesTaskIsQueued, BatchTaskState.JobNotFound, alternateSystemLogItem: null, (tesTask, _, ct) => AddBatchTaskAsync(tesTask, ct)),
                new(tesTaskIsQueued, BatchTaskState.MissingBatchTask, alternateSystemLogItem: null, (tesTask, batchInfo, ct) => AddBatchTaskAsync(tesTask, ct)),
                new(tesTaskIsQueued, BatchTaskState.Initializing, alternateSystemLogItem: null, (tesTask, _) => tesTask.State = TesState.INITIALIZING),
                new(tesTaskIsQueuedOrInitializing, BatchTaskState.NodeAllocationFailed, alternateSystemLogItem: null, DeleteBatchTaskAndRequeueTaskAsync),
                new(tesTaskIsQueuedOrInitializing, BatchTaskState.Running, alternateSystemLogItem: null, (tesTask, _) => tesTask.State = TesState.RUNNING),
                new(tesTaskIsQueuedInitializingOrRunning, BatchTaskState.MoreThanOneActiveJobOrTaskFound, BatchTaskState.MoreThanOneActiveJobOrTaskFound.ToString(), DeleteBatchTaskAndSetTaskSystemErrorAsync),
                new(tesTaskIsQueuedInitializingOrRunning, BatchTaskState.CompletedSuccessfully, alternateSystemLogItem: null, SetTaskCompleted),
                new(tesTaskIsQueuedInitializingOrRunning, BatchTaskState.CompletedWithErrors, "Please open an issue. There should have been an error reported here.", SetTaskExecutorError),
                new(tesTaskIsQueuedInitializingOrRunning, BatchTaskState.ActiveJobWithMissingAutoPool, alternateSystemLogItem: null, DeleteBatchTaskAndRequeueTaskAsync),
                new(tesTaskIsQueuedInitializingOrRunning, BatchTaskState.NodeFailedDuringStartupOrExecution, "Please open an issue. There should have been an error reported here.", DeleteBatchTaskAndSetTaskExecutorErrorAsync),
                new(tesTaskIsQueuedInitializingOrRunning, BatchTaskState.NodeUnusable, "Please open an issue. There should have been an error reported here.", DeleteBatchTaskAndSetTaskExecutorErrorAsync),
                new(tesTaskIsInitializingOrRunning, BatchTaskState.JobNotFound, BatchTaskState.JobNotFound.ToString(), DeleteBatchTaskAndRequeueTaskAsync),
                new(tesTaskIsInitializingOrRunning, BatchTaskState.MissingBatchTask, BatchTaskState.MissingBatchTask.ToString(), DeleteBatchTaskAndSetTaskSystemErrorAsync),
                new(tesTaskIsInitializingOrRunning, BatchTaskState.NodePreempted, alternateSystemLogItem: null, HandlePreemptedNodeAsync)
            ];
        }

        private async Task AddProcessLogsIfAvailable(TesTask tesTask, CancellationToken cancellationToken)
        {
            try
            {
                var directoryUri = await storageAccessProvider.GetInternalTesTaskBlobUrlAsync(tesTask, string.Empty, cancellationToken);

                // Process log naming convention is (mostly) established in Tes.Runner.Logs.AppendBlobLogPublisher, specifically these methods:
                // https://github.com/microsoft/ga4gh-tes/blob/6e120d33f78c7a36cffe953c74b55cba7cfbf7fc/src/Tes.Runner/Logs/AppendBlobLogPublisher.cs#L28
                // https://github.com/microsoft/ga4gh-tes/blob/6e120d33f78c7a36cffe953c74b55cba7cfbf7fc/src/Tes.Runner/Logs/AppendBlobLogPublisher.cs#L39

                // Get any logs the task runner left. Look for the latest set in this order: upload, exec, download
                foreach (var prefix in new[] { "upload_std", "exec_std", "download_std" })
                {
                    var logs = FilterByPrefix(directoryUri, prefix, await azureProxy.ListBlobsAsync(directoryUri, cancellationToken));

                    if (logs.Any())
                    {
                        if (prefix.StartsWith("exec_"))
                        {
                            var log = tesTask.GetOrAddTesTaskLog().GetOrAddExecutorLog();

                            foreach (var (type, action) in new (string, Action<string>)[] { ("stderr", list => log.Stderr = list), ("stdout", list => log.Stdout = list) })
                            {
                                var list = logs.Where(blob => type.Equals(blob.BlobNameParts[1], StringComparison.OrdinalIgnoreCase)).ToList();

                                if (list.Any())
                                {
                                    action(JsonArray(list.Select(blob => blob.BlobUri.AbsoluteUri)));
                                }
                            }
                        }

                        tesTask.AddToSystemLog(Enumerable.Empty<string>()
                            .Append("Possibly relevant logs:")
                            .Concat(logs.Select(log => log.BlobUri.AbsoluteUri)));

                        return;
                    }
                }

#pragma warning disable IDE0305 // Simplify collection initialization
                static IList<(Uri BlobUri, string[] BlobNameParts)> FilterByPrefix(Uri directoryUri, string blobNameStartsWith, IEnumerable<Azure.Storage.Blobs.Models.BlobItem> blobs)
                    => blobs.Select(blob => (BlobUri: new BlobUriBuilder(directoryUri) { Sas = null, BlobName = blob.Name }.ToUri(), BlobName: blob.Name.Split('/').Last()))
                        .Where(blob => blob.BlobName.EndsWith(".txt") && blob.BlobName.StartsWith(blobNameStartsWith))
                        .Select(blob => (blob.BlobUri, BlobNameParts: blob.BlobName.Split('_', 4)))
                        .OrderBy(blob => string.Join('_', blob.BlobNameParts.Take(3)))
                        .ThenBy(blob => blob.BlobNameParts.Length < 4 ? -1 : int.Parse(blob.BlobNameParts[3][..blob.BlobNameParts[3].IndexOf('.')], System.Globalization.CultureInfo.InvariantCulture))
                        .ToList();
#pragma warning restore IDE0305 // Simplify collection initialization

                static string JsonArray(IEnumerable<string> items)
                    => System.Text.Json.JsonSerializer.Serialize(items.ToArray(), new System.Text.Json.JsonSerializerOptions(System.Text.Json.JsonSerializerOptions.Default) { WriteIndented = true });
            }
            catch (Exception ex)
            {
                logger.LogError(ex, "Failed to find and append process logs on task {TesTask}", tesTask.Id);
            }
        }

        private Task DeleteBatchTaskAsync(TesTask tesTask, string poolId, CancellationToken cancellationToken)
            => azureProxy.DeleteBatchTaskAsync(tesTask.Id, poolId, cancellationToken);

        private async Task DeleteBatchTaskAsync(IAzureProxy azureProxy, TesTask tesTask, CombinedBatchTaskInfo batchInfo, CancellationToken cancellationToken)
        {
            var batchDeletionExceptions = new List<Exception>();

            try
            {
                await DeleteBatchTaskAsync(tesTask, batchInfo.Pool, cancellationToken);
            }
            catch (Exception exc)
            {
                logger.LogError(exc, $"Exception deleting batch task with tesTask.Id: {tesTask?.Id}");
                batchDeletionExceptions.Add(exc);
            }

            if (batchDeletionExceptions.Any())
            {
                throw new AggregateException(batchDeletionExceptions);
            }
        }

        /// <summary>
        /// Creates a wget command to robustly download a file
        /// </summary>
        /// <param name="urlToDownload">URL to download</param>
        /// <param name="localFilePathDownloadLocation">Filename for the output file</param>
        /// <param name="setExecutable">Whether the file should be made executable or not</param>
        /// <returns>The command to execute</returns>
        public static string CreateWgetDownloadCommand(Uri urlToDownload, string localFilePathDownloadLocation, bool setExecutable = false)
        {
            ArgumentNullException.ThrowIfNull(urlToDownload);
            ArgumentException.ThrowIfNullOrWhiteSpace(localFilePathDownloadLocation);

            var command = $"wget --no-verbose --https-only --timeout=20 --waitretry=1 --tries=9 --retry-connrefused --continue -O {localFilePathDownloadLocation} '{urlToDownload.AbsoluteUri}'";

            if (setExecutable)
            {
                command += $" && chmod +x {localFilePathDownloadLocation}";
            }

            return command;
        }

        /// <inheritdoc/>
        public IAsyncEnumerable<CloudPool> GetCloudPools(CancellationToken cancellationToken)
            => azureProxy.GetActivePoolsAsync(batchPrefix);

        /// <inheritdoc/>
        public async Task LoadExistingPoolsAsync(CancellationToken cancellationToken)
        {
            await foreach (var cloudPool in GetCloudPools(cancellationToken).WithCancellation(cancellationToken))
            {
                try
                {
                    var batchPool = _batchPoolFactory.CreateNew();
                    await batchPool.AssignPoolAsync(cloudPool, cancellationToken);
                }
                catch (Exception exc)
                {
                    logger.LogError(exc, "When retrieving previously created batch pools and jobs, there were one or more failures when trying to access batch pool {PoolId} and/or its associated job.", cloudPool.Id);
                }
            }
        }

        /// <inheritdoc/>
        public async Task UploadTaskRunnerIfNeeded(CancellationToken cancellationToken)
        {
            var blobUri = await storageAccessProvider.GetInternalTesBlobUrlAsync(NodeTaskRunnerFilename, cancellationToken);
            var blobProperties = await azureProxy.GetBlobPropertiesAsync(blobUri, cancellationToken);
            if (!(await File.ReadAllTextAsync(Path.Combine(AppContext.BaseDirectory, $"scripts/{NodeTaskRunnerMD5HashFilename}"), cancellationToken)).Trim().Equals(Convert.ToBase64String(blobProperties?.ContentHash ?? []), StringComparison.OrdinalIgnoreCase))
            {
                await azureProxy.UploadBlobFromFileAsync(blobUri, $"scripts/{NodeTaskRunnerFilename}", cancellationToken);
            }
        }

        /// <summary>
        /// Iteratively manages execution of a <see cref="TesTask"/> on Azure Batch until completion or failure
        /// </summary>
        /// <param name="tesTask">The <see cref="TesTask"/></param>
        /// <param name="cancellationToken">A <see cref="CancellationToken"/> for controlling the lifetime of the asynchronous operation.</param>
        /// <returns>True if the TES task needs to be persisted.</returns>
        public async ValueTask<bool> ProcessTesTaskAsync(TesTask tesTask, CancellationToken cancellationToken)
        {
            var combinedBatchTaskInfo = await GetBatchTaskStateAsync(tesTask, cancellationToken);
            const string template = "TES task: {TesTask} TES task state: {TesTaskState} BatchTaskState: {BatchTaskState}";
            var msg = string.Format(ConvertTemplateToFormat(template), tesTask.Id, tesTask.State.ToString(), combinedBatchTaskInfo.BatchTaskState.ToString());

            if (onlyLogBatchTaskStateOnce.Add(msg))
            {
                logger.LogInformation(template, tesTask.Id, tesTask.State.ToString(), combinedBatchTaskInfo.BatchTaskState.ToString());
            }

            return await HandleTesTaskTransitionAsync(tesTask, combinedBatchTaskInfo, cancellationToken);

            static string ConvertTemplateToFormat(string template)
                => string.Join(null, template.Split('{', '}').Select((s, i) => (s, i)).Select(t => t.i % 2 == 0 ? t.s : $"{{{t.i / 2}}}"));
        }

        /// <summary>
        /// Garbage collects the old batch task state log hashset
        /// </summary>
        public void ClearBatchLogState()
        {
            if (onlyLogBatchTaskStateOnce.Count > 0)
            {
                onlyLogBatchTaskStateOnce = new();
            }
        }

        /// <summary>
        /// Get the parent path of the given path
        /// </summary>
        /// <param name="path">The path</param>
        /// <returns>The parent path</returns>
        private static string GetParentPath(string path)
        {
            if (string.IsNullOrEmpty(path))
            {
                return null;
            }

            var pathComponents = path.TrimEnd('/').Split('/');

            return string.Join('/', pathComponents.Take(pathComponents.Length - 1));
        }

        private static string GetParentUrl(string url)
        {
            if (!Uri.TryCreate(url, UriKind.Absolute, out var uri) || Uri.CheckHostName(uri.Host) <= UriHostNameType.Basic)
            {
                return GetParentPath(url).TrimStart('/'); // Continue support of Cromwell in local filesystem configuration
            }

            var builder = new UriBuilder(url);
            builder.Path = GetParentPath(builder.Path);
            return builder.ToString();
        }

        private static string StandardizeStartTaskPath(string startTaskPath, string defaultStorageAccount)
        {
            if (string.IsNullOrWhiteSpace(startTaskPath) || startTaskPath.StartsWith($"/{defaultStorageAccount}"))
            {
                return startTaskPath;
            }
            else
            {
                return $"/{defaultStorageAccount}{startTaskPath}";
            }
        }

        /// <summary>
        /// Adds a new Azure Batch pool/job/task for the given <see cref="TesTask"/>
        /// </summary>
        /// <param name="tesTask">The <see cref="TesTask"/> to schedule on Azure Batch</param>
        /// <param name="cancellationToken">A <see cref="CancellationToken"/> for controlling the lifetime of the asynchronous operation.</param>
        /// <returns>A task to await</returns>
        private async Task AddBatchTaskAsync(TesTask tesTask, CancellationToken cancellationToken)
        {
            string poolId = null;
            string poolKey = null;

            try
            {
                var identities = new List<string>();

                if (!string.IsNullOrWhiteSpace(globalManagedIdentity))
                {
                    identities.Add(globalManagedIdentity);
                }

                if (tesTask.Resources?.ContainsBackendParameterValue(TesResources.SupportedBackendParameters.workflow_execution_identity) == true)
                {
                    identities.Add(tesTask.Resources?.GetBackendParameterValue(TesResources.SupportedBackendParameters.workflow_execution_identity));
                }

                var virtualMachineInfo = await GetVmSizeAsync(tesTask, cancellationToken);

                (poolKey, var displayName) = GetPoolKey(tesTask, virtualMachineInfo, identities, cancellationToken);
                await quotaVerifier.CheckBatchAccountQuotasAsync(virtualMachineInfo, needPoolOrJobQuotaCheck: !IsPoolAvailable(poolKey), cancellationToken: cancellationToken);

                var tesTaskLog = tesTask.AddTesTaskLog();
                tesTaskLog.VirtualMachineInfo = virtualMachineInfo;


                var useGen2 = virtualMachineInfo.HyperVGenerations?.Contains("V2", StringComparer.OrdinalIgnoreCase);
                poolId = (await GetOrAddPoolAsync(
                    key: poolKey,
                    isPreemptable: virtualMachineInfo.LowPriority,
                    modelPoolFactory: (id, ct) => GetPoolSpecification(
                        name: id,
                        displayName: displayName,
                        poolIdentity: GetBatchPoolIdentity(identities.ToArray()),
                        vmSize: virtualMachineInfo.VmSize,
                        vmFamily: virtualMachineInfo.VmFamily,
                        preemptable: virtualMachineInfo.LowPriority,
                        nodeInfo: useGen2.GetValueOrDefault() ? gen2BatchNodeInfo : gen1BatchNodeInfo,
                        encryptionAtHostSupported: virtualMachineInfo.EncryptionAtHostSupported,
                        cancellationToken: ct),
                    cancellationToken: cancellationToken)
                    ).PoolId;
                var jobOrTaskId = $"{tesTask.Id}-{tesTask.Logs.Count}";

                tesTask.PoolId = poolId;
                var cloudTask = await ConvertTesTaskToBatchTaskUsingRunnerAsync(jobOrTaskId, tesTask, cancellationToken);
                logger.LogInformation($"Creating batch task for TES task {tesTask.Id}. Using VM size {virtualMachineInfo.VmSize}.");
                await azureProxy.AddBatchTaskAsync(tesTask.Id, cloudTask, poolId, cancellationToken);

                tesTaskLog.StartTime = DateTimeOffset.UtcNow;
                tesTask.State = TesState.INITIALIZING;
                poolId = null;
            }
            catch (AggregateException aggregateException)
            {
                foreach (var exception in aggregateException.Flatten().InnerExceptions)
                {
                    HandleException(exception);
                }
            }
            catch (Exception exception)
            {
                HandleException(exception);
            }

            void HandleException(Exception exception)
            {
                switch (exception)
                {
                    case AzureBatchPoolCreationException azureBatchPoolCreationException:
                        if (!azureBatchPoolCreationException.IsTimeout && !azureBatchPoolCreationException.IsJobQuota && !azureBatchPoolCreationException.IsPoolQuota && azureBatchPoolCreationException.InnerException is not null)
                        {
                            HandleException(azureBatchPoolCreationException.InnerException);
                            return;
                        }

                        logger.LogWarning(azureBatchPoolCreationException, "TES task: {TesTask} AzureBatchPoolCreationException.Message: {ExceptionMessage}. This might be a transient issue. Task will remain with state QUEUED. Confirmed timeout: {ConfirmedTimeout}", tesTask.Id, azureBatchPoolCreationException.Message, azureBatchPoolCreationException.IsTimeout);

                        if (azureBatchPoolCreationException.IsJobQuota || azureBatchPoolCreationException.IsPoolQuota)
                        {
                            neededPools.Add(poolKey);
                            tesTask.SetWarning(azureBatchPoolCreationException.InnerException switch
                            {
                                null => "Unknown reason",
                                Microsoft.Rest.Azure.CloudException cloudException => cloudException.Body.Message,
                                var e when e is BatchException batchException && batchException.InnerException is Microsoft.Azure.Batch.Protocol.Models.BatchErrorException batchErrorException => batchErrorException.Body.Message.Value,
                                _ => "Unknown reason",
                            },
                                Array.Empty<string>());
                        }

                        break;

                    case AzureBatchQuotaMaxedOutException azureBatchQuotaMaxedOutException:
                        logger.LogWarning("TES task: {TesTask} AzureBatchQuotaMaxedOutException.Message: {ExceptionMessage}. Not enough quota available. Task will remain with state QUEUED.", tesTask.Id, azureBatchQuotaMaxedOutException.Message);
                        neededPools.Add(poolKey);
                        break;

                    case AzureBatchLowQuotaException azureBatchLowQuotaException:
                        tesTask.State = TesState.SYSTEM_ERROR;
                        tesTask.AddTesTaskLog(); // Adding new log here because this exception is thrown from CheckBatchAccountQuotas() and AddTesTaskLog() above is called after that. This way each attempt will have its own log entry.
                        tesTask.SetFailureReason("InsufficientBatchQuota", azureBatchLowQuotaException.Message);
                        logger.LogError(azureBatchLowQuotaException, "TES task: {TesTask} AzureBatchLowQuotaException.Message: {ExceptionMessage}", tesTask.Id, azureBatchLowQuotaException.Message);
                        break;

                    case AzureBatchVirtualMachineAvailabilityException azureBatchVirtualMachineAvailabilityException:
                        tesTask.State = TesState.SYSTEM_ERROR;
                        tesTask.AddTesTaskLog(); // Adding new log here because this exception is thrown from GetVmSizeAsync() and AddTesTaskLog() above is called after that. This way each attempt will have its own log entry.
                        tesTask.SetFailureReason("NoVmSizeAvailable", azureBatchVirtualMachineAvailabilityException.Message);
                        logger.LogError(azureBatchVirtualMachineAvailabilityException, "TES task: {TesTask} AzureBatchVirtualMachineAvailabilityException.Message: {ExceptionMessage}", tesTask.Id, azureBatchVirtualMachineAvailabilityException.Message);
                        break;

                    case TesException tesException:
                        tesTask.State = TesState.SYSTEM_ERROR;
                        tesTask.SetFailureReason(tesException);
                        logger.LogError(tesException, "TES task: {TesTask} TesException.Message: {ExceptionMessage}", tesTask.Id, tesException.Message);
                        break;

                    case BatchClientException batchClientException:
                        tesTask.State = TesState.SYSTEM_ERROR;
                        tesTask.SetFailureReason("BatchClientException", string.Join(",", batchClientException.Data.Values), batchClientException.Message, batchClientException.StackTrace);
                        logger.LogError(batchClientException, "TES task: {TesTask} BatchClientException.Message: {ExceptionMessage} {ExceptionData}", tesTask.Id, batchClientException.Message, string.Join(",", batchClientException?.Data?.Values));
                        break;

                    case BatchException batchException when batchException.InnerException is Microsoft.Azure.Batch.Protocol.Models.BatchErrorException batchErrorException && AzureBatchPoolCreationException.IsJobQuotaException(batchErrorException.Body.Code):
                        tesTask.SetWarning(batchErrorException.Body.Message.Value, Array.Empty<string>());
                        logger.LogInformation("Not enough job quota available for task Id {TesTask}. Reason: {BodyMessage}. Task will remain in queue.", tesTask.Id, batchErrorException.Body.Message.Value);
                        break;

                    case BatchException batchException when batchException.InnerException is Microsoft.Azure.Batch.Protocol.Models.BatchErrorException batchErrorException && AzureBatchPoolCreationException.IsPoolQuotaException(batchErrorException.Body.Code):
                        neededPools.Add(poolKey);
                        tesTask.SetWarning(batchErrorException.Body.Message.Value, Array.Empty<string>());
                        logger.LogInformation("Not enough pool quota available for task Id {TesTask}. Reason: {BodyMessage}. Task will remain in queue.", tesTask.Id, batchErrorException.Body.Message.Value);
                        break;

                    case Microsoft.Rest.Azure.CloudException cloudException when AzureBatchPoolCreationException.IsPoolQuotaException(cloudException.Body.Code):
                        neededPools.Add(poolKey);
                        tesTask.SetWarning(cloudException.Body.Message, Array.Empty<string>());
                        logger.LogInformation("Not enough pool quota available for task Id {TesTask}. Reason: {BodyMessage}. Task will remain in queue.", tesTask.Id, cloudException.Body.Message);
                        break;

                    default:
                        tesTask.State = TesState.SYSTEM_ERROR;
                        tesTask.SetFailureReason("UnknownError", $"{exception?.GetType().FullName}: {exception?.Message}", exception?.StackTrace);
                        logger.LogError(exception, "TES task: {TesTask} Exception: {ExceptionType}: {ExceptionMessage}", tesTask.Id, exception?.GetType().FullName, exception?.Message);
                        break;
                }
            }
        }

        /// <summary>
        /// Gets the current state of the Azure Batch task
        /// </summary>
        /// <param name="tesTask"><see cref="TesTask"/></param>
        /// <param name="cancellationToken">A <see cref="CancellationToken"/> for controlling the lifetime of the asynchronous operation.</param>
        /// <returns>A higher-level abstraction of the current state of the Azure Batch task</returns>
        [System.Diagnostics.CodeAnalysis.SuppressMessage("Performance", "CA1826:Do not use Enumerable methods on indexable collections", Justification = "FirstOrDefault() is straightforward, the alternative is less clear.")]
        private async ValueTask<CombinedBatchTaskInfo> GetBatchTaskStateAsync(TesTask tesTask, CancellationToken cancellationToken)
        {
            var azureBatchJobAndTaskState = await azureProxy.GetBatchJobAndTaskStateAsync(tesTask, cancellationToken);

            if (string.IsNullOrEmpty(azureBatchJobAndTaskState.PoolId) && !string.IsNullOrEmpty(tesTask.PoolId))
            {
                azureBatchJobAndTaskState.PoolId = tesTask.PoolId;
            }

            static IEnumerable<string> ConvertNodeErrorsToSystemLogItems(AzureBatchJobAndTaskState azureBatchJobAndTaskState)
            {
                var systemLogItems = new List<string>();

                if (azureBatchJobAndTaskState.NodeErrorCode is not null)
                {
                    systemLogItems.Add(azureBatchJobAndTaskState.NodeErrorCode);
                }

                if (azureBatchJobAndTaskState.NodeErrorDetails is not null)
                {
                    systemLogItems.AddRange(azureBatchJobAndTaskState.NodeErrorDetails);
                }

                return systemLogItems;
            }

            if (azureBatchJobAndTaskState.ActiveJobWithMissingAutoPool)
            {
                logger.LogWarning("Found active job without auto pool for TES task {TesTask}. Deleting the job and requeuing the task. BatchJobInfo: {BatchJobInfo}", tesTask.Id, JsonConvert.SerializeObject(azureBatchJobAndTaskState));
                return new CombinedBatchTaskInfo
                {
                    BatchTaskState = BatchTaskState.ActiveJobWithMissingAutoPool,
                    FailureReason = BatchTaskState.ActiveJobWithMissingAutoPool.ToString(),
                    Pool = azureBatchJobAndTaskState.PoolId
                };
            }

            if (azureBatchJobAndTaskState.MoreThanOneActiveJobOrTaskFound)
            {
                return new CombinedBatchTaskInfo
                {
                    BatchTaskState = BatchTaskState.MoreThanOneActiveJobOrTaskFound,
                    FailureReason = BatchTaskState.MoreThanOneActiveJobOrTaskFound.ToString(),
                    Pool = azureBatchJobAndTaskState.PoolId
                };
            }

            // Because a ComputeTask is not assigned to the compute node while the StartTask is running, IAzureProxy.GetBatchJobAndTaskStateAsync() does not see start task failures. Deal with that here.
            if (azureBatchJobAndTaskState.NodeState is null && azureBatchJobAndTaskState.JobState == JobState.Active && azureBatchJobAndTaskState.TaskState == TaskState.Active && !string.IsNullOrWhiteSpace(azureBatchJobAndTaskState.PoolId))
            {
                /*
                    * Priority order for assigning errors to TesTasks:
                    * 1. Node error found in GetBatchJobAndTaskStateAsync()
                    * 2. StartTask failure
                    * 3. NodeAllocation failure
                    */
                if (TryGetPool(azureBatchJobAndTaskState.PoolId, out var pool))
                {
                    if (!string.IsNullOrWhiteSpace(azureBatchJobAndTaskState.NodeErrorCode) || !ProcessStartTaskFailure(pool.PopNextStartTaskFailure()))
                    {
                        var resizeError = pool.PopNextResizeError();
                        if (resizeError is not null)
                        {
                            azureBatchJobAndTaskState.NodeAllocationFailed = true;
                            azureBatchJobAndTaskState.NodeErrorCode = resizeError.Code;
                            azureBatchJobAndTaskState.NodeErrorDetails = Enumerable.Repeat(resizeError.Message, string.IsNullOrWhiteSpace(resizeError.Message) ? 1 : 0).Concat(resizeError.Values?.Select(d => d.Value) ?? Enumerable.Empty<string>());
                        }
                    }
                }

                bool ProcessStartTaskFailure(IBatchPool.StartTaskFailureInformation failureInformation)
                {
                    if (failureInformation.TaskFailureInformation is not null)
                    {
                        azureBatchJobAndTaskState.NodeState = ComputeNodeState.StartTaskFailed;
                        azureBatchJobAndTaskState.NodeErrorCode = failureInformation.TaskFailureInformation.Code;
                        azureBatchJobAndTaskState.NodeErrorDetails = (failureInformation.TaskFailureInformation.Details?.Select(d => d.Value) ?? [])
                            .Append(failureInformation.NodeId);
                    }

                    return failureInformation.TaskFailureInformation is not null;
                }
            }

            if (TaskFailureInformationCodes.DiskFull.Equals(azureBatchJobAndTaskState.NodeErrorCode, StringComparison.OrdinalIgnoreCase))
            {
                azureBatchJobAndTaskState.NodeErrorDetails = (azureBatchJobAndTaskState.NodeErrorDetails ?? Enumerable.Empty<string>())
                    .Append($"Compute Node Error: {TaskFailureInformationCodes.DiskFull} Id: {azureBatchJobAndTaskState.NodeId}");
            }

            switch (azureBatchJobAndTaskState.JobState)
            {
                case null:
                case JobState.Deleting:
                    return new CombinedBatchTaskInfo
                    {
                        BatchTaskState = BatchTaskState.JobNotFound,
                        FailureReason = BatchTaskState.JobNotFound.ToString(),
                        Pool = azureBatchJobAndTaskState.PoolId
                    };
                case JobState.Active:
                    {
                        if (azureBatchJobAndTaskState.NodeAllocationFailed)
                        {
                            return new CombinedBatchTaskInfo
                            {
                                BatchTaskState = BatchTaskState.NodeAllocationFailed,
                                FailureReason = BatchTaskState.NodeAllocationFailed.ToString(),
                                SystemLogItems = ConvertNodeErrorsToSystemLogItems(azureBatchJobAndTaskState),
                                Pool = azureBatchJobAndTaskState.PoolId
                            };
                        }

                        if (azureBatchJobAndTaskState.NodeState == ComputeNodeState.Unusable)
                        {
                            return new CombinedBatchTaskInfo
                            {
                                BatchTaskState = BatchTaskState.NodeUnusable,
                                FailureReason = BatchTaskState.NodeUnusable.ToString(),
                                SystemLogItems = ConvertNodeErrorsToSystemLogItems(azureBatchJobAndTaskState),
                                Pool = azureBatchJobAndTaskState.PoolId
                            };
                        }

                        if (azureBatchJobAndTaskState.NodeState == ComputeNodeState.Preempted)
                        {
                            return new CombinedBatchTaskInfo
                            {
                                BatchTaskState = BatchTaskState.NodePreempted,
                                FailureReason = BatchTaskState.NodePreempted.ToString(),
                                SystemLogItems = ConvertNodeErrorsToSystemLogItems(azureBatchJobAndTaskState),
                                Pool = azureBatchJobAndTaskState.PoolId
                            };
                        }

                        if (azureBatchJobAndTaskState.NodeState == ComputeNodeState.StartTaskFailed)
                        {
                            return new CombinedBatchTaskInfo
                            {
                                BatchTaskState = BatchTaskState.NodeFailedDuringStartupOrExecution,
                                FailureReason = azureBatchJobAndTaskState.NodeState.ToString(),
                                SystemLogItems = ConvertNodeErrorsToSystemLogItems(azureBatchJobAndTaskState),
                                Pool = azureBatchJobAndTaskState.PoolId
                            };
                        }

                        if (azureBatchJobAndTaskState.NodeErrorCode is not null && !TaskState.Completed.Equals(azureBatchJobAndTaskState.TaskState))
                        {
                            return new CombinedBatchTaskInfo
                            {
                                BatchTaskState = BatchTaskState.NodeFailedDuringStartupOrExecution,
                                FailureReason = azureBatchJobAndTaskState.NodeErrorCode,
                                SystemLogItems = ConvertNodeErrorsToSystemLogItems(azureBatchJobAndTaskState),
                                Pool = azureBatchJobAndTaskState.PoolId
                            };
                        }

                        break;
                    }
                case JobState.Terminating:
                case JobState.Completed:
                    break;
                default:
                    throw new Exception($"Found batch job {tesTask.Id} in unexpected state: {azureBatchJobAndTaskState.JobState}");
            }

            switch (azureBatchJobAndTaskState.TaskState)
            {
                case null:
                    return new CombinedBatchTaskInfo
                    {
                        BatchTaskState = BatchTaskState.MissingBatchTask,
                        FailureReason = BatchTaskState.MissingBatchTask.ToString(),
                        Pool = azureBatchJobAndTaskState.PoolId
                    };
                case TaskState.Active:
                case TaskState.Preparing:
                    return new CombinedBatchTaskInfo
                    {
                        BatchTaskState = BatchTaskState.Initializing,
                        Pool = azureBatchJobAndTaskState.PoolId
                    };
                case TaskState.Running:
                    return new CombinedBatchTaskInfo
                    {
                        BatchTaskState = BatchTaskState.Running,
                        Pool = azureBatchJobAndTaskState.PoolId
                    };
                case TaskState.Completed:
                    if (azureBatchJobAndTaskState.TaskExitCode == 0 && azureBatchJobAndTaskState.TaskFailureInformation is null)
                    {
                        var metrics = await GetBatchNodeMetricsAndCromwellResultCodeAsync(tesTask, cancellationToken);

                        return new CombinedBatchTaskInfo
                        {
                            BatchTaskState = BatchTaskState.CompletedSuccessfully,
                            BatchTaskExitCode = azureBatchJobAndTaskState.TaskExitCode,
                            BatchTaskStartTime = metrics.TaskStartTime ?? azureBatchJobAndTaskState.TaskStartTime,
                            BatchTaskEndTime = metrics.TaskEndTime ?? azureBatchJobAndTaskState.TaskEndTime,
                            BatchNodeMetrics = metrics.BatchNodeMetrics,
                            CromwellRcCode = metrics.CromwellRcCode,
                            Pool = azureBatchJobAndTaskState.PoolId
                        };
                    }
                    else
                    {
                        logger.LogError("Task {TesTask} failed. ExitCode: {TaskExitCode}, BatchJobInfo: {BatchJobInfo}", tesTask.Id, azureBatchJobAndTaskState.TaskExitCode, JsonConvert.SerializeObject(azureBatchJobAndTaskState));

                        return new CombinedBatchTaskInfo
                        {
                            BatchTaskState = BatchTaskState.CompletedWithErrors,
                            FailureReason = azureBatchJobAndTaskState.TaskFailureInformation?.Code,
                            BatchTaskExitCode = azureBatchJobAndTaskState.TaskExitCode,
                            BatchTaskStartTime = azureBatchJobAndTaskState.TaskStartTime,
                            BatchTaskEndTime = azureBatchJobAndTaskState.TaskEndTime,
                            SystemLogItems = Enumerable.Empty<string>()
                                .Append($"Batch task ExitCode: {azureBatchJobAndTaskState.TaskExitCode}, Failure message: {azureBatchJobAndTaskState.TaskFailureInformation?.Message}")
                                .Concat(azureBatchJobAndTaskState.TaskFailureInformation?.Details?.Select(d => $"{d.Name}: {d.Value}") ?? Enumerable.Empty<string>()),
                            Pool = azureBatchJobAndTaskState.PoolId
                        };
                    }
                default:
                    throw new Exception($"Found batch task {tesTask.Id} in unexpected state: {azureBatchJobAndTaskState.TaskState}");
            }
        }

        /// <summary>
        /// Transitions the <see cref="TesTask"/> to the new state, based on the rules defined in the tesTaskStateTransitions list.
        /// </summary>
        /// <param name="tesTask">TES task</param>
        /// <param name="combinedBatchTaskInfo">Current Azure Batch task info</param>
        /// <param name="cancellationToken">A <see cref="CancellationToken"/> for controlling the lifetime of the asynchronous operation.</param>
        /// <returns>True if the TES task was changed.</returns>
        // When task is executed the following may be touched:
        // tesTask.Log[].SystemLog
        // tesTask.Log[].FailureReason
        // tesTask.Log[].CromwellResultCode
        // tesTask.Log[].BatchExecutionMetrics
        // tesTask.Log[].EndTime
        // tesTask.Log[].Log[].StdErr
        // tesTask.Log[].Log[].ExitCode
        // tesTask.Log[].Log[].StartTime
        // tesTask.Log[].Log[].EndTime
        private ValueTask<bool> HandleTesTaskTransitionAsync(TesTask tesTask, CombinedBatchTaskInfo combinedBatchTaskInfo, CancellationToken cancellationToken)
            => tesTaskStateTransitions
                .FirstOrDefault(m => (m.Condition is null || m.Condition(tesTask)) && (m.CurrentBatchTaskState is null || m.CurrentBatchTaskState == combinedBatchTaskInfo.BatchTaskState))
                ?.ActionAsync(tesTask, combinedBatchTaskInfo, cancellationToken) ?? ValueTask.FromResult(false);

        private async Task<CloudTask> ConvertTesTaskToBatchTaskUsingRunnerAsync(string taskId, TesTask task,
            CancellationToken cancellationToken)
        {
            var nodeTaskCreationOptions = await GetNodeTaskConversionOptionsAsync(task, cancellationToken);

            var assets = await taskExecutionScriptingManager.PrepareBatchScriptAsync(task, nodeTaskCreationOptions, cancellationToken);

            var batchRunCommand = taskExecutionScriptingManager.ParseBatchRunCommand(assets);

            var cloudTask = new CloudTask(taskId, batchRunCommand)
            {
                Constraints = new(maxWallClockTime: taskMaxWallClockTime, retentionTime: TimeSpan.Zero, maxTaskRetryCount: 0),
                UserIdentity = new(new AutoUserSpecification(elevationLevel: ElevationLevel.Admin, scope: AutoUserScope.Pool)),
                EnvironmentSettings = assets.Environment?.Select(pair => new EnvironmentSetting(pair.Key, pair.Value)).ToList(),
            };

            return cloudTask;
        }

        private async Task<NodeTaskConversionOptions> GetNodeTaskConversionOptionsAsync(TesTask task, CancellationToken cancellationToken)
        {
            var nodeTaskCreationOptions = new NodeTaskConversionOptions(
                DefaultStorageAccountName: defaultStorageAccountName,
                AdditionalInputs: await GetAdditionalCromwellInputsAsync(task, cancellationToken),
                GlobalManagedIdentity: globalManagedIdentity,
                DrsHubApiHost: drsHubApiHost,
                SetContentMd5OnUpload: batchNodesSetContentMd5OnUpload);
            return nodeTaskCreationOptions;
        }

        private async Task<List<TesInput>> GetAdditionalCromwellInputsAsync(TesTask task, CancellationToken cancellationToken)
        {
            // TODO: Cromwell bug: Cromwell command write_tsv() generates a file in the execution directory, for example execution/write_tsv_3922310b441805fc43d52f293623efbc.tmp. These are not passed on to TES inputs.
            // WORKAROUND: Get the list of files in the execution directory and add them to task inputs.
            // TODO: Verify whether this workaround is still needed.
            List<TesInput> additionalInputs = [];

            if (task.IsCromwell())
            {
                additionalInputs =
                    await GetExistingBlobsInCromwellStorageLocationAsTesInputsAsync(task, cancellationToken);
            }

            return additionalInputs;
        }

        private async Task<List<TesInput>> GetExistingBlobsInCromwellStorageLocationAsTesInputsAsync(TesTask task, CancellationToken cancellationToken)
        {
            var additionalInputFiles = new List<TesInput>();
            var metadata = task.GetCromwellMetadata();

            var cromwellExecutionDirectory = (Uri.TryCreate(metadata.CromwellRcUri, UriKind.Absolute, out var uri) && !uri.IsFile)
                ? GetParentUrl(metadata.CromwellRcUri)
                : $"/{GetParentUrl(metadata.CromwellRcUri)}";

            var executionDirectoryUri = await storageAccessProvider.MapLocalPathToSasUrlAsync(cromwellExecutionDirectory,
                cancellationToken, getContainerSas: true);

            if (executionDirectoryUri is not null)
            {
                var blobsInExecutionDirectory =
                    (await azureProxy.ListBlobsAsync(executionDirectoryUri, cancellationToken)).ToList();
                var scriptBlob =
                    blobsInExecutionDirectory.FirstOrDefault(b => b.Name.EndsWith($"/{CromwellScriptFileName}"));
                var commandScript =
                    task.Inputs?.FirstOrDefault(b => "commandScript".Equals(b.Name));

                if (scriptBlob is not null)
                {
                    blobsInExecutionDirectory.Remove(scriptBlob);
                }

                if (commandScript is not null)
                {
                    var commandScriptPathParts = commandScript.Path.Split('/').ToList();
                    additionalInputFiles = await blobsInExecutionDirectory
                        .Select(b => (Path: $"/{metadata.CromwellExecutionDir.TrimStart('/')}/{b.Name.Split('/').Last()}",
                            Uri: new BlobUriBuilder(executionDirectoryUri) { BlobName = b.Name }.ToUri()))
                        .ToAsyncEnumerable()
                        .SelectAwait(async b => new TesInput
                        {
                            Path = b.Path,
                            Url = (await storageAccessProvider.MapLocalPathToSasUrlAsync(b.Uri.AbsoluteUri,
                                cancellationToken, getContainerSas: true)).AbsoluteUri,
                            Name = Path.GetFileName(b.Path),
                            Type = TesFileType.FILE
                        })
                        .ToListAsync(cancellationToken);
                }
            }

            return additionalInputFiles;
        }

<<<<<<< HEAD
        private void ValidateTesTask(TesTask task)
        {
            ArgumentNullException.ThrowIfNull(task);

            task.Inputs?.ForEach(input => ValidateTesTaskInput(input, task));
        }

        private static void ValidateTesTaskInput(TesInput inputFile, TesTask tesTask)
        {
            if (string.IsNullOrWhiteSpace(inputFile.Path) || !inputFile.Path.StartsWith('/'))
            {
                throw new TesException("InvalidInputFilePath", $"Unsupported input path '{inputFile.Path}' for task Id {tesTask.Id}. Must start with '/'.");
            }

            if (inputFile.Url is not null && inputFile.Content is not null)
            {
                throw new TesException("InvalidInputFilePath", "Input Url and Content cannot be both set");
            }

            if (inputFile.Url is null && inputFile.Content is null)
            {
                throw new TesException("InvalidInputFilePath", "One of Input Url or Content must be set");
            }

            if (inputFile.Type == TesFileType.DIRECTORY)
            {
                throw new TesException("InvalidInputFilePath", "Directory input is not supported.");
            }
        }

=======
>>>>>>> 49df419b
        enum StartScriptVmFamilies
        {
            standardLSFamily,
            standardLSv2Family,
            standardLSv3Family,
            standardLASv3Family,
        }

        /// <summary>
        /// Constructs a universal Azure Start Task instance
        /// </summary>
        /// <param name="poolId">Pool Id</param>
        /// <param name="machineConfiguration">A <see cref="BatchModels.BatchVmConfiguration"/> describing the OS of the pool's nodes.</param>
        /// <param name="vmFamily"></param>
        /// <param name="cancellationToken">A <see cref="CancellationToken"/> for controlling the lifetime of the asynchronous operation.</param>
        /// <returns></returns>
        /// <remarks>This method also mitigates errors associated with docker daemons that are not configured to place their filesystem assets on the data drive.</remarks>
        private async Task<BatchModels.BatchAccountPoolStartTask> GetStartTaskAsync(string poolId, BatchModels.BatchVmConfiguration machineConfiguration, string vmFamily, CancellationToken cancellationToken)
        {
            ArgumentException.ThrowIfNullOrWhiteSpace(poolId);
            ArgumentNullException.ThrowIfNull(machineConfiguration);
            ArgumentNullException.ThrowIfNull(vmFamily);

            var globalStartTaskConfigured = !string.IsNullOrWhiteSpace(globalStartTaskPath);

            var globalStartTaskSasUrl = globalStartTaskConfigured
                ? await storageAccessProvider.MapLocalPathToSasUrlAsync(globalStartTaskPath, cancellationToken, sasTokenDuration: BatchPoolService.RunInterval.Multiply(2).Add(poolLifetime).Add(TimeSpan.FromMinutes(15)))
                : default;

            if (globalStartTaskSasUrl is not null)
            {
                if (!await azureProxy.BlobExistsAsync(globalStartTaskSasUrl, cancellationToken))
                {
                    globalStartTaskSasUrl = default;
                    globalStartTaskConfigured = false;
                }
            }
            else
            {
                globalStartTaskConfigured = false;
            }

            // https://learn.microsoft.com/azure/batch/batch-docker-container-workloads#linux-support
            var dockerConfigured = machineConfiguration.ImageReference.Publisher.Equals("microsoft-azure-batch", StringComparison.OrdinalIgnoreCase)
                && (machineConfiguration.ImageReference.Offer.StartsWith("ubuntu-server-container", StringComparison.OrdinalIgnoreCase) || machineConfiguration.ImageReference.Offer.StartsWith("centos-container", StringComparison.OrdinalIgnoreCase));

            StringBuilder cmd = new("#!/bin/sh\n");
            cmd.Append($"mkdir -p {BatchNodeSharedEnvVar} && {CreateWgetDownloadCommand(await storageAccessProvider.GetInternalTesBlobUrlAsync(NodeTaskRunnerFilename, cancellationToken), $"{BatchNodeSharedEnvVar}/{NodeTaskRunnerFilename}", setExecutable: true)}");

            if (!dockerConfigured)
            {
                var packageInstallScript = machineConfiguration.NodeAgentSkuId switch
                {
                    var s when s.StartsWith("batch.node.ubuntu ", StringComparison.OrdinalIgnoreCase) => "echo \"Ubuntu OS detected\"",
                    var s when s.StartsWith("batch.node.centos ", StringComparison.OrdinalIgnoreCase) => "sudo yum install epel-release -y && sudo yum update -y && sudo yum install -y wget",
                    _ => throw new InvalidOperationException($"Unrecognized OS. Please send open an issue @ 'https://github.com/microsoft/ga4gh-tes/issues' with this message ({machineConfiguration.NodeAgentSkuId})")
                };

                var script = "config-docker.sh";
                cmd.Append($" && {CreateWgetDownloadCommand(await UploadScriptAsync(script, new((await ReadScript("config-docker.sh")).Replace("{PackageInstalls}", packageInstallScript))), $"{BatchNodeTaskWorkingDirEnvVar}/{script}", setExecutable: true)} && {BatchNodeTaskWorkingDirEnvVar}/{script}");
            }

            var vmFamilyStartupScript = (Enum.TryParse(typeof(StartScriptVmFamilies), vmFamily, out var family) ? family : default) switch
            {
                StartScriptVmFamilies.standardLSFamily => @"config-nvme.sh",
                StartScriptVmFamilies.standardLSv2Family => @"config-nvme.sh",
                StartScriptVmFamilies.standardLSv3Family => @"config-nvme.sh",
                StartScriptVmFamilies.standardLASv3Family => @"config-nvme.sh",
                _ => null
            };

            if (!string.IsNullOrWhiteSpace(vmFamilyStartupScript))
            {
                var script = "config-vmfamily.sh";
                // TODO: optimize this by uploading all vmfamily scripts when uploading runner binary rather then for each individual pool
                cmd.Append($" && {CreateWgetDownloadCommand(await UploadScriptAsync(script, new(await ReadScript(vmFamilyStartupScript))), $"{BatchNodeTaskWorkingDirEnvVar}/{script}", setExecutable: true)} && {BatchNodeTaskWorkingDirEnvVar}/{script}");
            }

            if (globalStartTaskConfigured)
            {
                cmd.Append($" && {CreateWgetDownloadCommand(globalStartTaskSasUrl, $"{BatchNodeTaskWorkingDirEnvVar}/global-{StartTaskScriptFilename}", setExecutable: true)} && {BatchNodeTaskWorkingDirEnvVar}/global-{StartTaskScriptFilename}");
            }

            return new()
            {
                CommandLine = $"/bin/sh -c \"{CreateWgetDownloadCommand(await UploadScriptAsync(StartTaskScriptFilename, cmd), $"{BatchNodeTaskWorkingDirEnvVar}/{StartTaskScriptFilename}", true)} && {BatchNodeTaskWorkingDirEnvVar}/{StartTaskScriptFilename}\"",
                UserIdentity = new() { AutoUser = new() { ElevationLevel = BatchModels.BatchUserAccountElevationLevel.Admin, Scope = BatchModels.BatchAutoUserScope.Pool } },
                MaxTaskRetryCount = 1,
                WaitForSuccess = true
            };

            async ValueTask<Uri> UploadScriptAsync(string name, StringBuilder content)
            {
                content.AppendLinuxLine(string.Empty);
                var path = $"/pools/{poolId}/{name}";
                var url = await storageAccessProvider.GetInternalTesBlobUrlAsync(path, cancellationToken);
                await azureProxy.UploadBlobAsync(url, content.ToString(), cancellationToken);
                content.Clear();
                return url;
            }

            async ValueTask<string> ReadScript(string name)
            {
                var path = Path.Combine(AppContext.BaseDirectory, "scripts", name);
                return (await File.ReadAllTextAsync(path, cancellationToken))
                    .ReplaceLineEndings("\n");
            }
        }

        /// <summary>
        /// Generate the BatchPoolIdentity object
        /// </summary>
        /// <param name="identities"></param>
        /// <returns></returns>
        private static Azure.ResourceManager.Models.ManagedServiceIdentity GetBatchPoolIdentity(string[] identities)
        {
            if (identities is null || identities.Length == 0)
            {
                return null;
            }

            Azure.ResourceManager.Models.ManagedServiceIdentity result = new(Azure.ResourceManager.Models.ManagedServiceIdentityType.UserAssigned);
            result.UserAssignedIdentities.AddRange(identities.ToDictionary(identity => new Azure.Core.ResourceIdentifier(identity), _ => new Azure.ResourceManager.Models.UserAssignedIdentity()));
            return result;
        }

        /// <summary>
        /// Generate the PoolSpecification for the needed pool.
        /// </summary>
        /// <param name="name"></param>
        /// <param name="displayName"></param>
        /// <param name="poolIdentity"></param>
        /// <param name="vmSize"></param>
        /// <param name="vmFamily"></param>
        /// <param name="preemptable"></param>
        /// <param name="nodeInfo"></param>
        /// <param name="encryptionAtHostSupported">VM supports encryption at host.</param>
        /// <param name="cancellationToken">A <see cref="CancellationToken"/> for controlling the lifetime of the asynchronous operation.</param>
        /// <returns>A <see cref="BatchAccountPoolData"/>.</returns>
        /// <remarks>
        /// Devs: Any changes to any properties set in this method will require corresponding changes to all classes implementing <see cref="Management.Batch.IBatchPoolManager"/> along with possibly any systems they call, with the possible exception of <seealso cref="Management.Batch.ArmBatchPoolManager"/>.
        /// </remarks>
        private async ValueTask<BatchAccountPoolData> GetPoolSpecification(string name, string displayName, Azure.ResourceManager.Models.ManagedServiceIdentity poolIdentity, string vmSize, string vmFamily, bool preemptable, BatchNodeInfo nodeInfo, bool? encryptionAtHostSupported, CancellationToken cancellationToken)
        {
            // TODO: (perpetually) add new properties we set in the future on <see cref="PoolSpecification"/> and/or its contained objects, if possible. When not, update CreateAutoPoolModePoolInformation().

            ValidateString(name, nameof(name), 64);
            ValidateString(displayName, nameof(displayName), 1024);

            var vmConfig = new BatchModels.BatchVmConfiguration(
                imageReference: new()
                {
                    Publisher = nodeInfo.BatchImagePublisher,
                    Offer = nodeInfo.BatchImageOffer,
                    Sku = nodeInfo.BatchImageSku,
                    Version = nodeInfo.BatchImageVersion,
                },
                nodeAgentSkuId: nodeInfo.BatchNodeAgentSkuId);

            if (encryptionAtHostSupported ?? false)
            {
                vmConfig.DiskEncryptionTargets.AddRange([BatchModels.BatchDiskEncryptionTarget.OSDisk, BatchModels.BatchDiskEncryptionTarget.TemporaryDisk]);
            }

            BatchAccountPoolData poolSpecification = new()
            {
                DisplayName = displayName,
                Identity = poolIdentity,
                VmSize = vmSize,
                ScaleSettings = new() { AutoScale = new(BatchPool.AutoPoolFormula(preemptable, 1)) { EvaluationInterval = BatchPool.AutoScaleEvaluationInterval } },
                DeploymentConfiguration = new() { VmConfiguration = vmConfig },
                //ApplicationPackages = ,
                StartTask = await GetStartTaskAsync(name, vmConfig, vmFamily, cancellationToken),
                TargetNodeCommunicationMode = BatchModels.NodeCommunicationMode.Simplified,
            };

            poolSpecification.Metadata.Add(new(string.Empty, name));

            if (!string.IsNullOrEmpty(batchNodesSubnetId))
            {
                poolSpecification.NetworkConfiguration = new()
                {
                    PublicIPAddressConfiguration = new() { Provision = disableBatchNodesPublicIpAddress ? BatchModels.BatchIPAddressProvisioningType.NoPublicIPAddresses : BatchModels.BatchIPAddressProvisioningType.BatchManaged },
                    SubnetId = new(batchNodesSubnetId),
                };
            }

            return poolSpecification;

            static void ValidateString(string value, string name, int length)
            {
                ArgumentNullException.ThrowIfNull(value, name);
                if (value.Length > length) throw new ArgumentException($"{name} exceeds maximum length {length}", name);
            }
        }

        /// <summary>
        /// Gets the cheapest available VM size that satisfies the <see cref="TesTask"/> execution requirements
        /// </summary>
        /// <param name="tesTask"><see cref="TesTask"/></param>
        /// <param name="cancellationToken">A <see cref="CancellationToken"/> for controlling the lifetime of the asynchronous operation.</param>
        /// <param name="forcePreemptibleVmsOnly">Force consideration of preemptible virtual machines only.</param>
        /// <returns>The virtual machine info</returns>
        public async Task<VirtualMachineInformation> GetVmSizeAsync(TesTask tesTask, CancellationToken cancellationToken, bool forcePreemptibleVmsOnly = false)
        {
            var allowedVmSizes = await allowedVmSizesService.GetAllowedVmSizes(cancellationToken);
            bool allowedVmSizesFilter(VirtualMachineInformation vm) => allowedVmSizes is null || !allowedVmSizes.Any() || allowedVmSizes.Contains(vm.VmSize, StringComparer.OrdinalIgnoreCase) || allowedVmSizes.Contains(vm.VmFamily, StringComparer.OrdinalIgnoreCase);

            var tesResources = tesTask.Resources;

            var previouslyFailedVmSizes = tesTask.Logs?
                .Where(log => log.FailureReason == BatchTaskState.NodeAllocationFailed.ToString() && log.VirtualMachineInfo?.VmSize is not null)
                .Select(log => log.VirtualMachineInfo.VmSize)
                .Distinct()
                .ToList();

            var virtualMachineInfoList = await skuInformationProvider.GetVmSizesAndPricesAsync(azureProxy.GetArmRegion(), cancellationToken);
            var preemptible = forcePreemptibleVmsOnly || usePreemptibleVmsOnly || (tesResources?.Preemptible).GetValueOrDefault(true);

            var eligibleVms = new List<VirtualMachineInformation>();
            var noVmFoundMessage = string.Empty;

            var vmSize = tesResources?.GetBackendParameterValue(TesResources.SupportedBackendParameters.vm_size);

            if (!string.IsNullOrWhiteSpace(vmSize))
            {
                eligibleVms = virtualMachineInfoList
                    .Where(vm =>
                        vm.LowPriority == preemptible
                        && vm.VmSize.Equals(vmSize, StringComparison.OrdinalIgnoreCase))
                    .ToList();

                noVmFoundMessage = $"No VM (out of {virtualMachineInfoList.Count}) available with the required resources (vmsize: {vmSize}, preemptible: {preemptible}) for task id {tesTask.Id}.";
            }
            else
            {
                var requiredNumberOfCores = (tesResources?.CpuCores).GetValueOrDefault(DefaultCoreCount);
                var requiredMemoryInGB = (tesResources?.RamGb).GetValueOrDefault(DefaultMemoryGb);
                var requiredDiskSizeInGB = (tesResources?.DiskGb).GetValueOrDefault(DefaultDiskGb);

                eligibleVms = virtualMachineInfoList
                    .Where(vm =>
                        vm.LowPriority == preemptible
                        && vm.VCpusAvailable >= requiredNumberOfCores
                        && vm.MemoryInGiB >= requiredMemoryInGB
                        && vm.ResourceDiskSizeInGiB >= requiredDiskSizeInGB)
                    .ToList();

                noVmFoundMessage = $"No VM (out of {virtualMachineInfoList.Count}) available with the required resources (cores: {requiredNumberOfCores}, memory: {requiredMemoryInGB} GB, disk: {requiredDiskSizeInGB} GB, preemptible: {preemptible}) for task id {tesTask.Id}.";
            }


            var coreQuota = await quotaVerifier
                .GetBatchQuotaProvider()
                .GetVmCoreQuotaAsync(preemptible, cancellationToken);

            var selectedVm = eligibleVms
                .Where(allowedVmSizesFilter)
                .Where(vm => IsThereSufficientCoreQuota(coreQuota, vm))
                .Where(vm =>
                    !(previouslyFailedVmSizes?.Contains(vm.VmSize, StringComparer.OrdinalIgnoreCase) ?? false))
                .MinBy(vm => vm.PricePerHour);

            if (!preemptible && selectedVm is not null)
            {
                var idealVm = eligibleVms
                    .Where(allowedVmSizesFilter)
                    .Where(vm => !(previouslyFailedVmSizes?.Contains(vm.VmSize, StringComparer.OrdinalIgnoreCase) ?? false))
                    .MinBy(x => x.PricePerHour);

                if (selectedVm.PricePerHour >= idealVm.PricePerHour * 2)
                {
                    tesTask.SetWarning("UsedLowPriorityInsteadOfDedicatedVm",
                        $"This task ran on low priority machine because dedicated quota was not available for VM Series '{idealVm.VmFamily}'.",
                        $"Increase the quota for VM Series '{idealVm.VmFamily}' to run this task on a dedicated VM. Please submit an Azure Support request to increase your quota: {AzureSupportUrl}");

                    return await GetVmSizeAsync(tesTask, cancellationToken, true);
                }
            }

            if (selectedVm is not null)
            {
                return selectedVm;
            }

            if (!eligibleVms.Any())
            {
                noVmFoundMessage += $" There are no VM sizes that match the requirements. Review the task resources.";
            }

            if (previouslyFailedVmSizes is not null)
            {
                noVmFoundMessage += $" The following VM sizes were excluded from consideration because of {BatchTaskState.NodeAllocationFailed} error(s) on previous attempts: {string.Join(", ", previouslyFailedVmSizes)}.";
            }

            var vmsExcludedByTheAllowedVmsConfiguration = eligibleVms.Except(eligibleVms.Where(allowedVmSizesFilter)).Count();

            if (vmsExcludedByTheAllowedVmsConfiguration > 0)
            {
                noVmFoundMessage += $" Note that {vmsExcludedByTheAllowedVmsConfiguration} VM(s), suitable for this task, were excluded by the allowed-vm-sizes configuration. Consider expanding the list of allowed VM sizes.";
            }

            throw new AzureBatchVirtualMachineAvailabilityException(noVmFoundMessage.Trim());
        }

        private static bool IsThereSufficientCoreQuota(BatchVmCoreQuota coreQuota, VirtualMachineInformation vm)
        {
            if (coreQuota.IsLowPriority || !coreQuota.IsDedicatedAndPerVmFamilyCoreQuotaEnforced)
            {
                return coreQuota.NumberOfCores >= vm.VCpusAvailable;
            }

            var result = coreQuota.DedicatedCoreQuotas?.FirstOrDefault(q => q.VmFamilyName.Equals(vm.VmFamily, StringComparison.OrdinalIgnoreCase));

            if (result is null)
            {
                return false;
            }

            return result?.CoreQuota >= vm.VCpusAvailable;
        }

        private async Task<(Tes.Models.BatchNodeMetrics BatchNodeMetrics, DateTimeOffset? TaskStartTime, DateTimeOffset? TaskEndTime, int? CromwellRcCode)> GetBatchNodeMetricsAndCromwellResultCodeAsync(TesTask tesTask, CancellationToken cancellationToken)
        {
            var bytesInGB = Math.Pow(1000, 3);
            var kiBInGB = Math.Pow(1000, 3) / 1024;

            static double? GetDurationInSeconds(Dictionary<string, string> dict, string startKey, string endKey)
            {
                return TryGetValueAsDateTimeOffset(dict, startKey, out var startTime) && TryGetValueAsDateTimeOffset(dict, endKey, out var endTime)
                    ? endTime.Subtract(startTime).TotalSeconds
                    : (double?)null;
            }

            static bool TryGetValueAsDateTimeOffset(Dictionary<string, string> dict, string key, out DateTimeOffset result)
            {
                result = default;
                return dict.TryGetValue(key, out var valueAsString) && DateTimeOffset.TryParse(valueAsString, out result);
            }

            static bool TryGetValueAsDouble(Dictionary<string, string> dict, string key, out double result)
            {
                result = default;
                return dict.TryGetValue(key, out var valueAsString) && double.TryParse(valueAsString, out result);
            }

            BatchNodeMetrics batchNodeMetrics = null;
            DateTimeOffset? taskStartTime = null;
            DateTimeOffset? taskEndTime = null;
            int? cromwellRcCode = null;

            try
            {
                if (tesTask.IsCromwell())
                {
                    var cromwellRcContent = await storageAccessProvider.DownloadBlobAsync(tesTask.GetCromwellMetadata().CromwellRcUri, cancellationToken);

                    if (cromwellRcContent is not null && int.TryParse(cromwellRcContent, out var temp))
                    {
                        cromwellRcCode = temp;
                    }
                }

                var metricsUrl = await storageAccessProvider.GetInternalTesTaskBlobUrlAsync(tesTask, "metrics.txt", cancellationToken);
                var metricsContent = await storageAccessProvider.DownloadBlobAsync(metricsUrl, cancellationToken);

                if (metricsContent is not null)
                {
                    try
                    {
                        var metrics = DelimitedTextToDictionary(metricsContent.Trim());

                        var diskSizeInGB = TryGetValueAsDouble(metrics, "DiskSizeInKiB", out var diskSizeInKiB) ? diskSizeInKiB / kiBInGB : (double?)null;
                        var diskUsedInGB = TryGetValueAsDouble(metrics, "DiskUsedInKiB", out var diskUsedInKiB) ? diskUsedInKiB / kiBInGB : (double?)null;

                        batchNodeMetrics = new BatchNodeMetrics
                        {
                            BlobXferImagePullDurationInSeconds = GetDurationInSeconds(metrics, "BlobXferPullStart", "BlobXferPullEnd"),
                            ExecutorImagePullDurationInSeconds = GetDurationInSeconds(metrics, "ExecutorPullStart", "ExecutorPullEnd"),
                            ExecutorImageSizeInGB = TryGetValueAsDouble(metrics, "ExecutorImageSizeInBytes", out var executorImageSizeInBytes) ? executorImageSizeInBytes / bytesInGB : (double?)null,
                            FileDownloadDurationInSeconds = GetDurationInSeconds(metrics, "DownloadStart", "DownloadEnd"),
                            FileDownloadSizeInGB = TryGetValueAsDouble(metrics, "FileDownloadSizeInBytes", out var fileDownloadSizeInBytes) ? fileDownloadSizeInBytes / bytesInGB : (double?)null,
                            ExecutorDurationInSeconds = GetDurationInSeconds(metrics, "ExecutorStart", "ExecutorEnd"),
                            FileUploadDurationInSeconds = GetDurationInSeconds(metrics, "UploadStart", "UploadEnd"),
                            FileUploadSizeInGB = TryGetValueAsDouble(metrics, "FileUploadSizeInBytes", out var fileUploadSizeInBytes) ? fileUploadSizeInBytes / bytesInGB : (double?)null,
                            DiskUsedInGB = diskUsedInGB,
                            DiskUsedPercent = diskUsedInGB.HasValue && diskSizeInGB.HasValue && diskSizeInGB > 0 ? (float?)(diskUsedInGB / diskSizeInGB * 100) : null,
                            VmCpuModelName = metrics.GetValueOrDefault("VmCpuModelName")
                        };

                        taskStartTime = TryGetValueAsDateTimeOffset(metrics, "BlobXferPullStart", out var startTime) ? (DateTimeOffset?)startTime : null;
                        taskEndTime = TryGetValueAsDateTimeOffset(metrics, "UploadEnd", out var endTime) ? (DateTimeOffset?)endTime : null;
                    }
                    catch (Exception ex)
                    {
                        logger.LogError("Failed to parse metrics for task {TesTask}. Error: {ExceptionMessage}", tesTask.Id, ex.Message);
                    }
                }
            }
            catch (Exception ex)
            {
                logger.LogError("Failed to get batch node metrics for task {TesTask}. Error: {ExceptionMessage}", tesTask.Id, ex.Message);
            }

            return (batchNodeMetrics, taskStartTime, taskEndTime, cromwellRcCode);
        }

        private static Dictionary<string, string> DelimitedTextToDictionary(string text, string fieldDelimiter = "=", string rowDelimiter = "\n")
            => text.Split(rowDelimiter)
                .Select(line => { var parts = line.Split(fieldDelimiter); return new KeyValuePair<string, string>(parts[0], parts[1]); })
                .ToDictionary(kv => kv.Key, kv => kv.Value);

        /// <summary>
        /// Class that captures how <see cref="TesTask"/> transitions from current state to the new state, given the current Batch task state and optional condition. 
        /// Transitions typically include an action that needs to run in order for the task to move to the new state.
        /// </summary>
        private class TesTaskStateTransition
        {
            public TesTaskStateTransition(Func<TesTask, bool> condition, BatchTaskState? batchTaskState, string alternateSystemLogItem, Func<TesTask, CombinedBatchTaskInfo, CancellationToken, Task> asyncAction)
                : this(condition, batchTaskState, alternateSystemLogItem, asyncAction, null)
            { }

            public TesTaskStateTransition(Func<TesTask, bool> condition, BatchTaskState? batchTaskState, string alternateSystemLogItem, Action<TesTask, CombinedBatchTaskInfo> action)
                : this(condition, batchTaskState, alternateSystemLogItem, null, action)
            {
            }

            private TesTaskStateTransition(Func<TesTask, bool> condition, BatchTaskState? batchTaskState, string alternateSystemLogItem, Func<TesTask, CombinedBatchTaskInfo, CancellationToken, Task> asyncAction, Action<TesTask, CombinedBatchTaskInfo> action)
            {
                Condition = condition;
                CurrentBatchTaskState = batchTaskState;
                AlternateSystemLogItem = alternateSystemLogItem;
                AsyncAction = asyncAction;
                Action = action;
            }

            public Func<TesTask, bool> Condition { get; }
            public BatchTaskState? CurrentBatchTaskState { get; }
            private string AlternateSystemLogItem { get; }
            private Func<TesTask, CombinedBatchTaskInfo, CancellationToken, Task> AsyncAction { get; }
            private Action<TesTask, CombinedBatchTaskInfo> Action { get; }

            /// <summary>
            /// Calls <see cref="Action"/> and/or <see cref="AsyncAction"/>.
            /// </summary>
            /// <param name="tesTask"></param>
            /// <param name="combinedBatchTaskInfo"></param>
            /// <param name="cancellationToken">A <see cref="CancellationToken"/> for controlling the lifetime of the asynchronous operation.</param>
            /// <returns>True an action was called, otherwise False.</returns>
            public async ValueTask<bool> ActionAsync(TesTask tesTask, CombinedBatchTaskInfo combinedBatchTaskInfo, CancellationToken cancellationToken)
            {
                combinedBatchTaskInfo.AlternateSystemLogItem = AlternateSystemLogItem;
                var tesTaskChanged = false;

                if (AsyncAction is not null)
                {
                    await AsyncAction(tesTask, combinedBatchTaskInfo, cancellationToken);
                    tesTaskChanged = true;
                }

                if (Action is not null)
                {
                    Action(tesTask, combinedBatchTaskInfo);
                    tesTaskChanged = true;
                }

                return tesTaskChanged;
            }
        }

        private class CombinedBatchTaskInfo
        {
            public BatchTaskState BatchTaskState { get; set; }
            public BatchNodeMetrics BatchNodeMetrics { get; set; }
            public string FailureReason { get; set; }
            public DateTimeOffset? BatchTaskStartTime { get; set; }
            public DateTimeOffset? BatchTaskEndTime { get; set; }
            public int? BatchTaskExitCode { get; set; }
            public int? CromwellRcCode { get; set; }
            public IEnumerable<string> SystemLogItems { get; set; }
            public string Pool { get; set; }
            public string AlternateSystemLogItem { get; set; }
        }
    }
}<|MERGE_RESOLUTION|>--- conflicted
+++ resolved
@@ -997,39 +997,6 @@
             return additionalInputFiles;
         }
 
-<<<<<<< HEAD
-        private void ValidateTesTask(TesTask task)
-        {
-            ArgumentNullException.ThrowIfNull(task);
-
-            task.Inputs?.ForEach(input => ValidateTesTaskInput(input, task));
-        }
-
-        private static void ValidateTesTaskInput(TesInput inputFile, TesTask tesTask)
-        {
-            if (string.IsNullOrWhiteSpace(inputFile.Path) || !inputFile.Path.StartsWith('/'))
-            {
-                throw new TesException("InvalidInputFilePath", $"Unsupported input path '{inputFile.Path}' for task Id {tesTask.Id}. Must start with '/'.");
-            }
-
-            if (inputFile.Url is not null && inputFile.Content is not null)
-            {
-                throw new TesException("InvalidInputFilePath", "Input Url and Content cannot be both set");
-            }
-
-            if (inputFile.Url is null && inputFile.Content is null)
-            {
-                throw new TesException("InvalidInputFilePath", "One of Input Url or Content must be set");
-            }
-
-            if (inputFile.Type == TesFileType.DIRECTORY)
-            {
-                throw new TesException("InvalidInputFilePath", "Directory input is not supported.");
-            }
-        }
-
-=======
->>>>>>> 49df419b
         enum StartScriptVmFamilies
         {
             standardLSFamily,
