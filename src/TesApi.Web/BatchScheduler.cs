--- conflicted
+++ resolved
@@ -18,11 +18,7 @@
 using Microsoft.Azure.Batch.Common;
 using Microsoft.Extensions.Logging;
 using Microsoft.Extensions.Options;
-<<<<<<< HEAD
 using Microsoft.Extensions.Primitives;
-=======
-using Newtonsoft.Json;
->>>>>>> da7ebb30
 using Tes.Extensions;
 using TesApi.Web.Events;
 using TesApi.Web.Extensions;
@@ -198,11 +194,7 @@
             static bool tesTaskIsInitializingOrRunning(TesTask tesTask) => tesTask.State == TesState.INITIALIZING || tesTask.State == TesState.RUNNING;
             static bool tesTaskIsInitializing(TesTask tesTask) => tesTask.State == TesState.INITIALIZING;
 
-<<<<<<< HEAD
             System.Text.Json.JsonSerializerOptions setTaskStateAndLogJsonSerializerOptions = new()
-=======
-            async Task SetTaskStateAndLogAsync(TesTask tesTask, TesState newTaskState, CombinedBatchTaskInfo batchInfo, CancellationToken cancellationToken)
->>>>>>> da7ebb30
             {
                 DefaultIgnoreCondition = System.Text.Json.Serialization.JsonIgnoreCondition.WhenWritingDefault,
                 Converters = { new System.Text.Json.Serialization.JsonStringEnumConverter(System.Text.Json.JsonNamingPolicy.CamelCase) }
@@ -220,25 +212,12 @@
                         logger.LogDebug(@"For task {TesTask} there's nothing to change.", tesTask.Id);
                         return false;
                     }
-
-<<<<<<< HEAD
                     logger.LogDebug(@"Setting task {TesTask} with metadata {BatchTaskState} {Metadata}.", tesTask.Id, batchInfo.State, newDataText);
                 }
-=======
-                if (!tesTask.IsActiveState())
-                {
-                    await AddExecutorLogs(tesTask, cancellationToken);
-                }
-
-                // Only accurate when the task completes successfully, otherwise it's the Batch time as reported from Batch
-                // TODO this could get large; why?
-                //var timefromCoAScriptCompletionToBatchTaskDetectedComplete = tesTaskLog.EndTime - tesTaskExecutorLog.EndTime;
->>>>>>> da7ebb30
 
                 var (batchNodeMetrics, taskStartTime, taskEndTime, cromwellRcCode) = newTaskState == TesState.COMPLETE
                     ? await GetBatchNodeMetricsAndCromwellResultCodeAsync(tesTask, cancellationToken)
                     : default;
-
                 var taskAsString = SerializeToString(tesTask);
 
                 lock (setTaskStateLock)
@@ -257,6 +236,13 @@
                         tesTaskExecutorLog.StartTime ??= batchInfo.ExecutorStartTime;
                         tesTaskExecutorLog.EndTime ??= batchInfo.ExecutorEndTime;
                         tesTaskExecutorLog.ExitCode ??= batchInfo.ExecutorExitCode;
+
+                        if ((tesTaskExecutorLog?.ExitCode > 1 || tesTaskExecutorLog?.ExitCode < 0) && (tesTaskExecutorLog.Stderr is not null || tesTaskExecutorLog.Stdout is not null))
+                        {
+                            tesTask.AddToSystemLog(Enumerable.Repeat("Check the following logs:", 1)
+                                .Concat(DeserializeJsonStringArray(tesTaskExecutorLog.Stderr) ?? [])
+                                .Concat(DeserializeJsonStringArray(tesTaskExecutorLog.Stdout) ?? []));
+                        }
                     }
 
                     if (batchInfo.OutputFileLogs is not null)
@@ -308,20 +294,15 @@
                     };
                 }
 
-<<<<<<< HEAD
                 string SerializeToString<T>(T item)
                     => System.Text.Json.JsonSerializer.Serialize(item, setTaskStateAndLogJsonSerializerOptions);
-=======
-            async Task SetTaskCompleted(TesTask tesTask, CombinedBatchTaskInfo batchInfo, CancellationToken cancellationToken)
-            {
-                await SetTaskStateAndLogAsync(tesTask, TesState.COMPLETE, batchInfo, cancellationToken);
-                await DeleteBatchTaskAsync(azureProxy, tesTask, batchInfo, cancellationToken);
->>>>>>> da7ebb30
+
+                IEnumerable<string> DeserializeJsonStringArray(string json)
+                  => string.IsNullOrWhiteSpace(json) ? null : System.Text.Json.JsonSerializer.Deserialize<IEnumerable<string>>(json, setTaskStateAndLogJsonSerializerOptions);
             }
 
             async Task<bool> SetCompletedWithErrors(TesTask tesTask, CombinedBatchTaskInfo batchInfo, CancellationToken cancellationToken)
             {
-<<<<<<< HEAD
                 var newTaskState = tesTask.FailureReason switch
                 {
                     AzureBatchTaskState.ExecutorError => TesState.EXECUTOR_ERROR,
@@ -329,17 +310,6 @@
                 };
 
                 return await SetTaskStateAndLogAsync(tesTask, newTaskState, batchInfo, cancellationToken);
-=======
-                await AddProcessLogsIfAvailable(tesTask, cancellationToken);
-                await SetTaskStateAndLogAsync(tesTask, TesState.EXECUTOR_ERROR, batchInfo, cancellationToken);
-                await DeleteBatchTaskAsync(azureProxy, tesTask, batchInfo, cancellationToken);
-            }
-
-            async Task DeleteBatchTaskAndSetTaskStateAsync(TesTask tesTask, TesState newTaskState, CombinedBatchTaskInfo batchInfo, CancellationToken cancellationToken)
-            {
-                await SetTaskStateAndLogAsync(tesTask, newTaskState, batchInfo, cancellationToken);
-                await DeleteBatchTaskAsync(tesTask, batchInfo.Pool, cancellationToken);
->>>>>>> da7ebb30
             }
 
             async Task<bool> TerminateBatchTaskAndSetTaskStateAsync(TesTask tesTask, TesState newTaskState, CombinedBatchTaskInfo batchInfo, CancellationToken cancellationToken) =>
@@ -348,35 +318,20 @@
             Task<bool> TerminateBatchTaskAndSetTaskSystemErrorAsync(TesTask tesTask, CombinedBatchTaskInfo batchInfo, CancellationToken cancellationToken) =>
                 TerminateBatchTaskAndSetTaskStateAsync(tesTask, TesState.SYSTEM_ERROR, batchInfo, cancellationToken);
 
-<<<<<<< HEAD
             Task<bool> RequeueTaskAfterFailureAsync(TesTask tesTask, CombinedBatchTaskInfo batchInfo, CancellationToken cancellationToken)
                 => ++tesTask.ErrorCount > 3
                     ? TerminateBatchTaskAndSetTaskSystemErrorAsync(tesTask, new(batchInfo, "System Error: Retry count exceeded."), cancellationToken)
                     : TerminateBatchTaskAndSetTaskStateAsync(tesTask, TesState.QUEUED, batchInfo, cancellationToken);
-=======
-            Task HandlePreemptedNodeAsync(TesTask tesTask, CombinedBatchTaskInfo batchInfo, CancellationToken cancellationToken)
-            {
-                logger.LogInformation("The TesTask {TesTask}'s node was preempted. It will be automatically rescheduled.", tesTask.Id);
-                return SetTaskStateAndLogAsync(tesTask, TesState.INITIALIZING, batchInfo, cancellationToken);
-            }
->>>>>>> da7ebb30
 
             async Task<bool> CancelTaskAsync(TesTask tesTask, CombinedBatchTaskInfo batchInfo, CancellationToken cancellationToken) =>
                 await TerminateBatchTaskAsync(tesTask, TesState.CANCELED, batchInfo, cancellationToken);
 
             async Task<bool> TerminateBatchTaskAsync(TesTask tesTask, TesState newTaskState, CombinedBatchTaskInfo batchInfo, CancellationToken cancellationToken)
             {
-<<<<<<< HEAD
                 var skipLogInFinally = false;
-=======
-                // Process log naming convention is (mostly) established in Tes.Runner.Logs.AppendBlobLogPublisher, specifically these methods:
-                // https://github.com/microsoft/ga4gh-tes/blob/6e120d33f78c7a36cffe953c74b55cba7cfbf7fc/src/Tes.Runner/Logs/AppendBlobLogPublisher.cs#L28
-                // https://github.com/microsoft/ga4gh-tes/blob/6e120d33f78c7a36cffe953c74b55cba7cfbf7fc/src/Tes.Runner/Logs/AppendBlobLogPublisher.cs#L39
->>>>>>> da7ebb30
 
                 try
                 {
-<<<<<<< HEAD
                     switch (batchInfo.State)
                     {
                         case AzureBatchTaskState.TaskState.CancellationRequested:
@@ -412,75 +367,8 @@
                     if (!skipLogInFinally)
                     {
                         _ = await SetTaskStateAndLogAsync(tesTask, newTaskState, batchInfo, cancellationToken);
-=======
-                    var logs = await GetAvailableProcessLogs(tesTask, prefix, cancellationToken);
-
-                    if ((logs ?? []).Any())
-                    {
-                        tesTask.AddToSystemLog(Enumerable.Empty<string>()
-                            .Append("Possibly relevant logs:")
-                            .Concat(logs.Select(log => log.BlobUri.AbsoluteUri)));
->>>>>>> da7ebb30
-                    }
-
-                    return;
-                }
-<<<<<<< HEAD
-=======
-            }
-            catch (Exception ex)
-            {
-                logger.LogError(ex, "Failed to find and append process logs on task {TesTask}", tesTask.Id);
-            }
-        }
-
-        private async Task<IList<(Uri BlobUri, string[] BlobNameParts)>> GetAvailableProcessLogs(TesTask tesTask, string prefix, CancellationToken cancellationToken)
-        {
-            var directoryUri = await storageAccessProvider.GetInternalTesTaskBlobUrlAsync(tesTask, string.Empty, cancellationToken);
-
-            return FilterByPrefix(directoryUri, prefix, await azureProxy.ListBlobsAsync(directoryUri, cancellationToken));
-
-#pragma warning disable IDE0305 // Simplify collection initialization
-            static IList<(Uri BlobUri, string[] BlobNameParts)> FilterByPrefix(Uri directoryUri, string blobNameStartsWith, IEnumerable<Azure.Storage.Blobs.Models.BlobItem> blobs)
-                => blobs.Select(blob => (BlobUri: new BlobUriBuilder(directoryUri) { Sas = null, BlobName = blob.Name }.ToUri(), BlobName: blob.Name.Split('/').Last()))
-                    .Where(blob => blob.BlobName.EndsWith(".txt") && blob.BlobName.StartsWith(blobNameStartsWith))
-                    .Select(blob => (blob.BlobUri, BlobNameParts: blob.BlobName.Split('_', 4)))
-                    .OrderBy(blob => string.Join('_', blob.BlobNameParts.Take(3)))
-                    .ThenBy(blob => blob.BlobNameParts.Length < 4 ? -1 : int.Parse(blob.BlobNameParts[3][..blob.BlobNameParts[3].IndexOf('.')], System.Globalization.CultureInfo.InvariantCulture))
-                    .ToList();
-#pragma warning restore IDE0305 // Simplify collection initialization
-        }
-
-        private async Task AddExecutorLogs(TesTask tesTask, CancellationToken cancellationToken)
-        {
-            try
-            {
-                // Process log naming convention is (mostly) established in Tes.Runner.Logs.AppendBlobLogPublisher, specifically these methods:
-                // https://github.com/microsoft/ga4gh-tes/blob/6e120d33f78c7a36cffe953c74b55cba7cfbf7fc/src/Tes.Runner/Logs/AppendBlobLogPublisher.cs#L28
-                // https://github.com/microsoft/ga4gh-tes/blob/6e120d33f78c7a36cffe953c74b55cba7cfbf7fc/src/Tes.Runner/Logs/AppendBlobLogPublisher.cs#L39
-
-                var logs = await GetAvailableProcessLogs(tesTask, "task-executor-1_", cancellationToken);
-
-                if ((logs ?? []).Any())
-                {
-                    List<string> stdErr = [];
-                    List<string> stdOut = [];
-
-                    foreach (var (type, action) in new (string, Action<string>)[] { ("stderr", stdErr.Add), ("stdout", stdOut.Add) })
-                    {
-                        var list = logs.Where(blob => type.Equals(blob.BlobNameParts[1], StringComparison.OrdinalIgnoreCase)).ToList();
-
-                        if (list.Count != 0)
-                        {
-                            list.Select(blob => blob.BlobUri.AbsoluteUri).ForEach(action);
-                        }
-                    }
-
-                    var log = tesTask.GetOrAddTesTaskLog().GetOrAddExecutorLog();
-                    log.Stderr = JsonArray(stdErr);
-                    log.Stdout = JsonArray(stdOut);
-                }
->>>>>>> da7ebb30
+                    }
+                }
             }
 
             bool HandlePreemptedNode(TesTask tesTask, CombinedBatchTaskInfo batchInfo)
@@ -495,13 +383,6 @@
                 logger.LogInformation("The TesTask {TesTask}'s node was preempted. It was automatically rescheduled.", tesTask.Id);
                 return true;
             }
-<<<<<<< HEAD
-=======
-
-            static string JsonArray(IEnumerable<string> items)
-                => System.Text.Json.JsonSerializer.Serialize(items.ToArray(), new System.Text.Json.JsonSerializerOptions(System.Text.Json.JsonSerializerOptions.Default) { WriteIndented = true });
-        }
->>>>>>> da7ebb30
 
             const string alternateSystemLogMissingFailure = "Please open an issue. There should have been an error reported here.";
 
@@ -668,8 +549,8 @@
 
         // Collections and records managing the processing of TesTasks in Queued status
         private record struct PendingCloudTask(CloudTask CloudTask, TaskCompletionSource TaskCompletion);
-        private record struct PendingPoolRequest(string PoolKey, VirtualMachineInformation VirtualMachineInfo, IList<string> Identities, string PoolDisplayName, TaskCompletionSource<string> TaskCompletion);
-        private record struct PendingPool(string PoolKey, VirtualMachineInformation VirtualMachineInfo, IList<string> Identities, string PoolDisplayName, int InitialTarget, IEnumerable<TaskCompletionSource<string>> TaskCompletions);
+        private record struct PendingPoolRequest(string PoolKey, VirtualMachineInformationWithDataDisks VirtualMachineInfo, IList<string> Identities, string PoolDisplayName, TaskCompletionSource<string> TaskCompletion);
+        private record struct PendingPool(string PoolKey, VirtualMachineInformationWithDataDisks VirtualMachineInfo, IList<string> Identities, string PoolDisplayName, int InitialTarget, IEnumerable<TaskCompletionSource<string>> TaskCompletions);
         private record struct ImmutableQueueWithTimer<T>(Timer Timer, ImmutableQueue<T> Queue);
 
         private readonly ConcurrentDictionary<string, ImmutableQueueWithTimer<PendingCloudTask>> _queuedTesTaskPendingTasksByJob = new();
@@ -709,42 +590,12 @@
 
                 logger.LogDebug(@"Checking quota for {TesTask}.", tesTask.Id);
 
-<<<<<<< HEAD
                 var virtualMachineInfo = await GetVmSizeAsync(tesTask, cancellationToken);
                 (poolKey, var displayName) = GetPoolKey(tesTask, virtualMachineInfo, identities);
-                await quotaVerifier.CheckBatchAccountQuotasAsync(virtualMachineInfo, needPoolOrJobQuotaCheck: !IsPoolAvailable(poolKey), cancellationToken: cancellationToken);
+                await quotaVerifier.CheckBatchAccountQuotasAsync(virtualMachineInfo.VM, needPoolOrJobQuotaCheck: !IsPoolAvailable(poolKey), cancellationToken: cancellationToken);
 
                 // double await because the method call returns a System.Task. When that Task returns, the TesTask has been queued to a job and a pool exists to run that job's tasks
                 await await AttachQueuedTesTaskToBatchPoolAsync(poolKey, tesTask, virtualMachineInfo, identities, displayName, cancellationToken);
-=======
-                (poolKey, var displayName) = GetPoolKey(tesTask, virtualMachineInfo, identities, cancellationToken);
-                await quotaVerifier.CheckBatchAccountQuotasAsync(virtualMachineInfo.VM, needPoolOrJobQuotaCheck: !IsPoolAvailable(poolKey), cancellationToken: cancellationToken);
-
-                var tesTaskLog = tesTask.AddTesTaskLog();
-                tesTaskLog.VirtualMachineInfo = virtualMachineInfo.VM;
-
-
-                var useGen2 = virtualMachineInfo.VM.HyperVGenerations?.Contains("V2", StringComparer.OrdinalIgnoreCase);
-                poolId = (await GetOrAddPoolAsync(
-                    key: poolKey,
-                    isPreemptable: virtualMachineInfo.VM.LowPriority,
-                    modelPoolFactory: (id, ct) => GetPoolSpecification(
-                        name: id,
-                        displayName: displayName,
-                        poolIdentity: GetBatchPoolIdentity([.. identities]),
-                        vmInfo: virtualMachineInfo,
-                        nodeInfo: useGen2.GetValueOrDefault() ? gen2BatchNodeInfo : gen1BatchNodeInfo,
-                        cancellationToken: ct),
-                    cancellationToken: cancellationToken)
-                    ).PoolId;
-
-                var jobOrTaskId = $"{tesTask.Id}-{tesTask.Logs.Count}";
-
-                tesTask.PoolId = poolId;
-                var cloudTask = await ConvertTesTaskToBatchTaskUsingRunnerAsync(jobOrTaskId, tesTask, acrPullIdentity, virtualMachineInfo.VM.VmFamily, cancellationToken);
-                logger.LogInformation($"Creating batch task for TES task {tesTask.Id}. Using VM size {virtualMachineInfo.VM.VmSize}.");
-                await azureProxy.AddBatchTaskAsync(tesTask.Id, cloudTask, poolId, cancellationToken);
->>>>>>> da7ebb30
 
                 var tesTaskLog = tesTask.GetOrAddTesTaskLog();
                 tesTaskLog.StartTime = DateTimeOffset.UtcNow;
@@ -793,7 +644,7 @@
             }
         }
 
-        private async ValueTask<Task> AttachQueuedTesTaskToBatchPoolAsync(string poolKey, TesTask tesTask, VirtualMachineInformation virtualMachineInfo, IList<string> identities, string poolDisplayName, CancellationToken cancellationToken)
+        private async ValueTask<Task> AttachQueuedTesTaskToBatchPoolAsync(string poolKey, TesTask tesTask, VirtualMachineInformationWithDataDisks virtualMachineInfo, IList<string> identities, string poolDisplayName, CancellationToken cancellationToken)
         {
             TaskCompletionSource taskCompletion = new(); // This provides the System.Task this method returns
 
@@ -821,12 +672,12 @@
                 }
 
                 var tesTaskLog = tesTask.AddTesTaskLog();
-                tesTaskLog.VirtualMachineInfo = virtualMachineInfo;
+                tesTaskLog.VirtualMachineInfo = virtualMachineInfo.VM;
                 var cloudTaskId = $"{tesTask.Id}-{tesTask.Logs.Count}";
                 tesTask.PoolId = pool.PoolId;
-                var cloudTask = await ConvertTesTaskToBatchTaskUsingRunnerAsync(cloudTaskId, tesTask, identities.Last(), virtualMachineInfo.VmFamily, cancellationToken);
-
-                logger.LogInformation(@"Creating batch task for TES task {TesTaskId}. Using VM size {VmSize}.", tesTask.Id, virtualMachineInfo.VmSize);
+                var cloudTask = await ConvertTesTaskToBatchTaskUsingRunnerAsync(cloudTaskId, tesTask, identities.Last(), virtualMachineInfo.VM.VmFamily, cancellationToken);
+
+                logger.LogInformation(@"Creating batch task for TES task {TesTaskId}. Using VM size {VmSize}.", tesTask.Id, virtualMachineInfo.VM.VmSize);
 
                 AddTValueToCollectorQueue(
                     key: pool.PoolId,
@@ -999,22 +850,18 @@
             if (_queuedTesTaskPendingPools.TryDequeue(out var pool))
             {
                 logger.LogDebug(@"Creating pool for {PoolKey}.", pool.PoolKey);
-                var useGen2 = pool.VirtualMachineInfo.HyperVGenerations?.Contains("V2", StringComparer.OrdinalIgnoreCase);
+                var useGen2 = pool.VirtualMachineInfo.VM.HyperVGenerations?.Contains("V2", StringComparer.OrdinalIgnoreCase);
                 await PerformTaskOfTAsync(
                     method: async token => (await GetOrAddPoolAsync(
                             key: pool.PoolKey,
-                            isPreemptable: pool.VirtualMachineInfo.LowPriority,
+                            isPreemptable: pool.VirtualMachineInfo.VM.LowPriority,
                             modelPoolFactory: async (id, ct) => await GetPoolSpecification(
                                 name: id,
                                 displayName: pool.PoolDisplayName,
                                 poolIdentity: GetBatchPoolIdentity(pool.Identities.WhereNot(string.IsNullOrWhiteSpace).ToList()),
-                                vmSize: pool.VirtualMachineInfo.VmSize,
-                                vmFamily: pool.VirtualMachineInfo.VmFamily,
-                                useGenV2: useGen2.GetValueOrDefault(),
-                                preemptable: pool.VirtualMachineInfo.LowPriority,
+                                vmInfo: pool.VirtualMachineInfo,
                                 initialTarget: pool.InitialTarget,
-                                nodeInfo: (pool.VirtualMachineInfo.HyperVGenerations?.Contains("V2", StringComparer.OrdinalIgnoreCase) ?? false) ? gen2BatchNodeInfo : gen1BatchNodeInfo,
-                                encryptionAtHostSupported: pool.VirtualMachineInfo.EncryptionAtHostSupported,
+                                nodeInfo: (useGen2 ?? false) ? gen2BatchNodeInfo : gen1BatchNodeInfo,
                                 cancellationToken: ct),
                             cancellationToken: token))
                         .PoolId,
@@ -1348,11 +1195,7 @@
                 && (machineConfiguration.ImageReference.Offer.StartsWith("ubuntu-server-container", StringComparison.OrdinalIgnoreCase) || machineConfiguration.ImageReference.Offer.StartsWith("centos-container", StringComparison.OrdinalIgnoreCase));
 
             StringBuilder cmd = new("#!/bin/sh\n");
-<<<<<<< HEAD
-            cmd.Append($"mkdir -p {BatchNodeSharedEnvVar} && {CreateWgetDownloadCommand(await storageAccessProvider.GetInternalTesBlobUrlAsync(NodeTaskRunnerFilename, BlobSasPermissions.Read, cancellationToken), $"{BatchNodeSharedEnvVar}/{NodeTaskRunnerFilename}", setExecutable: true)}");
-=======
-            cmd.Append($"mkdir -p {BatchNodeSharedEnvVar} && {DownloadViaWget(await storageAccessProvider.GetInternalTesBlobUrlAsync(NodeTaskRunnerFilename, cancellationToken), $"{BatchNodeSharedEnvVar}/{NodeTaskRunnerFilename}", setExecutable: true)}");
->>>>>>> da7ebb30
+            cmd.Append($"mkdir -p {BatchNodeSharedEnvVar} && {DownloadViaWget(await storageAccessProvider.GetInternalTesBlobUrlAsync(NodeTaskRunnerFilename, BlobSasPermissions.Read, cancellationToken), $"{BatchNodeSharedEnvVar}/{NodeTaskRunnerFilename}", setExecutable: true)}");
 
             if (!dockerConfigured)
             {
@@ -1475,26 +1318,15 @@
         /// <param name="name"></param>
         /// <param name="displayName"></param>
         /// <param name="poolIdentity"></param>
-<<<<<<< HEAD
-        /// <param name="vmSize"></param>
-        /// <param name="vmFamily"></param>
-        /// <param name="useGenV2"></param>
-        /// <param name="preemptable"></param>
+        /// <param name="vmInfo"></param>
         /// <param name="initialTarget"></param>
-=======
-        /// <param name="vmInfo"></param>
->>>>>>> da7ebb30
         /// <param name="nodeInfo"></param>
         /// <param name="cancellationToken">A <see cref="CancellationToken"/> for controlling the lifetime of the asynchronous operation.</param>
         /// <returns>The specification for the pool <see cref="BatchAccountPoolData"/>.</returns>
         /// <remarks>
         /// Devs: Any changes to any properties set in this method will require corresponding changes to all classes implementing <see cref="Management.Batch.IBatchPoolManager"/> along with possibly any systems they call, with the possible exception of <seealso cref="Management.Batch.ArmBatchPoolManager"/>.
         /// </remarks>
-<<<<<<< HEAD
-        private async ValueTask<BatchAccountPoolData> GetPoolSpecification(string name, string displayName, Azure.ResourceManager.Models.ManagedServiceIdentity poolIdentity, string vmSize, string vmFamily, bool useGenV2, bool preemptable, int initialTarget, BatchNodeInfo nodeInfo, bool? encryptionAtHostSupported, CancellationToken cancellationToken)
-=======
-        private async ValueTask<BatchAccountPoolData> GetPoolSpecification(string name, string displayName, Azure.ResourceManager.Models.ManagedServiceIdentity poolIdentity, VirtualMachineInformationWithDataDisks vmInfo, BatchNodeInfo nodeInfo, CancellationToken cancellationToken)
->>>>>>> da7ebb30
+        private async ValueTask<BatchAccountPoolData> GetPoolSpecification(string name, string displayName, Azure.ResourceManager.Models.ManagedServiceIdentity poolIdentity, VirtualMachineInformationWithDataDisks vmInfo, int initialTarget, BatchNodeInfo nodeInfo, CancellationToken cancellationToken)
         {
             ValidateString(name, 64);
             ValidateString(displayName, 1024);
@@ -1520,15 +1352,9 @@
             {
                 DisplayName = displayName,
                 Identity = poolIdentity,
-<<<<<<< HEAD
-                VmSize = vmSize,
-                ScaleSettings = new() { AutoScale = new(BatchPool.AutoPoolFormula(preemptable, initialTarget)) { EvaluationInterval = BatchPool.AutoScaleEvaluationInterval } },
-                DeploymentConfiguration = new() { VmConfiguration = vmConfig },
-=======
                 VmSize = vmInfo.VM.VmSize,
-                ScaleSettings = new() { AutoScale = new(BatchPool.AutoPoolFormula(vmInfo.VM.LowPriority, 1)) { EvaluationInterval = BatchPool.AutoScaleEvaluationInterval } },
+                ScaleSettings = new() { AutoScale = new(BatchPool.AutoPoolFormula(vmInfo.VM.LowPriority, initialTarget)) { EvaluationInterval = BatchPool.AutoScaleEvaluationInterval } },
                 DeploymentVmConfiguration = vmConfig,
->>>>>>> da7ebb30
                 //ApplicationPackages = ,
                 StartTask = await GetStartTaskAsync(name, vmConfig, vmInfo, cancellationToken),
                 TargetNodeCommunicationMode = BatchModels.NodeCommunicationMode.Simplified,
@@ -1565,11 +1391,7 @@
         internal async Task<VirtualMachineInformationWithDataDisks> GetVmSizeAsync(TesTask tesTask, CancellationToken cancellationToken, bool forcePreemptibleVmsOnly = false)
         {
             var allowedVmSizes = await allowedVmSizesService.GetAllowedVmSizes(cancellationToken);
-<<<<<<< HEAD
-            bool AllowedVmSizesFilter(VirtualMachineInformation vm) => allowedVmSizes is null || !allowedVmSizes.Any() || allowedVmSizes.Contains(vm.VmSize, StringComparer.OrdinalIgnoreCase) || allowedVmSizes.Contains(vm.VmFamily, StringComparer.OrdinalIgnoreCase);
-=======
             bool AllowedVmSizesFilter(VirtualMachineInformationWithDataDisks vm) => allowedVmSizes is null || !allowedVmSizes.Any() || allowedVmSizes.Contains(vm.VM.VmSize, StringComparer.OrdinalIgnoreCase) || allowedVmSizes.Contains(vm.VM.VmFamily, StringComparer.OrdinalIgnoreCase);
->>>>>>> da7ebb30
 
             var tesResources = tesTask.Resources;
 
@@ -1582,11 +1404,7 @@
             var virtualMachineInfoList = await skuInformationProvider.GetVmSizesAndPricesAsync(azureProxy.GetArmRegion(), cancellationToken);
             var preemptible = forcePreemptibleVmsOnly || usePreemptibleVmsOnly || (tesResources?.Preemptible).GetValueOrDefault(true);
 
-<<<<<<< HEAD
-            List<VirtualMachineInformation> eligibleVms = [];
-=======
-            var eligibleVms = new List<VirtualMachineInformationWithDataDisks>();
->>>>>>> da7ebb30
+            List<VirtualMachineInformationWithDataDisks> eligibleVms = [];
             var noVmFoundMessage = string.Empty;
 
             var vmSize = tesResources?.GetBackendParameterValue(TesResources.SupportedBackendParameters.vm_size);
@@ -1633,11 +1451,7 @@
 
             var selectedVm = eligibleVms
                 .Where(AllowedVmSizesFilter)
-<<<<<<< HEAD
-                .Where(vm => IsThereSufficientCoreQuota(coreQuota, vm))
-=======
                 .Where(vm => IsThereSufficientCoreQuota(coreQuota, vm.VM))
->>>>>>> da7ebb30
                 .Where(vm =>
                     !(previouslyFailedVmSizes?.Contains(vm.VM.VmSize, StringComparer.OrdinalIgnoreCase) ?? false))
                 .MinBy(Cost);
@@ -1646,13 +1460,8 @@
             {
                 var idealVm = eligibleVms
                     .Where(AllowedVmSizesFilter)
-<<<<<<< HEAD
-                    .Where(vm => !(previouslyFailedVmSizes?.Contains(vm.VmSize, StringComparer.OrdinalIgnoreCase) ?? false))
-                    .MinBy(x => x.PricePerHour);
-=======
                     .Where(vm => !(previouslyFailedVmSizes?.Contains(vm.VM.VmSize, StringComparer.OrdinalIgnoreCase) ?? false))
                     .MinBy(Cost);
->>>>>>> da7ebb30
 
                 if (selectedVm.VM.PricePerHour >= idealVm.VM.PricePerHour * 2)
                 {
@@ -1929,14 +1738,14 @@
             public string AlternateSystemLogItem { get; set; }
         }
 
-        internal record class VirtualMachineInformationWithDataDisks(VirtualMachineInformation VM, IList<VmDataDisks> DataDisks)
+        internal record class VirtualMachineInformationWithDataDisks(VirtualMachineInformation VM, IList<Tes.Models.VmDataDisks> DataDisks)
         {
             /// <summary>
-            /// Converts <see cref="VmDataDisks"/> to <see cref="BatchModels.BatchVmDataDisk"/>.
+            /// Converts <see cref="Tes.Models.VmDataDisks"/> to <see cref="BatchModels.BatchVmDataDisk"/>.
             /// </summary>
             /// <param name="disk">The disk.</param>
             /// <returns></returns>
-            public static BatchModels.BatchVmDataDisk ToBatchVmDataDisk(VmDataDisks disk) => new(disk.Lun, disk.CapacityInGiB) { Caching = disk.Caching is null ? null : Enum.Parse<BatchModels.BatchDiskCachingType>(disk.Caching), StorageAccountType = Enum.Parse<BatchModels.BatchStorageAccountType>(disk.StorageAccountType) };
+            public static BatchModels.BatchVmDataDisk ToBatchVmDataDisk(Tes.Models.VmDataDisks disk) => new(disk.Lun, disk.CapacityInGiB) { Caching = disk.Caching is null ? null : Enum.Parse<BatchModels.BatchDiskCachingType>(disk.Caching), StorageAccountType = Enum.Parse<BatchModels.BatchStorageAccountType>(disk.StorageAccountType) };
         }
     }
 }