﻿// Copyright (c) Microsoft Corporation.
// Licensed under the MIT License.

using System;
using System.Collections.Concurrent;
using System.Collections.Generic;
using System.Collections.Immutable;
using System.IO;
using System.Linq;
using System.Text;
using System.Threading;
using System.Threading.Tasks;
using Azure.Storage.Sas;
using Microsoft.Azure.Batch;
using Microsoft.Azure.Batch.Common;
using Microsoft.Extensions.Logging;
using Microsoft.Extensions.Options;
using Microsoft.Extensions.Primitives;
using Tes.Extensions;
using TesApi.Web.Events;
using TesApi.Web.Extensions;
using TesApi.Web.Management;
using TesApi.Web.Management.Models.Quotas;
using TesApi.Web.Runner;
using TesApi.Web.Storage;
using BatchModels = Microsoft.Azure.Management.Batch.Models;
using CloudTaskId = TesApi.Web.IBatchScheduler.CloudTaskId;
using TesException = Tes.Models.TesException;
using TesFileType = Tes.Models.TesFileType;
using TesInput = Tes.Models.TesInput;
using TesResources = Tes.Models.TesResources;
using TesState = Tes.Models.TesState;
using TesTask = Tes.Models.TesTask;
using VirtualMachineInformation = Tes.Models.VirtualMachineInformation;

namespace TesApi.Web
{
    /// <summary>
    /// Orchestrates <see cref="TesTask"/>s on Azure Batch
    /// </summary>
    public partial class BatchScheduler : IBatchScheduler
    {
        /// <summary>
        /// Minimum lifetime of a <see cref="CloudTask"/>.
        /// </summary>
        // https://learn.microsoft.com/azure/batch/best-practices#manage-task-lifetime
        public static TimeSpan BatchDeleteNewTaskWorkaroundTimeSpan { get; } = TimeSpan.FromMinutes(10);
        internal const string PoolDeprecated = "CoA-TES-HostName";
        internal const string PoolMetadata = "CoA-TES-Metadata";

        //[GeneratedRegex("[^\\?.]*(\\?.*)")]
        //private static partial Regex GetQueryStringRegex();

        /// <summary>
        /// Name of environment variable to place resources shared by all tasks on each compute node in a pool.
        /// </summary>
        public const string BatchNodeSharedEnvVar = "$AZ_BATCH_NODE_SHARED_DIR";

        private const string AzureSupportUrl = "https://portal.azure.com/#blade/Microsoft_Azure_Support/HelpAndSupportBlade/newsupportrequest";
        private const int PoolKeyLength = 55; // 64 max pool name length - 9 chars generating unique pool names
        private const int DefaultCoreCount = 1;
        private const int DefaultMemoryGb = 2;
        private const int DefaultDiskGb = 10;
        private const string StartTaskScriptFilename = "start-task.sh";
        private const string NodeTaskRunnerFilename = "tes-runner";
        private const string NodeTaskRunnerMD5HashFilename = NodeTaskRunnerFilename + ".md5";
        private readonly ILogger logger;
        private readonly IAzureProxy azureProxy;
        private readonly IStorageAccessProvider storageAccessProvider;
        private readonly IBatchQuotaVerifier quotaVerifier;
        private readonly IBatchSkuInformationProvider skuInformationProvider;
        private readonly IReadOnlyList<TesTaskStateTransition> tesTaskStateTransitions;
        private readonly bool usePreemptibleVmsOnly;
        private readonly string batchNodesSubnetId;
        private readonly bool disableBatchNodesPublicIpAddress;
        private readonly TimeSpan poolLifetime;
        private readonly BatchNodeInfo gen2BatchNodeInfo;
        private readonly BatchNodeInfo gen1BatchNodeInfo;
        private readonly string defaultStorageAccountName;
        private readonly string globalStartTaskPath;
        private readonly string globalManagedIdentity;
        private readonly string batchPrefix;
        private readonly Func<IBatchPool> batchPoolFactory;
        private readonly IAllowedVmSizesService allowedVmSizesService;
        private readonly TaskExecutionScriptingManager taskExecutionScriptingManager;
        private readonly string runnerMD5;
        private readonly string drsHubApiHost;

        /// <summary>
        /// Constructor for <see cref="BatchScheduler"/>.
        /// </summary>
        /// <param name="logger">Logger <see cref="ILogger"/>.</param>
        /// <param name="batchGen1Options">Configuration of <see cref="Options.BatchImageGeneration1Options"/>.</param>
        /// <param name="batchGen2Options">Configuration of <see cref="Options.BatchImageGeneration2Options"/>.</param>
        /// <param name="drsHubOptions">Configuration of <see cref="Options.DrsHubOptions"/>.</param>
        /// <param name="storageOptions">Configuration of <see cref="Options.StorageOptions"/>.</param>
        /// <param name="batchNodesOptions">Configuration of <see cref="Options.BatchNodesOptions"/>.</param>
        /// <param name="batchSchedulingOptions">Configuration of <see cref="Options.BatchSchedulingOptions"/>.</param>
        /// <param name="azureProxy">Azure proxy <see cref="IAzureProxy"/>.</param>
        /// <param name="storageAccessProvider">Storage access provider <see cref="IStorageAccessProvider"/>.</param>
        /// <param name="quotaVerifier">Quota verifier <see cref="IBatchQuotaVerifier"/>.</param>
        /// <param name="skuInformationProvider">Sku information provider <see cref="IBatchSkuInformationProvider"/>.</param>
        /// <param name="poolFactory">Batch pool factory <see cref="IBatchPool"/>.</param>
        /// <param name="allowedVmSizesService">Service to get allowed vm sizes.</param>
        /// <param name="taskExecutionScriptingManager"><see cref="TaskExecutionScriptingManager"/>.</param>
        public BatchScheduler(
            ILogger<BatchScheduler> logger,
            IOptions<Options.BatchImageGeneration1Options> batchGen1Options,
            IOptions<Options.BatchImageGeneration2Options> batchGen2Options,
            IOptions<Options.DrsHubOptions> drsHubOptions,
            IOptions<Options.StorageOptions> storageOptions,
            IOptions<Options.BatchNodesOptions> batchNodesOptions,
            IOptions<Options.BatchSchedulingOptions> batchSchedulingOptions,
            IAzureProxy azureProxy,
            IStorageAccessProvider storageAccessProvider,
            IBatchQuotaVerifier quotaVerifier,
            IBatchSkuInformationProvider skuInformationProvider,
            Func<IBatchPool> poolFactory,
            IAllowedVmSizesService allowedVmSizesService,
            TaskExecutionScriptingManager taskExecutionScriptingManager)
        {
            ArgumentNullException.ThrowIfNull(logger);
            ArgumentNullException.ThrowIfNull(azureProxy);
            ArgumentNullException.ThrowIfNull(storageAccessProvider);
            ArgumentNullException.ThrowIfNull(quotaVerifier);
            ArgumentNullException.ThrowIfNull(skuInformationProvider);
            ArgumentNullException.ThrowIfNull(poolFactory);
            ArgumentNullException.ThrowIfNull(taskExecutionScriptingManager);

            this.logger = logger;
            this.azureProxy = azureProxy;
            this.storageAccessProvider = storageAccessProvider;
            this.quotaVerifier = quotaVerifier;
            this.skuInformationProvider = skuInformationProvider;

            this.usePreemptibleVmsOnly = batchSchedulingOptions.Value.UsePreemptibleVmsOnly;
            this.batchNodesSubnetId = batchNodesOptions.Value.SubnetId;
            this.disableBatchNodesPublicIpAddress = batchNodesOptions.Value.DisablePublicIpAddress;
            this.poolLifetime = TimeSpan.FromDays(batchSchedulingOptions.Value.PoolRotationForcedDays == 0 ? Options.BatchSchedulingOptions.DefaultPoolRotationForcedDays : batchSchedulingOptions.Value.PoolRotationForcedDays);
            this.defaultStorageAccountName = storageOptions.Value.DefaultAccountName;
            logger.LogDebug(@"Default storage account: {DefaultStorageAccountName}", defaultStorageAccountName);
            this.globalStartTaskPath = StandardizeStartTaskPath(batchNodesOptions.Value.GlobalStartTask, this.defaultStorageAccountName);
            this.globalManagedIdentity = batchNodesOptions.Value.GlobalManagedIdentity;
            this.allowedVmSizesService = allowedVmSizesService;
            this.taskExecutionScriptingManager = taskExecutionScriptingManager;
            batchPoolFactory = poolFactory;
            batchPrefix = batchSchedulingOptions.Value.Prefix;
            logger.LogInformation("BatchPrefix: {BatchPrefix}", batchPrefix);
            this.runnerMD5 = File.ReadAllText(Path.Combine(AppContext.BaseDirectory, $"scripts/{NodeTaskRunnerMD5HashFilename}")).Trim();

            this.gen2BatchNodeInfo = new BatchNodeInfo
            {
                BatchImageOffer = batchGen2Options.Value.Offer,
                BatchImagePublisher = batchGen2Options.Value.Publisher,
                BatchImageSku = batchGen2Options.Value.Sku,
                BatchImageVersion = batchGen2Options.Value.Version,
                BatchNodeAgentSkuId = batchGen2Options.Value.NodeAgentSkuId
            };

            this.gen1BatchNodeInfo = new BatchNodeInfo
            {
                BatchImageOffer = batchGen1Options.Value.Offer,
                BatchImagePublisher = batchGen1Options.Value.Publisher,
                BatchImageSku = batchGen1Options.Value.Sku,
                BatchImageVersion = batchGen1Options.Value.Version,
                BatchNodeAgentSkuId = batchGen1Options.Value.NodeAgentSkuId
            };
            drsHubApiHost = drsHubOptions.Value?.Url;
            logger.LogInformation("usePreemptibleVmsOnly: {UsePreemptibleVmsOnly}", usePreemptibleVmsOnly);

<<<<<<< HEAD
            static bool tesTaskIsInitializingOrRunning(TesTask tesTask) => tesTask.State == TesState.INITIALIZINGEnum || tesTask.State == TesState.RUNNINGEnum;
            static bool tesTaskIsInitializing(TesTask tesTask) => tesTask.State == TesState.INITIALIZINGEnum;

            System.Text.Json.JsonSerializerOptions setTaskStateAndLogJsonSerializerOptions = new()
            {
                DefaultIgnoreCondition = System.Text.Json.Serialization.JsonIgnoreCondition.WhenWritingDefault,
                Converters = { new System.Text.Json.Serialization.JsonStringEnumConverter(System.Text.Json.JsonNamingPolicy.CamelCase) }
            };

            var setTaskStateLock = new object();
=======
            static bool tesTaskIsQueuedInitializingOrRunning(TesTask tesTask) => tesTask.State == TesState.QUEUED || tesTask.State == TesState.INITIALIZING || tesTask.State == TesState.RUNNING;
            static bool tesTaskIsInitializingOrRunning(TesTask tesTask) => tesTask.State == TesState.INITIALIZING || tesTask.State == TesState.RUNNING;
            static bool tesTaskIsQueuedOrInitializing(TesTask tesTask) => tesTask.State == TesState.QUEUED || tesTask.State == TesState.INITIALIZING;
            static bool tesTaskIsQueued(TesTask tesTask) => tesTask.State == TesState.QUEUED;
            static bool tesTaskCancellationRequested(TesTask tesTask) => tesTask.State == TesState.CANCELED && tesTask.IsCancelRequested;
>>>>>>> e4764a6e

            async Task<bool> SetTaskStateAndLogAsync(TesTask tesTask, TesState newTaskState, CombinedBatchTaskInfo batchInfo, CancellationToken cancellationToken)
            {
                {
                    var newDataText = SerializeToString(new CombinedBatchTaskInfo(batchInfo, false));

                    if ("{}".Equals(newDataText) && newTaskState == tesTask.State)
                    {
                        logger.LogDebug(@"For task {TesTask} there's nothing to change.", tesTask.Id);
                        return false;
                    }

                    logger.LogDebug(@"Setting task {TesTask} with metadata {BatchTaskState} {Metadata}.", tesTask.Id, batchInfo.State, newDataText);
                }

                var (batchNodeMetrics, taskStartTime, taskEndTime, cromwellRcCode) = newTaskState == TesState.COMPLETEEnum
                    ? await GetBatchNodeMetricsAndCromwellResultCodeAsync(tesTask, cancellationToken)
                    : default;

                var taskAsString = SerializeToString(tesTask);

                lock (setTaskStateLock)
                {
                    tesTask.State = newTaskState;

                    var tesTaskLog = tesTask.GetOrAddTesTaskLog();
                    tesTaskLog.BatchNodeMetrics ??= batchNodeMetrics;
                    tesTaskLog.CromwellResultCode ??= cromwellRcCode;
                    tesTaskLog.EndTime ??= batchInfo.BatchTaskEndTime ?? taskEndTime;
                    tesTaskLog.StartTime ??= batchInfo.BatchTaskStartTime ?? taskStartTime;

                    if (batchInfo.ExecutorEndTime is not null || batchInfo.ExecutorStartTime is not null || batchInfo.ExecutorExitCode is not null)
                    {
                        var tesTaskExecutorLog = tesTaskLog.GetOrAddExecutorLog();
                        tesTaskExecutorLog.StartTime ??= batchInfo.ExecutorStartTime;
                        tesTaskExecutorLog.EndTime ??= batchInfo.ExecutorEndTime;
                        tesTaskExecutorLog.ExitCode ??= batchInfo.ExecutorExitCode;
                    }

                    if (batchInfo.OutputFileLogs is not null)
                    {
                        tesTaskLog.Outputs ??= [];
                        tesTaskLog.Outputs.AddRange(batchInfo.OutputFileLogs.Select(ConvertOutputFileLogToTesOutputFileLog));
                    }

                    if (batchInfo.Warning is not null)
                    {
                        var warningInfo = batchInfo.Warning.ToList();
                        switch (warningInfo.Count)
                        {
                            case 0:
                                break;
                            case 1:
                                tesTask.SetWarning(warningInfo[0]);
                                break;
                            default:
                                tesTask.SetWarning(warningInfo[0], warningInfo.Skip(1).ToArray());
                                break;
                        }
                    }

                    if (batchInfo.Failure.HasValue)
                    {
                        tesTask.SetFailureReason(
                            batchInfo.Failure.Value.Reason,
                            (batchInfo.Failure.Value.SystemLogs ?? (string.IsNullOrWhiteSpace(batchInfo.AlternateSystemLogItem)
                                    ? []
                                    : Enumerable.Empty<string>().Append(batchInfo.AlternateSystemLogItem))
                                ).ToArray());
                    }
                    else if (!(string.IsNullOrWhiteSpace(batchInfo.AlternateSystemLogItem) || tesTask.IsActiveState() || new[] { TesState.COMPLETEEnum, TesState.CANCELEDEnum }.Contains(tesTask.State)))
                    {
                        tesTask.SetFailureReason(batchInfo.AlternateSystemLogItem);
                    }
                }

                return !taskAsString.Equals(SerializeToString(tesTask));

                Tes.Models.TesOutputFileLog ConvertOutputFileLogToTesOutputFileLog(AzureBatchTaskState.OutputFileLog fileLog)
                {
                    return new Tes.Models.TesOutputFileLog
                    {
                        Path = fileLog.Path,
                        SizeBytes = $"{fileLog.Size:D}",
                        Url = fileLog.Url.AbsoluteUri
                    };
                }

<<<<<<< HEAD
                string SerializeToString<T>(T item)
                    => System.Text.Json.JsonSerializer.Serialize(item, setTaskStateAndLogJsonSerializerOptions);
=======
            async Task SetTaskCompleted(TesTask tesTask, CombinedBatchTaskInfo batchInfo, CancellationToken cancellationToken)
            {
                SetTaskStateAndLog(tesTask, TesState.COMPLETE, batchInfo);
                await DeleteBatchTaskAsync(azureProxy, tesTask, batchInfo, cancellationToken);
>>>>>>> e4764a6e
            }

            async Task<bool> SetCompletedWithErrors(TesTask tesTask, CombinedBatchTaskInfo batchInfo, CancellationToken cancellationToken)
            {
<<<<<<< HEAD
                var newTaskState = tesTask.FailureReason switch
                {
                    AzureBatchTaskState.ExecutorError => TesState.EXECUTORERROREnum,
                    _ => TesState.SYSTEMERROREnum,
                };
=======
                await AddProcessLogsIfAvailable(tesTask, cancellationToken);
                SetTaskStateAndLog(tesTask, TesState.EXECUTOR_ERROR, batchInfo);
                await DeleteBatchTaskAsync(azureProxy, tesTask, batchInfo, cancellationToken);
            }
>>>>>>> e4764a6e

                return await SetTaskStateAndLogAsync(tesTask, newTaskState, batchInfo, cancellationToken);
            }

<<<<<<< HEAD
            async Task<bool> TerminateBatchTaskAndSetTaskStateAsync(TesTask tesTask, TesState newTaskState, CombinedBatchTaskInfo batchInfo, CancellationToken cancellationToken) =>
                await TerminateBatchTaskAsync(tesTask, newTaskState, batchInfo, cancellationToken);
=======
            Task DeleteBatchTaskAndSetTaskExecutorErrorAsync(TesTask tesTask, CombinedBatchTaskInfo batchInfo, CancellationToken cancellationToken) => DeleteBatchTaskAndSetTaskStateAsync(tesTask, TesState.EXECUTOR_ERROR, batchInfo, cancellationToken);
            Task DeleteBatchTaskAndSetTaskSystemErrorAsync(TesTask tesTask, CombinedBatchTaskInfo batchInfo, CancellationToken cancellationToken) => DeleteBatchTaskAndSetTaskStateAsync(tesTask, TesState.SYSTEM_ERROR, batchInfo, cancellationToken);

            Task DeleteBatchTaskAndRequeueTaskAsync(TesTask tesTask, CombinedBatchTaskInfo batchInfo, CancellationToken cancellationToken)
                => ++tesTask.ErrorCount > 3
                    ? AddSystemLogAndDeleteBatchTaskAndSetTaskExecutorErrorAsync(tesTask, batchInfo, "System Error: Retry count exceeded.", cancellationToken)
                    : DeleteBatchTaskAndSetTaskStateAsync(tesTask, TesState.QUEUED, batchInfo, cancellationToken);
>>>>>>> e4764a6e

            Task<bool> TerminateBatchTaskAndSetTaskSystemErrorAsync(TesTask tesTask, CombinedBatchTaskInfo batchInfo, CancellationToken cancellationToken) =>
                TerminateBatchTaskAndSetTaskStateAsync(tesTask, TesState.SYSTEMERROREnum, batchInfo, cancellationToken);

<<<<<<< HEAD
            Task<bool> RequeueTaskAfterFailureAsync(TesTask tesTask, CombinedBatchTaskInfo batchInfo, CancellationToken cancellationToken)
                => ++tesTask.ErrorCount > 3
                    ? TerminateBatchTaskAndSetTaskSystemErrorAsync(tesTask, new(batchInfo, "System Error: Retry count exceeded."), cancellationToken)
                    : TerminateBatchTaskAndSetTaskStateAsync(tesTask, TesState.QUEUEDEnum, batchInfo, cancellationToken);

            async Task<bool> CancelTaskAsync(TesTask tesTask, CombinedBatchTaskInfo batchInfo, CancellationToken cancellationToken) =>
                await TerminateBatchTaskAsync(tesTask, TesState.CANCELEDEnum, batchInfo, cancellationToken);
=======
            Task HandlePreemptedNodeAsync(TesTask tesTask, CombinedBatchTaskInfo batchInfo, CancellationToken cancellationToken)
            {
                logger.LogInformation("The TesTask {TesTask}'s node was preempted. It will be automatically rescheduled.", tesTask.Id);
                SetTaskStateAndLog(tesTask, TesState.INITIALIZING, batchInfo);
                return Task.CompletedTask;
            }

            tesTaskStateTransitions =
            [
                new(tesTaskCancellationRequested, batchTaskState: null, alternateSystemLogItem: null, CancelTaskAsync),
                new(tesTaskIsQueued, BatchTaskState.JobNotFound, alternateSystemLogItem: null, (tesTask, _, ct) => AddBatchTaskAsync(tesTask, ct)),
                new(tesTaskIsQueued, BatchTaskState.MissingBatchTask, alternateSystemLogItem: null, (tesTask, batchInfo, ct) => AddBatchTaskAsync(tesTask, ct)),
                new(tesTaskIsQueued, BatchTaskState.Initializing, alternateSystemLogItem: null, (tesTask, _) => tesTask.State = TesState.INITIALIZING),
                new(tesTaskIsQueuedOrInitializing, BatchTaskState.NodeAllocationFailed, alternateSystemLogItem: null, DeleteBatchTaskAndRequeueTaskAsync),
                new(tesTaskIsQueuedOrInitializing, BatchTaskState.Running, alternateSystemLogItem: null, (tesTask, _) => tesTask.State = TesState.RUNNING),
                new(tesTaskIsQueuedInitializingOrRunning, BatchTaskState.MoreThanOneActiveJobOrTaskFound, BatchTaskState.MoreThanOneActiveJobOrTaskFound.ToString(), DeleteBatchTaskAndSetTaskSystemErrorAsync),
                new(tesTaskIsQueuedInitializingOrRunning, BatchTaskState.CompletedSuccessfully, alternateSystemLogItem: null, SetTaskCompleted),
                new(tesTaskIsQueuedInitializingOrRunning, BatchTaskState.CompletedWithErrors, "Please open an issue. There should have been an error reported here.", SetTaskExecutorError),
                new(tesTaskIsQueuedInitializingOrRunning, BatchTaskState.ActiveJobWithMissingAutoPool, alternateSystemLogItem: null, DeleteBatchTaskAndRequeueTaskAsync),
                new(tesTaskIsQueuedInitializingOrRunning, BatchTaskState.NodeFailedDuringStartupOrExecution, "Please open an issue. There should have been an error reported here.", DeleteBatchTaskAndSetTaskExecutorErrorAsync),
                new(tesTaskIsQueuedInitializingOrRunning, BatchTaskState.NodeUnusable, "Please open an issue. There should have been an error reported here.", DeleteBatchTaskAndSetTaskExecutorErrorAsync),
                new(tesTaskIsInitializingOrRunning, BatchTaskState.JobNotFound, BatchTaskState.JobNotFound.ToString(), DeleteBatchTaskAndRequeueTaskAsync),
                new(tesTaskIsInitializingOrRunning, BatchTaskState.MissingBatchTask, BatchTaskState.MissingBatchTask.ToString(), DeleteBatchTaskAndSetTaskSystemErrorAsync),
                new(tesTaskIsInitializingOrRunning, BatchTaskState.NodePreempted, alternateSystemLogItem: null, HandlePreemptedNodeAsync)
            ];
        }
>>>>>>> e4764a6e

            async Task<bool> TerminateBatchTaskAsync(TesTask tesTask, TesState newTaskState, CombinedBatchTaskInfo batchInfo, CancellationToken cancellationToken)
            {
                var skipLogInFinally = false;

                try
                {
                    switch (batchInfo.State)
                    {
                        case AzureBatchTaskState.TaskState.CancellationRequested:
                            if (!tesTask.IsActiveState())
                            {
                                skipLogInFinally = true;
                                return await SetTaskStateAndLogAsync(tesTask, newTaskState, batchInfo, cancellationToken);
                            }

                            if (tesTask.Logs?.Any() ?? false)
                            {
                                goto default;
                            }

                            return true; // It was never scheduled

                        default:
                            await azureProxy.TerminateBatchTaskAsync(tesTask.Id, tesTask.PoolId, cancellationToken);
                            return true;
                    }
                }
                catch (BatchException exc) when (BatchErrorCodeStrings.TaskNotFound.Equals(exc.RequestInformation?.BatchError?.Code, StringComparison.OrdinalIgnoreCase))
                {
                    return true;
                }
                catch (Exception exc)
                {
                    logger.LogError(exc, "Exception terminating batch task with tesTask.Id: {TesTaskId}", tesTask?.Id);
                    throw;
                }
                finally
                {
                    if (!skipLogInFinally)
                    {
                        _ = await SetTaskStateAndLogAsync(tesTask, newTaskState, batchInfo, cancellationToken);
                    }
                }
            }

            bool HandlePreemptedNode(TesTask tesTask, CombinedBatchTaskInfo batchInfo)
            {
                // TODO: Keep track of the number of times Azure Batch retried this task and terminate it as preempted if it is too many times. Are we waiting on Cromwell to support preempted tasks to do this?
                var oldLog = tesTask.GetOrAddTesTaskLog();
                var newLog = tesTask.AddTesTaskLog();
                oldLog.Warning = "ComputeNode was preempted. The task was automatically rescheduled.";
                newLog.VirtualMachineInfo = oldLog.VirtualMachineInfo;
                newLog.StartTime = DateTimeOffset.UtcNow;
                tesTask.State = TesState.INITIALIZINGEnum;
                logger.LogInformation("The TesTask {TesTask}'s node was preempted. It was automatically rescheduled.", tesTask.Id);
                return true;
            }

            const string alternateSystemLogMissingFailure = "Please open an issue. There should have been an error reported here.";

            tesTaskStateTransitions =
            [
                new(condition: null, AzureBatchTaskState.TaskState.CancellationRequested, alternateSystemLogItem: null, CancelTaskAsync),
                new(tesTaskIsInitializing, AzureBatchTaskState.TaskState.NodeAllocationFailed, alternateSystemLogItem: null, RequeueTaskAfterFailureAsync),
                new(tesTaskIsInitializing, AzureBatchTaskState.TaskState.NodeStartTaskFailed, alternateSystemLogMissingFailure, TerminateBatchTaskAndSetTaskSystemErrorAsync),
                new(tesTaskIsInitializingOrRunning, AzureBatchTaskState.TaskState.Initializing, alternateSystemLogItem: null, (tesTask, info, ct) => SetTaskStateAndLogAsync(tesTask, TesState.INITIALIZINGEnum, info, ct)),
                new(tesTaskIsInitializingOrRunning, AzureBatchTaskState.TaskState.Running, alternateSystemLogItem: null, (tesTask, info, ct) => SetTaskStateAndLogAsync(tesTask, TesState.RUNNINGEnum, info, ct)),
                new(tesTaskIsInitializingOrRunning, AzureBatchTaskState.TaskState.CompletedSuccessfully, alternateSystemLogItem: null, (tesTask, info, ct) => SetTaskStateAndLogAsync(tesTask, TesState.COMPLETEEnum, info, ct)),
                new(tesTaskIsInitializingOrRunning, AzureBatchTaskState.TaskState.CompletedWithErrors, alternateSystemLogMissingFailure, SetCompletedWithErrors),
                new(tesTaskIsInitializingOrRunning, AzureBatchTaskState.TaskState.NodeFailedDuringStartupOrExecution, alternateSystemLogMissingFailure, TerminateBatchTaskAndSetTaskSystemErrorAsync),
                new(tesTaskIsInitializingOrRunning, AzureBatchTaskState.TaskState.NodePreempted, alternateSystemLogItem: null, HandlePreemptedNode),
                new(tesTaskIsInitializingOrRunning, AzureBatchTaskState.TaskState.NodeFilesUploadOrDownloadFailed, alternateSystemLogItem: null, (tesTask, info, ct) => SetTaskStateAndLogAsync(tesTask, tesTask.State, info, ct)),
                new(condition: null, AzureBatchTaskState.TaskState.InfoUpdate, alternateSystemLogItem: null, (tesTask, info, ct) => SetTaskStateAndLogAsync(tesTask, tesTask.State, info, ct)),
            ];
        }

        private async Task<bool> DeleteCompletedTaskAsync(string taskId, string jobId, DateTime taskCreated, CancellationToken cancellationToken)
        {
            if (DateTimeOffset.UtcNow <= taskCreated.ToUniversalTime() + BatchDeleteNewTaskWorkaroundTimeSpan)
            {
                return false;
            }

            try
            {
                await azureProxy.DeleteBatchTaskAsync(taskId, jobId, cancellationToken);
                return true;
            }
            catch (BatchException exc) when (BatchErrorCodeStrings.TaskNotFound.Equals(exc.RequestInformation?.BatchError?.Code, StringComparison.OrdinalIgnoreCase))
            {
                return true;
            }
        }

        /// <summary>
        /// Creates a wget command to robustly download a file
        /// </summary>
        /// <param name="urlToDownload">URL to download</param>
        /// <param name="localFilePathDownloadLocation">Filename for the output file</param>
        /// <param name="setExecutable">Whether the file should be made executable or not</param>
        /// <returns>The command to execute</returns>
        internal static string CreateWgetDownloadCommand(Uri urlToDownload, string localFilePathDownloadLocation, bool setExecutable = false)
        {
            ArgumentNullException.ThrowIfNull(urlToDownload);
            ArgumentException.ThrowIfNullOrWhiteSpace(localFilePathDownloadLocation);

            var command = $"wget --no-verbose --https-only --timeout=20 --waitretry=1 --tries=9 --retry-connrefused --continue -O {localFilePathDownloadLocation} '{urlToDownload.AbsoluteUri}'";

            if (setExecutable)
            {
                command += $" && chmod +x {localFilePathDownloadLocation}";
            }

            return command;
        }

        /// <summary>
        /// Retrieves pools associated with this TES from the batch account.
        /// </summary>
        /// <param name="cancellationToken">A <see cref="CancellationToken"/> for controlling the lifetime of the asynchronous operation.</param>
        /// <returns></returns>
        private IAsyncEnumerable<CloudPool> GetCloudPools(CancellationToken cancellationToken)
            => azureProxy.GetActivePoolsAsync(batchPrefix);

        /// <inheritdoc/>
        public async Task LoadExistingPoolsAsync(CancellationToken cancellationToken)
        {
            await foreach (var cloudPool in GetCloudPools(cancellationToken).WithCancellation(cancellationToken))
            {
                try
                {
                    var forceRemove = !string.IsNullOrWhiteSpace(globalManagedIdentity) && !(cloudPool.Identity?.UserAssignedIdentities?.Any(id => globalManagedIdentity.Equals(id.ResourceId, StringComparison.OrdinalIgnoreCase)) ?? false);
                    await batchPoolFactory().AssignPoolAsync(cloudPool, forceRemove, cancellationToken);
                }
                catch (Exception exc)
                {
                    logger.LogError(exc, "When retrieving previously created batch pools and jobs, there were one or more failures when trying to access batch pool {PoolId} and/or its associated job.", cloudPool.Id);
                }
            }
        }

        /// <inheritdoc/>
        public async Task UploadTaskRunnerIfNeededAsync(CancellationToken cancellationToken)
        {
            var blobUri = await storageAccessProvider.GetInternalTesBlobUrlAsync(NodeTaskRunnerFilename, storageAccessProvider.BlobPermissionsWithWrite, cancellationToken);
            var blobProperties = await azureProxy.GetBlobPropertiesAsync(blobUri, cancellationToken);
            if (!runnerMD5.Equals(blobProperties is null ? string.Empty : Convert.ToBase64String(blobProperties.ContentHash), StringComparison.OrdinalIgnoreCase))
            {
                await azureProxy.UploadBlobFromFileAsync(blobUri, $"scripts/{NodeTaskRunnerFilename}", cancellationToken);
            }
        }

        /// <inheritdoc/>
        public IAsyncEnumerable<RelatedTask<TesTask, bool>> ProcessTesTaskBatchStatesAsync(IEnumerable<TesTask> tesTasks, AzureBatchTaskState[] taskStates, CancellationToken cancellationToken)
        {
            ArgumentNullException.ThrowIfNull(tesTasks);
            ArgumentNullException.ThrowIfNull(taskStates);

            return taskStates.Zip(tesTasks, (TaskState, TesTask) => (TaskState, TesTask))
                .Where(entry => entry.TesTask?.IsActiveState() ?? false) // Removes already terminal (and null) TesTasks from being further processed.
                .Select(entry => new RelatedTask<TesTask, bool>(WrapHandleTesTaskTransitionAsync(entry.TesTask, entry.TaskState, cancellationToken), entry.TesTask))
                .WhenEach(cancellationToken, tesTaskTask => tesTaskTask.Task);

            async Task<bool> WrapHandleTesTaskTransitionAsync(TesTask tesTask, AzureBatchTaskState azureBatchTaskState, CancellationToken cancellationToken)
                => await HandleTesTaskTransitionAsync(tesTask, azureBatchTaskState, cancellationToken);
        }

        /// <inheritdoc/>
        public IAsyncEnumerable<RelatedTask<CloudTaskId, bool>> DeleteCloudTasksAsync(IAsyncEnumerable<CloudTaskId> cloudTasks, CancellationToken cancellationToken)
        {
            return cloudTasks.SelectAwaitWithCancellation((task, ct) => ValueTask.FromResult(new RelatedTask<CloudTaskId, bool>(DeleteCompletedTaskAsync(task.TaskId, task.JobId, task.Created, ct), task)));
        }

        /// <summary>
        /// Get the parent path of the given path
        /// </summary>
        /// <param name="path">The path</param>
        /// <returns>The parent path</returns>
        private static string GetParentPath(string path)
        {
            if (string.IsNullOrEmpty(path))
            {
                return null;
            }

            var pathComponents = path.TrimEnd('/').Split('/');

            return string.Join('/', pathComponents.Take(pathComponents.Length - 1));
        }

        private static string GetParentUrl(string url)
        {
            if (!Uri.TryCreate(url, UriKind.Absolute, out var uri) || Uri.CheckHostName(uri.Host) <= UriHostNameType.Basic)
            {
                return GetParentPath(url).TrimStart('/'); // Continue support of Cromwell in local filesystem configuration
            }

            var builder = new UriBuilder(url);
            builder.Path = GetParentPath(builder.Path);
            return builder.ToString();
        }

        private static string StandardizeStartTaskPath(string startTaskPath, string defaultStorageAccount)
        {
            if (string.IsNullOrWhiteSpace(startTaskPath) || startTaskPath.StartsWith($"/{defaultStorageAccount}"))
            {
                return startTaskPath;
            }
            else
            {
                return $"/{defaultStorageAccount}{startTaskPath}";
            }
        }

        /// <inheritdoc/>
        public string GetTesTaskIdFromCloudTaskId(string cloudTaskId)
        {
            var separatorIndex = cloudTaskId.LastIndexOf('-');
            return separatorIndex == -1 ? cloudTaskId : cloudTaskId[..separatorIndex];
        }

        private record struct QueuedTaskPoolMetadata(TesTask TesTask, VirtualMachineInformation VirtualMachineInfo, IEnumerable<string> Identities, string PoolDisplayName);
        private record struct QueuedTaskJobMetadata(string PoolKey, string JobId, VirtualMachineInformation VirtualMachineInfo, IEnumerable<TesTask> Tasks);
        private record struct QueuedTaskMetadata(string PoolKey, IEnumerable<TesTask> Tasks);

        /// <inheritdoc/>
        public async IAsyncEnumerable<RelatedTask<TesTask, bool>> ProcessQueuedTesTasksAsync(TesTask[] tesTasks, [System.Runtime.CompilerServices.EnumeratorCancellation] CancellationToken cancellationToken)
        {
            ConcurrentBag<RelatedTask<TesTask, bool>> results = []; // Early item return facilitator. TaskCatchException() & TaskCatchAggregateException() add items to this.
            ConcurrentDictionary<string, ImmutableArray<QueuedTaskPoolMetadata>> tasksPoolMetadataByPoolKey = new();

            {
                logger.LogDebug(@"Checking quota for {QueuedTasks} tasks.", tesTasks.Length);

                // Determine how many nodes in each pool we might need for this group.
                await Parallel.ForEachAsync(tesTasks, cancellationToken, async (tesTask, token) =>
                {
                    string poolKey = default;
                    var identities = new List<string>();

                    if (!string.IsNullOrWhiteSpace(globalManagedIdentity))
                    {
                        identities.Add(globalManagedIdentity);
                    }

                    if (tesTask.Resources?.ContainsBackendParameterValue(TesResources.SupportedBackendParameters.workflow_execution_identity) == true)
                    {
                        identities.Add(tesTask.Resources?.GetBackendParameterValue(TesResources.SupportedBackendParameters.workflow_execution_identity));
                    }

                    try
                    {
                        var virtualMachineInfo = await GetVmSizeAsync(tesTask, token);
                        (poolKey, var displayName) = GetPoolKey(tesTask, virtualMachineInfo, identities);
                        await quotaVerifier.CheckBatchAccountQuotasAsync(virtualMachineInfo, needPoolOrJobQuotaCheck: !IsPoolAvailable(poolKey), cancellationToken: token);

                        _ = tasksPoolMetadataByPoolKey.AddOrUpdate(poolKey,
                            _ => [new(tesTask, virtualMachineInfo, identities, displayName)],
                            (_, list) => list.Add(new(tesTask, virtualMachineInfo, identities, displayName)));
                    }
                    catch (Exception exception)
                    {
                        TaskCatchException(exception, tesTask, poolKey);
                    }
                });
            }

            // Return any results that are ready
            foreach (var result in results)
            {
                yield return result;
            }

            if (tasksPoolMetadataByPoolKey.IsEmpty)
            {
                yield break;
            }

            results.Clear();

            // Determine how many nodes in each possibly new pool we might need for this group of tasks.
            var neededPoolNodesByPoolKey = tasksPoolMetadataByPoolKey.ToDictionary(t => t.Key, t => t.Value.Length);
            ConcurrentBag<QueuedTaskJobMetadata> tasksJobMetadata = [];

            {
                // Determine how many new pools/jobs we need now
                var requiredNewPools = neededPoolNodesByPoolKey.Keys.WhereNot(IsPoolAvailable).ToArray();

                // Revisit pool/job quotas (the above loop already dealt with the possiblility of needing just one more pool or job).
                // This will remove pool keys we cannot accomodate due to quota, along with all of their associated tasks, from being queued into Batch.
                if (requiredNewPools.Skip(1).Any())
                {
                    bool TryRemoveKeyAndTasks(string key, out (string Key, ImmutableArray<QueuedTaskPoolMetadata> ListOfTaskMetadata) result)
                    {
                        result = default;

                        if (tasksPoolMetadataByPoolKey.TryRemove(key, out var listOfTaskMetadata))
                        {
                            result = (key, listOfTaskMetadata);
                            return true;
                        }

                        return false;
                    }

                    var (exceededQuantity, exception) = await quotaVerifier.CheckBatchAccountPoolAndJobQuotasAsync(requiredNewPools.Length, cancellationToken);

                    foreach (var (key, listOfTaskMetadata) in requiredNewPools
                        .Reverse() // TODO: do we want to favor earlier or later tasks?
                        .SelectWhere<string, (string, ImmutableArray<QueuedTaskPoolMetadata>)>(TryRemoveKeyAndTasks)
                        .Take(exceededQuantity))
                    {
                        foreach (var task in listOfTaskMetadata.Select(m => m.TesTask))
                        {
                            yield return new(HandleExceptionAsync(exception, key, task), task);
                        }
                    }
                }

                logger.LogDebug(@"Obtaining {PoolQuantity} batch pool identifiers for {QueuedTasks} tasks.", tasksPoolMetadataByPoolKey.Count, tasksPoolMetadataByPoolKey.Values.Sum(l => l.Length));

                await Parallel.ForEachAsync(tasksPoolMetadataByPoolKey, cancellationToken, async (pool, token) =>
                {
                    var (_, virtualMachineInfo, identities, displayName) = pool.Value.First();

                    try
                    {
                        var useGen2 = virtualMachineInfo.HyperVGenerations?.Contains("V2", StringComparer.OrdinalIgnoreCase) ?? false;
                        var poolId = (await GetOrAddPoolAsync(
                            key: pool.Key,
                            isPreemptable: virtualMachineInfo.LowPriority,
                            modelPoolFactory: async (id, ct) => await GetPoolSpecification(
                                name: id,
                                displayName: displayName,
                                poolIdentity: GetBatchPoolIdentity(identities),
                                vmSize: virtualMachineInfo.VmSize,
                                vmFamily: virtualMachineInfo.VmFamily,
                                preemptable: virtualMachineInfo.LowPriority,
                                initialTarget: neededPoolNodesByPoolKey[pool.Key],
                                nodeInfo: useGen2 ? gen2BatchNodeInfo : gen1BatchNodeInfo,
                                encryptionAtHostSupported: virtualMachineInfo.EncryptionAtHostSupported,
                                cancellationToken: ct),
                            cancellationToken: token)).PoolId;

                        tasksJobMetadata.Add(new(pool.Key, poolId, virtualMachineInfo, pool.Value.Select(tuple => tuple.TesTask)));
                    }
                    catch (AggregateException aggregateException)
                    {
                        var innerExceptions = aggregateException.Flatten().InnerExceptions;

                        foreach (var tesTask in pool.Value.Select(tuple => tuple.TesTask))
                        {
                            TaskCatchAggregateException(innerExceptions, tesTask, pool.Key);
                        }
                    }
                    catch (Exception exception)
                    {
                        foreach (var tesTask in pool.Value.Select(tuple => tuple.TesTask))
                        {
                            TaskCatchException(exception, tesTask, pool.Key);
                        }
                    }
                });
            }

            // Return any results that are ready
            foreach (var result in results)
            {
                yield return result;
            }

            if (tasksJobMetadata.IsEmpty)
            {
                yield break;
            }

            results.Clear();

            ConcurrentBag<QueuedTaskMetadata> tasksMetadata = [];

            async Task<CloudTask> GetCloudTaskAsync(TesTask tesTask, VirtualMachineInformation virtualMachineInfo, string poolKey, string poolId, CancellationToken cancellationToken)
            {
                try
                {
                    var tesTaskLog = tesTask.AddTesTaskLog();
                    tesTaskLog.VirtualMachineInfo = virtualMachineInfo;
                    var cloudTaskId = $"{tesTask.Id}-{tesTask.Logs.Count}";
                    tesTask.PoolId = poolId;
                    var cloudTask = await ConvertTesTaskToBatchTaskUsingRunnerAsync(cloudTaskId, tesTask, cancellationToken);

                    logger.LogInformation(@"Creating batch task for TES task {TesTaskId}. Using VM size {VmSize}.", tesTask.Id, virtualMachineInfo.VmSize);
                    return cloudTask;
                }
                catch (AggregateException aggregateException)
                {
                    TaskCatchAggregateException(aggregateException.Flatten().InnerExceptions, tesTask, poolKey);
                }
                catch (Exception exception)
                {
                    TaskCatchException(exception, tesTask, poolKey);
                }

<<<<<<< HEAD
                return null;
            }

            await Parallel.ForEachAsync(
                tasksJobMetadata.Select(metadata => (metadata.JobId, metadata.PoolKey, metadata.Tasks, CloudTasks: metadata.Tasks
                    .Select(task => new RelatedTask<TesTask, CloudTask>(GetCloudTaskAsync(task, metadata.VirtualMachineInfo, metadata.PoolKey, metadata.JobId, cancellationToken), task))
                    .WhenEach(cancellationToken, task => task.Task))),
                cancellationToken,
                async (metadata, token) =>
                {
                    var (jobId, poolKey, tasks, relatedCloudTasks) = metadata;

                    try
                    {
                        var cloudTasks = (await relatedCloudTasks.ToListAsync(token)).Where(task => task.Task.Result is not null);
                        await azureProxy.AddBatchTasksAsync(cloudTasks.Select(task => task.Task.Result), jobId, token);

                        tasksMetadata.Add(new(poolKey, cloudTasks.Select(task => task.Related)));
                    }
                    catch (AggregateException aggregateException)
                    {
                        var innerExceptions = aggregateException.Flatten().InnerExceptions;

                        foreach (var tesTask in tasks)
                        {
                            TaskCatchAggregateException(innerExceptions, tesTask, poolKey);
                        }
                    }
                    catch (Exception exception)
                    {
                        foreach (var tesTask in tasks)
                        {
                            TaskCatchException(exception, tesTask, poolKey);
                        }
                    }
                });

            // Return any results that are ready
            foreach (var result in results)
            {
                yield return result;
=======
                var virtualMachineInfo = await GetVmSizeAsync(tesTask, cancellationToken);

                (poolKey, var displayName) = GetPoolKey(tesTask, virtualMachineInfo, identities, cancellationToken);
                await quotaVerifier.CheckBatchAccountQuotasAsync(virtualMachineInfo, needPoolOrJobQuotaCheck: !IsPoolAvailable(poolKey), cancellationToken: cancellationToken);

                var tesTaskLog = tesTask.AddTesTaskLog();
                tesTaskLog.VirtualMachineInfo = virtualMachineInfo;


                var useGen2 = virtualMachineInfo.HyperVGenerations?.Contains("V2", StringComparer.OrdinalIgnoreCase);
                poolId = (await GetOrAddPoolAsync(
                    key: poolKey,
                    isPreemptable: virtualMachineInfo.LowPriority,
                    modelPoolFactory: (id, ct) => GetPoolSpecification(
                        name: id,
                        displayName: displayName,
                        poolIdentity: GetBatchPoolIdentity(identities.ToArray()),
                        vmSize: virtualMachineInfo.VmSize,
                        vmFamily: virtualMachineInfo.VmFamily,
                        preemptable: virtualMachineInfo.LowPriority,
                        nodeInfo: useGen2.GetValueOrDefault() ? gen2BatchNodeInfo : gen1BatchNodeInfo,
                        encryptionAtHostSupported: virtualMachineInfo.EncryptionAtHostSupported,
                        cancellationToken: ct),
                    cancellationToken: cancellationToken)
                    ).PoolId;
                var jobOrTaskId = $"{tesTask.Id}-{tesTask.Logs.Count}";

                tesTask.PoolId = poolId;
                var cloudTask = await ConvertTesTaskToBatchTaskUsingRunnerAsync(jobOrTaskId, tesTask, cancellationToken);
                logger.LogInformation($"Creating batch task for TES task {tesTask.Id}. Using VM size {virtualMachineInfo.VmSize}.");
                await azureProxy.AddBatchTaskAsync(tesTask.Id, cloudTask, poolId, cancellationToken);

                tesTaskLog.StartTime = DateTimeOffset.UtcNow;
                tesTask.State = TesState.INITIALIZING;
                poolId = null;
>>>>>>> e4764a6e
            }

            if (tasksMetadata.IsEmpty)
            {
                yield break;
            }

            results.Clear();

            _ = Parallel.ForEach(tasksMetadata.SelectMany(metadata => metadata.Tasks.Select(task => (task, metadata.PoolKey))), metadata =>
            {
                var (tesTask, poolKey) = metadata;

                try
                {
                    var tesTaskLog = tesTask.GetOrAddTesTaskLog();
                    tesTaskLog.StartTime = DateTimeOffset.UtcNow;
                    tesTask.State = TesState.INITIALIZINGEnum;
                    results.Add(new(Task.FromResult(true), tesTask));
                }
                catch (AggregateException aggregateException)
                {
                    TaskCatchAggregateException(aggregateException.Flatten().InnerExceptions, tesTask, poolKey);
                }
                catch (Exception exception)
                {
                    TaskCatchException(exception, tesTask, poolKey);
                }
            });

            foreach (var result in results)
            {
                yield return result;
            }

            yield break;

            void TaskCatchException(Exception exception, TesTask tesTask, string poolKey)
            {
                results.Add(new(HandleExceptionAsync(exception, poolKey, tesTask), tesTask));
            }

            void TaskCatchAggregateException(IEnumerable<Exception> innerExceptions, TesTask tesTask, string poolKey)
            {
                var result = false;
                var exceptions = new List<Exception>();

                foreach (var partResult in innerExceptions
                    .Select(ex => HandleExceptionAsync(ex, poolKey, tesTask)))
                {
                    if (partResult.IsFaulted)
                    {
                        exceptions.Add(partResult.Exception);
                    }
                    else
                    {
                        result |= partResult.Result;
                    }
                }

                results.Add(new(exceptions.Count == 0
                    ? Task.FromResult(result)
                    : Task.FromException<bool>(new AggregateException(exceptions)),
                    tesTask));
            }

            Task<bool> HandleExceptionAsync(Exception exception, string poolKey, TesTask tesTask)
            {
                switch (exception)
                {
                    case AzureBatchPoolCreationException azureBatchPoolCreationException:
                        if (!azureBatchPoolCreationException.IsTimeout && !azureBatchPoolCreationException.IsJobQuota && !azureBatchPoolCreationException.IsPoolQuota && azureBatchPoolCreationException.InnerException is not null)
                        {
                            return HandleExceptionAsync(azureBatchPoolCreationException.InnerException, poolKey, tesTask);
                        }

                        logger.LogWarning(azureBatchPoolCreationException, "TES task: {TesTask} AzureBatchPoolCreationException.Message: {ExceptionMessage}. This might be a transient issue. Task will remain with state QUEUED. Confirmed timeout: {ConfirmedTimeout}", tesTask.Id, azureBatchPoolCreationException.Message, azureBatchPoolCreationException.IsTimeout);

                        if (azureBatchPoolCreationException.IsJobQuota || azureBatchPoolCreationException.IsPoolQuota)
                        {
                            neededPools.Add(poolKey);
                            tesTask.SetWarning(azureBatchPoolCreationException.InnerException switch
                            {
                                null => "Unknown reason",
                                Microsoft.Rest.Azure.CloudException cloudException => cloudException.Body.Message,
                                var e when e is BatchException batchException && batchException.InnerException is Microsoft.Azure.Batch.Protocol.Models.BatchErrorException batchErrorException => batchErrorException.Body.Message.Value,
                                _ => "Unknown reason",
                            });
                        }

                        break;

                    case AzureBatchQuotaMaxedOutException azureBatchQuotaMaxedOutException:
                        logger.LogWarning("TES task: {TesTask} AzureBatchQuotaMaxedOutException.Message: {ExceptionMessage}. Not enough quota available. Task will remain with state QUEUED.", tesTask.Id, azureBatchQuotaMaxedOutException.Message);
                        neededPools.Add(poolKey);
                        break;

                    case AzureBatchLowQuotaException azureBatchLowQuotaException:
                        tesTask.State = TesState.SYSTEM_ERROR;
                        tesTask.AddTesTaskLog(); // Adding new log here because this exception is thrown from CheckBatchAccountQuotas() and AddTesTaskLog() above is called after that. This way each attempt will have its own log entry.
                        tesTask.SetFailureReason("InsufficientBatchQuota", azureBatchLowQuotaException.Message);
                        logger.LogError(azureBatchLowQuotaException, "TES task: {TesTask} AzureBatchLowQuotaException.Message: {ExceptionMessage}", tesTask.Id, azureBatchLowQuotaException.Message);
                        break;

                    case AzureBatchVirtualMachineAvailabilityException azureBatchVirtualMachineAvailabilityException:
                        tesTask.State = TesState.SYSTEM_ERROR;
                        tesTask.AddTesTaskLog(); // Adding new log here because this exception is thrown from GetVmSizeAsync() and AddTesTaskLog() above is called after that. This way each attempt will have its own log entry.
                        tesTask.SetFailureReason("NoVmSizeAvailable", azureBatchVirtualMachineAvailabilityException.Message);
                        logger.LogError(azureBatchVirtualMachineAvailabilityException, "TES task: {TesTask} AzureBatchVirtualMachineAvailabilityException.Message: {ExceptionMessage}", tesTask.Id, azureBatchVirtualMachineAvailabilityException.Message);
                        break;

                    case TesException tesException:
                        tesTask.State = TesState.SYSTEM_ERROR;
                        tesTask.SetFailureReason(tesException);
                        logger.LogError(tesException, "TES task: {TesTask} TesException.Message: {ExceptionMessage}", tesTask.Id, tesException.Message);
                        break;

                    case BatchClientException batchClientException:
                        tesTask.State = TesState.SYSTEM_ERROR;
                        tesTask.SetFailureReason("BatchClientException", string.Join(",", batchClientException.Data.Values), batchClientException.Message, batchClientException.StackTrace);
                        logger.LogError(batchClientException, "TES task: {TesTask} BatchClientException.Message: {ExceptionMessage} {ExceptionData}", tesTask.Id, batchClientException.Message, string.Join(",", batchClientException?.Data?.Values));
                        break;

                    case BatchException batchException when batchException.InnerException is Microsoft.Azure.Batch.Protocol.Models.BatchErrorException batchErrorException && AzureBatchPoolCreationException.IsJobQuotaException(batchErrorException.Body.Code):
                        tesTask.SetWarning(batchErrorException.Body.Message.Value, []);
                        logger.LogInformation("Not enough job quota available for task Id {TesTask}. Reason: {BodyMessage}. Task will remain in queue.", tesTask.Id, batchErrorException.Body.Message.Value);
                        break;

                    case BatchException batchException when batchException.InnerException is Microsoft.Azure.Batch.Protocol.Models.BatchErrorException batchErrorException && AzureBatchPoolCreationException.IsPoolQuotaException(batchErrorException.Body.Code):
                        neededPools.Add(poolKey);
                        tesTask.SetWarning(batchErrorException.Body.Message.Value, []);
                        logger.LogInformation("Not enough pool quota available for task Id {TesTask}. Reason: {BodyMessage}. Task will remain in queue.", tesTask.Id, batchErrorException.Body.Message.Value);
                        break;

                    case Microsoft.Rest.Azure.CloudException cloudException when AzureBatchPoolCreationException.IsPoolQuotaException(cloudException.Body.Code):
                        neededPools.Add(poolKey);
                        tesTask.SetWarning(cloudException.Body.Message, []);
                        logger.LogInformation("Not enough pool quota available for task Id {TesTask}. Reason: {BodyMessage}. Task will remain in queue.", tesTask.Id, cloudException.Body.Message);
                        break;

                    default:
<<<<<<< HEAD
                        tesTask.State = TesState.SYSTEMERROREnum;
                        tesTask.SetFailureReason(AzureBatchTaskState.UnknownError, $"{exception?.GetType().FullName}: {exception?.Message}", exception?.StackTrace);
=======
                        tesTask.State = TesState.SYSTEM_ERROR;
                        tesTask.SetFailureReason("UnknownError", $"{exception?.GetType().FullName}: {exception?.Message}", exception?.StackTrace);
>>>>>>> e4764a6e
                        logger.LogError(exception, "TES task: {TesTask} Exception: {ExceptionType}: {ExceptionMessage}", tesTask.Id, exception?.GetType().FullName, exception?.Message);
                        break;
                }

                return Task.FromResult(true);
            }
        }

        /// <summary>
        /// Transitions the <see cref="TesTask"/> to the new state, based on the rules defined in the tesTaskStateTransitions list.
        /// </summary>
        /// <param name="tesTask">TES task</param>
        /// <param name="azureBatchTaskState">Current Azure Batch task info</param>
        /// <param name="cancellationToken">A <see cref="CancellationToken"/> for controlling the lifetime of the asynchronous operation.</param>
        /// <returns>True if the TES task was changed.</returns>
        private ValueTask<bool> HandleTesTaskTransitionAsync(TesTask tesTask, AzureBatchTaskState azureBatchTaskState, CancellationToken cancellationToken)
            => tesTaskStateTransitions
                .FirstOrDefault(m => (m.Condition is null || m.Condition(tesTask)) && (m.CurrentBatchTaskState is null || m.CurrentBatchTaskState == azureBatchTaskState.State))
                .ActionAsync(tesTask, azureBatchTaskState, cancellationToken);

        private async Task<CloudTask> ConvertTesTaskToBatchTaskUsingRunnerAsync(string taskId, TesTask task,
            CancellationToken cancellationToken)
        {
            ValidateTesTask(task);

            var nodeTaskCreationOptions = await GetNodeTaskConversionOptionsAsync(task, cancellationToken);

            var assets = await taskExecutionScriptingManager.PrepareBatchScriptAsync(task, nodeTaskCreationOptions, cancellationToken);

            var batchRunCommand = taskExecutionScriptingManager.ParseBatchRunCommand(assets);

            var cloudTask = new CloudTask(taskId, batchRunCommand)
            {
                Constraints = new(maxWallClockTime: poolLifetime, retentionTime: TimeSpan.Zero, maxTaskRetryCount: 0),
                UserIdentity = new(new AutoUserSpecification(elevationLevel: ElevationLevel.Admin, scope: AutoUserScope.Pool)),
            };

            return cloudTask;
        }

        private async Task<NodeTaskConversionOptions> GetNodeTaskConversionOptionsAsync(TesTask task, CancellationToken cancellationToken)
        {
            var nodeTaskCreationOptions = new NodeTaskConversionOptions(
                DefaultStorageAccountName: defaultStorageAccountName,
                AdditionalInputs: await GetAdditionalCromwellInputsAsync(task, cancellationToken),
                GlobalManagedIdentity: globalManagedIdentity,
                DrsHubApiHost: drsHubApiHost
            );
            return nodeTaskCreationOptions;
        }

        private async ValueTask<IList<TesInput>> GetAdditionalCromwellInputsAsync(TesTask task, CancellationToken cancellationToken)
        {
            // TODO: Cromwell bug: Cromwell command write_tsv() generates a file in the execution directory, for example execution/write_tsv_3922310b441805fc43d52f293623efbc.tmp. These are not passed on to TES inputs.
            // WORKAROUND: Get the list of files in the execution directory and add them to task inputs.
            return task.IsCromwell()
                ? await GetExistingBlobsInCromwellStorageLocationAsTesInputsAsync(task, cancellationToken) ?? []
                : [];
        }

        private async ValueTask<List<TesInput>> GetExistingBlobsInCromwellStorageLocationAsTesInputsAsync(TesTask task, CancellationToken cancellationToken)
        {
            var metadata = task.GetCromwellMetadata();

            var cromwellExecutionDirectory = (Uri.TryCreate(metadata.CromwellRcUri, UriKind.Absolute, out var uri) && !uri.IsFile)
                ? GetParentUrl(metadata.CromwellRcUri)
                : $"/{GetParentUrl(metadata.CromwellRcUri)}";

            var executionDirectoryUri = await storageAccessProvider.MapLocalPathToSasUrlAsync(cromwellExecutionDirectory,
                BlobSasPermissions.List, cancellationToken);
            var commandScript =
                task.Inputs?.FirstOrDefault(b => "commandScript".Equals(b.Name));

            if (executionDirectoryUri is not null && commandScript is not null)
            {
                var executionDirectoryBlobName = new Azure.Storage.Blobs.BlobUriBuilder(executionDirectoryUri).BlobName;
                var pathBlobPrefix = commandScript.Path[..commandScript.Path.IndexOf(executionDirectoryBlobName, StringComparison.OrdinalIgnoreCase)];

                var blobsInExecutionDirectory =
                    await azureProxy.ListBlobsAsync(executionDirectoryUri, cancellationToken).ToListAsync(cancellationToken);
                var scriptBlob =
                    blobsInExecutionDirectory.FirstOrDefault(b => commandScript.Path.Equals($"{pathBlobPrefix}/{b.BlobName}", StringComparison.Ordinal));

                if (default != scriptBlob)
                {
                    blobsInExecutionDirectory.Remove(scriptBlob);
                }

<<<<<<< HEAD
                return blobsInExecutionDirectory
                    .Where(b => executionDirectoryBlobName.Equals(GetParentPath(b.BlobName)))
                    .Select(b => (Path: $"/{metadata.CromwellExecutionDir.TrimStart('/')}/{b.BlobName.Split('/').Last()}",
                        b.BlobUri))
                    .Select(b => new TesInput
                    {
                        Path = b.Path,
                        Url = b.BlobUri.AbsoluteUri,
                        Name = Path.GetFileName(b.Path),
                        Type = TesFileType.FILEEnum
                    })
                    .ToList();
=======
                if (commandScript is not null)
                {
                    var commandScriptPathParts = commandScript.Path.Split('/').ToList();
                    additionalInputFiles = await blobsInExecutionDirectory
                        .Select(b => (Path: $"/{metadata.CromwellExecutionDir.TrimStart('/')}/{b.Name.Split('/').Last()}",
                            b.Uri))
                        .ToAsyncEnumerable()
                        .SelectAwait(async b => new TesInput
                        {
                            Path = b.Path,
                            Url = (await storageAccessProvider.MapLocalPathToSasUrlAsync(b.Uri.AbsoluteUri,
                                cancellationToken, getContainerSas: true)).AbsoluteUri,
                            Name = Path.GetFileName(b.Path),
                            Type = TesFileType.FILE
                        })
                        .ToListAsync(cancellationToken);
                }
>>>>>>> e4764a6e
            }

            return default;
        }

        private static void ValidateTesTask(TesTask task)
        {
            ArgumentNullException.ThrowIfNull(task);

            task.Inputs?.ForEach(input => ValidateTesTaskInput(input, task));
        }

        private static void ValidateTesTaskInput(TesInput inputFile, TesTask tesTask)
        {
            if (string.IsNullOrWhiteSpace(inputFile.Path) || !inputFile.Path.StartsWith('/'))
            {
                throw new TesException("InvalidInputFilePath", $"Unsupported input path '{inputFile.Path}' for task Id {tesTask.Id}. Must start with '/'.");
            }

            if (inputFile.Url is not null && inputFile.Content is not null)
            {
                throw new TesException("InvalidInputFilePath", "Input Url and Content cannot be both set");
            }

            if (inputFile.Url is null && inputFile.Content is null)
            {
                throw new TesException("InvalidInputFilePath", "One of Input Url or Content must be set");
            }

            if (inputFile.Type == TesFileType.DIRECTORY)
            {
                throw new TesException("InvalidInputFilePath", "Directory input is not supported.");
            }
        }

        enum StartScriptVmFamilies
        {
            standardLSFamily,
            standardLSv2Family,
            standardLSv3Family,
            standardLASv3Family,
        }

        /// <summary>
        /// Constructs a universal Azure Start Task instance
        /// </summary>
        /// <param name="poolId">Pool Id</param>
        /// <param name="machineConfiguration">A <see cref="BatchModels.VirtualMachineConfiguration"/> describing the OS of the pool's nodes.</param>
        /// <param name="vmFamily"></param>
        /// <param name="cancellationToken">A <see cref="CancellationToken"/> for controlling the lifetime of the asynchronous operation.</param>
        /// <returns></returns>
        /// <remarks>This method also mitigates errors associated with docker daemons that are not configured to place their filesystem assets on the data drive.</remarks>
        private async Task<BatchModels.StartTask> GetStartTaskAsync(string poolId, BatchModels.VirtualMachineConfiguration machineConfiguration, string vmFamily, CancellationToken cancellationToken)
        {
            ArgumentException.ThrowIfNullOrWhiteSpace(poolId);
            ArgumentNullException.ThrowIfNull(machineConfiguration);
            ArgumentNullException.ThrowIfNull(vmFamily);

            var globalStartTaskConfigured = !string.IsNullOrWhiteSpace(globalStartTaskPath);

            var globalStartTaskSasUrl = globalStartTaskConfigured
                ? await storageAccessProvider.MapLocalPathToSasUrlAsync(globalStartTaskPath, BlobSasPermissions.Read, cancellationToken, sasTokenDuration: PoolScheduler.RunInterval.Multiply(2).Add(poolLifetime).Add(TimeSpan.FromMinutes(15)))
                : default;

            if (globalStartTaskSasUrl is not null)
            {
                if (!await azureProxy.BlobExistsAsync(globalStartTaskSasUrl, cancellationToken))
                {
                    globalStartTaskSasUrl = default;
                    globalStartTaskConfigured = false;
                }
            }
            else
            {
                globalStartTaskConfigured = false;
            }

            // https://learn.microsoft.com/azure/batch/batch-docker-container-workloads#linux-support
            var dockerConfigured = machineConfiguration.ImageReference.Publisher.Equals("microsoft-azure-batch", StringComparison.OrdinalIgnoreCase)
                && (machineConfiguration.ImageReference.Offer.StartsWith("ubuntu-server-container", StringComparison.OrdinalIgnoreCase) || machineConfiguration.ImageReference.Offer.StartsWith("centos-container", StringComparison.OrdinalIgnoreCase));

            StringBuilder cmd = new("#!/bin/sh\n");
            cmd.Append($"mkdir -p {BatchNodeSharedEnvVar} && {CreateWgetDownloadCommand(await storageAccessProvider.GetInternalTesBlobUrlAsync(NodeTaskRunnerFilename, BlobSasPermissions.Read, cancellationToken), $"{BatchNodeSharedEnvVar}/{NodeTaskRunnerFilename}", setExecutable: true)}");

            if (!dockerConfigured)
            {
                var packageInstallScript = machineConfiguration.NodeAgentSkuId switch
                {
                    var s when s.StartsWith("batch.node.ubuntu ", StringComparison.OrdinalIgnoreCase) => "echo \"Ubuntu OS detected\"",
                    var s when s.StartsWith("batch.node.centos ", StringComparison.OrdinalIgnoreCase) => "sudo yum install epel-release -y && sudo yum update -y && sudo yum install -y wget",
                    _ => throw new InvalidOperationException($"Unrecognized OS. Please send open an issue @ 'https://github.com/microsoft/ga4gh-tes/issues' with this title: Please add support for ({machineConfiguration.NodeAgentSkuId})")
                };

                var script = "config-docker.sh";
                cmd.Append($" && {CreateWgetDownloadCommand(await UploadScriptAsync(script, new((await ReadScript("config-docker.sh")).Replace("{PackageInstalls}", packageInstallScript))), script, setExecutable: true)} && ./{script}");
            }

            var vmFamilyStartupScript = (Enum.TryParse(typeof(StartScriptVmFamilies), vmFamily, out var family) ? family : default) switch
            {
                StartScriptVmFamilies.standardLSFamily => @"config-nvme.sh",
                StartScriptVmFamilies.standardLSv2Family => @"config-nvme.sh",
                StartScriptVmFamilies.standardLSv3Family => @"config-nvme.sh",
                StartScriptVmFamilies.standardLASv3Family => @"config-nvme.sh",
                _ => null
            };

            if (!string.IsNullOrWhiteSpace(vmFamilyStartupScript))
            {
                var script = "config-vmfamily.sh";
                // TODO: optimize this by uploading all vmfamily scripts when uploading runner binary rather then for each individual pool
                cmd.Append($" && {CreateWgetDownloadCommand(await UploadScriptAsync(script, new(await ReadScript(vmFamilyStartupScript))), script, setExecutable: true)} && ./{script}");
            }

            if (globalStartTaskConfigured)
            {
                cmd.Append($" && {CreateWgetDownloadCommand(globalStartTaskSasUrl, $"global-{StartTaskScriptFilename}", setExecutable: true)} && ./global-{StartTaskScriptFilename}");
            }

            return new()
            {
                CommandLine = $"/bin/sh -c \"{CreateWgetDownloadCommand(await UploadScriptAsync(StartTaskScriptFilename, cmd), StartTaskScriptFilename, true)} && ./{StartTaskScriptFilename}\"",
                UserIdentity = new BatchModels.UserIdentity(autoUser: new(elevationLevel: BatchModels.ElevationLevel.Admin, scope: BatchModels.AutoUserScope.Pool)),
                MaxTaskRetryCount = 4,
                WaitForSuccess = true
            };

            async ValueTask<Uri> UploadScriptAsync(string name, StringBuilder content)
            {
                content.AppendLinuxLine(string.Empty);
                var path = $"/pools/{poolId}/{name}";
                await azureProxy.UploadBlobAsync(await storageAccessProvider.GetInternalTesBlobUrlAsync(path, BlobSasPermissions.Write, cancellationToken), content.ToString(), cancellationToken);
                content.Clear();
                return await storageAccessProvider.GetInternalTesBlobUrlAsync(path, BlobSasPermissions.Read, cancellationToken);
            }

            async ValueTask<string> ReadScript(string name)
            {
                var path = Path.Combine(AppContext.BaseDirectory, "scripts", name);
                return await File.ReadAllTextAsync(path, cancellationToken);
            }
        }

        /// <summary>
        /// Generate the BatchPoolIdentity object
        /// </summary>
        /// <param name="identities"></param>
        /// <returns></returns>
        private static BatchModels.BatchPoolIdentity GetBatchPoolIdentity(IEnumerable<string> identities)
        {
            identities = identities?.ToList();
            return identities is null || !identities.Any()
                ? null
                : new(BatchModels.PoolIdentityType.UserAssigned,
                    identities.ToDictionary(identity => identity, _ => new BatchModels.UserAssignedIdentities()));
        }

        /// <summary>
        /// Generate the <see cref="BatchModels.Pool"/> for the needed pool.
        /// </summary>
        /// <param name="name"></param>
        /// <param name="displayName"></param>
        /// <param name="poolIdentity"></param>
        /// <param name="vmSize"></param>
        /// <param name="vmFamily"></param>
        /// <param name="preemptable"></param>
        /// <param name="initialTarget"></param>
        /// <param name="nodeInfo"></param>
        /// <param name="encryptionAtHostSupported">VM supports encryption at host.</param>
        /// <param name="cancellationToken">A <see cref="CancellationToken"/> for controlling the lifetime of the asynchronous operation.</param>
        /// <returns>The specification for the pool.</returns>
        /// <remarks>
        /// Devs: Any changes to any properties set in this method will require corresponding changes to all classes implementing <see cref="Management.Batch.IBatchPoolManager"/> along with possibly any systems they call, with the possible exception of <seealso cref="Management.Batch.ArmBatchPoolManager"/>.
        /// </remarks>
        private async ValueTask<BatchModels.Pool> GetPoolSpecification(string name, string displayName, BatchModels.BatchPoolIdentity poolIdentity, string vmSize, string vmFamily, bool preemptable, int initialTarget, BatchNodeInfo nodeInfo, bool? encryptionAtHostSupported, CancellationToken cancellationToken)
        {
            // TODO: (perpetually) add new properties we set in the future on <see cref="PoolSpecification"/> and/or its contained objects, if possible. When not, update CreateAutoPoolModePoolInformation().

            ValidateString(name, 64);
            ValidateString(displayName, 1024);

            BatchModels.VirtualMachineConfiguration vmConfig = new(
                imageReference: new(
                    publisher: nodeInfo.BatchImagePublisher,
                    offer: nodeInfo.BatchImageOffer,
                    sku: nodeInfo.BatchImageSku,
                    version: nodeInfo.BatchImageVersion),
                nodeAgentSkuId: nodeInfo.BatchNodeAgentSkuId);

            if (encryptionAtHostSupported ?? false)
            {
                vmConfig.DiskEncryptionConfiguration = new(
                    targets: [BatchModels.DiskEncryptionTarget.OsDisk, BatchModels.DiskEncryptionTarget.TemporaryDisk]
                );
            }

            BatchModels.Pool poolSpecification = new(name: name, displayName: displayName, identity: poolIdentity, vmSize: vmSize)
            {
                ScaleSettings = new(autoScale: new(BatchPool.AutoPoolFormula(preemptable, initialTarget), BatchPool.AutoScaleEvaluationInterval)),
                DeploymentConfiguration = new(virtualMachineConfiguration: vmConfig),
                //ApplicationPackages = ,
                StartTask = await GetStartTaskAsync(name, vmConfig, vmFamily, cancellationToken),
                TargetNodeCommunicationMode = BatchModels.NodeCommunicationMode.Simplified,
            };

            if (!string.IsNullOrEmpty(batchNodesSubnetId))
            {
                poolSpecification.NetworkConfiguration = new()
                {
                    PublicIPAddressConfiguration = new(provision: disableBatchNodesPublicIpAddress ? BatchModels.IPAddressProvisioningType.NoPublicIPAddresses : BatchModels.IPAddressProvisioningType.BatchManaged),
                    SubnetId = batchNodesSubnetId
                };
            }

            return poolSpecification;

            static void ValidateString(string value, int maxLength, [System.Runtime.CompilerServices.CallerArgumentExpression(nameof(value))] string paramName = null)
            {
                ArgumentNullException.ThrowIfNull(value, paramName);

                if (value.Length > maxLength) throw new ArgumentException($"{paramName} exceeds maximum length {maxLength}", paramName);
            }
        }

        /// <summary>
        /// Gets the cheapest available VM size that satisfies the <see cref="TesTask"/> execution requirements
        /// </summary>
        /// <param name="tesTask"><see cref="TesTask"/></param>
        /// <param name="cancellationToken">A <see cref="CancellationToken"/> for controlling the lifetime of the asynchronous operation.</param>
        /// <param name="forcePreemptibleVmsOnly">Force consideration of preemptible virtual machines only.</param>
        /// <returns>The virtual machine info</returns>
        public async Task<VirtualMachineInformation> GetVmSizeAsync(TesTask tesTask, CancellationToken cancellationToken, bool forcePreemptibleVmsOnly = false)
        {
            var allowedVmSizes = await allowedVmSizesService.GetAllowedVmSizes(cancellationToken);
            bool AllowedVmSizesFilter(VirtualMachineInformation vm) => allowedVmSizes is null || !allowedVmSizes.Any() || allowedVmSizes.Contains(vm.VmSize, StringComparer.OrdinalIgnoreCase) || allowedVmSizes.Contains(vm.VmFamily, StringComparer.OrdinalIgnoreCase);

            var tesResources = tesTask.Resources;

            var previouslyFailedVmSizes = tesTask.Logs?
                .Where(log => log.FailureReason == AzureBatchTaskState.TaskState.NodeAllocationFailed.ToString() && log.VirtualMachineInfo?.VmSize is not null)
                .Select(log => log.VirtualMachineInfo.VmSize)
                .Distinct()
                .ToList();

            var virtualMachineInfoList = await skuInformationProvider.GetVmSizesAndPricesAsync(azureProxy.GetArmRegion(), cancellationToken);
            var preemptible = forcePreemptibleVmsOnly || usePreemptibleVmsOnly || (tesResources?.Preemptible).GetValueOrDefault(true);

            List<VirtualMachineInformation> eligibleVms = [];
            var noVmFoundMessage = string.Empty;

            var vmSize = tesResources?.GetBackendParameterValue(TesResources.SupportedBackendParameters.vm_size);

            if (!string.IsNullOrWhiteSpace(vmSize))
            {
                eligibleVms = virtualMachineInfoList
                    .Where(vm =>
                        vm.LowPriority == preemptible
                        && vm.VmSize.Equals(vmSize, StringComparison.OrdinalIgnoreCase))
                    .ToList();

                noVmFoundMessage = $"No VM (out of {virtualMachineInfoList.Count}) available with the required resources (vmsize: {vmSize}, preemptible: {preemptible}) for task id {tesTask.Id}.";
            }
            else
            {
                var requiredNumberOfCores = (tesResources?.CpuCores).GetValueOrDefault(DefaultCoreCount);
                var requiredMemoryInGB = (tesResources?.RamGb).GetValueOrDefault(DefaultMemoryGb);
                var requiredDiskSizeInGB = (tesResources?.DiskGb).GetValueOrDefault(DefaultDiskGb);

                eligibleVms = virtualMachineInfoList
                    .Where(vm =>
                        vm.LowPriority == preemptible
                        && vm.VCpusAvailable >= requiredNumberOfCores
                        && vm.MemoryInGiB >= requiredMemoryInGB
                        && vm.ResourceDiskSizeInGiB >= requiredDiskSizeInGB)
                    .ToList();

                noVmFoundMessage = $"No VM (out of {virtualMachineInfoList.Count}) available with the required resources (cores: {requiredNumberOfCores}, memory: {requiredMemoryInGB} GB, disk: {requiredDiskSizeInGB} GB, preemptible: {preemptible}) for task id {tesTask.Id}.";
            }


            var coreQuota = await quotaVerifier
                .GetBatchQuotaProvider()
                .GetVmCoreQuotaAsync(preemptible, cancellationToken);

            var selectedVm = eligibleVms
                .Where(AllowedVmSizesFilter)
                .Where(vm => IsThereSufficientCoreQuota(coreQuota, vm))
                .Where(vm =>
                    !(previouslyFailedVmSizes?.Contains(vm.VmSize, StringComparer.OrdinalIgnoreCase) ?? false))
                .MinBy(vm => vm.PricePerHour);

            if (!preemptible && selectedVm is not null)
            {
                var idealVm = eligibleVms
                    .Where(AllowedVmSizesFilter)
                    .Where(vm => !(previouslyFailedVmSizes?.Contains(vm.VmSize, StringComparer.OrdinalIgnoreCase) ?? false))
                    .MinBy(x => x.PricePerHour);

                if (selectedVm.PricePerHour >= idealVm.PricePerHour * 2)
                {
                    tesTask.SetWarning("UsedLowPriorityInsteadOfDedicatedVm",
                        $"This task ran on low priority machine because dedicated quota was not available for VM Series '{idealVm.VmFamily}'.",
                        $"Increase the quota for VM Series '{idealVm.VmFamily}' to run this task on a dedicated VM. Please submit an Azure Support request to increase your quota: {AzureSupportUrl}");

                    return await GetVmSizeAsync(tesTask, cancellationToken, true);
                }
            }

            if (selectedVm is not null)
            {
                return selectedVm;
            }

            if (!eligibleVms.Any())
            {
                noVmFoundMessage += $" There are no VM sizes that match the requirements. Review the task resources.";
            }

            if (previouslyFailedVmSizes is not null)
            {
                noVmFoundMessage += $" The following VM sizes were excluded from consideration because of {AzureBatchTaskState.TaskState.NodeAllocationFailed} error(s) on previous attempts: {string.Join(", ", previouslyFailedVmSizes)}.";
            }

            var vmsExcludedByTheAllowedVmsConfiguration = eligibleVms.Except(eligibleVms.Where(AllowedVmSizesFilter)).Count();

            if (vmsExcludedByTheAllowedVmsConfiguration > 0)
            {
                noVmFoundMessage += $" Note that {vmsExcludedByTheAllowedVmsConfiguration} VM(s), suitable for this task, were excluded by the allowed-vm-sizes configuration. Consider expanding the list of allowed VM sizes.";
            }

            throw new AzureBatchVirtualMachineAvailabilityException(noVmFoundMessage.Trim());
        }

        private static bool IsThereSufficientCoreQuota(BatchVmCoreQuota coreQuota, VirtualMachineInformation vm)
        {
            if (coreQuota.IsLowPriority || !coreQuota.IsDedicatedAndPerVmFamilyCoreQuotaEnforced)
            {
                return coreQuota.NumberOfCores >= vm.VCpusAvailable;
            }

            var result = coreQuota.DedicatedCoreQuotas?.FirstOrDefault(q => q.VmFamilyName.Equals(vm.VmFamily, StringComparison.OrdinalIgnoreCase));

            if (result is null)
            {
                return false;
            }

            return result?.CoreQuota >= vm.VCpusAvailable;
        }

        private async Task<(Tes.Models.BatchNodeMetrics BatchNodeMetrics, DateTimeOffset? TaskStartTime, DateTimeOffset? TaskEndTime, int? CromwellRcCode)> GetBatchNodeMetricsAndCromwellResultCodeAsync(TesTask tesTask, CancellationToken cancellationToken)
        {
            var bytesInGB = Math.Pow(1000, 3);
            var kiBInGB = Math.Pow(1000, 3) / 1024;

            static double? GetDurationInSeconds(Dictionary<string, string> dict, string startKey, string endKey)
            {
                return TryGetValueAsDateTimeOffset(dict, startKey, out var startTime) && TryGetValueAsDateTimeOffset(dict, endKey, out var endTime)
                    ? endTime.Subtract(startTime).TotalSeconds
                    : null;
            }

            static bool TryGetValueAsDateTimeOffset(Dictionary<string, string> dict, string key, out DateTimeOffset result)
            {
                result = default;
                return dict.TryGetValue(key, out var valueAsString) && DateTimeOffset.TryParse(valueAsString, out result);
            }

            static bool TryGetValueAsDouble(Dictionary<string, string> dict, string key, out double result)
            {
                result = default;
                return dict.TryGetValue(key, out var valueAsString) && double.TryParse(valueAsString, out result);
            }

            Tes.Models.BatchNodeMetrics batchNodeMetrics = null;
            DateTimeOffset? taskStartTime = null;
            DateTimeOffset? taskEndTime = null;
            int? cromwellRcCode = null;

            try
            {
                if (tesTask.IsCromwell())
                {
                    var cromwellRcContent = await storageAccessProvider.DownloadBlobAsync(tesTask.GetCromwellMetadata().CromwellRcUri, cancellationToken);

                    if (cromwellRcContent is not null && int.TryParse(cromwellRcContent, out var temp))
                    {
                        cromwellRcCode = temp;
                    }
                }

                var metricsUrl = await storageAccessProvider.GetInternalTesTaskBlobUrlAsync(tesTask, "metrics.txt", BlobSasPermissions.Read, cancellationToken);
                var metricsContent = await storageAccessProvider.DownloadBlobAsync(metricsUrl, cancellationToken);

                if (metricsContent is not null)
                {
                    try
                    {
                        var metrics = DelimitedTextToDictionary(metricsContent.Trim());

                        var diskSizeInGB = TryGetValueAsDouble(metrics, "DiskSizeInKiB", out var diskSizeInKiB) ? diskSizeInKiB / kiBInGB : (double?)null;
                        var diskUsedInGB = TryGetValueAsDouble(metrics, "DiskUsedInKiB", out var diskUsedInKiB) ? diskUsedInKiB / kiBInGB : (double?)null;

                        batchNodeMetrics = new()
                        {
                            BlobXferImagePullDurationInSeconds = GetDurationInSeconds(metrics, "BlobXferPullStart", "BlobXferPullEnd"),
                            ExecutorImagePullDurationInSeconds = GetDurationInSeconds(metrics, "ExecutorPullStart", "ExecutorPullEnd"),
                            ExecutorImageSizeInGB = TryGetValueAsDouble(metrics, "ExecutorImageSizeInBytes", out var executorImageSizeInBytes) ? executorImageSizeInBytes / bytesInGB : null,
                            FileDownloadDurationInSeconds = GetDurationInSeconds(metrics, "DownloadStart", "DownloadEnd"),
                            FileDownloadSizeInGB = TryGetValueAsDouble(metrics, "FileDownloadSizeInBytes", out var fileDownloadSizeInBytes) ? fileDownloadSizeInBytes / bytesInGB : null,
                            ExecutorDurationInSeconds = GetDurationInSeconds(metrics, "ExecutorStart", "ExecutorEnd"),
                            FileUploadDurationInSeconds = GetDurationInSeconds(metrics, "UploadStart", "UploadEnd"),
                            FileUploadSizeInGB = TryGetValueAsDouble(metrics, "FileUploadSizeInBytes", out var fileUploadSizeInBytes) ? fileUploadSizeInBytes / bytesInGB : null,
                            DiskUsedInGB = diskUsedInGB,
                            DiskUsedPercent = diskUsedInGB.HasValue && diskSizeInGB.HasValue && diskSizeInGB > 0 ? (float?)(diskUsedInGB / diskSizeInGB * 100) : null,
                            VmCpuModelName = metrics.GetValueOrDefault("VmCpuModelName")
                        };

                        taskStartTime = TryGetValueAsDateTimeOffset(metrics, "BlobXferPullStart", out var startTime) ? startTime : null;
                        taskEndTime = TryGetValueAsDateTimeOffset(metrics, "UploadEnd", out var endTime) ? endTime : null;
                    }
                    catch (Exception ex)
                    {
                        logger.LogError("Failed to parse metrics for task {TesTask}. Error: {ExceptionMessage}", tesTask.Id, ex.Message);
                    }
                }
            }
            catch (Exception ex)
            {
                logger.LogError("Failed to get batch node metrics for task {TesTask}. Error: {ExceptionMessage}", tesTask.Id, ex.Message);
            }

            return (batchNodeMetrics, taskStartTime, taskEndTime, cromwellRcCode);
        }

        private static Dictionary<string, string> DelimitedTextToDictionary(string text, string fieldDelimiter = "=", string rowDelimiter = "\n")
            => text.Split(rowDelimiter, StringSplitOptions.RemoveEmptyEntries)
                .Select(line => { var parts = line.Split(fieldDelimiter, 2); return new KeyValuePair<string, string>(parts[0].Trim(), parts.Length < 2 ? string.Empty : parts[1]); })
                .ToDictionary(kv => kv.Key, kv => kv.Value);


        /// <inheritdoc/>
        public async IAsyncEnumerable<RunnerEventsMessage> GetEventMessagesAsync([System.Runtime.CompilerServices.EnumeratorCancellation] CancellationToken cancellationToken, string @event)
        {
            const string eventsFolderName = "events/";
            var prefix = eventsFolderName;

            if (!string.IsNullOrWhiteSpace(@event))
            {
                prefix += @event + "/";
            }

            var tesInternalSegments = StorageAccountUrlSegments.Create(storageAccessProvider.GetInternalTesBlobUrlWithoutSasToken(string.Empty).AbsoluteUri);
            var eventsStartIndex = (string.IsNullOrEmpty(tesInternalSegments.BlobName) ? string.Empty : (tesInternalSegments.BlobName + "/")).Length;
            var eventsEndIndex = eventsStartIndex + eventsFolderName.Length;

            await foreach (var blobItem in azureProxy.ListBlobsWithTagsAsync(
                    await storageAccessProvider.GetInternalTesBlobUrlAsync(
                        string.Empty,
                        BlobSasPermissions.Read | BlobSasPermissions.Tag | BlobSasPermissions.List,
                        cancellationToken),
                    prefix,
                    cancellationToken)
                .WithCancellation(cancellationToken))
            {
                if (blobItem.Tags.ContainsKey(RunnerEventsProcessor.ProcessedTag))
                {
                    continue;
                }

                var blobUrl = await storageAccessProvider.GetInternalTesBlobUrlAsync(blobItem.Name[eventsStartIndex..], BlobSasPermissions.Read | BlobSasPermissions.Write | BlobSasPermissions.Tag, cancellationToken);

                var pathFromEventName = blobItem.Name[eventsEndIndex..];
                var eventName = pathFromEventName[..pathFromEventName.IndexOf('/')];

                yield return new(blobUrl, blobItem.Tags, eventName);
            }
        }

        /// <summary>
        /// Class that captures how <see cref="TesTask"/> transitions from current state to the new state, given the current Batch task state and optional condition. 
        /// Transitions typically include an action that needs to run in order for the task to move to the new state.
        /// </summary>
        private readonly struct TesTaskStateTransition
        {
            public TesTaskStateTransition(Predicate<TesTask> condition, AzureBatchTaskState.TaskState? batchTaskState, string alternateSystemLogItem, Func<TesTask, CombinedBatchTaskInfo, CancellationToken, Task<bool>> asyncAction)
                : this(condition, batchTaskState, alternateSystemLogItem, asyncAction, null)
            { }

            public TesTaskStateTransition(Predicate<TesTask> condition, AzureBatchTaskState.TaskState? batchTaskState, string alternateSystemLogItem, Func<TesTask, CombinedBatchTaskInfo, bool> action)
                : this(condition, batchTaskState, alternateSystemLogItem, null, action)
            {
            }

            private TesTaskStateTransition(Predicate<TesTask> condition, AzureBatchTaskState.TaskState? batchTaskState, string alternateSystemLogItem, Func<TesTask, CombinedBatchTaskInfo, CancellationToken, Task<bool>> asyncAction, Func<TesTask, CombinedBatchTaskInfo, bool> action)
            {
                Condition = condition;
                CurrentBatchTaskState = batchTaskState;
                AlternateSystemLogItem = alternateSystemLogItem;
                AsyncAction = asyncAction;
                Action = action;
            }

            public Predicate<TesTask> Condition { get; }
            public AzureBatchTaskState.TaskState? CurrentBatchTaskState { get; }
            private string AlternateSystemLogItem { get; }
            private Func<TesTask, CombinedBatchTaskInfo, CancellationToken, Task<bool>> AsyncAction { get; }
            private Func<TesTask, CombinedBatchTaskInfo, bool> Action { get; }

            /// <summary>
            /// Calls <see cref="Action"/> and/or <see cref="AsyncAction"/>.
            /// </summary>
            /// <param name="tesTask"></param>
            /// <param name="batchState"></param>
            /// <param name="cancellationToken">A <see cref="CancellationToken"/> for controlling the lifetime of the asynchronous operation.</param>
            /// <returns>True an action was called, otherwise False.</returns>
            public async ValueTask<bool> ActionAsync(TesTask tesTask, AzureBatchTaskState batchState, CancellationToken cancellationToken)
            {
                CombinedBatchTaskInfo combinedBatchTaskInfo = new(batchState, AlternateSystemLogItem);
                var tesTaskChanged = false;

                if (AsyncAction is not null)
                {
                    tesTaskChanged |= await AsyncAction(tesTask, combinedBatchTaskInfo, cancellationToken);
                }

                if (Action is not null)
                {
                    tesTaskChanged |= Action(tesTask, combinedBatchTaskInfo);
                }

                return tesTaskChanged;
            }
        }

        private record CombinedBatchTaskInfo : AzureBatchTaskState
        {
            /// <summary>
            /// Copy constructor that defaults <see cref="AzureBatchTaskState.State"/> (to enable hiding when serialized)
            /// </summary>
            /// <param name="original"><see cref="CombinedBatchTaskInfo"/> to copy</param>
            /// <param name="_1">Parameter that exists to not override the default copy constructor</param>
            public CombinedBatchTaskInfo(CombinedBatchTaskInfo original, bool _1)
                : this(original)
            {
                State = default;
            }

            /// <summary>
            /// SystemLog-appending copy constructor
            /// </summary>
            /// <param name="original"><see cref="CombinedBatchTaskInfo"/> to copy</param>
            /// <param name="additionalSystemLogItem">Text to add to the SystemLog in the copy</param>
            public CombinedBatchTaskInfo(CombinedBatchTaskInfo original, string additionalSystemLogItem)
                : base(original, additionalSystemLogItem)
            {
                AlternateSystemLogItem = original.AlternateSystemLogItem; // reattach this property
            }

            /// <summary>
            /// Constructor
            /// </summary>
            /// <param name="state"><see cref="AzureBatchTaskState"/> to extend</param>
            /// <param name="alternateSystemLogItem"><see cref="TesTaskStateTransition.AlternateSystemLogItem"/> from the selected Action</param>
            public CombinedBatchTaskInfo(AzureBatchTaskState state, string alternateSystemLogItem)
                : base(state)
            {
                AlternateSystemLogItem = alternateSystemLogItem;
            }

            public string AlternateSystemLogItem { get; set; }
        }
    }
}<|MERGE_RESOLUTION|>--- conflicted
+++ resolved
@@ -168,9 +168,8 @@
             drsHubApiHost = drsHubOptions.Value?.Url;
             logger.LogInformation("usePreemptibleVmsOnly: {UsePreemptibleVmsOnly}", usePreemptibleVmsOnly);
 
-<<<<<<< HEAD
-            static bool tesTaskIsInitializingOrRunning(TesTask tesTask) => tesTask.State == TesState.INITIALIZINGEnum || tesTask.State == TesState.RUNNINGEnum;
-            static bool tesTaskIsInitializing(TesTask tesTask) => tesTask.State == TesState.INITIALIZINGEnum;
+            static bool tesTaskIsInitializingOrRunning(TesTask tesTask) => tesTask.State == TesState.INITIALIZING || tesTask.State == TesState.RUNNING;
+            static bool tesTaskIsInitializing(TesTask tesTask) => tesTask.State == TesState.INITIALIZING;
 
             System.Text.Json.JsonSerializerOptions setTaskStateAndLogJsonSerializerOptions = new()
             {
@@ -179,13 +178,6 @@
             };
 
             var setTaskStateLock = new object();
-=======
-            static bool tesTaskIsQueuedInitializingOrRunning(TesTask tesTask) => tesTask.State == TesState.QUEUED || tesTask.State == TesState.INITIALIZING || tesTask.State == TesState.RUNNING;
-            static bool tesTaskIsInitializingOrRunning(TesTask tesTask) => tesTask.State == TesState.INITIALIZING || tesTask.State == TesState.RUNNING;
-            static bool tesTaskIsQueuedOrInitializing(TesTask tesTask) => tesTask.State == TesState.QUEUED || tesTask.State == TesState.INITIALIZING;
-            static bool tesTaskIsQueued(TesTask tesTask) => tesTask.State == TesState.QUEUED;
-            static bool tesTaskCancellationRequested(TesTask tesTask) => tesTask.State == TesState.CANCELED && tesTask.IsCancelRequested;
->>>>>>> e4764a6e
 
             async Task<bool> SetTaskStateAndLogAsync(TesTask tesTask, TesState newTaskState, CombinedBatchTaskInfo batchInfo, CancellationToken cancellationToken)
             {
@@ -201,7 +193,7 @@
                     logger.LogDebug(@"Setting task {TesTask} with metadata {BatchTaskState} {Metadata}.", tesTask.Id, batchInfo.State, newDataText);
                 }
 
-                var (batchNodeMetrics, taskStartTime, taskEndTime, cromwellRcCode) = newTaskState == TesState.COMPLETEEnum
+                var (batchNodeMetrics, taskStartTime, taskEndTime, cromwellRcCode) = newTaskState == TesState.COMPLETE
                     ? await GetBatchNodeMetricsAndCromwellResultCodeAsync(tesTask, cancellationToken)
                     : default;
 
@@ -256,7 +248,7 @@
                                     : Enumerable.Empty<string>().Append(batchInfo.AlternateSystemLogItem))
                                 ).ToArray());
                     }
-                    else if (!(string.IsNullOrWhiteSpace(batchInfo.AlternateSystemLogItem) || tesTask.IsActiveState() || new[] { TesState.COMPLETEEnum, TesState.CANCELEDEnum }.Contains(tesTask.State)))
+                    else if (!(string.IsNullOrWhiteSpace(batchInfo.AlternateSystemLogItem) || tesTask.IsActiveState() || new[] { TesState.COMPLETE, TesState.CANCELED }.Contains(tesTask.State)))
                     {
                         tesTask.SetFailureReason(batchInfo.AlternateSystemLogItem);
                     }
@@ -274,87 +266,34 @@
                     };
                 }
 
-<<<<<<< HEAD
                 string SerializeToString<T>(T item)
                     => System.Text.Json.JsonSerializer.Serialize(item, setTaskStateAndLogJsonSerializerOptions);
-=======
-            async Task SetTaskCompleted(TesTask tesTask, CombinedBatchTaskInfo batchInfo, CancellationToken cancellationToken)
-            {
-                SetTaskStateAndLog(tesTask, TesState.COMPLETE, batchInfo);
-                await DeleteBatchTaskAsync(azureProxy, tesTask, batchInfo, cancellationToken);
->>>>>>> e4764a6e
             }
 
             async Task<bool> SetCompletedWithErrors(TesTask tesTask, CombinedBatchTaskInfo batchInfo, CancellationToken cancellationToken)
             {
-<<<<<<< HEAD
                 var newTaskState = tesTask.FailureReason switch
                 {
-                    AzureBatchTaskState.ExecutorError => TesState.EXECUTORERROREnum,
-                    _ => TesState.SYSTEMERROREnum,
+                    AzureBatchTaskState.ExecutorError => TesState.EXECUTOR_ERROR,
+                    _ => TesState.SYSTEM_ERROR,
                 };
-=======
-                await AddProcessLogsIfAvailable(tesTask, cancellationToken);
-                SetTaskStateAndLog(tesTask, TesState.EXECUTOR_ERROR, batchInfo);
-                await DeleteBatchTaskAsync(azureProxy, tesTask, batchInfo, cancellationToken);
-            }
->>>>>>> e4764a6e
 
                 return await SetTaskStateAndLogAsync(tesTask, newTaskState, batchInfo, cancellationToken);
             }
 
-<<<<<<< HEAD
             async Task<bool> TerminateBatchTaskAndSetTaskStateAsync(TesTask tesTask, TesState newTaskState, CombinedBatchTaskInfo batchInfo, CancellationToken cancellationToken) =>
                 await TerminateBatchTaskAsync(tesTask, newTaskState, batchInfo, cancellationToken);
-=======
-            Task DeleteBatchTaskAndSetTaskExecutorErrorAsync(TesTask tesTask, CombinedBatchTaskInfo batchInfo, CancellationToken cancellationToken) => DeleteBatchTaskAndSetTaskStateAsync(tesTask, TesState.EXECUTOR_ERROR, batchInfo, cancellationToken);
-            Task DeleteBatchTaskAndSetTaskSystemErrorAsync(TesTask tesTask, CombinedBatchTaskInfo batchInfo, CancellationToken cancellationToken) => DeleteBatchTaskAndSetTaskStateAsync(tesTask, TesState.SYSTEM_ERROR, batchInfo, cancellationToken);
-
-            Task DeleteBatchTaskAndRequeueTaskAsync(TesTask tesTask, CombinedBatchTaskInfo batchInfo, CancellationToken cancellationToken)
-                => ++tesTask.ErrorCount > 3
-                    ? AddSystemLogAndDeleteBatchTaskAndSetTaskExecutorErrorAsync(tesTask, batchInfo, "System Error: Retry count exceeded.", cancellationToken)
-                    : DeleteBatchTaskAndSetTaskStateAsync(tesTask, TesState.QUEUED, batchInfo, cancellationToken);
->>>>>>> e4764a6e
 
             Task<bool> TerminateBatchTaskAndSetTaskSystemErrorAsync(TesTask tesTask, CombinedBatchTaskInfo batchInfo, CancellationToken cancellationToken) =>
-                TerminateBatchTaskAndSetTaskStateAsync(tesTask, TesState.SYSTEMERROREnum, batchInfo, cancellationToken);
-
-<<<<<<< HEAD
+                TerminateBatchTaskAndSetTaskStateAsync(tesTask, TesState.SYSTEM_ERROR, batchInfo, cancellationToken);
+
             Task<bool> RequeueTaskAfterFailureAsync(TesTask tesTask, CombinedBatchTaskInfo batchInfo, CancellationToken cancellationToken)
                 => ++tesTask.ErrorCount > 3
                     ? TerminateBatchTaskAndSetTaskSystemErrorAsync(tesTask, new(batchInfo, "System Error: Retry count exceeded."), cancellationToken)
-                    : TerminateBatchTaskAndSetTaskStateAsync(tesTask, TesState.QUEUEDEnum, batchInfo, cancellationToken);
+                    : TerminateBatchTaskAndSetTaskStateAsync(tesTask, TesState.QUEUED, batchInfo, cancellationToken);
 
             async Task<bool> CancelTaskAsync(TesTask tesTask, CombinedBatchTaskInfo batchInfo, CancellationToken cancellationToken) =>
-                await TerminateBatchTaskAsync(tesTask, TesState.CANCELEDEnum, batchInfo, cancellationToken);
-=======
-            Task HandlePreemptedNodeAsync(TesTask tesTask, CombinedBatchTaskInfo batchInfo, CancellationToken cancellationToken)
-            {
-                logger.LogInformation("The TesTask {TesTask}'s node was preempted. It will be automatically rescheduled.", tesTask.Id);
-                SetTaskStateAndLog(tesTask, TesState.INITIALIZING, batchInfo);
-                return Task.CompletedTask;
-            }
-
-            tesTaskStateTransitions =
-            [
-                new(tesTaskCancellationRequested, batchTaskState: null, alternateSystemLogItem: null, CancelTaskAsync),
-                new(tesTaskIsQueued, BatchTaskState.JobNotFound, alternateSystemLogItem: null, (tesTask, _, ct) => AddBatchTaskAsync(tesTask, ct)),
-                new(tesTaskIsQueued, BatchTaskState.MissingBatchTask, alternateSystemLogItem: null, (tesTask, batchInfo, ct) => AddBatchTaskAsync(tesTask, ct)),
-                new(tesTaskIsQueued, BatchTaskState.Initializing, alternateSystemLogItem: null, (tesTask, _) => tesTask.State = TesState.INITIALIZING),
-                new(tesTaskIsQueuedOrInitializing, BatchTaskState.NodeAllocationFailed, alternateSystemLogItem: null, DeleteBatchTaskAndRequeueTaskAsync),
-                new(tesTaskIsQueuedOrInitializing, BatchTaskState.Running, alternateSystemLogItem: null, (tesTask, _) => tesTask.State = TesState.RUNNING),
-                new(tesTaskIsQueuedInitializingOrRunning, BatchTaskState.MoreThanOneActiveJobOrTaskFound, BatchTaskState.MoreThanOneActiveJobOrTaskFound.ToString(), DeleteBatchTaskAndSetTaskSystemErrorAsync),
-                new(tesTaskIsQueuedInitializingOrRunning, BatchTaskState.CompletedSuccessfully, alternateSystemLogItem: null, SetTaskCompleted),
-                new(tesTaskIsQueuedInitializingOrRunning, BatchTaskState.CompletedWithErrors, "Please open an issue. There should have been an error reported here.", SetTaskExecutorError),
-                new(tesTaskIsQueuedInitializingOrRunning, BatchTaskState.ActiveJobWithMissingAutoPool, alternateSystemLogItem: null, DeleteBatchTaskAndRequeueTaskAsync),
-                new(tesTaskIsQueuedInitializingOrRunning, BatchTaskState.NodeFailedDuringStartupOrExecution, "Please open an issue. There should have been an error reported here.", DeleteBatchTaskAndSetTaskExecutorErrorAsync),
-                new(tesTaskIsQueuedInitializingOrRunning, BatchTaskState.NodeUnusable, "Please open an issue. There should have been an error reported here.", DeleteBatchTaskAndSetTaskExecutorErrorAsync),
-                new(tesTaskIsInitializingOrRunning, BatchTaskState.JobNotFound, BatchTaskState.JobNotFound.ToString(), DeleteBatchTaskAndRequeueTaskAsync),
-                new(tesTaskIsInitializingOrRunning, BatchTaskState.MissingBatchTask, BatchTaskState.MissingBatchTask.ToString(), DeleteBatchTaskAndSetTaskSystemErrorAsync),
-                new(tesTaskIsInitializingOrRunning, BatchTaskState.NodePreempted, alternateSystemLogItem: null, HandlePreemptedNodeAsync)
-            ];
-        }
->>>>>>> e4764a6e
+                await TerminateBatchTaskAsync(tesTask, TesState.CANCELED, batchInfo, cancellationToken);
 
             async Task<bool> TerminateBatchTaskAsync(TesTask tesTask, TesState newTaskState, CombinedBatchTaskInfo batchInfo, CancellationToken cancellationToken)
             {
@@ -409,7 +348,7 @@
                 oldLog.Warning = "ComputeNode was preempted. The task was automatically rescheduled.";
                 newLog.VirtualMachineInfo = oldLog.VirtualMachineInfo;
                 newLog.StartTime = DateTimeOffset.UtcNow;
-                tesTask.State = TesState.INITIALIZINGEnum;
+                tesTask.State = TesState.INITIALIZING;
                 logger.LogInformation("The TesTask {TesTask}'s node was preempted. It was automatically rescheduled.", tesTask.Id);
                 return true;
             }
@@ -421,9 +360,9 @@
                 new(condition: null, AzureBatchTaskState.TaskState.CancellationRequested, alternateSystemLogItem: null, CancelTaskAsync),
                 new(tesTaskIsInitializing, AzureBatchTaskState.TaskState.NodeAllocationFailed, alternateSystemLogItem: null, RequeueTaskAfterFailureAsync),
                 new(tesTaskIsInitializing, AzureBatchTaskState.TaskState.NodeStartTaskFailed, alternateSystemLogMissingFailure, TerminateBatchTaskAndSetTaskSystemErrorAsync),
-                new(tesTaskIsInitializingOrRunning, AzureBatchTaskState.TaskState.Initializing, alternateSystemLogItem: null, (tesTask, info, ct) => SetTaskStateAndLogAsync(tesTask, TesState.INITIALIZINGEnum, info, ct)),
-                new(tesTaskIsInitializingOrRunning, AzureBatchTaskState.TaskState.Running, alternateSystemLogItem: null, (tesTask, info, ct) => SetTaskStateAndLogAsync(tesTask, TesState.RUNNINGEnum, info, ct)),
-                new(tesTaskIsInitializingOrRunning, AzureBatchTaskState.TaskState.CompletedSuccessfully, alternateSystemLogItem: null, (tesTask, info, ct) => SetTaskStateAndLogAsync(tesTask, TesState.COMPLETEEnum, info, ct)),
+                new(tesTaskIsInitializingOrRunning, AzureBatchTaskState.TaskState.Initializing, alternateSystemLogItem: null, (tesTask, info, ct) => SetTaskStateAndLogAsync(tesTask, TesState.INITIALIZING, info, ct)),
+                new(tesTaskIsInitializingOrRunning, AzureBatchTaskState.TaskState.Running, alternateSystemLogItem: null, (tesTask, info, ct) => SetTaskStateAndLogAsync(tesTask, TesState.RUNNING, info, ct)),
+                new(tesTaskIsInitializingOrRunning, AzureBatchTaskState.TaskState.CompletedSuccessfully, alternateSystemLogItem: null, (tesTask, info, ct) => SetTaskStateAndLogAsync(tesTask, TesState.COMPLETE, info, ct)),
                 new(tesTaskIsInitializingOrRunning, AzureBatchTaskState.TaskState.CompletedWithErrors, alternateSystemLogMissingFailure, SetCompletedWithErrors),
                 new(tesTaskIsInitializingOrRunning, AzureBatchTaskState.TaskState.NodeFailedDuringStartupOrExecution, alternateSystemLogMissingFailure, TerminateBatchTaskAndSetTaskSystemErrorAsync),
                 new(tesTaskIsInitializingOrRunning, AzureBatchTaskState.TaskState.NodePreempted, alternateSystemLogItem: null, HandlePreemptedNode),
@@ -615,6 +554,10 @@
                         _ = tasksPoolMetadataByPoolKey.AddOrUpdate(poolKey,
                             _ => [new(tesTask, virtualMachineInfo, identities, displayName)],
                             (_, list) => list.Add(new(tesTask, virtualMachineInfo, identities, displayName)));
+                    }
+                    catch (AggregateException aggregateException)
+                    {
+                        TaskCatchAggregateException(aggregateException.Flatten().InnerExceptions, tesTask, poolKey);
                     }
                     catch (Exception exception)
                     {
@@ -698,7 +641,8 @@
                                 nodeInfo: useGen2 ? gen2BatchNodeInfo : gen1BatchNodeInfo,
                                 encryptionAtHostSupported: virtualMachineInfo.EncryptionAtHostSupported,
                                 cancellationToken: ct),
-                            cancellationToken: token)).PoolId;
+                            cancellationToken: token)
+                            ).PoolId;
 
                         tasksJobMetadata.Add(new(pool.Key, poolId, virtualMachineInfo, pool.Value.Select(tuple => tuple.TesTask)));
                     }
@@ -758,7 +702,6 @@
                     TaskCatchException(exception, tesTask, poolKey);
                 }
 
-<<<<<<< HEAD
                 return null;
             }
 
@@ -800,43 +743,6 @@
             foreach (var result in results)
             {
                 yield return result;
-=======
-                var virtualMachineInfo = await GetVmSizeAsync(tesTask, cancellationToken);
-
-                (poolKey, var displayName) = GetPoolKey(tesTask, virtualMachineInfo, identities, cancellationToken);
-                await quotaVerifier.CheckBatchAccountQuotasAsync(virtualMachineInfo, needPoolOrJobQuotaCheck: !IsPoolAvailable(poolKey), cancellationToken: cancellationToken);
-
-                var tesTaskLog = tesTask.AddTesTaskLog();
-                tesTaskLog.VirtualMachineInfo = virtualMachineInfo;
-
-
-                var useGen2 = virtualMachineInfo.HyperVGenerations?.Contains("V2", StringComparer.OrdinalIgnoreCase);
-                poolId = (await GetOrAddPoolAsync(
-                    key: poolKey,
-                    isPreemptable: virtualMachineInfo.LowPriority,
-                    modelPoolFactory: (id, ct) => GetPoolSpecification(
-                        name: id,
-                        displayName: displayName,
-                        poolIdentity: GetBatchPoolIdentity(identities.ToArray()),
-                        vmSize: virtualMachineInfo.VmSize,
-                        vmFamily: virtualMachineInfo.VmFamily,
-                        preemptable: virtualMachineInfo.LowPriority,
-                        nodeInfo: useGen2.GetValueOrDefault() ? gen2BatchNodeInfo : gen1BatchNodeInfo,
-                        encryptionAtHostSupported: virtualMachineInfo.EncryptionAtHostSupported,
-                        cancellationToken: ct),
-                    cancellationToken: cancellationToken)
-                    ).PoolId;
-                var jobOrTaskId = $"{tesTask.Id}-{tesTask.Logs.Count}";
-
-                tesTask.PoolId = poolId;
-                var cloudTask = await ConvertTesTaskToBatchTaskUsingRunnerAsync(jobOrTaskId, tesTask, cancellationToken);
-                logger.LogInformation($"Creating batch task for TES task {tesTask.Id}. Using VM size {virtualMachineInfo.VmSize}.");
-                await azureProxy.AddBatchTaskAsync(tesTask.Id, cloudTask, poolId, cancellationToken);
-
-                tesTaskLog.StartTime = DateTimeOffset.UtcNow;
-                tesTask.State = TesState.INITIALIZING;
-                poolId = null;
->>>>>>> e4764a6e
             }
 
             if (tasksMetadata.IsEmpty)
@@ -854,7 +760,7 @@
                 {
                     var tesTaskLog = tesTask.GetOrAddTesTaskLog();
                     tesTaskLog.StartTime = DateTimeOffset.UtcNow;
-                    tesTask.State = TesState.INITIALIZINGEnum;
+                    tesTask.State = TesState.INITIALIZING;
                     results.Add(new(Task.FromResult(true), tesTask));
                 }
                 catch (AggregateException aggregateException)
@@ -978,13 +884,8 @@
                         break;
 
                     default:
-<<<<<<< HEAD
-                        tesTask.State = TesState.SYSTEMERROREnum;
+                        tesTask.State = TesState.SYSTEM_ERROR;
                         tesTask.SetFailureReason(AzureBatchTaskState.UnknownError, $"{exception?.GetType().FullName}: {exception?.Message}", exception?.StackTrace);
-=======
-                        tesTask.State = TesState.SYSTEM_ERROR;
-                        tesTask.SetFailureReason("UnknownError", $"{exception?.GetType().FullName}: {exception?.Message}", exception?.StackTrace);
->>>>>>> e4764a6e
                         logger.LogError(exception, "TES task: {TesTask} Exception: {ExceptionType}: {ExceptionMessage}", tesTask.Id, exception?.GetType().FullName, exception?.Message);
                         break;
                 }
@@ -1073,7 +974,6 @@
                     blobsInExecutionDirectory.Remove(scriptBlob);
                 }
 
-<<<<<<< HEAD
                 return blobsInExecutionDirectory
                     .Where(b => executionDirectoryBlobName.Equals(GetParentPath(b.BlobName)))
                     .Select(b => (Path: $"/{metadata.CromwellExecutionDir.TrimStart('/')}/{b.BlobName.Split('/').Last()}",
@@ -1083,28 +983,9 @@
                         Path = b.Path,
                         Url = b.BlobUri.AbsoluteUri,
                         Name = Path.GetFileName(b.Path),
-                        Type = TesFileType.FILEEnum
+                        Type = TesFileType.FILE
                     })
                     .ToList();
-=======
-                if (commandScript is not null)
-                {
-                    var commandScriptPathParts = commandScript.Path.Split('/').ToList();
-                    additionalInputFiles = await blobsInExecutionDirectory
-                        .Select(b => (Path: $"/{metadata.CromwellExecutionDir.TrimStart('/')}/{b.Name.Split('/').Last()}",
-                            b.Uri))
-                        .ToAsyncEnumerable()
-                        .SelectAwait(async b => new TesInput
-                        {
-                            Path = b.Path,
-                            Url = (await storageAccessProvider.MapLocalPathToSasUrlAsync(b.Uri.AbsoluteUri,
-                                cancellationToken, getContainerSas: true)).AbsoluteUri,
-                            Name = Path.GetFileName(b.Path),
-                            Type = TesFileType.FILE
-                        })
-                        .ToListAsync(cancellationToken);
-                }
->>>>>>> e4764a6e
             }
 
             return default;
