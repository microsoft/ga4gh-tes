--- conflicted
+++ resolved
@@ -962,15 +962,9 @@
             //    }
             //}
 
-<<<<<<< HEAD
-            var batchExecutionDirectoryPath = GetBatchExecutionDirectoryPath(task);
-            var metricsPath = $"/{batchExecutionDirectoryPath}/metrics.txt";
-            var metricsUrl = new Uri(await storageAccessProvider.MapLocalPathToSasUrlAsync(metricsPath, cancellationToken, getContainerSas: true));
-=======
             var storageUploadPath = GetStorageUploadPath(task, defaultStorageAccountName);
             var metricsPath = $"/{storageUploadPath}/metrics.txt";
-            var metricsUrl = new Uri(await storageAccessProvider.MapLocalPathToSasUrlAsync(metricsPath, getContainerSas: true));
->>>>>>> 5722a8e4
+            var metricsUrl = new Uri(await storageAccessProvider.MapLocalPathToSasUrlAsync(metricsPath, cancellationToken, getContainerSas: true));
 
             var additionalInputFiles = new List<TesInput>();
             // TODO: Cromwell bug: Cromwell command write_tsv() generates a file in the execution directory, for example execution/write_tsv_3922310b441805fc43d52f293623efbc.tmp. These are not passed on to TES inputs.
@@ -978,36 +972,26 @@
             // TODO: Verify whether this workaround is still needed.
             if (isCromwell)
             {
-<<<<<<< HEAD
                 var executionDirectoryUri = new Uri(await storageAccessProvider.MapLocalPathToSasUrlAsync($"/{cromwellExecutionDirectoryPath}", cancellationToken, getContainerSas: true));
-                var blobsInExecutionDirectory = (await azureProxy.ListBlobsAsync(executionDirectoryUri, cancellationToken)).Where(b => !b.EndsWith($"/{CromwellScriptFileName}")).Where(b => !b.Contains($"/{BatchExecutionDirectoryName}/"));
-                additionalInputFiles = blobsInExecutionDirectory.Select(b => $"{CromwellPathPrefix}/{b}").Select(b => new TesInput { Content = null, Path = b, Url = b, Name = Path.GetFileName(b), Type = TesFileType.FILEEnum }).ToList();
-=======
-                var executionDirectoryUri = new Uri(await storageAccessProvider.MapLocalPathToSasUrlAsync($"/{cromwellExecutionDirectoryPath}", getContainerSas: true));
                 if (executionDirectoryUri is not null)
                 {
-                    var blobsInExecutionDirectory = (await azureProxy.ListBlobsAsync(executionDirectoryUri)).Where(b => !b.EndsWith($"/{CromwellScriptFileName}"));
+                    var blobsInExecutionDirectory = (await azureProxy.ListBlobsAsync(executionDirectoryUri, cancellationToken)).Where(b => !b.EndsWith($"/{CromwellScriptFileName}"));
                     var cromwellExecutionDirectory = $"/{cromwellExecutionDirectoryPath.Split("/", StringSplitOptions.RemoveEmptyEntries)[0]}";
                     additionalInputFiles = blobsInExecutionDirectory.Select(b => $"{cromwellExecutionDirectory}/{b}").Select(b => new TesInput { Content = null, Path = b, Url = b, Name = Path.GetFileName(b), Type = TesFileType.FILEEnum }).ToList();
                 }
->>>>>>> 5722a8e4
             }
 
             var filesToDownload = await Task.WhenAll(
                 inputFiles
                 .Where(f => f?.Url?.StartsWith("drs://", StringComparison.OrdinalIgnoreCase) != true) // do not attempt to download DRS input files since the cromwell-drs-localizer will
                 .Union(additionalInputFiles)
-<<<<<<< HEAD
-                .Select(async f => await GetTesInputFileUrlAsync(f, task.Id, queryStringsToRemoveFromLocalFilePaths, cancellationToken)));
-=======
-                .Select(async f => await GetTesInputFileUrl(f, task, queryStringsToRemoveFromLocalFilePaths)));
->>>>>>> 5722a8e4
+                .Select(async f => await GetTesInputFileUrlAsync(f, task, queryStringsToRemoveFromLocalFilePaths, cancellationToken)));
 
             const string exitIfDownloadedFileIsNotFound = "{ [ -f \"$path\" ] && : || { echo \"Failed to download file $url\" 1>&2 && exit 1; } }";
             const string incrementTotalBytesTransferred = "total_bytes=$(( $total_bytes + `stat -c %s \"$path\"` ))";
 
-            int blobxferOneShotBytes = defaultBlobxferOneShotBytes;
-            int blobxferChunkSizeBytes = defaultBlobxferChunkSizeBytes;
+            var blobxferOneShotBytes = defaultBlobxferOneShotBytes;
+            var blobxferChunkSizeBytes = defaultBlobxferChunkSizeBytes;
 
             if (vmVCpusAvailable >= 4)
             {
@@ -1035,33 +1019,22 @@
                 }))
                 + $" && echo FileDownloadSizeInBytes=$total_bytes >> metrics.txt";
 
-<<<<<<< HEAD
-            var downloadFilesScriptPath = $"{batchExecutionDirectoryPath}/{DownloadFilesScriptFileName}";
+            var downloadFilesScriptPath = $"/{storageUploadPath}/{DownloadFilesScriptFileName}";
             var downloadFilesScriptUrl = await storageAccessProvider.MapLocalPathToSasUrlAsync($"/{downloadFilesScriptPath}", cancellationToken);
             await storageAccessProvider.UploadBlobAsync($"/{downloadFilesScriptPath}", downloadFilesScriptContent, cancellationToken);
-=======
-            var downloadFilesScriptPath = $"/{storageUploadPath}/{DownloadFilesScriptFileName}";
-            var downloadFilesScriptUrl = await storageAccessProvider.MapLocalPathToSasUrlAsync($"/{downloadFilesScriptPath}");
-            await storageAccessProvider.UploadBlobAsync($"/{downloadFilesScriptPath}", downloadFilesScriptContent);
->>>>>>> 5722a8e4
             var filesToUpload = Array.Empty<TesOutput>();
 
             if (task.Outputs?.Count > 0)
             {
                 filesToUpload = await Task.WhenAll(
-<<<<<<< HEAD
-                    task.Outputs?.Select(async f =>
-                        new TesOutput { Path = f.Path, Url = await storageAccessProvider.MapLocalPathToSasUrlAsync(f.Url, cancellationToken, getContainerSas: true), Name = f.Name, Type = f.Type }));
-=======
                 task.Outputs?.Select(async f =>
                         new TesOutput
                         {
                             Path = f.Path,
-                            Url = await storageAccessProvider.MapLocalPathToSasUrlAsync(f.Url, getContainerSas: true) ?? throw new TesException("InvalidOutputFilePath", $"Unsupported output URL '{f.Url}' for task Id {taskId}. Must start with 'http', '{CromwellPathPrefix}' or use '/accountName/containerName/blobName' pattern where TES service has Contributor access to the storage account."),
+                            Url = await storageAccessProvider.MapLocalPathToSasUrlAsync(f.Url, cancellationToken, getContainerSas: true) ?? throw new TesException("InvalidOutputFilePath", $"Unsupported output URL '{f.Url}' for task Id {taskId}. Must start with 'http', '{CromwellPathPrefix}' or use '/accountName/containerName/blobName' pattern where TES service has Contributor access to the storage account."),
                             Name = f.Name,
                             Type = f.Type
                         }));
->>>>>>> 5722a8e4
             }
 
             // Ignore missing stdout/stderr files. CWL workflows have an issue where if the stdout/stderr are redirected, they are still listed in the TES outputs
@@ -1078,15 +1051,9 @@
                 }))
                 + $" && echo FileUploadSizeInBytes=$total_bytes >> metrics.txt";
 
-<<<<<<< HEAD
-            var uploadFilesScriptPath = $"{batchExecutionDirectoryPath}/{UploadFilesScriptFileName}";
+            var uploadFilesScriptPath = $"/{storageUploadPath}/{UploadFilesScriptFileName}";
             var uploadFilesScriptSasUrl = await storageAccessProvider.MapLocalPathToSasUrlAsync($"/{uploadFilesScriptPath}", cancellationToken);
             await storageAccessProvider.UploadBlobAsync($"/{uploadFilesScriptPath}", uploadFilesScriptContent, cancellationToken);
-=======
-            var uploadFilesScriptPath = $"/{storageUploadPath}/{UploadFilesScriptFileName}";
-            var uploadFilesScriptSasUrl = await storageAccessProvider.MapLocalPathToSasUrlAsync($"/{uploadFilesScriptPath}");
-            await storageAccessProvider.UploadBlobAsync($"/{uploadFilesScriptPath}", uploadFilesScriptContent);
->>>>>>> 5722a8e4
 
             var executor = task.Executors.First();
 
@@ -1170,19 +1137,11 @@
             sb.AppendLinuxLine($"write_kv VmCpuModelName \"$(cat /proc/cpuinfo | grep -m1 name | cut -f 2 -d ':' | xargs)\" && \\");
             sb.AppendLinuxLine($"docker run --rm -v $AZ_BATCH_TASK_WORKING_DIR/:$AZ_BATCH_TASK_WORKING_DIR/ {blobxferImageName} upload --storage-url \"{metricsUrl}\" --local-path \"$AZ_BATCH_TASK_WORKING_DIR/metrics.txt\" --rename --no-recursive");
 
-<<<<<<< HEAD
-            var batchScriptPath = $"{batchExecutionDirectoryPath}/{BatchScriptFileName}";
+            var batchScriptPath = $"/{storageUploadPath}/{BatchScriptFileName}";
             await storageAccessProvider.UploadBlobAsync($"/{batchScriptPath}", sb.ToString(), cancellationToken);
 
             var batchScriptSasUrl = await storageAccessProvider.MapLocalPathToSasUrlAsync($"/{batchScriptPath}", cancellationToken);
-            var batchExecutionDirectorySasUrl = await storageAccessProvider.MapLocalPathToSasUrlAsync($"/{batchExecutionDirectoryPath}/", cancellationToken, getContainerSas: true);
-=======
-            var batchScriptPath = $"/{storageUploadPath}/{BatchScriptFileName}";
-            await storageAccessProvider.UploadBlobAsync($"/{batchScriptPath}", sb.ToString());
-
-            var batchScriptSasUrl = await storageAccessProvider.MapLocalPathToSasUrlAsync($"/{batchScriptPath}");
-            var tesInternalDirectorySasUrl = await storageAccessProvider.MapLocalPathToSasUrlAsync($"/{storageUploadPath}/", getContainerSas: true);
->>>>>>> 5722a8e4
+            var tesInternalDirectorySasUrl = await storageAccessProvider.MapLocalPathToSasUrlAsync($"/{storageUploadPath}/", cancellationToken, getContainerSas: true);
 
             var batchRunCommand = enableBatchAutopool
                 ? $"/bin/bash $AZ_BATCH_TASK_WORKING_DIR/{BatchScriptFileName}"
@@ -1262,11 +1221,7 @@
         /// <param name="queryStringsToRemoveFromLocalFilePaths">Query strings to remove from local file paths</param>
         /// <param name="cancellationToken">A <see cref="CancellationToken"/> for controlling the lifetime of the asynchronous operation.</param>
         /// <returns>List of modified <see cref="TesInput"/> files</returns>
-<<<<<<< HEAD
-        private async Task<TesInput> GetTesInputFileUrlAsync(TesInput inputFile, string taskId, List<string> queryStringsToRemoveFromLocalFilePaths, CancellationToken cancellationToken)
-=======
-        private async Task<TesInput> GetTesInputFileUrl(TesInput inputFile, TesTask task, List<string> queryStringsToRemoveFromLocalFilePaths)
->>>>>>> 5722a8e4
+        private async Task<TesInput> GetTesInputFileUrlAsync(TesInput inputFile, TesTask task, List<string> queryStringsToRemoveFromLocalFilePaths, CancellationToken cancellationToken)
         {
             if (string.IsNullOrWhiteSpace(inputFile.Path) || !inputFile.Path.StartsWith("/"))
             {
@@ -1292,32 +1247,19 @@
 
             if (inputFile.Content is not null || IsCromwellCommandScript(inputFile))
             {
-<<<<<<< HEAD
-                inputFileUrl = await storageAccessProvider.MapLocalPathToSasUrlAsync(inputFile.Path, cancellationToken);
-=======
                 var storageFileName = $"/{GetStorageUploadPath(task, defaultStorageAccountName)}/{Guid.NewGuid()}";
-                inputFileUrl = await storageAccessProvider.MapLocalPathToSasUrlAsync(storageFileName);
->>>>>>> 5722a8e4
+                inputFileUrl = await storageAccessProvider.MapLocalPathToSasUrlAsync(storageFileName, cancellationToken);
 
                 var content = inputFile.Content ?? await storageAccessProvider.DownloadBlobAsync(inputFile.Url, cancellationToken);
                 content = IsCromwellCommandScript(inputFile) ? RemoveQueryStringsFromLocalFilePaths(content, queryStringsToRemoveFromLocalFilePaths) : content;
 
-<<<<<<< HEAD
-                await storageAccessProvider.UploadBlobAsync(inputFile.Path, content, cancellationToken);
+                await storageAccessProvider.UploadBlobAsync(storageFileName, content, cancellationToken);
             }
             else if (TryGetCromwellTmpFilePath(inputFile.Url, out var localPath))
             {
-                inputFileUrl = await storageAccessProvider.MapLocalPathToSasUrlAsync(inputFile.Path, cancellationToken);
-                await storageAccessProvider.UploadBlobFromFileAsync(inputFile.Path, localPath, cancellationToken);
-=======
-                await storageAccessProvider.UploadBlobAsync(storageFileName, content);
-            }
-            else if (TryGetCromwellTmpFilePath(inputFile.Url, out var localPath))
-            {
                 var storageFileName = $"/{GetStorageUploadPath(task, defaultStorageAccountName)}/{Guid.NewGuid()}";
-                inputFileUrl = await storageAccessProvider.MapLocalPathToSasUrlAsync(storageFileName);
-                await storageAccessProvider.UploadBlobFromFileAsync(storageFileName, localPath);
->>>>>>> 5722a8e4
+                inputFileUrl = await storageAccessProvider.MapLocalPathToSasUrlAsync(storageFileName, cancellationToken);
+                await storageAccessProvider.UploadBlobFromFileAsync(storageFileName, localPath, cancellationToken);
             }
             else if (await storageAccessProvider.IsPublicHttpUrlAsync(inputFile.Url, cancellationToken))
             {
@@ -1327,11 +1269,7 @@
             {
                 // Convert file:///account/container/blob paths to /account/container/blob
                 var url = Uri.TryCreate(inputFile.Url, UriKind.Absolute, out var tempUrl) && tempUrl.IsFile ? tempUrl.AbsolutePath : inputFile.Url;
-<<<<<<< HEAD
-                inputFileUrl = (await storageAccessProvider.MapLocalPathToSasUrlAsync(url, cancellationToken)) ?? throw new TesException("InvalidInputFilePath", $"Unsupported input URL '{inputFile.Url}' for task Id {taskId}. Must start with 'http', '{CromwellPathPrefix}' or use '/accountName/containerName/blobName' pattern where TES service has Contributor access to the storage account.");
-=======
-                inputFileUrl = (await storageAccessProvider.MapLocalPathToSasUrlAsync(url)) ?? throw new TesException("InvalidInputFilePath", $"Unsupported input URL '{inputFile.Url}' for task Id {task.Id}. Must start with 'http', '{CromwellPathPrefix}' or use '/accountName/containerName/blobName' pattern where TES service has Contributor access to the storage account.");
->>>>>>> 5722a8e4
+                inputFileUrl = (await storageAccessProvider.MapLocalPathToSasUrlAsync(url, cancellationToken)) ?? throw new TesException("InvalidInputFilePath", $"Unsupported input URL '{inputFile.Url}' for task Id {task.Id}. Must start with 'http', '{CromwellPathPrefix}' or use '/accountName/containerName/blobName' pattern where TES service has Contributor access to the storage account.");
             }
 
             var path = RemoveQueryStringsFromLocalFilePaths(inputFile.Path, queryStringsToRemoveFromLocalFilePaths);
@@ -1857,11 +1795,7 @@
                     cromwellRcCode = temp;
                 }
 
-<<<<<<< HEAD
-                var metricsContent = await storageAccessProvider.DownloadBlobAsync($"/{GetBatchExecutionDirectoryPath(tesTask)}/metrics.txt", cancellationToken);
-=======
-                var metricsContent = await storageAccessProvider.DownloadBlobAsync($"/{GetStorageUploadPath(tesTask, defaultStorageAccountName)}/metrics.txt");
->>>>>>> 5722a8e4
+                var metricsContent = await storageAccessProvider.DownloadBlobAsync($"/{GetStorageUploadPath(tesTask, defaultStorageAccountName)}/metrics.txt", cancellationToken);
 
                 if (metricsContent is not null)
                 {
