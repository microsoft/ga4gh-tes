﻿// Copyright (c) Microsoft Corporation.
// Licensed under the MIT License.

using System;
using System.Collections.Generic;
using System.IO;
using System.Linq;
using System.Text;
using System.Text.RegularExpressions;
using System.Threading;
using System.Threading.Tasks;
using Microsoft.Azure.Batch;
using Microsoft.Azure.Batch.Common;
using Microsoft.Extensions.Logging;
using Microsoft.Extensions.Options;
using Newtonsoft.Json;
using Tes.Extensions;
using Tes.Models;
using Tes.Runner.Models;
using TesApi.Web.Extensions;
using TesApi.Web.Management;
using TesApi.Web.Management.Models.Quotas;
using TesApi.Web.Storage;
using BatchModels = Microsoft.Azure.Management.Batch.Models;
using TesException = Tes.Models.TesException;
using TesFileType = Tes.Models.TesFileType;
using TesInput = Tes.Models.TesInput;
using TesOutput = Tes.Models.TesOutput;
using TesResources = Tes.Models.TesResources;
using TesState = Tes.Models.TesState;
using TesTask = Tes.Models.TesTask;
using VirtualMachineInformation = Tes.Models.VirtualMachineInformation;

namespace TesApi.Web
{
    /// <summary>
    /// Orchestrates <see cref="Tes.Models.TesTask"/>s on Azure Batch
    /// </summary>
    public partial class BatchScheduler : IBatchScheduler
    {
        internal const string PoolHostName = "CoA-TES-HostName";
        internal const string PoolIsDedicated = "CoA-TES-IsDedicated";

        [GeneratedRegex("[^\\?.]*(\\?.*)")]
        private static partial Regex GetQueryStringRegex();

        private const string AzureSupportUrl = "https://portal.azure.com/#blade/Microsoft_Azure_Support/HelpAndSupportBlade/newsupportrequest";
        private const int PoolKeyLength = 55; // 64 max pool name length - 9 chars generating unique pool names
        private const int DefaultCoreCount = 1;
        private const int DefaultMemoryGb = 2;
        private const int DefaultDiskGb = 10;
        private const string CromwellPathPrefix = "/cromwell-executions";
        private const string TesExecutionsPathPrefix = "/tes-internal";
        private const string CromwellScriptFileName = "script";
        private const string BatchScriptFileName = "batch_script";
        private const string UploadFilesScriptFileName = "upload_files_script";
        private const string DownloadFilesScriptFileName = "download_files_script";
        private const string UploadMetricsScriptFileName = "upload_metrics_script";
        private const string StartTaskScriptFilename = "start-task.sh";
        private const string NodeTaskRunnerFilename = "tRunner";
        private const string NodeRunnerTaskInfoFilename = "TesTask.json";
        private const string NodeTaskRunnerMD5HashFilename = "TRunnerMD5Hash.txt";
        private static readonly Regex queryStringRegex = GetQueryStringRegex();
        private readonly string dockerInDockerImageName;
        private readonly string cromwellDrsLocalizerImageName;
        private readonly IConfiguration configuration;
        private readonly ILogger logger;
        private readonly IAzureProxy azureProxy;
        private readonly IStorageAccessProvider storageAccessProvider;
        private readonly IBatchQuotaVerifier quotaVerifier;
        private readonly IBatchSkuInformationProvider skuInformationProvider;
        private readonly List<TesTaskStateTransition> tesTaskStateTransitions;
        private readonly bool usePreemptibleVmsOnly;
        private readonly string batchNodesSubnetId;
        private readonly bool disableBatchNodesPublicIpAddress;
        private readonly bool enableBatchAutopool;
        private readonly BatchNodeInfo gen2BatchNodeInfo;
        private readonly BatchNodeInfo gen1BatchNodeInfo;
        private readonly string marthaUrl;
        private readonly string marthaKeyVaultName;
        private readonly string marthaSecretName;
        private readonly string defaultStorageAccountName;
        private readonly string globalStartTaskPath;
        private readonly string globalManagedIdentity;
        private readonly ContainerRegistryProvider containerRegistryProvider;
        private readonly string batchPrefix;
        private readonly IBatchPoolFactory _batchPoolFactory;
        private readonly string[] taskRunScriptContent;
        private readonly string[] taskCleanupScriptContent;
        private readonly IAllowedVmSizesService allowedVmSizesService;

        private HashSet<string> onlyLogBatchTaskStateOnce = new();

        private static string GetStringValue(IConfiguration configuration, string key, string defaultValue = "") => string.IsNullOrWhiteSpace(configuration[key]) ? defaultValue : configuration[key];
        private IEnumerable<string> allowedVmSizes => GetStringValue(this.configuration, "AllowedVmSizes", null)?.Split(',', StringSplitOptions.RemoveEmptyEntries).ToList();

        /// <summary>
        /// Orchestrates <see cref="Tes.Models.TesTask"/>s on Azure Batch
        /// </summary>
        /// <param name="logger">Logger <see cref="ILogger"/></param>
        /// <param name="batchGen1Options">Configuration of <see cref="Options.BatchImageGeneration1Options"/></param>
        /// <param name="batchGen2Options">Configuration of <see cref="Options.BatchImageGeneration2Options"/></param>
        /// <param name="marthaOptions">Configuration of <see cref="Options.MarthaOptions"/></param>
        /// <param name="storageOptions">Configuration of <see cref="Options.StorageOptions"/></param>
        /// <param name="batchImageNameOptions">Configuration of <see cref="Options.BatchImageNameOptions"/></param>
        /// <param name="batchNodesOptions">Configuration of <see cref="Options.BatchNodesOptions"/></param>
        /// <param name="batchSchedulingOptions">Configuration of <see cref="Options.BatchSchedulingOptions"/></param>
        /// <param name="azureProxy">Azure proxy <see cref="IAzureProxy"/></param>
        /// <param name="storageAccessProvider">Storage access provider <see cref="IStorageAccessProvider"/></param>
        /// <param name="quotaVerifier">Quota verifier <see cref="IBatchQuotaVerifier"/>></param>
        /// <param name="skuInformationProvider">Sku information provider <see cref="IBatchSkuInformationProvider"/></param>
        /// <param name="containerRegistryProvider">Container registry information <see cref="ContainerRegistryProvider"/></param>
        /// <param name="poolFactory">Batch pool factory <see cref="IBatchPoolFactory"/></param>
        /// <param name="allowedVmSizesService">Service to get allowed vm sizes.</param>
        public BatchScheduler(
            ILogger<BatchScheduler> logger,
            IOptions<Options.BatchImageGeneration1Options> batchGen1Options,
            IOptions<Options.BatchImageGeneration2Options> batchGen2Options,
            IOptions<Options.MarthaOptions> marthaOptions,
            IOptions<Options.StorageOptions> storageOptions,
            IOptions<Options.BatchImageNameOptions> batchImageNameOptions,
            IOptions<Options.BatchNodesOptions> batchNodesOptions,
            IOptions<Options.BatchSchedulingOptions> batchSchedulingOptions,
            IAzureProxy azureProxy,
            IStorageAccessProvider storageAccessProvider,
            IBatchQuotaVerifier quotaVerifier,
            IBatchSkuInformationProvider skuInformationProvider,
            ContainerRegistryProvider containerRegistryProvider,
            IBatchPoolFactory poolFactory,
            IAllowedVmSizesService allowedVmSizesService)
        {
            ArgumentNullException.ThrowIfNull(logger);
            ArgumentNullException.ThrowIfNull(azureProxy);
            ArgumentNullException.ThrowIfNull(storageAccessProvider);
            ArgumentNullException.ThrowIfNull(quotaVerifier);
            ArgumentNullException.ThrowIfNull(skuInformationProvider);
            ArgumentNullException.ThrowIfNull(containerRegistryProvider);
            ArgumentNullException.ThrowIfNull(poolFactory);

            this.logger = logger;
            this.azureProxy = azureProxy;
            this.storageAccessProvider = storageAccessProvider;
            this.quotaVerifier = quotaVerifier;
            this.skuInformationProvider = skuInformationProvider;
            this.containerRegistryProvider = containerRegistryProvider;
            this.configuration = configuration;

            this.usePreemptibleVmsOnly = batchSchedulingOptions.Value.UsePreemptibleVmsOnly;
            this.batchNodesSubnetId = batchNodesOptions.Value.SubnetId;
            this.dockerInDockerImageName = batchImageNameOptions.Value.Docker;
            if (string.IsNullOrWhiteSpace(this.dockerInDockerImageName)) { this.dockerInDockerImageName = Options.BatchImageNameOptions.DefaultDocker; }
            this.cromwellDrsLocalizerImageName = marthaOptions.Value.CromwellDrsLocalizer;
            if (string.IsNullOrWhiteSpace(this.cromwellDrsLocalizerImageName)) { this.cromwellDrsLocalizerImageName = Options.MarthaOptions.DefaultCromwellDrsLocalizer; }
            this.disableBatchNodesPublicIpAddress = batchNodesOptions.Value.DisablePublicIpAddress;
            this.enableBatchAutopool = batchSchedulingOptions.Value.UseLegacyAutopools;
            this.defaultStorageAccountName = storageOptions.Value.DefaultAccountName;
            this.marthaUrl = marthaOptions.Value.Url;
            this.marthaKeyVaultName = marthaOptions.Value.KeyVaultName;
            this.marthaSecretName = marthaOptions.Value.SecretName;
            this.globalStartTaskPath = StandardizeStartTaskPath(batchNodesOptions.Value.GlobalStartTask, this.defaultStorageAccountName);
            this.globalManagedIdentity = batchNodesOptions.Value.GlobalManagedIdentity;
            this.allowedVmSizesService = allowedVmSizesService;

            if (!this.enableBatchAutopool)
            {
                _batchPoolFactory = poolFactory;
                batchPrefix = batchSchedulingOptions.Value.Prefix;
                logger.LogInformation("BatchPrefix: {BatchPrefix}", batchPrefix);
                taskRunScriptContent = File.ReadAllLines(Path.Combine(AppContext.BaseDirectory, "scripts/task-run.sh"));
                taskCleanupScriptContent = File.ReadAllLines(Path.Combine(AppContext.BaseDirectory, "scripts/clean-executor.sh"));
            }

            this.gen2BatchNodeInfo = new BatchNodeInfo
            {
                BatchImageOffer = batchGen2Options.Value.Offer,
                BatchImagePublisher = batchGen2Options.Value.Publisher,
                BatchImageSku = batchGen2Options.Value.Sku,
                BatchImageVersion = batchGen2Options.Value.Version,
                BatchNodeAgentSkuId = batchGen2Options.Value.NodeAgentSkuId
            };

            this.gen1BatchNodeInfo = new BatchNodeInfo
            {
                BatchImageOffer = batchGen1Options.Value.Offer,
                BatchImagePublisher = batchGen1Options.Value.Publisher,
                BatchImageSku = batchGen1Options.Value.Sku,
                BatchImageVersion = batchGen1Options.Value.Version,
                BatchNodeAgentSkuId = batchGen1Options.Value.NodeAgentSkuId
            };

            logger.LogInformation($"usePreemptibleVmsOnly: {usePreemptibleVmsOnly}");

            static bool tesTaskIsQueuedInitializingOrRunning(TesTask tesTask) => tesTask.State == TesState.QUEUEDEnum || tesTask.State == TesState.INITIALIZINGEnum || tesTask.State == TesState.RUNNINGEnum;
            static bool tesTaskIsInitializingOrRunning(TesTask tesTask) => tesTask.State == TesState.INITIALIZINGEnum || tesTask.State == TesState.RUNNINGEnum;
            static bool tesTaskIsQueuedOrInitializing(TesTask tesTask) => tesTask.State == TesState.QUEUEDEnum || tesTask.State == TesState.INITIALIZINGEnum;
            static bool tesTaskIsQueued(TesTask tesTask) => tesTask.State == TesState.QUEUEDEnum;
            static bool tesTaskCancellationRequested(TesTask tesTask) => tesTask.State == TesState.CANCELEDEnum && tesTask.IsCancelRequested;

            static void SetTaskStateAndLog(TesTask tesTask, TesState newTaskState, CombinedBatchTaskInfo batchInfo)
            {
                tesTask.State = newTaskState;

                var tesTaskLog = tesTask.GetOrAddTesTaskLog();
                var tesTaskExecutorLog = tesTaskLog.GetOrAddExecutorLog();

                tesTaskLog.BatchNodeMetrics = batchInfo.BatchNodeMetrics;
                tesTaskLog.CromwellResultCode = batchInfo.CromwellRcCode;
                tesTaskLog.EndTime = DateTime.UtcNow;
                tesTaskExecutorLog.StartTime = batchInfo.BatchTaskStartTime;
                tesTaskExecutorLog.EndTime = batchInfo.BatchTaskEndTime;
                tesTaskExecutorLog.ExitCode = batchInfo.BatchTaskExitCode;

                // Only accurate when the task completes successfully, otherwise it's the Batch time as reported from Batch
                // TODO this could get large; why?
                //var timefromCoAScriptCompletionToBatchTaskDetectedComplete = tesTaskLog.EndTime - tesTaskExecutorLog.EndTime;

                tesTask.SetFailureReason(batchInfo.FailureReason);

                if (batchInfo.SystemLogItems is not null)
                {
                    tesTask.AddToSystemLog(batchInfo.SystemLogItems);
                }
                else if (!string.IsNullOrWhiteSpace(batchInfo.AlternateSystemLogItem))
                {
                    tesTask.AddToSystemLog(new[] { batchInfo.AlternateSystemLogItem });
                }
            }

            async Task SetTaskCompleted(TesTask tesTask, CombinedBatchTaskInfo batchInfo, CancellationToken cancellationToken)
            {
                await DeleteBatchTaskAndOrJobAndOrPoolIfExists(azureProxy, tesTask, batchInfo, cancellationToken);
                SetTaskStateAndLog(tesTask, TesState.COMPLETEEnum, batchInfo);
            }

            async Task SetTaskExecutorError(TesTask tesTask, CombinedBatchTaskInfo batchInfo, CancellationToken cancellationToken)
            {
                await DeleteBatchTaskAndOrJobAndOrPoolIfExists(azureProxy, tesTask, batchInfo, cancellationToken);
                SetTaskStateAndLog(tesTask, TesState.EXECUTORERROREnum, batchInfo);
            }

            async Task SetTaskSystemError(TesTask tesTask, CombinedBatchTaskInfo batchInfo, CancellationToken cancellationToken)
            {
                await DeleteBatchTaskAndOrJobAndOrPoolIfExists(azureProxy, tesTask, batchInfo, cancellationToken);
                SetTaskStateAndLog(tesTask, TesState.SYSTEMERROREnum, batchInfo);
            }

            async Task DeleteBatchJobAndSetTaskStateAsync(TesTask tesTask, TesState newTaskState, CombinedBatchTaskInfo batchInfo, CancellationToken cancellationToken)
            {
                await DeleteBatchJobOrTaskAsync(tesTask, batchInfo.Pool, cancellationToken);
                await azureProxy.DeleteBatchPoolIfExistsAsync(tesTask.Id, cancellationToken);
                SetTaskStateAndLog(tesTask, newTaskState, batchInfo);
            }

            Task DeleteBatchJobAndSetTaskExecutorErrorAsync(TesTask tesTask, CombinedBatchTaskInfo batchInfo, CancellationToken cancellationToken) => DeleteBatchJobAndSetTaskStateAsync(tesTask, TesState.EXECUTORERROREnum, batchInfo, cancellationToken);
            Task DeleteBatchJobAndSetTaskSystemErrorAsync(TesTask tesTask, CombinedBatchTaskInfo batchInfo, CancellationToken cancellationToken) => DeleteBatchJobAndSetTaskStateAsync(tesTask, TesState.SYSTEMERROREnum, batchInfo, cancellationToken);

            Task DeleteBatchJobAndRequeueTaskAsync(TesTask tesTask, CombinedBatchTaskInfo batchInfo, CancellationToken cancellationToken)
                => ++tesTask.ErrorCount > 3
                    ? AddSystemLogAndDeleteBatchJobAndSetTaskExecutorErrorAsync(tesTask, batchInfo, "System Error: Retry count exceeded.", cancellationToken)
                    : DeleteBatchJobAndSetTaskStateAsync(tesTask, TesState.QUEUEDEnum, batchInfo, cancellationToken);

            Task AddSystemLogAndDeleteBatchJobAndSetTaskExecutorErrorAsync(TesTask tesTask, CombinedBatchTaskInfo batchInfo, string alternateSystemLogItem, CancellationToken cancellationToken)
            {
                batchInfo.SystemLogItems ??= Enumerable.Empty<string>().Append(alternateSystemLogItem);
                return DeleteBatchJobAndSetTaskExecutorErrorAsync(tesTask, batchInfo, cancellationToken);
            }

            async Task CancelTaskAsync(TesTask tesTask, CombinedBatchTaskInfo batchInfo, CancellationToken cancellationToken)
            {
                await DeleteBatchJobOrTaskAsync(tesTask, batchInfo.Pool, cancellationToken);
                await azureProxy.DeleteBatchPoolIfExistsAsync(tesTask.Id, cancellationToken);
                tesTask.IsCancelRequested = false;
            }

            Task HandlePreemptedNodeAsync(TesTask tesTask, CombinedBatchTaskInfo batchInfo, CancellationToken cancellationToken)
            {
                if (enableBatchAutopool)
                {
                    return DeleteBatchJobAndRequeueTaskAsync(tesTask, batchInfo, cancellationToken);
                }
                else
                {
                    logger.LogInformation("The TesTask {TesTask}'s node was preempted. It will be automatically rescheduled.", tesTask.Id);
                    return Task.FromResult(false);
                }
            }

            tesTaskStateTransitions = new List<TesTaskStateTransition>()
            {
                new TesTaskStateTransition(tesTaskCancellationRequested, batchTaskState: null, alternateSystemLogItem: null, CancelTaskAsync),
                new TesTaskStateTransition(tesTaskIsQueued, BatchTaskState.JobNotFound, alternateSystemLogItem: null, (tesTask, _, ct) => AddBatchTaskAsync(tesTask, ct)),
                new TesTaskStateTransition(tesTaskIsQueued, BatchTaskState.MissingBatchTask, alternateSystemLogItem: null, (tesTask, batchInfo, ct) => enableBatchAutopool ? DeleteBatchJobAndRequeueTaskAsync(tesTask, batchInfo, ct) : AddBatchTaskAsync(tesTask, ct)),
                new TesTaskStateTransition(tesTaskIsQueued, BatchTaskState.Initializing, alternateSystemLogItem: null, (tesTask, _) => tesTask.State = TesState.INITIALIZINGEnum),
                new TesTaskStateTransition(tesTaskIsQueuedOrInitializing, BatchTaskState.NodeAllocationFailed, alternateSystemLogItem: null, DeleteBatchJobAndRequeueTaskAsync),
                new TesTaskStateTransition(tesTaskIsQueuedOrInitializing, BatchTaskState.Running, alternateSystemLogItem: null, (tesTask, _) => tesTask.State = TesState.RUNNINGEnum),
                new TesTaskStateTransition(tesTaskIsQueuedInitializingOrRunning, BatchTaskState.MoreThanOneActiveJobOrTaskFound, BatchTaskState.MoreThanOneActiveJobOrTaskFound.ToString(), DeleteBatchJobAndSetTaskSystemErrorAsync),
                new TesTaskStateTransition(tesTaskIsQueuedInitializingOrRunning, BatchTaskState.CompletedSuccessfully, alternateSystemLogItem: null, SetTaskCompleted),
                new TesTaskStateTransition(tesTaskIsQueuedInitializingOrRunning, BatchTaskState.CompletedWithErrors, "Please open an issue. There should have been an error reported here.", SetTaskExecutorError),
                new TesTaskStateTransition(tesTaskIsQueuedInitializingOrRunning, BatchTaskState.ActiveJobWithMissingAutoPool, alternateSystemLogItem: null, DeleteBatchJobAndRequeueTaskAsync),
                new TesTaskStateTransition(tesTaskIsQueuedInitializingOrRunning, BatchTaskState.NodeFailedDuringStartupOrExecution, "Please open an issue. There should have been an error reported here.", DeleteBatchJobAndSetTaskExecutorErrorAsync),
                new TesTaskStateTransition(tesTaskIsQueuedInitializingOrRunning, BatchTaskState.NodeUnusable, "Please open an issue. There should have been an error reported here.", DeleteBatchJobAndSetTaskExecutorErrorAsync),
                new TesTaskStateTransition(tesTaskIsInitializingOrRunning, BatchTaskState.JobNotFound, BatchTaskState.JobNotFound.ToString(), SetTaskSystemError),
                new TesTaskStateTransition(tesTaskIsInitializingOrRunning, BatchTaskState.MissingBatchTask, BatchTaskState.MissingBatchTask.ToString(), DeleteBatchJobAndSetTaskSystemErrorAsync),
                new TesTaskStateTransition(tesTaskIsInitializingOrRunning, BatchTaskState.NodePreempted, alternateSystemLogItem: null, HandlePreemptedNodeAsync)
            };
        }

        private Task DeleteBatchJobOrTaskAsync(TesTask tesTask, PoolInformation poolInformation, CancellationToken cancellationToken)
            => enableBatchAutopool ? azureProxy.DeleteBatchJobAsync(tesTask.Id, cancellationToken) : poolInformation is null || poolInformation.PoolId is null ? WarnWhenUnableToFindPoolToDeleteTask(tesTask) : azureProxy.DeleteBatchTaskAsync(tesTask.Id, poolInformation, cancellationToken);

        private Task WarnWhenUnableToFindPoolToDeleteTask(TesTask tesTask)
        {
            logger.LogWarning("Unable to delete batch task for task {TesTask} because of missing pool/job information.", tesTask.Id);
            tesTask.SetWarning("Unable to delete batch task because of missing pool/job information.");
            return Task.CompletedTask;
        }

        private async Task DeleteBatchTaskAndOrJobAndOrPoolIfExists(IAzureProxy azureProxy, TesTask tesTask, CombinedBatchTaskInfo batchInfo, CancellationToken cancellationToken)
        {
            var batchDeletionExceptions = new List<Exception>();

            try
            {
                await DeleteBatchJobOrTaskAsync(tesTask, batchInfo.Pool, cancellationToken);
            }
            catch (Exception exc)
            {
                logger.LogError(exc, $"Exception deleting batch task or job with tesTask.Id: {tesTask?.Id}");
                batchDeletionExceptions.Add(exc);
            }

            if (enableBatchAutopool)
            {
                try
                {
                    await azureProxy.DeleteBatchPoolIfExistsAsync(tesTask.Id, cancellationToken);
                }
                catch (Exception exc)
                {
                    logger.LogError(exc, $"Exception deleting batch pool with tesTask.Id: {tesTask?.Id}");
                    batchDeletionExceptions.Add(exc);
                }
            }

            if (batchDeletionExceptions.Any())
            {
                throw new AggregateException(batchDeletionExceptions);
            }
        }

        /// <inheritdoc/>
        public IAsyncEnumerable<CloudPool> GetCloudPools(CancellationToken cancellationToken)
            => azureProxy.GetActivePoolsAsync(batchPrefix);

        /// <inheritdoc/>
        public async Task LoadExistingPoolsAsync(CancellationToken cancellationToken)
        {
            if (!enableBatchAutopool)
            {
                await foreach (var cloudPool in GetCloudPools(cancellationToken))
                {
                    try
                    {
                        var batchPool = _batchPoolFactory.CreateNew();
                        await batchPool.AssignPoolAsync(cloudPool, cancellationToken);
                    }
                    catch (Exception exc)
                    {
                        logger.LogError(exc, "When retrieving previously created batch pools and jobs, there were one or more failures when trying to access batch pool {PoolId} or its associated job.", cloudPool.Id);
                    }
                }
            }
        }

        /// <inheritdoc/>
        public async Task UploadTaskRunnerIfNeeded(CancellationToken cancellationToken)
        {
            var blobUri = new Uri(await storageAccessProvider.MapLocalPathToSasUrlAsync($"/{defaultStorageAccountName}{TesExecutionsPathPrefix}/{NodeTaskRunnerFilename}", cancellationToken, true));
            var blobProperties = await azureProxy.GetBlobPropertiesAsync(blobUri, cancellationToken);
            if (!(await File.ReadAllTextAsync(Path.Combine(AppContext.BaseDirectory, $"scripts/{NodeTaskRunnerMD5HashFilename}"), cancellationToken)).Trim().Equals(blobProperties?.ContentMD5, StringComparison.OrdinalIgnoreCase))
            {
                await azureProxy.UploadBlobFromFileAsync(blobUri, $"scripts/{NodeTaskRunnerFilename}", cancellationToken);
            }
        }

        /// <summary>
        /// Iteratively manages execution of a <see cref="TesTask"/> on Azure Batch until completion or failure
        /// </summary>
        /// <param name="tesTask">The <see cref="TesTask"/></param>
        /// <param name="cancellationToken">A <see cref="CancellationToken"/> for controlling the lifetime of the asynchronous operation.</param>
        /// <returns>True if the TES task needs to be persisted.</returns>
        public async ValueTask<bool> ProcessTesTaskAsync(TesTask tesTask, CancellationToken cancellationToken)
        {
            var combinedBatchTaskInfo = await GetBatchTaskStateAsync(tesTask, cancellationToken);
            const string template = "TES task: {TesTask} TES task state: {TesTaskState} BatchTaskState: {BatchTaskState}";
            var msg = string.Format(ConvertTemplateToFormat(template), tesTask.Id, tesTask.State.ToString(), combinedBatchTaskInfo.BatchTaskState.ToString());

            if (onlyLogBatchTaskStateOnce.Add(msg))
            {
                logger.LogInformation(template, tesTask.Id, tesTask.State.ToString(), combinedBatchTaskInfo.BatchTaskState.ToString());
            }

            return await HandleTesTaskTransitionAsync(tesTask, combinedBatchTaskInfo, cancellationToken);

            static string ConvertTemplateToFormat(string template)
                => string.Join(null, template.Split('{', '}').Select((s, i) => (s, i)).Select(t => t.i % 2 == 0 ? t.s : $"{{{t.i / 2}}}"));
        }

        /// <summary>
        /// Garbage collects the old batch task state log hashset
        /// </summary>
        public void ClearBatchLogState()
        {
            if (onlyLogBatchTaskStateOnce.Count > 0)
            {
                onlyLogBatchTaskStateOnce = new();
            }
        }

        private static string GetCromwellExecutionDirectoryPath(TesTask task)
            => GetParentPath(task.Inputs?.FirstOrDefault(IsCromwellCommandScript)?.Path.TrimStart('/'));

        private string GetStorageUploadPath(TesTask task)
        {
            return task.Resources?.ContainsBackendParameterValue(TesResources.SupportedBackendParameters.internal_path_prefix) ?? false
                ? $"{defaultStorageAccountName}/{task.Resources.GetBackendParameterValue(TesResources.SupportedBackendParameters.internal_path_prefix).Trim('/')}"
                : $"{defaultStorageAccountName}{TesExecutionsPathPrefix}/{task.Id}";
        }

        /// <summary>
        /// Get the parent path of the given path
        /// </summary>
        /// <param name="path">The path</param>
        /// <returns>The parent path</returns>
        private static string GetParentPath(string path)
        {
            if (string.IsNullOrEmpty(path))
            {
                return null;
            }

            var pathComponents = path.TrimEnd('/').Split('/');

            return string.Join('/', pathComponents.Take(pathComponents.Length - 1));
        }

        private static string StandardizeStartTaskPath(string startTaskPath, string defaultStorageAccount)
        {
            if (string.IsNullOrWhiteSpace(startTaskPath) || startTaskPath.StartsWith($"/{defaultStorageAccount}"))
            {
                return startTaskPath;
            }
            else
            {
                return $"/{defaultStorageAccount}{startTaskPath}";
            }
        }

        /// <summary>
        /// Determines if the <see cref="Tes.Models.TesInput"/> file is a Cromwell command script
        /// </summary>
        /// <param name="inputFile"><see cref="Tes.Models.TesInput"/> file</param>
        /// <returns>True if the file is a Cromwell command script</returns>
        private static bool IsCromwellCommandScript(TesInput inputFile)
            // See https://github.com/broadinstitute/cromwell/blob/17efd599d541a096dc5704991daeaefdd794fefd/supportedBackends/tes/src/main/scala/cromwell/backend/impl/tes/TesTask.scala#L58
            => (inputFile.Name?.Equals("commandScript") ?? false) && (inputFile.Description?.EndsWith(".commandScript") ?? false) && inputFile.Type == TesFileType.FILEEnum;

        /// <summary>
        /// Verifies existence and translates local file URLs to absolute paths (e.g. file:///tmp/cwl_temp_dir_8026387118450035757/args.py becomes /tmp/cwl_temp_dir_8026387118450035757/args.py)
        /// Only considering files in /cromwell-tmp because that is the only local directory mapped from Cromwell container
        /// </summary>
        /// <param name="fileUri">File URI</param>
        /// <param name="localPath">Local path</param>
        /// <returns></returns>
        private bool TryGetCromwellTmpFilePath(string fileUri, out string localPath)
        {
            localPath = Uri.TryCreate(fileUri, UriKind.Absolute, out var uri) && uri.IsFile && uri.AbsolutePath.StartsWith("/cromwell-tmp/") && azureProxy.LocalFileExists(uri.AbsolutePath) ? uri.AbsolutePath : null;

            return localPath is not null;
        }

        /// <summary>
        /// Adds a new Azure Batch pool/job/task for the given <see cref="TesTask"/>
        /// </summary>
        /// <param name="tesTask">The <see cref="TesTask"/> to schedule on Azure Batch</param>
        /// <param name="cancellationToken">A <see cref="CancellationToken"/> for controlling the lifetime of the asynchronous operation.</param>
        /// <returns>A task to await</returns>
        private async Task AddBatchTaskAsync(TesTask tesTask, CancellationToken cancellationToken)
        {
            PoolInformation poolInformation = null;
            string poolKey = null;

            try
            {
<<<<<<< HEAD
                var virtualMachineInfo = await GetVmSizeAsync(tesTask);
                logger.LogInformation("VM: " + JsonConvert.SerializeObject(virtualMachineInfo));
=======
                var virtualMachineInfo = await GetVmSizeAsync(tesTask, cancellationToken);
>>>>>>> eaf3b400

                (poolKey, var displayName) = enableBatchAutopool ? default : await GetPoolKey(tesTask, virtualMachineInfo, cancellationToken);
                await quotaVerifier.CheckBatchAccountQuotasAsync(virtualMachineInfo, needPoolOrJobQuotaCheck: enableBatchAutopool || !IsPoolAvailable(poolKey), needCoresUtilizationQuotaCheck: enableBatchAutopool, cancellationToken: cancellationToken);

                var tesTaskLog = tesTask.AddTesTaskLog();
                tesTaskLog.VirtualMachineInfo = virtualMachineInfo;

                // TODO?: Support for multiple executors. Cromwell has single executor per task.
                var containerConfiguration = await GetContainerConfigurationIfNeededAsync(tesTask.Executors.First().Image, cancellationToken);
                var identities = new List<string>();

                if (!string.IsNullOrWhiteSpace(globalManagedIdentity))
                {
                    identities.Add(globalManagedIdentity);
                }

                if (tesTask.Resources?.ContainsBackendParameterValue(TesResources.SupportedBackendParameters.workflow_execution_identity) == true)
                {
                    identities.Add(tesTask.Resources?.GetBackendParameterValue(TesResources.SupportedBackendParameters.workflow_execution_identity));
                }

                var useGen2 = virtualMachineInfo.HyperVGenerations?.Contains("V2");
                string jobOrTaskId = default;
                if (enableBatchAutopool)
                {
                    jobOrTaskId = await azureProxy.GetNextBatchJobIdAsync(tesTask.Id, cancellationToken);
                    poolInformation = await CreateAutoPoolModePoolInformation(
                        poolSpecification: await GetPoolSpecification(
<<<<<<< HEAD
                            vmSize: virtualMachineInfo.VmSize,
                            autoscaled: false,
                            preemptable: virtualMachineInfo.LowPriority,
                            nodeInfo: useGen2.GetValueOrDefault() ? gen2BatchNodeInfo : gen1BatchNodeInfo,
                            containerConfiguration: containerConfiguration,
                            encryptionAtHostSupported: virtualMachineInfo.EncryptionAtHostSupported),
                        tesTaskId: tesTask.Id,
                        jobId: jobOrTaskId,
                        identityResourceIds: identities);
=======
                        vmSize: virtualMachineInfo.VmSize,
                        autoscaled: false,
                        preemptable: virtualMachineInfo.LowPriority,
                        nodeInfo: useGen2.GetValueOrDefault() ? gen2BatchNodeInfo : gen1BatchNodeInfo,
                        containerConfiguration: containerConfiguration,
                        cancellationToken: cancellationToken),
                    tesTaskId: tesTask.Id,
                    jobId: jobOrTaskId,
                    cancellationToken: cancellationToken,
                    identityResourceIds: identities);
>>>>>>> eaf3b400
                }
                else
                {
                    poolInformation = (await GetOrAddPoolAsync(
                        key: poolKey,
                        isPreemptable: virtualMachineInfo.LowPriority,
                        modelPoolFactory: async (id, ct) => ConvertPoolSpecificationToModelsPool(
                            name: id,
                            displayName: displayName,
                            poolIdentity: GetBatchPoolIdentity(identities.ToArray()),
                            pool: await GetPoolSpecification(
                                vmSize: virtualMachineInfo.VmSize,
                                autoscaled: true,
                                preemptable: virtualMachineInfo.LowPriority,
                                nodeInfo: useGen2.GetValueOrDefault() ? gen2BatchNodeInfo : gen1BatchNodeInfo,
                                containerConfiguration: containerConfiguration,
<<<<<<< HEAD
                                encryptionAtHostSupported: virtualMachineInfo.EncryptionAtHostSupported)))
=======
                                cancellationToken: ct)),
                        cancellationToken: cancellationToken)
>>>>>>> eaf3b400
                        ).Pool;
                    jobOrTaskId = $"{tesTask.Id}-{tesTask.Logs.Count}";
                }

                logger.LogInformation("Pool: " + JsonConvert.SerializeObject(poolInformation));
                tesTask.PoolId = poolInformation.PoolId;
                var cloudTask = await ConvertTesTaskToBatchTaskAsync(enableBatchAutopool ? tesTask.Id : jobOrTaskId, tesTask, containerConfiguration is not null, cancellationToken);
                logger.LogInformation($"Creating batch task for TES task {tesTask.Id}. Using VM size {virtualMachineInfo.VmSize}.");

                if (enableBatchAutopool)
                {
                    await azureProxy.CreateAutoPoolModeBatchJobAsync(jobOrTaskId, cloudTask, poolInformation, cancellationToken);
                }
                else
                {
                    await azureProxy.AddBatchTaskAsync(tesTask.Id, cloudTask, poolInformation, cancellationToken);
                }

                tesTaskLog.StartTime = DateTimeOffset.UtcNow;
                tesTask.State = TesState.INITIALIZINGEnum;
                poolInformation = null;
            }
            catch (AggregateException aggregateException)
            {
                foreach (var exception in aggregateException.Flatten().InnerExceptions)
                {
                    HandleException(exception);
                }
            }
            catch (Exception exception)
            {
                HandleException(exception);
            }
            finally
            {
                if (enableBatchAutopool && poolInformation?.AutoPoolSpecification is not null)
                {
                    await azureProxy.DeleteBatchPoolIfExistsAsync(tesTask.Id, cancellationToken);
                }
            }

            void HandleException(Exception exception)
            {
                switch (exception)
                {
                    case AzureBatchPoolCreationException azureBatchPoolCreationException:
                        if (!azureBatchPoolCreationException.IsTimeout && !azureBatchPoolCreationException.IsJobQuota && !azureBatchPoolCreationException.IsPoolQuota && azureBatchPoolCreationException.InnerException is not null)
                        {
                            HandleException(azureBatchPoolCreationException.InnerException);
                            return;
                        }

                        logger.LogWarning(azureBatchPoolCreationException, "TES task: {TesTask} AzureBatchPoolCreationException.Message: {ExceptionMessage}. This might be a transient issue. Task will remain with state QUEUED. Confirmed timeout: {ConfirmedTimeout}", tesTask.Id, azureBatchPoolCreationException.Message, azureBatchPoolCreationException.IsTimeout);

                        if (azureBatchPoolCreationException.IsJobQuota || azureBatchPoolCreationException.IsPoolQuota)
                        {
                            neededPools.Add(poolKey);
                            tesTask.SetWarning(azureBatchPoolCreationException.InnerException switch
                            {
                                null => "Unknown reason",
                                Microsoft.Rest.Azure.CloudException cloudException => cloudException.Body.Message,
                                var e when e is BatchException batchException && batchException.InnerException is Microsoft.Azure.Batch.Protocol.Models.BatchErrorException batchErrorException => batchErrorException.Body.Message.Value,
                                _ => "Unknown reason",
                            },
                                Array.Empty<string>());
                        }

                        break;

                    case AzureBatchQuotaMaxedOutException azureBatchQuotaMaxedOutException:
                        logger.LogWarning("TES task: {TesTask} AzureBatchQuotaMaxedOutException.Message: {ExceptionMessage}. Not enough quota available. Task will remain with state QUEUED.", tesTask.Id, azureBatchQuotaMaxedOutException.Message);
                        neededPools.Add(poolKey);
                        break;

                    case AzureBatchLowQuotaException azureBatchLowQuotaException:
                        tesTask.State = TesState.SYSTEMERROREnum;
                        tesTask.AddTesTaskLog(); // Adding new log here because this exception is thrown from CheckBatchAccountQuotas() and AddTesTaskLog() above is called after that. This way each attempt will have its own log entry.
                        tesTask.SetFailureReason("InsufficientBatchQuota", azureBatchLowQuotaException.Message);
                        logger.LogError(azureBatchLowQuotaException, "TES task: {TesTask} AzureBatchLowQuotaException.Message: {ExceptionMessage}", tesTask.Id, azureBatchLowQuotaException.Message);
                        break;

                    case AzureBatchVirtualMachineAvailabilityException azureBatchVirtualMachineAvailabilityException:
                        tesTask.State = TesState.SYSTEMERROREnum;
                        tesTask.AddTesTaskLog(); // Adding new log here because this exception is thrown from GetVmSizeAsync() and AddTesTaskLog() above is called after that. This way each attempt will have its own log entry.
                        tesTask.SetFailureReason("NoVmSizeAvailable", azureBatchVirtualMachineAvailabilityException.Message);
                        logger.LogError(azureBatchVirtualMachineAvailabilityException, "TES task: {TesTask} AzureBatchVirtualMachineAvailabilityException.Message: {ExceptionMessage}", tesTask.Id, azureBatchVirtualMachineAvailabilityException.Message);
                        break;

                    case TesException tesException:
                        tesTask.State = TesState.SYSTEMERROREnum;
                        tesTask.SetFailureReason(tesException);
                        logger.LogError(tesException, "TES task: {TesTask} TesException.Message: {ExceptionMessage}", tesTask.Id, tesException.Message);
                        break;

                    case BatchClientException batchClientException:
                        tesTask.State = TesState.SYSTEMERROREnum;
                        tesTask.SetFailureReason("BatchClientException", string.Join(",", batchClientException.Data.Values), batchClientException.Message, batchClientException.StackTrace);
                        logger.LogError(batchClientException, "TES task: {TesTask} BatchClientException.Message: {ExceptionMessage} {ExceptionData}", tesTask.Id, batchClientException.Message, string.Join(",", batchClientException?.Data?.Values));
                        break;

                    case BatchException batchException when batchException.InnerException is Microsoft.Azure.Batch.Protocol.Models.BatchErrorException batchErrorException && AzureBatchPoolCreationException.IsJobQuotaException(batchErrorException.Body.Code):
                        tesTask.SetWarning(batchErrorException.Body.Message.Value, Array.Empty<string>());
                        logger.LogInformation("Not enough job quota available for task Id {TesTask}. Reason: {BodyMessage}. Task will remain in queue.", tesTask.Id, batchErrorException.Body.Message.Value);
                        break;

                    case BatchException batchException when batchException.InnerException is Microsoft.Azure.Batch.Protocol.Models.BatchErrorException batchErrorException && AzureBatchPoolCreationException.IsPoolQuotaException(batchErrorException.Body.Code):
                        neededPools.Add(poolKey);
                        tesTask.SetWarning(batchErrorException.Body.Message.Value, Array.Empty<string>());
                        logger.LogInformation("Not enough pool quota available for task Id {TesTask}. Reason: {BodyMessage}. Task will remain in queue.", tesTask.Id, batchErrorException.Body.Message.Value);
                        break;

                    case Microsoft.Rest.Azure.CloudException cloudException when AzureBatchPoolCreationException.IsPoolQuotaException(cloudException.Body.Code):
                        neededPools.Add(poolKey);
                        tesTask.SetWarning(cloudException.Body.Message, Array.Empty<string>());
                        logger.LogInformation("Not enough pool quota available for task Id {TesTask}. Reason: {BodyMessage}. Task will remain in queue.", tesTask.Id, cloudException.Body.Message);
                        break;

                    default:
                        tesTask.State = TesState.SYSTEMERROREnum;
                        tesTask.SetFailureReason("UnknownError", $"{exception?.GetType().FullName}: {exception?.Message}", exception?.StackTrace);
                        logger.LogError(exception, "TES task: {TesTask} Exception: {ExceptionType}: {ExceptionMessage}", tesTask.Id, exception?.GetType().FullName, exception?.Message);
                        break;
                }
            }
        }

        /// <summary>
        /// Gets the current state of the Azure Batch task
        /// </summary>
        /// <param name="tesTask"><see cref="TesTask"/></param>
        /// <param name="cancellationToken">A <see cref="CancellationToken"/> for controlling the lifetime of the asynchronous operation.</param>
        /// <returns>A higher-level abstraction of the current state of the Azure Batch task</returns>
        [System.Diagnostics.CodeAnalysis.SuppressMessage("Performance", "CA1826:Do not use Enumerable methods on indexable collections", Justification = "FirstOrDefault() is straightforward, the alternative is less clear.")]
        private async ValueTask<CombinedBatchTaskInfo> GetBatchTaskStateAsync(TesTask tesTask, CancellationToken cancellationToken)
        {
            var azureBatchJobAndTaskState = await azureProxy.GetBatchJobAndTaskStateAsync(tesTask, enableBatchAutopool, cancellationToken);

            if (enableBatchAutopool)
            {
                tesTask.PoolId ??= azureBatchJobAndTaskState.Pool?.PoolId;
            }

            if (azureBatchJobAndTaskState.Pool?.PoolId is null)
            {
                azureBatchJobAndTaskState.Pool = tesTask.PoolId is null ? default : new() { PoolId = tesTask.PoolId };
            }

            static IEnumerable<string> ConvertNodeErrorsToSystemLogItems(AzureBatchJobAndTaskState azureBatchJobAndTaskState)
            {
                var systemLogItems = new List<string>();

                if (azureBatchJobAndTaskState.NodeErrorCode is not null)
                {
                    systemLogItems.Add(azureBatchJobAndTaskState.NodeErrorCode);
                }

                if (azureBatchJobAndTaskState.NodeErrorDetails is not null)
                {
                    systemLogItems.AddRange(azureBatchJobAndTaskState.NodeErrorDetails);
                }

                return systemLogItems;
            }

            if (azureBatchJobAndTaskState.ActiveJobWithMissingAutoPool)
            {
                logger.LogWarning("Found active job without auto pool for TES task {TesTask}. Deleting the job and requeuing the task. BatchJobInfo: {BatchJobInfo}", tesTask.Id, JsonConvert.SerializeObject(azureBatchJobAndTaskState));
                return new CombinedBatchTaskInfo
                {
                    BatchTaskState = BatchTaskState.ActiveJobWithMissingAutoPool,
                    FailureReason = BatchTaskState.ActiveJobWithMissingAutoPool.ToString(),
                    Pool = azureBatchJobAndTaskState.Pool
                };
            }

            if (azureBatchJobAndTaskState.MoreThanOneActiveJobOrTaskFound)
            {
                return new CombinedBatchTaskInfo
                {
                    BatchTaskState = BatchTaskState.MoreThanOneActiveJobOrTaskFound,
                    FailureReason = BatchTaskState.MoreThanOneActiveJobOrTaskFound.ToString(),
                    Pool = azureBatchJobAndTaskState.Pool
                };
            }

            // Because a ComputeTask is not assigned to the compute node while the StartTask is running, IAzureProxy.GetBatchJobAndTaskStateAsync() does not see start task failures. Deal with that here.
            if (azureBatchJobAndTaskState.NodeState is null && azureBatchJobAndTaskState.JobState == JobState.Active && azureBatchJobAndTaskState.TaskState == TaskState.Active && !string.IsNullOrWhiteSpace(azureBatchJobAndTaskState.Pool?.PoolId))
            {
                if (enableBatchAutopool)
                {
                    _ = ProcessStartTaskFailure((await azureProxy.ListComputeNodesAsync(azureBatchJobAndTaskState.Pool.PoolId, new ODATADetailLevel { FilterClause = "state eq 'starttaskfailed'", SelectClause = "id,startTaskInfo" }).FirstOrDefaultAsync(cancellationToken: cancellationToken))?.StartTaskInformation?.FailureInformation);
                }
                else
                {
                    /*
                     * Priority order for assigning errors to TesTasks in shared-pool mode:
                     * 1. Node error found in GetBatchJobAndTaskStateAsync()
                     * 2. StartTask failure
                     * 3. NodeAllocation failure
                     */
                    if (TryGetPool(azureBatchJobAndTaskState.Pool.PoolId, out var pool))
                    {
                        if (!string.IsNullOrWhiteSpace(azureBatchJobAndTaskState.NodeErrorCode) || !ProcessStartTaskFailure(pool.PopNextStartTaskFailure()))
                        {
                            var resizeError = pool.PopNextResizeError();
                            if (resizeError is not null)
                            {
                                azureBatchJobAndTaskState.NodeAllocationFailed = true;
                                azureBatchJobAndTaskState.NodeErrorCode = resizeError.Code;
                                azureBatchJobAndTaskState.NodeErrorDetails = Enumerable.Repeat(resizeError.Message, string.IsNullOrWhiteSpace(resizeError.Message) ? 1 : 0).Concat(resizeError.Values?.Select(d => d.Value) ?? Enumerable.Empty<string>());
                            }
                        }
                    }
                }

                bool ProcessStartTaskFailure(TaskFailureInformation failureInformation)
                {
                    if (failureInformation is not null)
                    {
                        azureBatchJobAndTaskState.NodeState = ComputeNodeState.StartTaskFailed;
                        azureBatchJobAndTaskState.NodeErrorCode = failureInformation.Code;
                        azureBatchJobAndTaskState.NodeErrorDetails = failureInformation.Details?.Select(d => d.Value);
                    }

                    return failureInformation is not null;
                }
            }

            if (TaskFailureInformationCodes.DiskFull.Equals(azureBatchJobAndTaskState.NodeErrorCode, StringComparison.OrdinalIgnoreCase))
            {
                azureBatchJobAndTaskState.NodeErrorDetails = (azureBatchJobAndTaskState.NodeErrorDetails ?? Enumerable.Empty<string>())
                    .Append($"Compute Node Error: {TaskFailureInformationCodes.DiskFull} Id: {azureBatchJobAndTaskState.NodeId}");
            }

            switch (azureBatchJobAndTaskState.JobState)
            {
                case null:
                case JobState.Deleting:
                    return new CombinedBatchTaskInfo
                    {
                        BatchTaskState = BatchTaskState.JobNotFound,
                        FailureReason = BatchTaskState.JobNotFound.ToString(),
                        Pool = azureBatchJobAndTaskState.Pool
                    };
                case JobState.Active:
                    {
                        if (azureBatchJobAndTaskState.NodeAllocationFailed)
                        {
                            return new CombinedBatchTaskInfo
                            {
                                BatchTaskState = BatchTaskState.NodeAllocationFailed,
                                FailureReason = BatchTaskState.NodeAllocationFailed.ToString(),
                                SystemLogItems = ConvertNodeErrorsToSystemLogItems(azureBatchJobAndTaskState),
                                Pool = azureBatchJobAndTaskState.Pool
                            };
                        }

                        if (azureBatchJobAndTaskState.NodeState == ComputeNodeState.Unusable)
                        {
                            return new CombinedBatchTaskInfo
                            {
                                BatchTaskState = BatchTaskState.NodeUnusable,
                                FailureReason = BatchTaskState.NodeUnusable.ToString(),
                                SystemLogItems = ConvertNodeErrorsToSystemLogItems(azureBatchJobAndTaskState),
                                Pool = azureBatchJobAndTaskState.Pool
                            };
                        }

                        if (azureBatchJobAndTaskState.NodeState == ComputeNodeState.Preempted)
                        {
                            return new CombinedBatchTaskInfo
                            {
                                BatchTaskState = BatchTaskState.NodePreempted,
                                FailureReason = BatchTaskState.NodePreempted.ToString(),
                                SystemLogItems = ConvertNodeErrorsToSystemLogItems(azureBatchJobAndTaskState),
                                Pool = azureBatchJobAndTaskState.Pool
                            };
                        }

                        if (azureBatchJobAndTaskState.NodeErrorCode is not null)
                        {
                            if (azureBatchJobAndTaskState.NodeErrorCode == TaskFailureInformationCodes.DiskFull)
                            {
                                return new CombinedBatchTaskInfo
                                {
                                    BatchTaskState = BatchTaskState.NodeFailedDuringStartupOrExecution,
                                    FailureReason = azureBatchJobAndTaskState.NodeErrorCode,
                                    SystemLogItems = ConvertNodeErrorsToSystemLogItems(azureBatchJobAndTaskState),
                                    Pool = azureBatchJobAndTaskState.Pool
                                };
                            }
                            else
                            {
                                return new CombinedBatchTaskInfo
                                {
                                    BatchTaskState = BatchTaskState.NodeFailedDuringStartupOrExecution,
                                    FailureReason = BatchTaskState.NodeFailedDuringStartupOrExecution.ToString(),
                                    SystemLogItems = ConvertNodeErrorsToSystemLogItems(azureBatchJobAndTaskState),
                                    Pool = azureBatchJobAndTaskState.Pool
                                };
                            }
                        }

                        break;
                    }
                case JobState.Terminating:
                case JobState.Completed:
                    break;
                default:
                    throw new Exception($"Found batch job {tesTask.Id} in unexpected state: {azureBatchJobAndTaskState.JobState}");
            }

            switch (azureBatchJobAndTaskState.TaskState)
            {
                case null:
                    return new CombinedBatchTaskInfo
                    {
                        BatchTaskState = BatchTaskState.MissingBatchTask,
                        FailureReason = BatchTaskState.MissingBatchTask.ToString(),
                        Pool = azureBatchJobAndTaskState.Pool
                    };
                case TaskState.Active:
                case TaskState.Preparing:
                    return new CombinedBatchTaskInfo
                    {
                        BatchTaskState = BatchTaskState.Initializing,
                        Pool = azureBatchJobAndTaskState.Pool
                    };
                case TaskState.Running:
                    return new CombinedBatchTaskInfo
                    {
                        BatchTaskState = BatchTaskState.Running,
                        Pool = azureBatchJobAndTaskState.Pool
                    };
                case TaskState.Completed:
                    if (azureBatchJobAndTaskState.TaskExitCode == 0 && azureBatchJobAndTaskState.TaskFailureInformation is null)
                    {
                        var metrics = await GetBatchNodeMetricsAndCromwellResultCodeAsync(tesTask, cancellationToken);

                        return new CombinedBatchTaskInfo
                        {
                            BatchTaskState = BatchTaskState.CompletedSuccessfully,
                            BatchTaskExitCode = azureBatchJobAndTaskState.TaskExitCode,
                            BatchTaskStartTime = metrics.TaskStartTime ?? azureBatchJobAndTaskState.TaskStartTime,
                            BatchTaskEndTime = metrics.TaskEndTime ?? azureBatchJobAndTaskState.TaskEndTime,
                            BatchNodeMetrics = metrics.BatchNodeMetrics,
                            CromwellRcCode = metrics.CromwellRcCode,
                            Pool = azureBatchJobAndTaskState.Pool
                        };
                    }
                    else
                    {
                        logger.LogError("Task {TesTask} failed. ExitCode: {TaskExitCode}, BatchJobInfo: {BatchJobInfo}", tesTask.Id, azureBatchJobAndTaskState.TaskExitCode, JsonConvert.SerializeObject(azureBatchJobAndTaskState));

                        return new CombinedBatchTaskInfo
                        {
                            BatchTaskState = BatchTaskState.CompletedWithErrors,
                            FailureReason = azureBatchJobAndTaskState.TaskFailureInformation?.Code,
                            BatchTaskExitCode = azureBatchJobAndTaskState.TaskExitCode,
                            BatchTaskStartTime = azureBatchJobAndTaskState.TaskStartTime,
                            BatchTaskEndTime = azureBatchJobAndTaskState.TaskEndTime,
                            SystemLogItems = Enumerable.Empty<string>()
                                .Append($"Batch task ExitCode: {azureBatchJobAndTaskState.TaskExitCode}, Failure message: {azureBatchJobAndTaskState.TaskFailureInformation?.Message}")
                                .Concat(azureBatchJobAndTaskState.TaskFailureInformation?.Details?.Select(d => $"{d.Name}: {d.Value}") ?? Enumerable.Empty<string>()),
                            Pool = azureBatchJobAndTaskState.Pool
                        };
                    }
                default:
                    throw new Exception($"Found batch task {tesTask.Id} in unexpected state: {azureBatchJobAndTaskState.TaskState}");
            }
        }

        /// <summary>
        /// Transitions the <see cref="TesTask"/> to the new state, based on the rules defined in the tesTaskStateTransitions list.
        /// </summary>
        /// <param name="tesTask">TES task</param>
        /// <param name="combinedBatchTaskInfo">Current Azure Batch task info</param>
        /// <param name="cancellationToken">A <see cref="CancellationToken"/> for controlling the lifetime of the asynchronous operation.</param>
        /// <returns>True if the TES task was changed.</returns>
        private ValueTask<bool> HandleTesTaskTransitionAsync(TesTask tesTask, CombinedBatchTaskInfo combinedBatchTaskInfo, CancellationToken cancellationToken)
            // When task is executed the following may be touched:
            // tesTask.Log[].SystemLog
            // tesTask.Log[].FailureReason
            // tesTask.Log[].CromwellResultCode
            // tesTask.Log[].BatchExecutionMetrics
            // tesTask.Log[].EndTime
            // tesTask.Log[].Log[].StdErr
            // tesTask.Log[].Log[].ExitCode
            // tesTask.Log[].Log[].StartTime
            // tesTask.Log[].Log[].EndTime

            => (tesTaskStateTransitions
                .FirstOrDefault(m => (m.Condition is null || m.Condition(tesTask)) && (m.CurrentBatchTaskState is null || m.CurrentBatchTaskState == combinedBatchTaskInfo.BatchTaskState))
                ?.ActionAsync(tesTask, combinedBatchTaskInfo, cancellationToken) ?? ValueTask.FromResult(false));

        /// <summary>
        /// Returns job preparation and main Batch tasks that represents the given <see cref="TesTask"/>
        /// </summary>
        /// <param name="taskId">The Batch Task Id</param>
        /// <param name="task">The <see cref="TesTask"/></param>
        /// <param name="poolHasContainerConfig">Indicates that <see cref="CloudTask.ContainerSettings"/> must be set.</param>
        /// <param name="cancellationToken">A <see cref="CancellationToken"/> for controlling the lifetime of the asynchronous operation.</param>
        /// <returns>Job preparation and main Batch tasks</returns>
        private async Task<CloudTask> ConvertTesTaskToBatchTaskAsync(string taskId, TesTask task, bool poolHasContainerConfig, CancellationToken cancellationToken)
        {
            var cromwellExecutionDirectoryPath = GetCromwellExecutionDirectoryPath(task);
            var isCromwell = cromwellExecutionDirectoryPath is not null;

            var queryStringsToRemoveFromLocalFilePaths = task.Inputs?
                .Select(i => i.Path)
                .Concat(task.Outputs?.Select(o => o.Path) ?? new List<string>())
                .Where(p => p is not null)
                .Select(p => queryStringRegex.Match(p).Groups[1].Value)
                .Where(qs => !string.IsNullOrEmpty(qs))
                .ToList() ?? new List<string>();

            var inputFiles = task.Inputs?.Distinct().ToList() ?? new List<TesInput>();

            var drsInputFiles = inputFiles
                .Where(f => f?.Url?.StartsWith("drs://", StringComparison.OrdinalIgnoreCase) == true)
                .ToList();

            //foreach (var output in task.Outputs)
            //{
            //    if (!output.Path.StartsWith($"{CromwellPathPrefix}/", StringComparison.OrdinalIgnoreCase) && !output.Path.StartsWith($"{ExecutionsPathPrefix}/", StringComparison.OrdinalIgnoreCase))
            //    {
            //        throw new TesException("InvalidOutputPath", $"Unsupported output path '{output.Path}' for task Id {task.Id}. Must start with {CromwellPathPrefix} or {ExecutionsPathPrefix}");
            //    }
            //}

            var storageUploadPath = GetStorageUploadPath(task);
            var metricsName = "metrics.txt";
            var metricsPath = $"/{storageUploadPath}/{metricsName}";
            var metricsUrl = new Uri(await storageAccessProvider.MapLocalPathToSasUrlAsync(metricsPath, cancellationToken, getContainerSas: true));

            var additionalInputFiles = new List<TesInput>();
            // TODO: Cromwell bug: Cromwell command write_tsv() generates a file in the execution directory, for example execution/write_tsv_3922310b441805fc43d52f293623efbc.tmp. These are not passed on to TES inputs.
            // WORKAROUND: Get the list of files in the execution directory and add them to task inputs.
            // TODO: Verify whether this workaround is still needed.
            if (isCromwell)
            {
                var executionDirectoryUri = new Uri(await storageAccessProvider.MapLocalPathToSasUrlAsync($"/{cromwellExecutionDirectoryPath}", cancellationToken, getContainerSas: true));
                if (executionDirectoryUri is not null)
                {
                    var blobsInExecutionDirectory = (await azureProxy.ListBlobsAsync(executionDirectoryUri, cancellationToken)).Where(b => !b.EndsWith($"/{CromwellScriptFileName}"));
                    var cromwellExecutionDirectory = $"/{cromwellExecutionDirectoryPath.Split("/", StringSplitOptions.RemoveEmptyEntries)[0]}";
                    additionalInputFiles = blobsInExecutionDirectory.Select(b => $"{cromwellExecutionDirectory}/{b}").Select(b => new TesInput { Content = null, Path = b, Url = b, Name = Path.GetFileName(b), Type = TesFileType.FILEEnum }).ToList();
                }
            }

            var filesToDownload = await Task.WhenAll(
                inputFiles
                .Except(drsInputFiles) // do not attempt to download DRS input files since the cromwell-drs-localizer will
                .Where(f => f?.Streamable == false) // Don't download files where localization_optional is set to true in WDL (corresponds to "Streamable" property being true on TesInput)
                .Union(additionalInputFiles)
                .Select(async f => await GetTesInputFileUrlAsync(f, task, queryStringsToRemoveFromLocalFilePaths, cancellationToken)));

            var downloadFilesScriptPath = $"/{storageUploadPath}/{DownloadFilesScriptFileName}";
            var downloadFilesScriptContent = new NodeTask
            {
<<<<<<< HEAD
                blobxferChunkSizeBytes = 104_857_600; // max file size = 100 MiB * 50k blocks = 5,242,880,000,000 bytes
            }
            else if (vmVCpusAvailable >= 2)
            {
                blobxferChunkSizeBytes = 33_554_432; // max file size = 32 MiB * 50k blocks = 1,677,721,600,000 bytes
            }

            logger.LogInformation($"Configuring blobxfer with {vmVCpusAvailable} vCPUS to use blobxferChunkSizeBytes={blobxferChunkSizeBytes:D} blobxferOneShotBytes={blobxferOneShotBytes:D}");

            // Using --include and not using --no-recursive as a workaround for https://github.com/Azure/blobxfer/issues/123
            var downloadFilesScriptContent = "total_bytes=0"
                + string.Join("", filesToDownload.Select(f =>
                {
                    var setVariables = $"path='{f.Path}' && url='{f.Url}'";

                    var downloadSingleFile = f.Url.Contains(".blob.core.")
                                                && UrlContainsSas(f.Url) // Workaround for https://github.com/Azure/blobxfer/issues/132
                        ? $"blobxfer download --storage-url \"$url\" --local-path \"$path\" --chunk-size-bytes {blobxferChunkSizeBytes:D} --rename --include '{StorageAccountUrlSegments.Create(f.Url).BlobName}'"
                        : "mkdir -p $(dirname \"$path\") && wget -O \"$path\" \"$url\"";

                    return $" && echo $(date +%T) && {setVariables} && {downloadSingleFile} && {exitIfDownloadedFileIsNotFound} && {incrementTotalBytesTransferred}";
                }))
                + $" && echo FileDownloadSizeInBytes=$total_bytes >> {metricsPath}";
=======
                MetricsFilename = metricsName,
                InputsMetricsFormat = "FileDownloadSizeInBytes={Size}",
                Inputs = filesToDownload.Select(f => new FileInput { SourceUrl = f.Url, FullFileName = LocalizeLocalPath(f.Path), SasStrategy = SasResolutionStrategy.None }).ToList()
            };
>>>>>>> eaf3b400

            var filesToUpload = Array.Empty<TesOutput>();

            if (task.Outputs?.Count > 0)
            {
                filesToUpload = await Task.WhenAll(
                task.Outputs?.Select(async f =>
                        new TesOutput
                        {
                            Path = f.Path,
                            Url = await storageAccessProvider.MapLocalPathToSasUrlAsync(f.Url, cancellationToken, getContainerSas: true) ?? throw new TesException("InvalidOutputFilePath", $"Unsupported output URL '{f.Url}' for task Id {taskId}. Must start with 'http', '{CromwellPathPrefix}' or use '/accountName/containerName/blobName' pattern where TES service has Contributor access to the storage account."),
                            Name = f.Name,
                            Type = f.Type
                        }));
            }

            var uploadFilesScriptPath = $"/{storageUploadPath}/{UploadFilesScriptFileName}";
            // Ignore missing stdout/stderr files. CWL workflows have an issue where if the stdout/stderr are redirected, they are still listed in the TES outputs
            // Ignore any other missing files and directories. WDL tasks can have optional output files.
            // Implementation: do not set Required to True (it defaults to False)
            var uploadFilesScriptContent = new NodeTask
            {
                MetricsFilename = metricsName,
                OutputsMetricsFormat = "FileUploadSizeInBytes={Size}",
                Outputs = filesToUpload.Select(f => new FileOutput { TargetUrl = f.Url, FullFileName = LocalizeLocalPath(f.Path), FileType = ConvertFileType(f.Type), SasStrategy = SasResolutionStrategy.None }).ToList()
            };

            var executor = task.Executors.First();

            var volumeMountsOption = String.Join(" ", inputFiles
                .Union(additionalInputFiles)
                .Select(f => f.Path)
                .Concat(filesToUpload.Select(f => f.Path))
                .Select(p => p.Split("/", StringSplitOptions.RemoveEmptyEntries)[0])
                .Distinct(StringComparer.Ordinal)
                .Select(s => $"-v $AZ_BATCH_TASK_WORKING_DIR/wd/{s}:/{s}"));

            var executorImageIsPublic = containerRegistryProvider.IsImagePublic(executor.Image);
            var dockerInDockerImageIsPublic = containerRegistryProvider.IsImagePublic(dockerInDockerImageName);

            var batchScriptPath = $"/{storageUploadPath}/{BatchScriptFileName}";
            var sb = new StringBuilder();

            sb.AppendLinuxLine($"write_kv() {{ echo \"$1=$2\" >> $AZ_BATCH_TASK_WORKING_DIR/metrics.txt; }} && \\");  // Function that appends key=value pair to metrics.txt file
            sb.AppendLinuxLine($"write_ts() {{ write_kv $1 $(date -Iseconds); }} && \\");    // Function that appends key=<current datetime> to metrics.txt file
            sb.AppendLinuxLine($"mkdir -p $AZ_BATCH_TASK_WORKING_DIR/wd && \\");

            if (dockerInDockerImageIsPublic)
            {
                sb.AppendLinuxLine($"(grep -q alpine /etc/os-release && apk add bash || :) && \\");  // Install bash if running on alpine (will be the case if running inside "docker" image)
            }

            var vmSize = task.Resources?.GetBackendParameterValue(TesResources.SupportedBackendParameters.vm_size);

            if (drsInputFiles.Count > 0 && task.Resources?.ContainsBackendParameterValue(TesResources.SupportedBackendParameters.workflow_execution_identity) == true)
            {
                sb.AppendLinuxLine($"write_ts CromwellDrsLocalizerPullStart && \\");
                sb.AppendLinuxLine($"docker pull --quiet {cromwellDrsLocalizerImageName} && \\");
                sb.AppendLinuxLine($"write_ts CromwellDrsLocalizerPullEnd && \\");
            }

            if (executorImageIsPublic)
            {
                // Private executor images are pulled via pool ContainerConfiguration
                sb.AppendLinuxLine($"write_ts ExecutorPullStart && docker pull --quiet {executor.Image} && write_ts ExecutorPullEnd && \\");
            }

            // The remainder of the script downloads the inputs, runs the main executor container, and uploads the outputs, including the metrics.txt file
            // After task completion, metrics file is downloaded and used to populate the BatchNodeMetrics object
            sb.AppendLinuxLine($"write_kv ExecutorImageSizeInBytes $(docker inspect {executor.Image} | grep \\\"Size\\\" | grep -Po '(?i)\\\"Size\\\":\\K([^,]*)') && \\");

            if (drsInputFiles.Count > 0)
            {
                // resolve DRS input files with Cromwell DRS Localizer Docker image
                sb.AppendLinuxLine($"write_ts DrsLocalizationStart && \\");

                foreach (var drsInputFile in drsInputFiles)
                {
                    var drsUrl = drsInputFile.Url;
                    var localizedFilePath = drsInputFile.Path;
                    var drsLocalizationCommand = $"docker run --rm {volumeMountsOption} -e MARTHA_URL=\"{marthaUrl}\" {cromwellDrsLocalizerImageName} {drsUrl} {localizedFilePath} --access-token-strategy azure{(!string.IsNullOrWhiteSpace(marthaKeyVaultName) ? " --vault-name " + marthaKeyVaultName : string.Empty)}{(!string.IsNullOrWhiteSpace(marthaSecretName) ? " --secret-name " + marthaSecretName : string.Empty)} && \\";
                    sb.AppendLinuxLine(drsLocalizationCommand);
                }

                sb.AppendLinuxLine($"write_ts DrsLocalizationEnd && \\");
            }

            var uploadMetricsScriptPath = $"/{storageUploadPath}/{UploadMetricsScriptFileName}";
            var uploadMetricsScriptContent = new NodeTask
            {
                Outputs = new List<FileOutput>() { new FileOutput { Required = true, FullFileName = metricsName, TargetUrl = metricsUrl.ToString(), FileType = FileType.File, SasStrategy = SasResolutionStrategy.None } }
            };

            sb.AppendLinuxLine($"write_ts DownloadStart && \\");
            sb.AppendLinuxLine($"./{NodeTaskRunnerFilename} download --file {DownloadFilesScriptFileName} && \\");
            sb.AppendLinuxLine($"write_ts DownloadEnd && \\");
            sb.AppendLinuxLine($"chmod -R o+rwx $AZ_BATCH_TASK_WORKING_DIR/wd && \\");
            sb.AppendLinuxLine($"export TES_TASK_WD=$AZ_BATCH_TASK_WORKING_DIR/wd && \\");
            sb.AppendLinuxLine($"write_ts ExecutorStart && \\");
            sb.AppendLinuxLine($"docker run --rm {volumeMountsOption} --entrypoint= --workdir / {executor.Image} {executor.Command[0]}  \"{string.Join(" && ", executor.Command.Skip(1))}\" && \\");
            sb.AppendLinuxLine($"write_ts ExecutorEnd && \\");
            sb.AppendLinuxLine($"write_ts UploadStart && \\");
            sb.AppendLinuxLine($"./{NodeTaskRunnerFilename} upload --file {UploadFilesScriptFileName} && \\");
            sb.AppendLinuxLine($"write_ts UploadEnd && \\");
            sb.AppendLinuxLine($"/bin/bash -c 'disk=( `df -k $AZ_BATCH_TASK_WORKING_DIR | tail -1` ) && echo DiskSizeInKiB=${{disk[1]}} >> $AZ_BATCH_TASK_WORKING_DIR/metrics.txt && echo DiskUsedInKiB=${{disk[2]}} >> $AZ_BATCH_TASK_WORKING_DIR/metrics.txt' && \\");
            sb.AppendLinuxLine($"write_kv VmCpuModelName \"$(cat /proc/cpuinfo | grep -m1 name | cut -f 2 -d ':' | xargs)\" && \\");
            sb.AppendLinuxLine($"./{NodeTaskRunnerFilename} upload --file {UploadMetricsScriptFileName}");

            await storageAccessProvider.UploadBlobAsync(downloadFilesScriptPath, SerializeNodeTask(downloadFilesScriptContent), cancellationToken);
            await storageAccessProvider.UploadBlobAsync(uploadFilesScriptPath, SerializeNodeTask(uploadFilesScriptContent), cancellationToken);
            await storageAccessProvider.UploadBlobAsync(uploadMetricsScriptPath, SerializeNodeTask(uploadMetricsScriptContent), cancellationToken);
            await storageAccessProvider.UploadBlobAsync(batchScriptPath, sb.ToString(), cancellationToken);

            var nodeTaskRunnerSasUrl = await storageAccessProvider.MapLocalPathToSasUrlAsync($"/{defaultStorageAccountName}{TesExecutionsPathPrefix}/{NodeTaskRunnerFilename}", cancellationToken);
            var batchScriptSasUrl = await storageAccessProvider.MapLocalPathToSasUrlAsync(batchScriptPath, cancellationToken);
            var downloadFilesScriptUrl = await storageAccessProvider.MapLocalPathToSasUrlAsync(downloadFilesScriptPath, cancellationToken);
            var uploadFilesScriptSasUrl = await storageAccessProvider.MapLocalPathToSasUrlAsync(uploadFilesScriptPath, cancellationToken);
            var uploadMetricsScriptSasUrl = await storageAccessProvider.MapLocalPathToSasUrlAsync(uploadMetricsScriptPath, cancellationToken);
            var tesInternalDirectorySasUrl = await storageAccessProvider.MapLocalPathToSasUrlAsync(storageUploadPath, cancellationToken, getContainerSas: true);

            var batchRunCommand = enableBatchAutopool
                ? $"/bin/bash -c chmod u+x ./{NodeTaskRunnerFilename} && /bin/bash $AZ_BATCH_TASK_WORKING_DIR/{BatchScriptFileName}"
                : $"/bin/bash -c \"{MungeBatchScript()}\"";

            var cloudTask = new CloudTask(taskId, batchRunCommand)
            {
                UserIdentity = new UserIdentity(new AutoUserSpecification(elevationLevel: ElevationLevel.Admin, scope: AutoUserScope.Pool)),
                ResourceFiles = new List<ResourceFile>
                {
                    ResourceFile.FromUrl(nodeTaskRunnerSasUrl, NodeTaskRunnerFilename),
                    ResourceFile.FromUrl(batchScriptSasUrl, BatchScriptFileName),
                    ResourceFile.FromUrl(downloadFilesScriptUrl, DownloadFilesScriptFileName),
                    ResourceFile.FromUrl(uploadFilesScriptSasUrl, UploadFilesScriptFileName),
                    ResourceFile.FromUrl(uploadMetricsScriptSasUrl, UploadMetricsScriptFileName),
                },
                OutputFiles = new List<OutputFile>
                {
                    new OutputFile(
                        "../std*.txt",
                        new OutputFileDestination(new(tesInternalDirectorySasUrl)),
                        new OutputFileUploadOptions(OutputFileUploadCondition.TaskFailure))
                }
            };

            if (poolHasContainerConfig)
            {
                // If the executor image is private, and in order to run multiple containers in the main task, the image has to be downloaded via pool ContainerConfiguration.
                // This also requires that the main task runs inside a container. So we run the "docker" container that in turn runs other containers.
                // If the executor image is public, there is no need for pool ContainerConfiguration and task can run normally, without being wrapped in a docker container.
                // Volume mapping for docker.sock below allows the docker client in the container to access host's docker daemon.
                // Remark: Batch provides "-v $AZ_BATCH_NODE_ROOT_DIR:$AZ_BATCH_NODE_ROOT_DIR" for us.
                var containerRunOptions = $"--rm -v /var/run/docker.sock:/var/run/docker.sock ";
                cloudTask.ContainerSettings = new TaskContainerSettings(dockerInDockerImageName, containerRunOptions);
            }

            return cloudTask;

            static FileType ConvertFileType(TesFileType tesFileType)
            {
                return tesFileType switch
                {
                    TesFileType.FILEEnum => FileType.File,
                    TesFileType.DIRECTORYEnum => FileType.Directory,
                    _ => throw new ArgumentOutOfRangeException(nameof(tesFileType)),
                }; ;
            }

            // Yes, this looks "Windowsy", while all our executors run on Linux. Environment.ExpandEnvironmentVariables requires environment variables to be delimited by '%' no matter the platform.
            static string LocalizeLocalPath(string path)
                => $"%AZ_BATCH_TASK_WORKING_DIR%/wd{path}";

            static string SerializeNodeTask(NodeTask task)
                => JsonConvert.SerializeObject(task, new JsonSerializerSettings { NullValueHandling = NullValueHandling.Ignore, DefaultValueHandling = DefaultValueHandling.Ignore });

            string MungeBatchScript()
                => string.Join("\n", taskRunScriptContent)
                    .Replace(@"{CleanupScriptLines}", string.Join("\n", poolHasContainerConfig ? MungeCleanupScriptForContainerConfig(taskCleanupScriptContent) : MungeCleanupScript(taskCleanupScriptContent)))
                    .Replace(@"{BatchScriptPath}", $"$AZ_BATCH_TASK_WORKING_DIR/{BatchScriptFileName}")
                    .Replace(@"{TaskExecutor}", executor.Image)
                    .Replace(@"{ExecutionPathPrefix}", "wd")
                    .Replace("\"", "\\\"");

            static IEnumerable<string> MungeCleanupScript(IEnumerable<string> content)
            {
                return content.Select((line, index) => $"echo '{line}' {Redirect(index)} ../clean-executor.sh");

                static string Redirect(int index)
                    => index == 0 ? ">" : ">>";
            }

            static IEnumerable<string> MungeCleanupScriptForContainerConfig(IEnumerable<string> content)
                => MungeCleanupScript(content.Where(line => !line.Contains(@"{TaskExecutor}")));
        }

        /// <summary>
        /// Converts the input file URL into proper http URL with SAS token, ready for batch to download.
        /// Removes the query strings from the input file path and the command script content.
        /// Uploads the file if content is provided.
        /// </summary>
        /// <param name="inputFile"><see cref="TesInput"/> file</param>
        /// <param name="task">TES task</param>
        /// <param name="queryStringsToRemoveFromLocalFilePaths">Query strings to remove from local file paths</param>
        /// <param name="cancellationToken">A <see cref="CancellationToken"/> for controlling the lifetime of the asynchronous operation.</param>
        /// <returns>List of modified <see cref="TesInput"/> files</returns>
        private async Task<TesInput> GetTesInputFileUrlAsync(TesInput inputFile, TesTask task, List<string> queryStringsToRemoveFromLocalFilePaths, CancellationToken cancellationToken)
        {
            if (string.IsNullOrWhiteSpace(inputFile.Path) || !inputFile.Path.StartsWith("/"))
            {
                throw new TesException("InvalidInputFilePath", $"Unsupported input path '{inputFile.Path}' for task Id {task.Id}. Must start with '/'.");
            }

            if (inputFile.Url is not null && inputFile.Content is not null)
            {
                throw new TesException("InvalidInputFilePath", "Input Url and Content cannot be both set");
            }

            if (inputFile.Url is null && inputFile.Content is null)
            {
                throw new TesException("InvalidInputFilePath", "One of Input Url or Content must be set");
            }

            if (inputFile.Type == TesFileType.DIRECTORYEnum)
            {
                throw new TesException("InvalidInputFilePath", "Directory input is not supported.");
            }

            string inputFileUrl;

            if (inputFile.Content is not null || IsCromwellCommandScript(inputFile))
            {
                var storageFileName = $"/{GetStorageUploadPath(task)}/{Guid.NewGuid()}";
                inputFileUrl = await storageAccessProvider.MapLocalPathToSasUrlAsync(storageFileName, cancellationToken);

                var content = inputFile.Content ?? await storageAccessProvider.DownloadBlobAsync(inputFile.Url, cancellationToken);
                content = IsCromwellCommandScript(inputFile) ? RemoveQueryStringsFromLocalFilePaths(content, queryStringsToRemoveFromLocalFilePaths) : content;

                await storageAccessProvider.UploadBlobAsync(storageFileName, content, cancellationToken);
            }
            else if (TryGetCromwellTmpFilePath(inputFile.Url, out var localPath))
            {
                var storageFileName = $"/{GetStorageUploadPath(task)}/{Guid.NewGuid()}";
                inputFileUrl = await storageAccessProvider.MapLocalPathToSasUrlAsync(storageFileName, cancellationToken);
                await storageAccessProvider.UploadBlobFromFileAsync(storageFileName, localPath, cancellationToken);
            }
            else if (await storageAccessProvider.IsPublicHttpUrlAsync(inputFile.Url, cancellationToken))
            {
                inputFileUrl = inputFile.Url;
            }
            else
            {
                // Convert file:///account/container/blob paths to /account/container/blob
                var url = Uri.TryCreate(inputFile.Url, UriKind.Absolute, out var tempUrl) && tempUrl.IsFile ? tempUrl.AbsolutePath : inputFile.Url;
                inputFileUrl = (await storageAccessProvider.MapLocalPathToSasUrlAsync(url, cancellationToken)) ?? throw new TesException("InvalidInputFilePath", $"Unsupported input URL '{inputFile.Url}' for task Id {task.Id}. Must start with 'http', '{CromwellPathPrefix}' or use '/accountName/containerName/blobName' pattern where TES service has Contributor access to the storage account.");
            }

            var path = RemoveQueryStringsFromLocalFilePaths(inputFile.Path, queryStringsToRemoveFromLocalFilePaths);
            return new TesInput { Url = inputFileUrl, Path = path };
        }

        /// <summary>
        /// Constructs a universal Azure Start Task instance if needed
        /// </summary>
        /// <param name="cancellationToken">A <see cref="CancellationToken"/> for controlling the lifetime of the asynchronous operation.</param>
        /// <returns></returns>
        private async Task<StartTask> StartTaskIfNeeded(CancellationToken cancellationToken)
        {
            string startTaskSasUrl = default;

            if (!string.IsNullOrWhiteSpace(globalStartTaskPath))
            {
                startTaskSasUrl = await storageAccessProvider.MapLocalPathToSasUrlAsync(globalStartTaskPath, cancellationToken);
                if (!await azureProxy.BlobExistsAsync(new Uri(startTaskSasUrl), cancellationToken))
                {
                    startTaskSasUrl = null;
                }
            }

            if (!string.IsNullOrWhiteSpace(startTaskSasUrl) && !string.IsNullOrWhiteSpace(StartTaskScriptFilename))
            {
                return new StartTask
                {
                    CommandLine = $"./{StartTaskScriptFilename}",
                    UserIdentity = new UserIdentity(new AutoUserSpecification(elevationLevel: ElevationLevel.Admin, scope: AutoUserScope.Pool)),
                    ResourceFiles = new List<ResourceFile> { ResourceFile.FromUrl(startTaskSasUrl, StartTaskScriptFilename) }
                };
            }

            return default;
        }

        /// <summary>
        /// Constructs an Azure Batch Container Configuration instance
        /// </summary>
        /// <param name="executorImage">The image name for the current <see cref="TesTask"/></param>
        /// <param name="cancellationToken">A <see cref="CancellationToken"/> for controlling the lifetime of the asynchronous operation.</param>
        /// <returns></returns>
        private async ValueTask<ContainerConfiguration> GetContainerConfigurationIfNeededAsync(string executorImage, CancellationToken cancellationToken)
        {
            if (containerRegistryProvider.IsImagePublic(executorImage))
            {
                return default;
            }

            BatchModels.ContainerConfiguration result = default;
            var containerRegistryInfo = await containerRegistryProvider.GetContainerRegistryInfoAsync(executorImage, cancellationToken);

            if (containerRegistryInfo is not null)
            {
                // Download private images at node startup, since those cannot be downloaded in the main task that runs multiple containers.
                // Doing this also requires that the main task runs inside a container, hence downloading the "docker" image (contains docker client) as well.
                result = new BatchModels.ContainerConfiguration
                {
                    ContainerImageNames = new List<string> { executorImage, dockerInDockerImageName },
                    ContainerRegistries = new List<BatchModels.ContainerRegistry>
                    {
                        new(
                            userName: containerRegistryInfo.Username,
                            registryServer: containerRegistryInfo.RegistryServer,
                            password: containerRegistryInfo.Password)
                    }
                };

                ContainerRegistryInfo containerRegistryInfoForDockerInDocker = null;

                if (!containerRegistryProvider.IsImagePublic(dockerInDockerImageName))
                {
                    containerRegistryInfoForDockerInDocker = await containerRegistryProvider.GetContainerRegistryInfoAsync(dockerInDockerImageName, cancellationToken);

                    if (containerRegistryInfoForDockerInDocker is not null && containerRegistryInfoForDockerInDocker.RegistryServer != containerRegistryInfo.RegistryServer)
                    {
                        result.ContainerRegistries.Add(new(
                            userName: containerRegistryInfoForDockerInDocker.Username,
                            registryServer: containerRegistryInfoForDockerInDocker.RegistryServer,
                            password: containerRegistryInfoForDockerInDocker.Password));
                    }
                }
            }

            return result is null ? default : new()
            {
                ContainerImageNames = result.ContainerImageNames,
                ContainerRegistries = result
                                    .ContainerRegistries
                                    .Select(r => new ContainerRegistry(
                                        userName: r.UserName,
                                        password: r.Password,
                                        registryServer: r.RegistryServer,
                                        identityReference: r.IdentityReference is null ? null : new() { ResourceId = r.IdentityReference.ResourceId }))
                                    .ToList()
            };
        }

        /// <summary>
        /// Constructs either an <see cref="AutoPoolSpecification"/> or a new pool in the batch account ready for a job to be attached.
        /// </summary>
        /// <param name="poolSpecification"></param>
        /// <param name="tesTaskId"></param>
        /// <param name="jobId"></param>
        /// <param name="cancellationToken">A <see cref="CancellationToken"/> for controlling the lifetime of the asynchronous operation.</param>
        /// <param name="identityResourceIds"></param>
        /// <remarks>If <paramref name="identityResourceIds"/> is provided, <paramref name="jobId"/> must also be provided.<br/>This method does not support autscaled pools.</remarks>
        /// <returns>An <see cref="PoolInformation"/></returns>
        private async Task<PoolInformation> CreateAutoPoolModePoolInformation(PoolSpecification poolSpecification, string tesTaskId, string jobId, CancellationToken cancellationToken, IEnumerable<string> identityResourceIds = null)
        {
            var identities = identityResourceIds?.ToArray() ?? Array.Empty<string>();
            var isAutoPool = !identities.Any();

            if (isAutoPool)
            {
                logger.LogInformation($"TES task: {tesTaskId} creating Auto Pool using VM size {poolSpecification.VirtualMachineSize}");
            }
            else
            {
                logger.LogInformation($"TES task: {tesTaskId} creating Manual Batch Pool using VM size {poolSpecification.VirtualMachineSize}");
            }

            // By default, the pool will have the same name/ID as the job if the identity is provided, otherwise we return an actual autopool.
            return isAutoPool
                ? new()
                {
                    AutoPoolSpecification = new()
                    {
                        AutoPoolIdPrefix = "TES",
                        PoolLifetimeOption = PoolLifetimeOption.Job,
                        PoolSpecification = poolSpecification,
                        KeepAlive = false
                    }
                }
                : await azureProxy.CreateBatchPoolAsync(
                    ConvertPoolSpecificationToModelsPool(
                        $"TES_{jobId}",
                        jobId,
                        GetBatchPoolIdentity(identities),
                        poolSpecification),
                    IsPreemptable(), cancellationToken);

            bool IsPreemptable()
                => true switch
                {
                    _ when poolSpecification.TargetDedicatedComputeNodes > 0 => false,
                    _ when poolSpecification.TargetLowPriorityComputeNodes > 0 => true,
                    _ => throw new ArgumentException("Unable to determine if pool will host a low priority compute node.", nameof(poolSpecification)),
                };
        }

        /// <summary>
        /// Generate the BatchPoolIdentity object
        /// </summary>
        /// <param name="identities"></param>
        /// <returns></returns>
        private static BatchModels.BatchPoolIdentity GetBatchPoolIdentity(string[] identities)
            => identities is null || !identities.Any() ? null : new(BatchModels.PoolIdentityType.UserAssigned, identities.ToDictionary(identity => identity, _ => new BatchModels.UserAssignedIdentities()));

        /// <summary>
        /// Generate the PoolSpecification for the needed pool.
        /// </summary>
        /// <param name="vmSize"></param>
        /// <param name="autoscaled"></param>
        /// <param name="preemptable"></param>
        /// <param name="nodeInfo"></param>
        /// <param name="containerConfiguration"></param>
        /// <param name="cancellationToken">A <see cref="CancellationToken"/> for controlling the lifetime of the asynchronous operation.</param>
        /// <returns><see cref="PoolSpecification"/></returns>
        /// <remarks>We use the PoolSpecification for both the namespace of all the constituent parts and for the fact that it allows us to configure shared and autopools using the same code.</remarks>
<<<<<<< HEAD
        private async ValueTask<PoolSpecification> GetPoolSpecification(string vmSize, bool autoscaled, bool preemptable, BatchNodeInfo nodeInfo, ContainerConfiguration containerConfiguration, bool encryptionAtHostSupported)
=======
        private async ValueTask<PoolSpecification> GetPoolSpecification(string vmSize, bool autoscaled, bool preemptable, BatchNodeInfo nodeInfo, ContainerConfiguration containerConfiguration, CancellationToken cancellationToken)
>>>>>>> eaf3b400
        {
            // Any changes to any properties set in this method will require corresponding changes to ConvertPoolSpecificationToModelsPool()

            var vmConfig = new VirtualMachineConfiguration(
                imageReference: new ImageReference(
                    nodeInfo.BatchImageOffer,
                    nodeInfo.BatchImagePublisher,
                    nodeInfo.BatchImageSku,
                    nodeInfo.BatchImageVersion),
                nodeAgentSkuId: nodeInfo.BatchNodeAgentSkuId)
            {
                ContainerConfiguration = containerConfiguration
            };

            if (encryptionAtHostSupported)
            {
                vmConfig.DiskEncryptionConfiguration = new DiskEncryptionConfiguration(
                    targets: new List<DiskEncryptionTarget> { DiskEncryptionTarget.OsDisk, DiskEncryptionTarget.TemporaryDisk }
                );
            }

            var poolSpecification = new PoolSpecification
            {
                VirtualMachineConfiguration = vmConfig,
                VirtualMachineSize = vmSize,
                ResizeTimeout = TimeSpan.FromMinutes(30),
                StartTask = await StartTaskIfNeeded(cancellationToken),
                TargetNodeCommunicationMode = NodeCommunicationMode.Simplified,
            };

            if (autoscaled)
            {
                poolSpecification.AutoScaleEnabled = true;
                poolSpecification.AutoScaleEvaluationInterval = BatchPool.AutoScaleEvaluationInterval;
                poolSpecification.AutoScaleFormula = BatchPool.AutoPoolFormula(preemptable, 1);
            }
            else
            {
                poolSpecification.AutoScaleEnabled = false;
                poolSpecification.TargetLowPriorityComputeNodes = preemptable == true ? 1 : 0;
                poolSpecification.TargetDedicatedComputeNodes = preemptable == false ? 1 : 0;
            }

            if (!string.IsNullOrEmpty(batchNodesSubnetId))
            {
                poolSpecification.NetworkConfiguration = new()
                {
                    PublicIPAddressConfiguration = new PublicIPAddressConfiguration(disableBatchNodesPublicIpAddress ? IPAddressProvisioningType.NoPublicIPAddresses : IPAddressProvisioningType.BatchManaged),
                    SubnetId = batchNodesSubnetId
                };
            }

            logger.LogInformation("Pool Spec:" + JsonConvert.SerializeObject(poolSpecification));
            return poolSpecification;
        }

        /// <summary>
        /// Convert PoolSpecification to Models.Pool, including any BatchPoolIdentity
        /// </summary>
        /// <remarks>
        /// Note: this is not a complete conversion. It only converts properties we are currently using (including referenced objects).<br/>
        /// Devs: Any changes to any properties set in this method will require corresponding changes to all classes implementing <see cref="Management.Batch.IBatchPoolManager"/> along with possibly any systems they call, with the possible exception of <seealso cref="Management.Batch.ArmBatchPoolManager"/>.
        /// </remarks>
        /// <param name="name"></param>
        /// <param name="displayName"></param>
        /// <param name="poolIdentity"></param>
        /// <param name="pool"></param>
        /// <returns>A <see cref="BatchModels.Pool"/>.</returns>
        private static BatchModels.Pool ConvertPoolSpecificationToModelsPool(string name, string displayName, BatchModels.BatchPoolIdentity poolIdentity, PoolSpecification pool)
        {
            // Don't add feature work here that isn't necesitated by a change to GetPoolSpecification() unless it's a feature that PoolSpecification does not support.
            // TODO: (perpetually) add new properties we set in the future on <see cref="PoolSpecification"/> and/or its contained objects, if possible. When not, update CreateAutoPoolModePoolInformation().

            ValidateString(name, nameof(name), 64);
            ValidateString(displayName, nameof(displayName), 1024);

            return new(name: name, displayName: displayName, identity: poolIdentity)
            {
                VmSize = pool.VirtualMachineSize,
                ScaleSettings = true == pool.AutoScaleEnabled ? ConvertAutoScale(pool) : ConvertManualScale(pool),
                DeploymentConfiguration = new(virtualMachineConfiguration: ConvertVirtualMachineConfiguration(pool.VirtualMachineConfiguration)),
                ApplicationPackages = pool.ApplicationPackageReferences?.Select(ConvertApplicationPackage).ToList(),
                NetworkConfiguration = ConvertNetworkConfiguration(pool.NetworkConfiguration),
                StartTask = ConvertStartTask(pool.StartTask),
                TargetNodeCommunicationMode = ConvertNodeCommunicationMode(pool.TargetNodeCommunicationMode),
            };

            static void ValidateString(string value, string name, int length)
            {
                ArgumentNullException.ThrowIfNull(value, name);
                if (value.Length > length) throw new ArgumentException($"{name} exceeds maximum length {length}", name);
            }

            static BatchModels.ScaleSettings ConvertManualScale(PoolSpecification pool)
                => new()
                {
                    FixedScale = new()
                    {
                        TargetDedicatedNodes = pool.TargetDedicatedComputeNodes,
                        TargetLowPriorityNodes = pool.TargetLowPriorityComputeNodes,
                        ResizeTimeout = pool.ResizeTimeout,
                        NodeDeallocationOption = BatchModels.ComputeNodeDeallocationOption.TaskCompletion
                    }
                };

            static BatchModels.ScaleSettings ConvertAutoScale(PoolSpecification pool)
                => new()
                {
                    AutoScale = new()
                    {
                        Formula = pool.AutoScaleFormula,
                        EvaluationInterval = pool.AutoScaleEvaluationInterval
                    }
                };

            static BatchModels.VirtualMachineConfiguration ConvertVirtualMachineConfiguration(VirtualMachineConfiguration virtualMachineConfiguration)
                => virtualMachineConfiguration is null ? default : new(ConvertImageReference(virtualMachineConfiguration.ImageReference), virtualMachineConfiguration.NodeAgentSkuId, containerConfiguration: ConvertContainerConfiguration(virtualMachineConfiguration.ContainerConfiguration), diskEncryptionConfiguration: ConvertDiskEncryptionConfiguration(virtualMachineConfiguration.DiskEncryptionConfiguration));

            static BatchModels.ContainerConfiguration ConvertContainerConfiguration(ContainerConfiguration containerConfiguration)
                => containerConfiguration is null ? default : new(containerConfiguration.ContainerImageNames, containerConfiguration.ContainerRegistries?.Select(ConvertContainerRegistry).ToList());

            static BatchModels.StartTask ConvertStartTask(StartTask startTask)
                => startTask is null ? default : new(startTask.CommandLine, startTask.ResourceFiles?.Select(ConvertResourceFile).ToList(), startTask.EnvironmentSettings?.Select(ConvertEnvironmentSetting).ToList(), ConvertUserIdentity(startTask.UserIdentity), startTask.MaxTaskRetryCount, startTask.WaitForSuccess, ConvertTaskContainerSettings(startTask.ContainerSettings));

            static BatchModels.UserIdentity ConvertUserIdentity(UserIdentity userIdentity)
                => userIdentity is null ? default : new(userIdentity.UserName, ConvertAutoUserSpecification(userIdentity.AutoUser));

            static BatchModels.AutoUserSpecification ConvertAutoUserSpecification(AutoUserSpecification autoUserSpecification)
                => autoUserSpecification is null ? default : new((BatchModels.AutoUserScope?)autoUserSpecification.Scope, (BatchModels.ElevationLevel?)autoUserSpecification.ElevationLevel);

            static BatchModels.TaskContainerSettings ConvertTaskContainerSettings(TaskContainerSettings containerSettings)
                => containerSettings is null ? default : new(containerSettings.ImageName, containerSettings.ContainerRunOptions, ConvertContainerRegistry(containerSettings.Registry), (BatchModels.ContainerWorkingDirectory?)containerSettings.WorkingDirectory);

            static BatchModels.ContainerRegistry ConvertContainerRegistry(ContainerRegistry containerRegistry)
                => containerRegistry is null ? default : new(containerRegistry.UserName, containerRegistry.Password, containerRegistry.RegistryServer, ConvertComputeNodeIdentityReference(containerRegistry.IdentityReference));

            static BatchModels.ResourceFile ConvertResourceFile(ResourceFile resourceFile)
                => resourceFile is null ? default : new(resourceFile.AutoStorageContainerName, resourceFile.StorageContainerUrl, resourceFile.HttpUrl, resourceFile.BlobPrefix, resourceFile.FilePath, resourceFile.FileMode, ConvertComputeNodeIdentityReference(resourceFile.IdentityReference));

            static BatchModels.ComputeNodeIdentityReference ConvertComputeNodeIdentityReference(ComputeNodeIdentityReference computeNodeIdentityReference)
                => computeNodeIdentityReference is null ? default : new(computeNodeIdentityReference.ResourceId);

            static BatchModels.EnvironmentSetting ConvertEnvironmentSetting(EnvironmentSetting environmentSetting)
                => environmentSetting is null ? default : new(environmentSetting.Name, environmentSetting.Value);

            static BatchModels.ImageReference ConvertImageReference(ImageReference imageReference)
                => imageReference is null ? default : new(imageReference.Publisher, imageReference.Offer, imageReference.Sku, imageReference.Version);

            static BatchModels.ApplicationPackageReference ConvertApplicationPackage(ApplicationPackageReference applicationPackage)
                => applicationPackage is null ? default : new(applicationPackage.ApplicationId, applicationPackage.Version);

            static BatchModels.NetworkConfiguration ConvertNetworkConfiguration(NetworkConfiguration networkConfiguration)
                => networkConfiguration is null ? default : new(subnetId: networkConfiguration.SubnetId, publicIPAddressConfiguration: ConvertPublicIPAddressConfiguration(networkConfiguration.PublicIPAddressConfiguration));

            static BatchModels.PublicIPAddressConfiguration ConvertPublicIPAddressConfiguration(PublicIPAddressConfiguration publicIPAddressConfiguration)
                => publicIPAddressConfiguration is null ? default : new(provision: (BatchModels.IPAddressProvisioningType?)publicIPAddressConfiguration.Provision);

            static BatchModels.NodeCommunicationMode? ConvertNodeCommunicationMode(NodeCommunicationMode? nodeCommunicationMode)
                => (BatchModels.NodeCommunicationMode?)nodeCommunicationMode;

            static BatchModels.DiskEncryptionConfiguration? ConvertDiskEncryptionConfiguration(DiskEncryptionConfiguration? diskEncryptionConfiguration)
                => diskEncryptionConfiguration is null ? default : new(diskEncryptionConfiguration.Targets.Select(x => ConvertDiskEncryptionTarget(x)).ToList());

            static BatchModels.DiskEncryptionTarget ConvertDiskEncryptionTarget(DiskEncryptionTarget? diskEncryptionTarget)
                => (BatchModels.DiskEncryptionTarget)diskEncryptionTarget;
        }

        /// <summary>
        /// Removes a set of strings from the given string
        /// </summary>
        /// <param name="stringsToRemove">Strings to remove</param>
        /// <param name="originalString">The original string</param>
        /// <returns>The modified string</returns>
        private static string RemoveQueryStringsFromLocalFilePaths(string originalString, IEnumerable<string> stringsToRemove)
        {
            if (!stringsToRemove.Any(s => originalString.Contains(s, StringComparison.OrdinalIgnoreCase)))
            {
                return originalString;
            }

            var modifiedString = originalString;

            foreach (var stringToRemove in stringsToRemove)
            {
                modifiedString = modifiedString.Replace(stringToRemove, string.Empty, StringComparison.OrdinalIgnoreCase);
            }

            return modifiedString;
        }

        /// <summary>
        /// Gets the cheapest available VM size that satisfies the <see cref="TesTask"/> execution requirements
        /// </summary>
        /// <param name="tesTask"><see cref="TesTask"/></param>
        /// <param name="cancellationToken">A <see cref="CancellationToken"/> for controlling the lifetime of the asynchronous operation.</param>
        /// <param name="forcePreemptibleVmsOnly">Force consideration of preemptible virtual machines only.</param>
        /// <returns>The virtual machine info</returns>
        public async Task<VirtualMachineInformation> GetVmSizeAsync(TesTask tesTask, CancellationToken cancellationToken, bool forcePreemptibleVmsOnly = false)
        {
            var allowedVmSizes = await allowedVmSizesService.GetAllowedVmSizes(cancellationToken);
            bool allowedVmSizesFilter(VirtualMachineInformation vm) => allowedVmSizes is null || !allowedVmSizes.Any() || allowedVmSizes.Contains(vm.VmSize, StringComparer.OrdinalIgnoreCase) || allowedVmSizes.Contains(vm.VmFamily, StringComparer.OrdinalIgnoreCase);

            var tesResources = tesTask.Resources;

            var previouslyFailedVmSizes = tesTask.Logs?
                .Where(log => log.FailureReason == BatchTaskState.NodeAllocationFailed.ToString() && log.VirtualMachineInfo?.VmSize is not null)
                .Select(log => log.VirtualMachineInfo.VmSize)
                .Distinct()
                .ToList();

            var virtualMachineInfoList = await skuInformationProvider.GetVmSizesAndPricesAsync(azureProxy.GetArmRegion(), cancellationToken);
            var preemptible = forcePreemptibleVmsOnly || usePreemptibleVmsOnly || (tesResources?.Preemptible).GetValueOrDefault(true);

            var eligibleVms = new List<VirtualMachineInformation>();
            var noVmFoundMessage = string.Empty;

            var vmSize = tesResources?.GetBackendParameterValue(TesResources.SupportedBackendParameters.vm_size);

            if (!string.IsNullOrWhiteSpace(vmSize))
            {
                eligibleVms = virtualMachineInfoList
                    .Where(vm =>
                        vm.LowPriority == preemptible
                        && vm.VmSize.Equals(vmSize, StringComparison.OrdinalIgnoreCase))
                    .ToList();

                noVmFoundMessage = $"No VM (out of {virtualMachineInfoList.Count}) available with the required resources (vmsize: {vmSize}, preemptible: {preemptible}) for task id {tesTask.Id}.";
            }
            else
            {
                var requiredNumberOfCores = (tesResources?.CpuCores).GetValueOrDefault(DefaultCoreCount);
                var requiredMemoryInGB = (tesResources?.RamGb).GetValueOrDefault(DefaultMemoryGb);
                var requiredDiskSizeInGB = (tesResources?.DiskGb).GetValueOrDefault(DefaultDiskGb);

                eligibleVms = virtualMachineInfoList
                    .Where(vm =>
                        vm.LowPriority == preemptible
                        && vm.VCpusAvailable >= requiredNumberOfCores
                        && vm.MemoryInGiB >= requiredMemoryInGB
                        && vm.ResourceDiskSizeInGiB >= requiredDiskSizeInGB)
                    .ToList();

                noVmFoundMessage = $"No VM (out of {virtualMachineInfoList.Count}) available with the required resources (cores: {requiredNumberOfCores}, memory: {requiredMemoryInGB} GB, disk: {requiredDiskSizeInGB} GB, preemptible: {preemptible}) for task id {tesTask.Id}.";
            }


            var coreQuota = await quotaVerifier
                .GetBatchQuotaProvider()
                .GetVmCoreQuotaAsync(preemptible, cancellationToken);

            var selectedVm = eligibleVms
                .Where(allowedVmSizesFilter)
                .Where(vm => IsThereSufficientCoreQuota(coreQuota, vm))
                .Where(vm =>
                    !(previouslyFailedVmSizes?.Contains(vm.VmSize, StringComparer.OrdinalIgnoreCase) ?? false))
                .MinBy(vm => vm.PricePerHour);

            if (!preemptible && selectedVm is not null)
            {
                var idealVm = eligibleVms
                    .Where(allowedVmSizesFilter)
                    .Where(vm => !(previouslyFailedVmSizes?.Contains(vm.VmSize, StringComparer.OrdinalIgnoreCase) ?? false))
                    .MinBy(x => x.PricePerHour);

                if (selectedVm.PricePerHour >= idealVm.PricePerHour * 2)
                {
                    tesTask.SetWarning("UsedLowPriorityInsteadOfDedicatedVm",
                        $"This task ran on low priority machine because dedicated quota was not available for VM Series '{idealVm.VmFamily}'.",
                        $"Increase the quota for VM Series '{idealVm.VmFamily}' to run this task on a dedicated VM. Please submit an Azure Support request to increase your quota: {AzureSupportUrl}");

                    return await GetVmSizeAsync(tesTask, cancellationToken, true);
                }
            }

            if (selectedVm is not null)
            {
                return selectedVm;
            }

            if (!eligibleVms.Any())
            {
                noVmFoundMessage += $" There are no VM sizes that match the requirements. Review the task resources.";
            }

            if (previouslyFailedVmSizes is not null)
            {
                noVmFoundMessage += $" The following VM sizes were excluded from consideration because of {BatchTaskState.NodeAllocationFailed} error(s) on previous attempts: {string.Join(", ", previouslyFailedVmSizes)}.";
            }

            var vmsExcludedByTheAllowedVmsConfiguration = eligibleVms.Except(eligibleVms.Where(allowedVmSizesFilter)).Count();

            if (vmsExcludedByTheAllowedVmsConfiguration > 0)
            {
                noVmFoundMessage += $" Note that {vmsExcludedByTheAllowedVmsConfiguration} VM(s), suitable for this task, were excluded by the allowed-vm-sizes configuration. Consider expanding the list of allowed VM sizes.";
            }

            throw new AzureBatchVirtualMachineAvailabilityException(noVmFoundMessage.Trim());
        }

        private static bool IsThereSufficientCoreQuota(BatchVmCoreQuota coreQuota, VirtualMachineInformation vm)
        {
            if (coreQuota.IsLowPriority || !coreQuota.IsDedicatedAndPerVmFamilyCoreQuotaEnforced)
            {
                return coreQuota.NumberOfCores >= vm.VCpusAvailable;
            }

            var result = coreQuota.DedicatedCoreQuotas?.FirstOrDefault(q => q.VmFamilyName.Equals(vm.VmFamily, StringComparison.OrdinalIgnoreCase));

            if (result is null)
            {
                return false;
            }

            return result?.CoreQuota >= vm.VCpusAvailable;
        }

        private async Task<(Tes.Models.BatchNodeMetrics BatchNodeMetrics, DateTimeOffset? TaskStartTime, DateTimeOffset? TaskEndTime, int? CromwellRcCode)> GetBatchNodeMetricsAndCromwellResultCodeAsync(TesTask tesTask, CancellationToken cancellationToken)
        {
            var bytesInGB = Math.Pow(1000, 3);
            var kiBInGB = Math.Pow(1000, 3) / 1024;

            static double? GetDurationInSeconds(Dictionary<string, string> dict, string startKey, string endKey)
            {
                return TryGetValueAsDateTimeOffset(dict, startKey, out var startTime) && TryGetValueAsDateTimeOffset(dict, endKey, out var endTime)
                    ? endTime.Subtract(startTime).TotalSeconds
                    : (double?)null;
            }

            static bool TryGetValueAsDateTimeOffset(Dictionary<string, string> dict, string key, out DateTimeOffset result)
            {
                result = default;
                return dict.TryGetValue(key, out var valueAsString) && DateTimeOffset.TryParse(valueAsString, out result);
            }

            static bool TryGetValueAsDouble(Dictionary<string, string> dict, string key, out double result)
            {
                result = default;
                return dict.TryGetValue(key, out var valueAsString) && double.TryParse(valueAsString, out result);
            }

            BatchNodeMetrics batchNodeMetrics = null;
            DateTimeOffset? taskStartTime = null;
            DateTimeOffset? taskEndTime = null;
            int? cromwellRcCode = null;

            try
            {
                var cromwellRcContent = await storageAccessProvider.DownloadBlobAsync($"/{GetCromwellExecutionDirectoryPath(tesTask)}/rc", cancellationToken);

                if (cromwellRcContent is not null && int.TryParse(cromwellRcContent, out var temp))
                {
                    cromwellRcCode = temp;
                }

                var metricsContent = await storageAccessProvider.DownloadBlobAsync($"/{GetStorageUploadPath(tesTask)}/metrics.txt", cancellationToken);

                if (metricsContent is not null)
                {
                    try
                    {
                        var metrics = DelimitedTextToDictionary(metricsContent.Trim());

                        var diskSizeInGB = TryGetValueAsDouble(metrics, "DiskSizeInKiB", out var diskSizeInKiB) ? diskSizeInKiB / kiBInGB : (double?)null;
                        var diskUsedInGB = TryGetValueAsDouble(metrics, "DiskUsedInKiB", out var diskUsedInKiB) ? diskUsedInKiB / kiBInGB : (double?)null;

                        batchNodeMetrics = new BatchNodeMetrics
                        {
                            BlobXferImagePullDurationInSeconds = GetDurationInSeconds(metrics, "BlobXferPullStart", "BlobXferPullEnd"),
                            ExecutorImagePullDurationInSeconds = GetDurationInSeconds(metrics, "ExecutorPullStart", "ExecutorPullEnd"),
                            ExecutorImageSizeInGB = TryGetValueAsDouble(metrics, "ExecutorImageSizeInBytes", out var executorImageSizeInBytes) ? executorImageSizeInBytes / bytesInGB : (double?)null,
                            FileDownloadDurationInSeconds = GetDurationInSeconds(metrics, "DownloadStart", "DownloadEnd"),
                            FileDownloadSizeInGB = TryGetValueAsDouble(metrics, "FileDownloadSizeInBytes", out var fileDownloadSizeInBytes) ? fileDownloadSizeInBytes / bytesInGB : (double?)null,
                            ExecutorDurationInSeconds = GetDurationInSeconds(metrics, "ExecutorStart", "ExecutorEnd"),
                            FileUploadDurationInSeconds = GetDurationInSeconds(metrics, "UploadStart", "UploadEnd"),
                            FileUploadSizeInGB = TryGetValueAsDouble(metrics, "FileUploadSizeInBytes", out var fileUploadSizeInBytes) ? fileUploadSizeInBytes / bytesInGB : (double?)null,
                            DiskUsedInGB = diskUsedInGB,
                            DiskUsedPercent = diskUsedInGB.HasValue && diskSizeInGB.HasValue && diskSizeInGB > 0 ? (float?)(diskUsedInGB / diskSizeInGB * 100) : null,
                            VmCpuModelName = metrics.GetValueOrDefault("VmCpuModelName")
                        };

                        taskStartTime = TryGetValueAsDateTimeOffset(metrics, "BlobXferPullStart", out var startTime) ? (DateTimeOffset?)startTime : null;
                        taskEndTime = TryGetValueAsDateTimeOffset(metrics, "UploadEnd", out var endTime) ? (DateTimeOffset?)endTime : null;
                    }
                    catch (Exception ex)
                    {
                        logger.LogError($"Failed to parse metrics for task {tesTask.Id}. Error: {ex.Message}");
                    }
                }
            }
            catch (Exception ex)
            {
                logger.LogError($"Failed to get batch node metrics for task {tesTask.Id}. Error: {ex.Message}");
            }

            return (batchNodeMetrics, taskStartTime, taskEndTime, cromwellRcCode);
        }

        private static Dictionary<string, string> DelimitedTextToDictionary(string text, string fieldDelimiter = "=", string rowDelimiter = "\n")
            => text.Split(rowDelimiter)
                .Select(line => { var parts = line.Split(fieldDelimiter); return new KeyValuePair<string, string>(parts[0], parts[1]); })
                .ToDictionary(kv => kv.Key, kv => kv.Value);

        /// <summary>
        /// Class that captures how <see cref="TesTask"/> transitions from current state to the new state, given the current Batch task state and optional condition. 
        /// Transitions typically include an action that needs to run in order for the task to move to the new state.
        /// </summary>
        private class TesTaskStateTransition
        {
            public TesTaskStateTransition(Func<TesTask, bool> condition, BatchTaskState? batchTaskState, string alternateSystemLogItem, Func<TesTask, CombinedBatchTaskInfo, CancellationToken, Task> asyncAction)
                : this(condition, batchTaskState, alternateSystemLogItem, asyncAction, null)
            { }

            public TesTaskStateTransition(Func<TesTask, bool> condition, BatchTaskState? batchTaskState, string alternateSystemLogItem, Action<TesTask, CombinedBatchTaskInfo> action)
                : this(condition, batchTaskState, alternateSystemLogItem, null, action)
            {
            }

            private TesTaskStateTransition(Func<TesTask, bool> condition, BatchTaskState? batchTaskState, string alternateSystemLogItem, Func<TesTask, CombinedBatchTaskInfo, CancellationToken, Task> asyncAction, Action<TesTask, CombinedBatchTaskInfo> action)
            {
                Condition = condition;
                CurrentBatchTaskState = batchTaskState;
                AlternateSystemLogItem = alternateSystemLogItem;
                AsyncAction = asyncAction;
                Action = action;
            }

            public Func<TesTask, bool> Condition { get; }
            public BatchTaskState? CurrentBatchTaskState { get; }
            private string AlternateSystemLogItem { get; }
            private Func<TesTask, CombinedBatchTaskInfo, CancellationToken, Task> AsyncAction { get; }
            private Action<TesTask, CombinedBatchTaskInfo> Action { get; }

            /// <summary>
            /// Calls <see cref="Action"/> and/or <see cref="AsyncAction"/>.
            /// </summary>
            /// <param name="tesTask"></param>
            /// <param name="combinedBatchTaskInfo"></param>
            /// <param name="cancellationToken">A <see cref="CancellationToken"/> for controlling the lifetime of the asynchronous operation.</param>
            /// <returns>True an action was called, otherwise False.</returns>
            public async ValueTask<bool> ActionAsync(TesTask tesTask, CombinedBatchTaskInfo combinedBatchTaskInfo, CancellationToken cancellationToken)
            {
                combinedBatchTaskInfo.AlternateSystemLogItem = AlternateSystemLogItem;
                var tesTaskChanged = false;

                if (AsyncAction is not null)
                {
                    await AsyncAction(tesTask, combinedBatchTaskInfo, cancellationToken);
                    tesTaskChanged = true;
                }

                if (Action is not null)
                {
                    Action(tesTask, combinedBatchTaskInfo);
                    tesTaskChanged = true;
                }

                return tesTaskChanged;
            }
        }

        private class ExternalStorageContainerInfo
        {
            public string AccountName { get; set; }
            public string ContainerName { get; set; }
            public string BlobEndpoint { get; set; }
            public string SasToken { get; set; }
        }

        private class CombinedBatchTaskInfo
        {
            public BatchTaskState BatchTaskState { get; set; }
            public BatchNodeMetrics BatchNodeMetrics { get; set; }
            public string FailureReason { get; set; }
            public DateTimeOffset? BatchTaskStartTime { get; set; }
            public DateTimeOffset? BatchTaskEndTime { get; set; }
            public int? BatchTaskExitCode { get; set; }
            public int? CromwellRcCode { get; set; }
            public IEnumerable<string> SystemLogItems { get; set; }
            public PoolInformation Pool { get; set; }
            public string AlternateSystemLogItem { get; set; }
        }
    }
}<|MERGE_RESOLUTION|>--- conflicted
+++ resolved
@@ -492,12 +492,7 @@
 
             try
             {
-<<<<<<< HEAD
-                var virtualMachineInfo = await GetVmSizeAsync(tesTask);
-                logger.LogInformation("VM: " + JsonConvert.SerializeObject(virtualMachineInfo));
-=======
                 var virtualMachineInfo = await GetVmSizeAsync(tesTask, cancellationToken);
->>>>>>> eaf3b400
 
                 (poolKey, var displayName) = enableBatchAutopool ? default : await GetPoolKey(tesTask, virtualMachineInfo, cancellationToken);
                 await quotaVerifier.CheckBatchAccountQuotasAsync(virtualMachineInfo, needPoolOrJobQuotaCheck: enableBatchAutopool || !IsPoolAvailable(poolKey), needCoresUtilizationQuotaCheck: enableBatchAutopool, cancellationToken: cancellationToken);
@@ -526,28 +521,17 @@
                     jobOrTaskId = await azureProxy.GetNextBatchJobIdAsync(tesTask.Id, cancellationToken);
                     poolInformation = await CreateAutoPoolModePoolInformation(
                         poolSpecification: await GetPoolSpecification(
-<<<<<<< HEAD
                             vmSize: virtualMachineInfo.VmSize,
                             autoscaled: false,
                             preemptable: virtualMachineInfo.LowPriority,
                             nodeInfo: useGen2.GetValueOrDefault() ? gen2BatchNodeInfo : gen1BatchNodeInfo,
                             containerConfiguration: containerConfiguration,
-                            encryptionAtHostSupported: virtualMachineInfo.EncryptionAtHostSupported),
+                            encryptionAtHostSupported: virtualMachineInfo.EncryptionAtHostSupported,
+                            cancellationToken: cancellationToken)
                         tesTaskId: tesTask.Id,
                         jobId: jobOrTaskId,
+                        cancellationToken: cancellationToken,
                         identityResourceIds: identities);
-=======
-                        vmSize: virtualMachineInfo.VmSize,
-                        autoscaled: false,
-                        preemptable: virtualMachineInfo.LowPriority,
-                        nodeInfo: useGen2.GetValueOrDefault() ? gen2BatchNodeInfo : gen1BatchNodeInfo,
-                        containerConfiguration: containerConfiguration,
-                        cancellationToken: cancellationToken),
-                    tesTaskId: tesTask.Id,
-                    jobId: jobOrTaskId,
-                    cancellationToken: cancellationToken,
-                    identityResourceIds: identities);
->>>>>>> eaf3b400
                 }
                 else
                 {
@@ -564,12 +548,9 @@
                                 preemptable: virtualMachineInfo.LowPriority,
                                 nodeInfo: useGen2.GetValueOrDefault() ? gen2BatchNodeInfo : gen1BatchNodeInfo,
                                 containerConfiguration: containerConfiguration,
-<<<<<<< HEAD
-                                encryptionAtHostSupported: virtualMachineInfo.EncryptionAtHostSupported)))
-=======
-                                cancellationToken: ct)),
+                                encryptionAtHostSupported: virtualMachineInfo.EncryptionAtHostSupported,
+                                cancellationToken: cancellationToken)),
                         cancellationToken: cancellationToken)
->>>>>>> eaf3b400
                         ).Pool;
                     jobOrTaskId = $"{tesTask.Id}-{tesTask.Logs.Count}";
                 }
@@ -1030,36 +1011,10 @@
             var downloadFilesScriptPath = $"/{storageUploadPath}/{DownloadFilesScriptFileName}";
             var downloadFilesScriptContent = new NodeTask
             {
-<<<<<<< HEAD
-                blobxferChunkSizeBytes = 104_857_600; // max file size = 100 MiB * 50k blocks = 5,242,880,000,000 bytes
-            }
-            else if (vmVCpusAvailable >= 2)
-            {
-                blobxferChunkSizeBytes = 33_554_432; // max file size = 32 MiB * 50k blocks = 1,677,721,600,000 bytes
-            }
-
-            logger.LogInformation($"Configuring blobxfer with {vmVCpusAvailable} vCPUS to use blobxferChunkSizeBytes={blobxferChunkSizeBytes:D} blobxferOneShotBytes={blobxferOneShotBytes:D}");
-
-            // Using --include and not using --no-recursive as a workaround for https://github.com/Azure/blobxfer/issues/123
-            var downloadFilesScriptContent = "total_bytes=0"
-                + string.Join("", filesToDownload.Select(f =>
-                {
-                    var setVariables = $"path='{f.Path}' && url='{f.Url}'";
-
-                    var downloadSingleFile = f.Url.Contains(".blob.core.")
-                                                && UrlContainsSas(f.Url) // Workaround for https://github.com/Azure/blobxfer/issues/132
-                        ? $"blobxfer download --storage-url \"$url\" --local-path \"$path\" --chunk-size-bytes {blobxferChunkSizeBytes:D} --rename --include '{StorageAccountUrlSegments.Create(f.Url).BlobName}'"
-                        : "mkdir -p $(dirname \"$path\") && wget -O \"$path\" \"$url\"";
-
-                    return $" && echo $(date +%T) && {setVariables} && {downloadSingleFile} && {exitIfDownloadedFileIsNotFound} && {incrementTotalBytesTransferred}";
-                }))
-                + $" && echo FileDownloadSizeInBytes=$total_bytes >> {metricsPath}";
-=======
                 MetricsFilename = metricsName,
                 InputsMetricsFormat = "FileDownloadSizeInBytes={Size}",
                 Inputs = filesToDownload.Select(f => new FileInput { SourceUrl = f.Url, FullFileName = LocalizeLocalPath(f.Path), SasStrategy = SasResolutionStrategy.None }).ToList()
             };
->>>>>>> eaf3b400
 
             var filesToUpload = Array.Empty<TesOutput>();
 
@@ -1484,11 +1439,7 @@
         /// <param name="cancellationToken">A <see cref="CancellationToken"/> for controlling the lifetime of the asynchronous operation.</param>
         /// <returns><see cref="PoolSpecification"/></returns>
         /// <remarks>We use the PoolSpecification for both the namespace of all the constituent parts and for the fact that it allows us to configure shared and autopools using the same code.</remarks>
-<<<<<<< HEAD
-        private async ValueTask<PoolSpecification> GetPoolSpecification(string vmSize, bool autoscaled, bool preemptable, BatchNodeInfo nodeInfo, ContainerConfiguration containerConfiguration, bool encryptionAtHostSupported)
-=======
-        private async ValueTask<PoolSpecification> GetPoolSpecification(string vmSize, bool autoscaled, bool preemptable, BatchNodeInfo nodeInfo, ContainerConfiguration containerConfiguration, CancellationToken cancellationToken)
->>>>>>> eaf3b400
+        private async ValueTask<PoolSpecification> GetPoolSpecification(string vmSize, bool autoscaled, bool preemptable, BatchNodeInfo nodeInfo, ContainerConfiguration containerConfiguration, bool encryptionAtHostSupported, CancellationToken cancellationToken)
         {
             // Any changes to any properties set in this method will require corresponding changes to ConvertPoolSpecificationToModelsPool()
 
