﻿// Copyright (c) Microsoft Corporation.
// Licensed under the MIT License.


using System;
using System.Collections.Concurrent;
using System.Collections.Generic;
using System.Collections.Immutable;
using System.IO;
using System.Linq;
using System.Text;
using System.Text.RegularExpressions;
using System.Threading;
using System.Threading.Tasks;
using Microsoft.Azure.Batch;
using Microsoft.Azure.Batch.Common;
using Microsoft.Extensions.Logging;
using Microsoft.Extensions.Options;
using Tes.Extensions;
using TesApi.Web.Events;
using TesApi.Web.Extensions;
using TesApi.Web.Management;
using TesApi.Web.Management.Models.Quotas;
using TesApi.Web.Runner;
using TesApi.Web.Storage;
using BatchModels = Microsoft.Azure.Management.Batch.Models;
using CloudTaskId = TesApi.Web.IBatchScheduler.CloudTaskId;
using TesException = Tes.Models.TesException;
using TesFileType = Tes.Models.TesFileType;
using TesInput = Tes.Models.TesInput;
using TesResources = Tes.Models.TesResources;
using TesState = Tes.Models.TesState;
using TesTask = Tes.Models.TesTask;
using VirtualMachineInformation = Tes.Models.VirtualMachineInformation;

namespace TesApi.Web
{
    /// <summary>
    /// Orchestrates <see cref="TesTask"/>s on Azure Batch
    /// </summary>
    public partial class BatchScheduler : IBatchScheduler
    {
        /// <summary>
        /// Minimum lifetime of a <see cref="CloudTask"/>.
        /// </summary>
        // https://learn.microsoft.com/azure/batch/best-practices#manage-task-lifetime
        public static TimeSpan BatchDeleteNewTaskWorkaroundTimeSpan { get; } = TimeSpan.FromMinutes(10);
        internal const string PoolHostName = "CoA-TES-HostName";
        internal const string PoolIsDedicated = "CoA-TES-IsDedicated";

        [GeneratedRegex("[^\\?.]*(\\?.*)")]
        private static partial Regex GetQueryStringRegex();

        private const string AzureSupportUrl = "https://portal.azure.com/#blade/Microsoft_Azure_Support/HelpAndSupportBlade/newsupportrequest";
        private const int PoolKeyLength = 55; // 64 max pool name length - 9 chars generating unique pool names
        private const int DefaultCoreCount = 1;
        private const int DefaultMemoryGb = 2;
        private const int DefaultDiskGb = 10;
        private const string TesExecutionsPathPrefix = "/tes-internal";
        private const string CromwellScriptFileName = "script";
        private const string StartTaskScriptFilename = "start-task.sh";
        private const string NodeTaskRunnerFilename = "tes-runner";
        private const string NodeTaskRunnerMD5HashFilename = NodeTaskRunnerFilename + ".md5";
        private static readonly Regex queryStringRegex = GetQueryStringRegex();
        private readonly string dockerInDockerImageName;
        private readonly string cromwellDrsLocalizerImageName;
        private readonly ILogger logger;
        private readonly IAzureProxy azureProxy;
        private readonly IStorageAccessProvider storageAccessProvider;
        private readonly IBatchQuotaVerifier quotaVerifier;
        private readonly IBatchSkuInformationProvider skuInformationProvider;
        private readonly IReadOnlyList<TesTaskStateTransition> tesTaskStateTransitions;
        private readonly bool usePreemptibleVmsOnly;
        private readonly string batchNodesSubnetId;
        private readonly bool disableBatchNodesPublicIpAddress;
        private readonly TimeSpan poolLifetime;
        private readonly BatchNodeInfo gen2BatchNodeInfo;
        private readonly BatchNodeInfo gen1BatchNodeInfo;
        private readonly string defaultStorageAccountName;
        private readonly string globalStartTaskPath;
        private readonly string globalManagedIdentity;
        private readonly ContainerRegistryProvider containerRegistryProvider;
        private readonly string batchPrefix;
        private readonly Func<IBatchPool> batchPoolFactory;
        private readonly IAllowedVmSizesService allowedVmSizesService;
        private readonly TaskExecutionScriptingManager taskExecutionScriptingManager;

        /// <summary>
        /// Constructor for <see cref="BatchScheduler"/>
        /// </summary>
        /// <param name="logger">Logger <see cref="ILogger"/>.</param>
        /// <param name="batchGen1Options">Configuration of <see cref="Options.BatchImageGeneration1Options"/>.</param>
        /// <param name="batchGen2Options">Configuration of <see cref="Options.BatchImageGeneration2Options"/>.</param>
        /// <param name="marthaOptions">Configuration of <see cref="Options.MarthaOptions"/>.</param>
        /// <param name="storageOptions">Configuration of <see cref="Options.StorageOptions"/>.</param>
        /// <param name="batchImageNameOptions">Configuration of <see cref="Options.BatchImageNameOptions"/>.</param>
        /// <param name="batchNodesOptions">Configuration of <see cref="Options.BatchNodesOptions"/>.</param>
        /// <param name="batchSchedulingOptions">Configuration of <see cref="Options.BatchSchedulingOptions"/>.</param>
        /// <param name="azureProxy">Azure proxy <see cref="IAzureProxy"/>.</param>
        /// <param name="storageAccessProvider">Storage access provider <see cref="IStorageAccessProvider"/>.</param>
        /// <param name="quotaVerifier">Quota verifier <see cref="IBatchQuotaVerifier"/>.</param>
        /// <param name="skuInformationProvider">Sku information provider <see cref="IBatchSkuInformationProvider"/>.</param>
        /// <param name="containerRegistryProvider">Container registry information <see cref="ContainerRegistryProvider"/>.</param>
        /// <param name="poolFactory"><see cref="IBatchPool"/> factory.</param>
        /// <param name="allowedVmSizesService">Service to get allowed vm sizes.</param>
        /// <param name="taskExecutionScriptingManager"><see cref="TaskExecutionScriptingManager"/>.</param>
        public BatchScheduler(
            ILogger<BatchScheduler> logger,
            IOptions<Options.BatchImageGeneration1Options> batchGen1Options,
            IOptions<Options.BatchImageGeneration2Options> batchGen2Options,
            IOptions<Options.MarthaOptions> marthaOptions,
            IOptions<Options.StorageOptions> storageOptions,
            IOptions<Options.BatchImageNameOptions> batchImageNameOptions,
            IOptions<Options.BatchNodesOptions> batchNodesOptions,
            IOptions<Options.BatchSchedulingOptions> batchSchedulingOptions,
            IAzureProxy azureProxy,
            IStorageAccessProvider storageAccessProvider,
            IBatchQuotaVerifier quotaVerifier,
            IBatchSkuInformationProvider skuInformationProvider,
            ContainerRegistryProvider containerRegistryProvider,
            Func<IBatchPool> poolFactory,
            IAllowedVmSizesService allowedVmSizesService,
            TaskExecutionScriptingManager taskExecutionScriptingManager)
        {
            ArgumentNullException.ThrowIfNull(logger);
            ArgumentNullException.ThrowIfNull(azureProxy);
            ArgumentNullException.ThrowIfNull(storageAccessProvider);
            ArgumentNullException.ThrowIfNull(quotaVerifier);
            ArgumentNullException.ThrowIfNull(skuInformationProvider);
            ArgumentNullException.ThrowIfNull(containerRegistryProvider);
            ArgumentNullException.ThrowIfNull(poolFactory);
            ArgumentNullException.ThrowIfNull(taskExecutionScriptingManager);

            this.logger = logger;
            this.azureProxy = azureProxy;
            this.storageAccessProvider = storageAccessProvider;
            this.quotaVerifier = quotaVerifier;
            this.skuInformationProvider = skuInformationProvider;
            this.containerRegistryProvider = containerRegistryProvider;

            this.usePreemptibleVmsOnly = batchSchedulingOptions.Value.UsePreemptibleVmsOnly;
            this.batchNodesSubnetId = batchNodesOptions.Value.SubnetId;
            this.dockerInDockerImageName = batchImageNameOptions.Value.Docker;
            if (string.IsNullOrWhiteSpace(this.dockerInDockerImageName)) { this.dockerInDockerImageName = Options.BatchImageNameOptions.DefaultDocker; }
            this.cromwellDrsLocalizerImageName = marthaOptions.Value.CromwellDrsLocalizer;
            if (string.IsNullOrWhiteSpace(this.cromwellDrsLocalizerImageName)) { this.cromwellDrsLocalizerImageName = Options.MarthaOptions.DefaultCromwellDrsLocalizer; }
            this.disableBatchNodesPublicIpAddress = batchNodesOptions.Value.DisablePublicIpAddress;
            this.poolLifetime = TimeSpan.FromDays(batchSchedulingOptions.Value.PoolRotationForcedDays == 0 ? Options.BatchSchedulingOptions.DefaultPoolRotationForcedDays : batchSchedulingOptions.Value.PoolRotationForcedDays);
            this.defaultStorageAccountName = storageOptions.Value.DefaultAccountName;
            logger.LogInformation(@"Default storage account: {DefaultStorageAccountName}", defaultStorageAccountName);
            this.globalStartTaskPath = StandardizeStartTaskPath(batchNodesOptions.Value.GlobalStartTask, this.defaultStorageAccountName);
            this.globalManagedIdentity = batchNodesOptions.Value.GlobalManagedIdentity;
            this.allowedVmSizesService = allowedVmSizesService;
            this.taskExecutionScriptingManager = taskExecutionScriptingManager;

            batchPoolFactory = poolFactory;
            batchPrefix = batchSchedulingOptions.Value.Prefix;
            logger.LogInformation("BatchPrefix: {BatchPrefix}", batchPrefix);
            File.ReadAllLines(Path.Combine(AppContext.BaseDirectory, "scripts/task-run.sh"));

            this.gen2BatchNodeInfo = new BatchNodeInfo
            {
                BatchImageOffer = batchGen2Options.Value.Offer,
                BatchImagePublisher = batchGen2Options.Value.Publisher,
                BatchImageSku = batchGen2Options.Value.Sku,
                BatchImageVersion = batchGen2Options.Value.Version,
                BatchNodeAgentSkuId = batchGen2Options.Value.NodeAgentSkuId
            };

            this.gen1BatchNodeInfo = new BatchNodeInfo
            {
                BatchImageOffer = batchGen1Options.Value.Offer,
                BatchImagePublisher = batchGen1Options.Value.Publisher,
                BatchImageSku = batchGen1Options.Value.Sku,
                BatchImageVersion = batchGen1Options.Value.Version,
                BatchNodeAgentSkuId = batchGen1Options.Value.NodeAgentSkuId
            };

            logger.LogInformation(@"usePreemptibleVmsOnly: {UsePreemptibleVmsOnly}", usePreemptibleVmsOnly);

            static bool tesTaskIsInitializingOrRunning(TesTask tesTask) => tesTask.State == TesState.INITIALIZINGEnum || tesTask.State == TesState.RUNNINGEnum;
            static bool tesTaskIsInitializing(TesTask tesTask) => tesTask.State == TesState.INITIALIZINGEnum;

            var setTaskStateLock = new object();

            async Task<bool> SetTaskStateAndLog(TesTask tesTask, TesState newTaskState, CombinedBatchTaskInfo batchInfo, CancellationToken cancellationToken)
            {
                {
                    var newDataText = SerializeToString(new CombinedBatchTaskInfo(batchInfo, false));

                    if ("{}".Equals(newDataText) && newTaskState == tesTask.State)
                    {
                        logger.LogDebug(@"For task {TesTask} there's nothing to change.", tesTask.Id);
                        return false;
                    }

                    logger.LogDebug(@"Setting task {TesTask} with metadata {BatchTaskState} {Metadata}.", tesTask.Id, batchInfo.State, newDataText);
                }

                var (batchNodeMetrics, taskStartTime, taskEndTime, cromwellRcCode) = newTaskState == TesState.COMPLETEEnum
                    ? await GetBatchNodeMetricsAndCromwellResultCodeAsync(tesTask, cancellationToken)
                : default;

                var taskAsString = SerializeToString(tesTask);

                lock (setTaskStateLock)
                {
                    tesTask.State = newTaskState;

                    var tesTaskLog = tesTask.GetOrAddTesTaskLog();
                    tesTaskLog.BatchNodeMetrics ??= batchNodeMetrics;
                    tesTaskLog.CromwellResultCode ??= cromwellRcCode;
                    tesTaskLog.EndTime ??= batchInfo.BatchTaskEndTime ?? taskEndTime;

                    if (batchInfo.ExecutorEndTime is not null || batchInfo.ExecutorStartTime is not null || batchInfo.ExecutorExitCode is not null)
                    {
                        var tesTaskExecutorLog = tesTaskLog.GetOrAddExecutorLog();
                        tesTaskExecutorLog.StartTime ??= batchInfo.ExecutorStartTime;
                        tesTaskExecutorLog.EndTime ??= batchInfo.ExecutorEndTime;
                        tesTaskExecutorLog.ExitCode ??= batchInfo.ExecutorExitCode;
                    }

                    if (batchInfo.ReplaceBatchTaskStartTime)
                    {
                        tesTaskLog.StartTime = batchInfo.BatchTaskStartTime ?? taskStartTime;
                    }
                    else
                    {
                        tesTaskLog.StartTime ??= batchInfo.BatchTaskStartTime ?? taskStartTime;
                    }

                    if (batchInfo.OutputFileLogs is not null)
                    {
                        tesTaskLog.Outputs ??= new();
                        tesTaskLog.Outputs.AddRange(batchInfo.OutputFileLogs.Select(ConvertOutputFileLogToTesOutputFileLog));
                    }

                    // Only accurate when the task completes successfully, otherwise it's the Batch time as reported from Batch
                    // TODO this could get large; why?
                    //var timefromCoAScriptCompletionToBatchTaskDetectedComplete = tesTaskLog.EndTime - tesTaskExecutorLog.EndTime;

                    if (batchInfo.Warning is not null)
                    {
                        var warningInfo = batchInfo.Warning.ToList();
                        switch (warningInfo.Count)
                        {
                            case 0:
                                break;
                            case 1:
                                tesTask.SetWarning(warningInfo[0]);
                                break;
                            default:
                                tesTask.SetWarning(warningInfo[0], warningInfo.Skip(1).ToArray());
                                break;
                        }
                    }

                    if (batchInfo.Failure.HasValue)
                    {
                        tesTask.SetFailureReason(
                            batchInfo.Failure.Value.Reason,
                            (batchInfo.Failure.Value.SystemLogs ?? (string.IsNullOrWhiteSpace(batchInfo.AlternateSystemLogItem)
                                    ? Enumerable.Empty<string>()
                                    : Enumerable.Empty<string>().Append(batchInfo.AlternateSystemLogItem))
                                ).ToArray());
                    }
                }

                if (!tesTask.IsActiveState())
                {
                    logger.LogDebug(@"Uploading completed {TesTask}.", tesTask.Id);
                    await taskExecutionScriptingManager.TryUploadServerTesTask(tesTask, "server-tes-task-completed.json", cancellationToken);
                }

                return !taskAsString.Equals(SerializeToString(tesTask));

                Tes.Models.TesOutputFileLog ConvertOutputFileLogToTesOutputFileLog(AzureBatchTaskState.OutputFileLog fileLog)
                {
                    return new Tes.Models.TesOutputFileLog
                    {
                        Path = fileLog.Path,
                        SizeBytes = $"{fileLog.Size}",
                        Url = fileLog.Url.AbsoluteUri
                    };
                }

                static string SerializeToString<T>(T item)
                    => System.Text.Json.JsonSerializer.Serialize(item, new System.Text.Json.JsonSerializerOptions()
                    {
                        DefaultIgnoreCondition = System.Text.Json.Serialization.JsonIgnoreCondition.WhenWritingDefault,
                        Converters = { new System.Text.Json.Serialization.JsonStringEnumConverter(System.Text.Json.JsonNamingPolicy.CamelCase) }
                    });
            }

            async Task<bool> SetCompletedWithErrors(TesTask tesTask, CombinedBatchTaskInfo batchInfo, CancellationToken cancellationToken)
            {
                var newTaskState = tesTask.FailureReason switch
                {
                    AzureBatchTaskState.ExecutorError => TesState.EXECUTORERROREnum,
                    _ => TesState.SYSTEMERROREnum,
                };

                return await SetTaskStateAndLog(tesTask, newTaskState, batchInfo, cancellationToken);
            }

            async Task<bool> SetTaskSystemError(TesTask tesTask, CombinedBatchTaskInfo batchInfo, CancellationToken cancellationToken)
            {
                await TerminateBatchTaskAsync(tesTask, batchInfo, cancellationToken);
                return await SetTaskStateAndLog(tesTask, TesState.SYSTEMERROREnum, batchInfo, cancellationToken);
            }

            async Task<bool> SetTaskStateAfterFailureAsync(TesTask tesTask, TesState newTaskState, CombinedBatchTaskInfo batchInfo, CancellationToken cancellationToken)
            {
                await TerminateBatchTaskAsync(tesTask, batchInfo, cancellationToken);
                return await SetTaskStateAndLog(tesTask, newTaskState, batchInfo, cancellationToken);
            }

            Task<bool> RequeueTaskAfterFailureAsync(TesTask tesTask, CombinedBatchTaskInfo batchInfo, CancellationToken cancellationToken)
                => ++tesTask.ErrorCount > 3
                    ? AddSystemLogAndSetTaskSystemErrorAsync(tesTask, batchInfo, "System Error: Retry count exceeded.", cancellationToken)
                    : SetTaskStateAfterFailureAsync(tesTask, TesState.QUEUEDEnum, batchInfo, cancellationToken);

            Task<bool> AddSystemLogAndSetTaskSystemErrorAsync(TesTask tesTask, CombinedBatchTaskInfo batchInfo, string additionalSystemLogItem, CancellationToken cancellationToken)
                => SetTaskSystemError(tesTask, new(batchInfo, additionalSystemLogItem), cancellationToken);

            bool HandlePreemptedNode(TesTask tesTask, CombinedBatchTaskInfo batchInfo)
            {
                // TODO: Keep track of the number of times Azure Batch retried this task and terminate it as preempted if it is too many times. Are we waiting on Cromwell to support preempted tasks to do this?
                var oldLog = tesTask.GetOrAddTesTaskLog();
                var newLog = tesTask.AddTesTaskLog();
                oldLog.Warning = "ComputeNode was preempted. The task was automatically rescheduled.";
                newLog.VirtualMachineInfo = oldLog.VirtualMachineInfo;
                newLog.StartTime = DateTimeOffset.UtcNow;
                tesTask.State = TesState.INITIALIZINGEnum;
                logger.LogInformation("The TesTask {TesTask}'s node was preempted. It was automatically rescheduled.", tesTask.Id);
                return true;
            }

            const string alternateSystemLogMissingFailure = @"Please open an issue at https://github.com/microsoft/ga4gh-tes/issues. There should have been a failure reported here.";

            tesTaskStateTransitions = new List<TesTaskStateTransition>()
            {
                new(condition: null, AzureBatchTaskState.TaskState.CancellationRequested, alternateSystemLogItem: null, TerminateBatchTaskAsync),
                new(tesTaskIsInitializing, AzureBatchTaskState.TaskState.NodeAllocationFailed, alternateSystemLogItem: null, RequeueTaskAfterFailureAsync),
                new(tesTaskIsInitializing, AzureBatchTaskState.TaskState.NodeStartTaskFailed, alternateSystemLogMissingFailure, SetTaskSystemError),
                new(tesTaskIsInitializingOrRunning, AzureBatchTaskState.TaskState.Initializing, alternateSystemLogItem: null, (tesTask, info, ct) => SetTaskStateAndLog(tesTask, TesState.INITIALIZINGEnum, info, ct)),
                new(tesTaskIsInitializingOrRunning, AzureBatchTaskState.TaskState.Running, alternateSystemLogItem: null, (tesTask, info, ct) => SetTaskStateAndLog(tesTask, TesState.RUNNINGEnum, info, ct)),
                new(tesTaskIsInitializingOrRunning, AzureBatchTaskState.TaskState.CompletedSuccessfully, alternateSystemLogItem: null, (tesTask, info, ct) => SetTaskStateAndLog(tesTask, TesState.COMPLETEEnum, info, ct)),
                new(tesTaskIsInitializingOrRunning, AzureBatchTaskState.TaskState.CompletedWithErrors, alternateSystemLogMissingFailure, SetCompletedWithErrors),
                new(tesTaskIsInitializingOrRunning, AzureBatchTaskState.TaskState.NodeFailedDuringStartupOrExecution, alternateSystemLogMissingFailure, SetTaskSystemError),
                new(tesTaskIsInitializingOrRunning, AzureBatchTaskState.TaskState.NodePreempted, alternateSystemLogItem: null, HandlePreemptedNode),
                new(tesTaskIsInitializingOrRunning, AzureBatchTaskState.TaskState.NodeFilesUploadOrDownloadFailed, alternateSystemLogItem: null, (tesTask, info, ct) => SetTaskStateAndLog(tesTask, tesTask.State, info, ct)),
                new(condition: null, AzureBatchTaskState.TaskState.InfoUpdate, alternateSystemLogItem: null, (tesTask, info, ct) => SetTaskStateAndLog(tesTask, tesTask.State, info, ct)),
            }.AsReadOnly();
        }

        private async Task<bool> DeleteCompletedTaskAsync(string taskId, string jobId, DateTime taskCreated, CancellationToken cancellationToken)
        {
            if (DateTimeOffset.UtcNow <= taskCreated.ToUniversalTime() + BatchDeleteNewTaskWorkaroundTimeSpan)
            {
                return false;
            }

            try
            {
                await azureProxy.DeleteBatchTaskAsync(taskId, jobId, cancellationToken);
                return true;
            }
            catch (BatchException exc) when (BatchErrorCodeStrings.TaskNotFound.Equals(exc.RequestInformation?.BatchError?.Code, StringComparison.OrdinalIgnoreCase))
            {
                return true;
            }
        }

        private async Task<bool> TerminateBatchTaskAsync(TesTask tesTask, CombinedBatchTaskInfo batchInfo, CancellationToken cancellationToken)
        {
            try
            {
                switch (batchInfo.State)
                {
                    case AzureBatchTaskState.TaskState.CancellationRequested:
                        if (!TesTask.ActiveStates.Contains(tesTask.State))
                        {
                            return false; // It probably already finished on its own
                        }

                        tesTask.State = TesState.CANCELEDEnum;

                        if (!(tesTask.Logs?.Any() ?? false))
                        {
                            return true; // It was never scheduled
                        }

                        goto default;

                    default:
                        await azureProxy.TerminateBatchTaskAsync(tesTask.Id, tesTask.PoolId, cancellationToken);
                        break;//return true;
                }
            }
            catch (BatchException exc) when (BatchErrorCodeStrings.TaskNotFound.Equals(exc.RequestInformation?.BatchError?.Code, StringComparison.OrdinalIgnoreCase))
            {
                //return true;
            }
            catch (Exception exc)
            {
                logger.LogError(exc, "Exception terminating batch task with tesTask.Id: {TesTaskId}", tesTask?.Id);
                throw;
            }

            try // TODO: remove (and undo changes to taskExecutionScriptingManager)
            {
                if (TesState.CANCELEDEnum.Equals(tesTask.State)) { await taskExecutionScriptingManager.TryUploadServerTesTask(tesTask, "server-tes-task-completed.json", cancellationToken); }
            }
            catch (Exception exc)
            {
                logger.LogError(exc, "Exception uploading task with tesTask.Id: {TesTaskId}", tesTask?.Id);
            }
            return true;
        }

        /// <summary>
        /// Creates a wget command to robustly download a file
        /// </summary>
        /// <param name="urlToDownload">URL to download</param>
        /// <param name="localFilePathDownloadLocation">Filename for the output file</param>
        /// <param name="setExecutable">Whether the file should be made executable or not</param>
        /// <returns>The command to execute</returns>
        private string CreateWgetDownloadCommand(string urlToDownload, string localFilePathDownloadLocation, bool setExecutable = false)
        {
            var command = $"wget --no-verbose --https-only --timeout=20 --waitretry=1 --tries=9 --retry-connrefused --continue -O {localFilePathDownloadLocation} '{urlToDownload}'";

            if (setExecutable)
            {
                command += $" && chmod +x {localFilePathDownloadLocation}";
            }

            return command;
        }

        /// <summary>
        /// Retrieves pools associated with this TES from the batch account.
        /// </summary>
        /// <param name="cancellationToken">A <see cref="CancellationToken"/> for controlling the lifetime of the asynchronous operation.</param>
        /// <returns></returns>
        private IAsyncEnumerable<CloudPool> GetCloudPools(CancellationToken cancellationToken)
            => azureProxy.GetActivePoolsAsync(batchPrefix);

        /// <inheritdoc/>
        public async Task LoadExistingPoolsAsync(CancellationToken cancellationToken)
        {
            await foreach (var cloudPool in GetCloudPools(cancellationToken).WithCancellation(cancellationToken))
            {
                try
                {
                    var forceRemove = !string.IsNullOrWhiteSpace(globalManagedIdentity) && !(cloudPool.Identity?.UserAssignedIdentities?.Any(id => globalManagedIdentity.Equals(id.ResourceId, StringComparison.OrdinalIgnoreCase)) ?? false);
                    var batchPool = batchPoolFactory();
                    await batchPool.AssignPoolAsync(cloudPool, forceRemove, cancellationToken);
                }
                catch (Exception exc)
                {
                    logger.LogError(exc, "When retrieving previously created batch pools and jobs, there were one or more failures when trying to access batch pool {PoolId} or its associated job.", cloudPool.Id);
                }
            }
        }

        /// <inheritdoc/>
        public async Task UploadTaskRunnerIfNeeded(CancellationToken cancellationToken)
        {
<<<<<<< HEAD
            var blobUri = new Uri(await storageAccessProvider.GetInternalTesBlobUrlAsync(NodeTaskRunnerFilename, storageAccessProvider.BlobPermissionsWithWrite, cancellationToken));
=======
            var blobUri = await storageAccessProvider.GetInternalTesBlobUrlAsync(NodeTaskRunnerFilename, cancellationToken);
>>>>>>> 7b3c5026
            var blobProperties = await azureProxy.GetBlobPropertiesAsync(blobUri, cancellationToken);
            if (!(await File.ReadAllTextAsync(Path.Combine(AppContext.BaseDirectory, $"scripts/{NodeTaskRunnerMD5HashFilename}"), cancellationToken)).Trim().Equals(blobProperties is null ? string.Empty : Convert.ToBase64String(blobProperties.ContentHash), StringComparison.OrdinalIgnoreCase))
            {
                await azureProxy.UploadBlobFromFileAsync(blobUri, $"scripts/{NodeTaskRunnerFilename}", cancellationToken);
            }
        }

        /// <inheritdoc/>
        public IAsyncEnumerable<RelatedTask<TesTask, bool>> ProcessTesTaskBatchStatesAsync(IEnumerable<TesTask> tesTasks, AzureBatchTaskState[] taskStates, CancellationToken cancellationToken)
        {
            ArgumentNullException.ThrowIfNull(tesTasks);
            ArgumentNullException.ThrowIfNull(taskStates);

            return taskStates.Zip(tesTasks, (TaskState, TesTask) => (TaskState, TesTask))
                .Where(entry => entry.TesTask?.IsActiveState() ?? false) // Removes already terminal (and null) TesTasks from being further processed.
                .Select(entry => new RelatedTask<TesTask, bool>(WrapHandleTesTaskTransitionAsync(entry.TesTask, entry.TaskState, cancellationToken), entry.TesTask))
                .WhenEach(cancellationToken, tesTaskTask => tesTaskTask.Task);

            async Task<bool> WrapHandleTesTaskTransitionAsync(TesTask tesTask, AzureBatchTaskState azureBatchTaskState, CancellationToken cancellationToken)
                => await HandleTesTaskTransitionAsync(tesTask, azureBatchTaskState, cancellationToken);
        }

        /// <inheritdoc/>
        public IAsyncEnumerable<RelatedTask<CloudTaskId, bool>> DeleteCloudTasksAsync(IAsyncEnumerable<CloudTaskId> cloudTasks, CancellationToken cancellationToken)
        {
#pragma warning disable CS1998 // Async method lacks 'await' operators and will run synchronously
            return cloudTasks.SelectAwaitWithCancellation(async (task, cancellationToken) => new RelatedTask<CloudTaskId, bool>(DeleteCompletedTaskAsync(task.TaskId, task.JobId, task.Created, cancellationToken), task));
#pragma warning restore CS1998 // Async method lacks 'await' operators and will run synchronously
        }

        private static string GetCromwellExecutionDirectoryPathAsUrl(TesTask task)
        {
            var commandScript = task.Inputs?.FirstOrDefault(IsCromwellCommandScript);
            return commandScript switch
            {
                null => null,
                var x when string.IsNullOrEmpty(x.Content) => GetParentUrl(commandScript.Url),
                _ => GetParentPath(commandScript.Path).TrimStart('/')
            };
        }

        private static string GetCromwellExecutionDirectoryPathAsExecutionContainerPath(TesTask task)
        {
            return task.Inputs?.FirstOrDefault(IsCromwellCommandScript)?.Path;
        }

        private string GetStorageUploadPath(TesTask task)
        {
            return task.Resources?.ContainsBackendParameterValue(TesResources.SupportedBackendParameters.internal_path_prefix) ?? false
                ? $"{defaultStorageAccountName}/{task.Resources.GetBackendParameterValue(TesResources.SupportedBackendParameters.internal_path_prefix).Trim('/')}"
                : $"{defaultStorageAccountName}{TesExecutionsPathPrefix}/{task.Id}";
        }

        /// <summary>
        /// Get the parent path of the given path
        /// </summary>
        /// <param name="path">The path</param>
        /// <returns>The parent path</returns>
        private static string GetParentPath(string path)
        {
            if (string.IsNullOrEmpty(path))
            {
                return null;
            }

            var pathComponents = path.TrimEnd('/').Split('/');

            return string.Join('/', pathComponents.Take(pathComponents.Length - 1));
        }

        private static string GetParentUrl(string url)
        {
            if (!Uri.TryCreate(url, UriKind.Absolute, out var uri) || Uri.CheckHostName(uri.Host) <= UriHostNameType.Basic)
            {
                return GetParentPath(url).TrimStart('/'); // Continue support of Cromwell in local filesystem configuration
            }

            var builder = new UriBuilder(url);
            builder.Path = GetParentPath(builder.Path);
            return builder.ToString();
        }

        private static string StandardizeStartTaskPath(string startTaskPath, string defaultStorageAccount)
        {
            if (string.IsNullOrWhiteSpace(startTaskPath) || startTaskPath.StartsWith($"/{defaultStorageAccount}"))
            {
                return startTaskPath;
            }
            else
            {
                return $"/{defaultStorageAccount}{startTaskPath}";
            }
        }

        /// <inheritdoc/>
        public string GetTesTaskIdFromCloudTaskId(string cloudTaskId)
        {
            var separatorIndex = cloudTaskId.LastIndexOf('-');
            return separatorIndex == -1 ? cloudTaskId : cloudTaskId[..separatorIndex];
        }

        /// <summary>
        /// Determines if the <see cref="Tes.Models.TesInput"/> file is a Cromwell command script
        /// See https://github.com/broadinstitute/cromwell/blob/17efd599d541a096dc5704991daeaefdd794fefd/supportedBackends/tes/src/main/scala/cromwell/backend/impl/tes/TesTask.scala#L58
        /// </summary>
        /// <param name="inputFile"><see cref="Tes.Models.TesInput"/> file</param>
        /// <returns>True if the file is a Cromwell command script</returns>
        private static bool IsCromwellCommandScript(TesInput inputFile)
            => (inputFile.Name?.Equals("commandScript") ?? false) && (inputFile.Description?.EndsWith(".commandScript") ?? false) && inputFile.Type == TesFileType.FILEEnum && inputFile.Path.EndsWith($"/{CromwellScriptFileName}");

        private record struct ContainerMetadata(BatchModels.ContainerConfiguration ContainerConfiguration, (bool ExecutorImage, bool DockerInDockerImage, bool CromwellDrsImage) IsPublic);
        private record struct QueuedTaskMetadata(TesTask TesTask, VirtualMachineInformation VirtualMachineInfo, ContainerMetadata ContainerMetadata, IEnumerable<string> Identities, string PoolDisplayName);

        /// <inheritdoc/>
        public async IAsyncEnumerable<RelatedTask<TesTask, bool>> ProcessQueuedTesTasksAsync(TesTask[] tesTasks, [System.Runtime.CompilerServices.EnumeratorCancellation] CancellationToken cancellationToken)
        {
            var tasksMetadataByPoolKey = new ConcurrentDictionary<string, ImmutableArray<QueuedTaskMetadata>>();
            ConcurrentBag<RelatedTask<TesTask, bool>> results = new(); // Early item return facilitator

            {
                logger.LogDebug(@"Checking quota for {QueuedTasks} tasks.", tesTasks.Length);

                // Determine how many nodes in each pool we might need for this group.
                await Parallel.ForEachAsync(tesTasks, cancellationToken, async (tesTask, token) =>
                {
                    string poolKey = default;
                    var identities = new List<string>();

                    if (!string.IsNullOrWhiteSpace(globalManagedIdentity))
                    {
                        identities.Add(globalManagedIdentity);
                    }

                    if (tesTask.Resources?.ContainsBackendParameterValue(TesResources.SupportedBackendParameters.workflow_execution_identity) == true)
                    {
                        identities.Add(tesTask.Resources?.GetBackendParameterValue(TesResources.SupportedBackendParameters.workflow_execution_identity));
                    }

                    try
                    {
                        var virtualMachineInfo = await GetVmSizeAsync(tesTask, token);
                        var containerMetadata = await GetContainerConfigurationIfNeededAsync(tesTask, token);
                        (poolKey, var displayName) = GetPoolKey(tesTask, virtualMachineInfo, containerMetadata.ContainerConfiguration, identities);
                        await quotaVerifier.CheckBatchAccountQuotasAsync(virtualMachineInfo, needPoolOrJobQuotaCheck: !IsPoolAvailable(poolKey), cancellationToken: token);

                        try
                        {
                            _ = tasksMetadataByPoolKey.AddOrUpdate(poolKey,
                            _1 => ImmutableArray<QueuedTaskMetadata>.Empty.Add(new(tesTask, virtualMachineInfo, containerMetadata, identities, displayName)),
                            (_1, list) => list.Add(new(tesTask, virtualMachineInfo, containerMetadata, identities, displayName)));
                        }
                        catch (OverflowException)
                        {
                            throw;
                        }
                    }
                    catch (Exception ex)
                    {
                        results.Add(new(HandleExceptionAsync(ex, poolKey, tesTask), tesTask));
                    }
                });
            }

            // Return any results that are ready
            foreach (var result in results)
            {
                yield return result;
            }

            if (tasksMetadataByPoolKey.IsEmpty)
            {
                yield break;
            }

            results.Clear();

            // Determine how many nodes in each new pool we might need for this group.
            var neededPoolNodesByPoolKey = tasksMetadataByPoolKey.ToDictionary(t => t.Key, t => t.Value.Length);

            {
                // Determine how many new pools/jobs we will need for this batch
                var requiredNewPools = neededPoolNodesByPoolKey.Where(t => !IsPoolAvailable(t.Key)).Count();

                // Revisit pool/job quotas (the above loop already dealt with the possiblility of needing just one more pool/job).
                // This will remove pool keys we cannot accomodate due to quota, along with all of their associated tasks, from being queued into Batch.
                if (requiredNewPools > 1)
                {
                    for (var (excess, exception) = await quotaVerifier.CheckBatchAccountPoolAndJobQuotasAsync(requiredNewPools, cancellationToken);
                        excess > 0;)
                    {
                        var key = tasksMetadataByPoolKey.Keys.Last();
                        if (tasksMetadataByPoolKey.TryRemove(key, out var listOfTaskMetadata))
                        {
                            foreach (var task in listOfTaskMetadata.Select(m => m.TesTask))
                            {
                                yield return new(HandleExceptionAsync(exception, key, task), task);
                            }

                            excess--;
                        }
                    }
                }
            }

            logger.LogDebug(@"Obtaining {PoolQuantity} batch pool identifiers for {QueuedTasks} tasks.", tasksMetadataByPoolKey.Count, tasksMetadataByPoolKey.Values.Sum(l => l.Length));

            async ValueTask<string> GetPoolIdAsync(string poolKey, IEnumerable<QueuedTaskMetadata> metadata, CancellationToken cancellationToken)
            {
                metadata = metadata.ToList();
                var tasks = metadata.Select(m => m.TesTask);
                var (_, virtualMachineInfo, containerMetadata, identities, displayName) = metadata.First();

                try
                {
                    return (await GetOrAddPoolAsync(
                        key: poolKey,
                        isPreemptable: virtualMachineInfo.LowPriority,
                        modelPoolFactory: async (id, ct) => await GetPoolSpecification(
                            name: id,
                            displayName: displayName,
                            poolIdentity: GetBatchPoolIdentity(identities.ToArray()),
                            vmSize: virtualMachineInfo.VmSize,
                            autoscaled: true,
                            preemptable: virtualMachineInfo.LowPriority,
                            initialTarget: neededPoolNodesByPoolKey[poolKey],
                            nodeInfo: (virtualMachineInfo.HyperVGenerations?.Contains("V2")).GetValueOrDefault() ? gen2BatchNodeInfo : gen1BatchNodeInfo,
                            containerConfiguration: containerMetadata.ContainerConfiguration,
                            encryptionAtHostSupported: virtualMachineInfo.EncryptionAtHostSupported,
                            cancellationToken: ct),
                        cancellationToken: cancellationToken)).Id;
                }
                catch (AggregateException aggregateException)
                {
                    var exceptions = new List<Exception>();
                    var innerExceptions = aggregateException.Flatten().InnerExceptions;

                    foreach (var tesTask in tasks)
                    {
                        foreach (var partResult in innerExceptions
                            .Select(ex => HandleExceptionAsync(ex, poolKey, tesTask)))
                        {
                            if (partResult.IsFaulted)
                            {
                                exceptions.Add(partResult.Exception);
                            }
                        }

                        results.Add(new(exceptions.Count == 0
                            ? Task.FromResult(true)
                            : Task.FromException<bool>(new AggregateException(exceptions)),
                            tesTask));
                    }
                }
                catch (Exception exception)
                {
                    foreach (var tesTask in tasks)
                    {
                        results.Add(new(HandleExceptionAsync(exception, poolKey, tesTask), tesTask));
                    }
                }

                return null;
            }

            // TODO: Consider parallelizing this expression. Doing so would require making GetOrAddPoolAsync multi-threaded safe.
            var tasksMetadata = tasksMetadataByPoolKey.ToAsyncEnumerable().SelectAwaitWithCancellation(async (pair, token) =>
                    (pair.Key, Id: await GetPoolIdAsync(pair.Key, pair.Value, token), TaskMetadata: pair.Value))
                    .Where(tuple => tuple.Id is not null)
                    .SelectMany(tuple => tuple.TaskMetadata.ToAsyncEnumerable().Select(metadata => (metadata.TesTask, metadata.VirtualMachineInfo, tuple.Key, tuple.Id)))
                    .ToBlockingEnumerable(cancellationToken);

            tasksMetadata = tasksMetadata.ToList();

            // Return any results that are ready
            foreach (var result in results)
            {
                yield return result;
            }

            if (!tasksMetadata.Any())
            {
                yield break;
            }

            results.Clear();

            logger.LogDebug(@"Creating batch tasks for {QueuedTasks} tasks.", tasksMetadata.Count());

            // Obtain assigned pool and create and assign the cloudtask for each task.
            await Parallel.ForEachAsync(tasksMetadata, cancellationToken, async (metadata, token) =>
            {
                var (tesTask, virtualMachineInfo, poolKey, poolId) = metadata;

                try
                {
                    var tesTaskLog = tesTask.AddTesTaskLog();
                    tesTaskLog.VirtualMachineInfo = virtualMachineInfo;
                    var cloudTaskId = $"{tesTask.Id}-{tesTask.Logs.Count}";
                    tesTask.PoolId = poolId;
                    var cloudTask = await ConvertTesTaskToBatchTaskUsingRunnerAsync(cloudTaskId, tesTask, cancellationToken);

                    logger.LogInformation(@"Creating batch task for TES task {TesTaskId}. Using VM size {VmSize}.", tesTask.Id, virtualMachineInfo.VmSize);
                    await azureProxy.AddBatchTaskAsync(tesTask.Id, cloudTask, poolId, cancellationToken);

                    tesTaskLog.StartTime = DateTimeOffset.UtcNow;
                    tesTask.State = TesState.INITIALIZINGEnum;
                    results.Add(new(Task.FromResult(true), tesTask));
                }
                catch (AggregateException aggregateException)
                {
                    var exceptions = new List<Exception>();

                    foreach (var partResult in aggregateException.Flatten().InnerExceptions
                        .Select(ex => HandleExceptionAsync(ex, poolKey, tesTask)))
                    {
                        if (partResult.IsFaulted)
                        {
                            exceptions.Add(partResult.Exception);
                        }
                    }

                    results.Add(new(exceptions.Count == 0
                        ? Task.FromResult(true)
                        : Task.FromException<bool>(new AggregateException(exceptions)),
                        tesTask));
                }
                catch (Exception exception)
                {
                    results.Add(new(HandleExceptionAsync(exception, poolKey, tesTask), tesTask));
                }
            });

            foreach (var result in results)
            {
                yield return result;
            }

            yield break;

            Task<bool> HandleExceptionAsync(Exception exception, string poolKey, TesTask tesTask)
            {
                switch (exception)
                {
                    case AzureBatchPoolCreationException azureBatchPoolCreationException:
                        if (!azureBatchPoolCreationException.IsTimeout && !azureBatchPoolCreationException.IsJobQuota && !azureBatchPoolCreationException.IsPoolQuota && azureBatchPoolCreationException.InnerException is not null)
                        {
                            return HandleExceptionAsync(azureBatchPoolCreationException.InnerException, poolKey, tesTask);
                        }

                        logger.LogWarning(azureBatchPoolCreationException, "TES task: {TesTask} AzureBatchPoolCreationException.Message: {ExceptionMessage}. This might be a transient issue. Task will remain with state QUEUED. Confirmed timeout: {ConfirmedTimeout}", tesTask.Id, azureBatchPoolCreationException.Message, azureBatchPoolCreationException.IsTimeout);

                        if (azureBatchPoolCreationException.IsJobQuota || azureBatchPoolCreationException.IsPoolQuota)
                        {
                            neededPools.Add(poolKey);
                            tesTask.SetWarning(azureBatchPoolCreationException.InnerException switch
                            {
                                null => "Unknown reason",
                                Microsoft.Rest.Azure.CloudException cloudException => cloudException.Body.Message,
                                var e when e is BatchException batchException && batchException.InnerException is Microsoft.Azure.Batch.Protocol.Models.BatchErrorException batchErrorException => batchErrorException.Body.Message.Value,
                                _ => "Unknown reason",
                            });
                        }

                        break;

                    case AzureBatchQuotaMaxedOutException azureBatchQuotaMaxedOutException:
                        logger.LogWarning("TES task: {TesTask} AzureBatchQuotaMaxedOutException.Message: {ExceptionMessage}. Not enough quota available. Task will remain with state QUEUED.", tesTask.Id, azureBatchQuotaMaxedOutException.Message);
                        neededPools.Add(poolKey);
                        break;

                    case AzureBatchLowQuotaException azureBatchLowQuotaException:
                        tesTask.State = TesState.SYSTEMERROREnum;
                        tesTask.AddTesTaskLog(); // Adding new log here because this exception is thrown from CheckBatchAccountQuotas() and AddTesTaskLog() above is called after that. This way each attempt will have its own log entry.
                        tesTask.SetFailureReason("InsufficientBatchQuota", azureBatchLowQuotaException.Message);
                        logger.LogError(azureBatchLowQuotaException, "TES task: {TesTask} AzureBatchLowQuotaException.Message: {ExceptionMessage}", tesTask.Id, azureBatchLowQuotaException.Message);
                        break;

                    case AzureBatchVirtualMachineAvailabilityException azureBatchVirtualMachineAvailabilityException:
                        tesTask.State = TesState.SYSTEMERROREnum;
                        tesTask.AddTesTaskLog(); // Adding new log here because this exception is thrown from GetVmSizeAsync() and AddTesTaskLog() above is called after that. This way each attempt will have its own log entry.
                        tesTask.SetFailureReason("NoVmSizeAvailable", azureBatchVirtualMachineAvailabilityException.Message);
                        logger.LogError(azureBatchVirtualMachineAvailabilityException, "TES task: {TesTask} AzureBatchVirtualMachineAvailabilityException.Message: {ExceptionMessage}", tesTask.Id, azureBatchVirtualMachineAvailabilityException.Message);
                        break;

                    case TesException tesException:
                        tesTask.State = TesState.SYSTEMERROREnum;
                        tesTask.SetFailureReason(tesException);
                        logger.LogError(tesException, "TES task: {TesTask} TesException.Message: {ExceptionMessage}", tesTask.Id, tesException.Message);
                        break;

                    case BatchClientException batchClientException:
                        tesTask.State = TesState.SYSTEMERROREnum;
                        tesTask.SetFailureReason("BatchClientException", string.Join(",", batchClientException.Data.Values), batchClientException.Message, batchClientException.StackTrace);
                        logger.LogError(batchClientException, "TES task: {TesTask} BatchClientException.Message: {ExceptionMessage} {ExceptionData}", tesTask.Id, batchClientException.Message, string.Join(",", batchClientException?.Data?.Values));
                        break;

                    case BatchException batchException when batchException.InnerException is Microsoft.Azure.Batch.Protocol.Models.BatchErrorException batchErrorException && AzureBatchPoolCreationException.IsJobQuotaException(batchErrorException.Body.Code):
                        tesTask.SetWarning(batchErrorException.Body.Message.Value, Array.Empty<string>());
                        logger.LogInformation("Not enough job quota available for task Id {TesTask}. Reason: {BodyMessage}. Task will remain in queue.", tesTask.Id, batchErrorException.Body.Message.Value);
                        break;

                    case BatchException batchException when batchException.InnerException is Microsoft.Azure.Batch.Protocol.Models.BatchErrorException batchErrorException && AzureBatchPoolCreationException.IsPoolQuotaException(batchErrorException.Body.Code):
                        neededPools.Add(poolKey);
                        tesTask.SetWarning(batchErrorException.Body.Message.Value, Array.Empty<string>());
                        logger.LogInformation("Not enough pool quota available for task Id {TesTask}. Reason: {BodyMessage}. Task will remain in queue.", tesTask.Id, batchErrorException.Body.Message.Value);
                        break;

                    case Microsoft.Rest.Azure.CloudException cloudException when AzureBatchPoolCreationException.IsPoolQuotaException(cloudException.Body.Code):
                        neededPools.Add(poolKey);
                        tesTask.SetWarning(cloudException.Body.Message, Array.Empty<string>());
                        logger.LogInformation("Not enough pool quota available for task Id {TesTask}. Reason: {BodyMessage}. Task will remain in queue.", tesTask.Id, cloudException.Body.Message);
                        break;

                    default:
                        tesTask.State = TesState.SYSTEMERROREnum;
                        tesTask.SetFailureReason(AzureBatchTaskState.UnknownError, $"{exception?.GetType().FullName}: {exception?.Message}", exception?.StackTrace);
                        logger.LogError(exception, "TES task: {TesTask} Exception: {ExceptionType}: {ExceptionMessage}", tesTask.Id, exception?.GetType().FullName, exception?.Message);
                        break;
                }

                return Task.FromResult(true);
            }
        }

        /// <summary>
        /// Transitions the <see cref="TesTask"/> to the new state, based on the rules defined in the tesTaskStateTransitions list.
        /// </summary>
        /// <param name="tesTask">TES task</param>
        /// <param name="azureBatchTaskState">Current Azure Batch task info</param>
        /// <param name="cancellationToken">A <see cref="CancellationToken"/> for controlling the lifetime of the asynchronous operation.</param>
        /// <returns>True if the TES task was changed.</returns>
        private ValueTask<bool> HandleTesTaskTransitionAsync(TesTask tesTask, AzureBatchTaskState azureBatchTaskState, CancellationToken cancellationToken)
            => tesTaskStateTransitions
                .FirstOrDefault(m => (m.Condition is null || m.Condition(tesTask)) && (m.CurrentBatchTaskState is null || m.CurrentBatchTaskState == azureBatchTaskState.State))
                ?.ActionAsync(tesTask, azureBatchTaskState, cancellationToken) ?? ValueTask.FromResult(false);

        private async Task<CloudTask> ConvertTesTaskToBatchTaskUsingRunnerAsync(string taskId, TesTask task,
            CancellationToken cancellationToken)
        {
            ValidateTesTask(task);

            var nodeTaskCreationOptions = await GetNodeTaskConversionOptionsAsync(task, cancellationToken);

            var assets = await taskExecutionScriptingManager.PrepareBatchScriptAsync(task, nodeTaskCreationOptions, cancellationToken);

            var batchRunCommand = taskExecutionScriptingManager.ParseBatchRunCommand(assets);

            var cloudTask = new CloudTask(taskId, batchRunCommand)
            {
                Constraints = new(maxWallClockTime: poolLifetime, retentionTime: TimeSpan.Zero, maxTaskRetryCount: 0),
                UserIdentity = new(new AutoUserSpecification(elevationLevel: ElevationLevel.Admin, scope: AutoUserScope.Pool)),
            };

            return cloudTask;
        }

        private async Task<NodeTaskConversionOptions> GetNodeTaskConversionOptionsAsync(TesTask task, CancellationToken cancellationToken)
        {
            var nodeTaskCreationOptions = new NodeTaskConversionOptions(
                DefaultStorageAccountName: defaultStorageAccountName,
                AdditionalInputs: await GetAdditionalCromwellInputsAsync(task, cancellationToken),
                GlobalManagedIdentity: globalManagedIdentity
            );
            return nodeTaskCreationOptions;
        }

        private async ValueTask<IList<TesInput>> GetAdditionalCromwellInputsAsync(TesTask task, CancellationToken cancellationToken)
        {
            var cromwellExecutionDirectoryUrl = GetCromwellExecutionDirectoryPathAsUrl(task);

            // TODO: Cromwell bug: Cromwell command write_tsv() generates a file in the execution directory, for example execution/write_tsv_3922310b441805fc43d52f293623efbc.tmp. These are not passed on to TES inputs.
            // WORKAROUND: Get the list of files in the execution directory and add them to task inputs.
            // TODO: Verify whether this workaround is still needed.
            var additionalInputs = new List<TesInput>();

            if (cromwellExecutionDirectoryUrl is not null)
            {
                additionalInputs =
                    await GetExistingBlobsInCromwellStorageLocationAsTesInputsAsync(task, cromwellExecutionDirectoryUrl,
                        cancellationToken);
            }

            return additionalInputs;
        }

        private async ValueTask<List<TesInput>> GetExistingBlobsInCromwellStorageLocationAsTesInputsAsync(TesTask task,
            string cromwellExecutionDirectoryUrl, CancellationToken cancellationToken)
        {
            List<TesInput> additionalInputFiles = default;
            var scriptPath = GetCromwellExecutionDirectoryPathAsExecutionContainerPath(task);

            if (!Uri.TryCreate(cromwellExecutionDirectoryUrl, UriKind.Absolute, out _))
            {
                cromwellExecutionDirectoryUrl = $"/{cromwellExecutionDirectoryUrl}";
            }

<<<<<<< HEAD
            var executionDirectoryUriString = await storageAccessProvider.MapLocalPathToSasUrlAsync(cromwellExecutionDirectoryUrl,
                storageAccessProvider.DefaultContainerPermissions, cancellationToken);

            var executionDirectoryUri = string.IsNullOrEmpty(executionDirectoryUriString) ? null : new Uri(executionDirectoryUriString);
=======
            var executionDirectoryUri = await storageAccessProvider.MapLocalPathToSasUrlAsync(cromwellExecutionDirectoryUrl,
                cancellationToken, getContainerSas: true);
>>>>>>> 7b3c5026

            if (executionDirectoryUri is not null)
            {
                var executionDirectoryBlobName = new Azure.Storage.Blobs.BlobUriBuilder(executionDirectoryUri).BlobName;
                var startOfBlobNameIndex = scriptPath.IndexOf(executionDirectoryBlobName, StringComparison.OrdinalIgnoreCase);
                var pathBlobPrefix = scriptPath[..startOfBlobNameIndex];

                var blobsInExecutionDirectory =
<<<<<<< HEAD
                    await azureProxy.ListBlobsAsync(executionDirectoryUri, cancellationToken)
                        .Select(info => (Path: $"{pathBlobPrefix}{info.BlobName}", Uri: info.BlobUri))
                        .ToListAsync(cancellationToken);

=======
                    (await azureProxy.ListBlobsAsync(executionDirectoryUri, cancellationToken)).ToList();
>>>>>>> 7b3c5026
                var scriptBlob =
                    blobsInExecutionDirectory.FirstOrDefault(b => scriptPath.Equals(b.Path, StringComparison.OrdinalIgnoreCase));

                var expectedPathParts = scriptPath.Split('/').Length;

<<<<<<< HEAD
                additionalInputFiles = blobsInExecutionDirectory
                    .Where(b => b != scriptBlob)
                    .Where(b => b.Path.Split('/').Length == expectedPathParts)
                    .Select(b => new TesInput
                    {
                        Path = b.Path,
                        Url = b.Uri.AbsoluteUri,
                        Name = Path.GetFileName(b.Path),
                        Type = TesFileType.FILEEnum
                    })
                    .ToList();
            }

            return additionalInputFiles ?? new();
=======
                if (commandScript is not null)
                {
                    var commandScriptPathParts = commandScript.Path.Split('/').ToList();
                    var cromwellExecutionDirectory =
                        string.Join('/', commandScriptPathParts.Take(commandScriptPathParts.Count - 1));
                    additionalInputFiles = await blobsInExecutionDirectory
                        .Select(b => (Path: $"/{cromwellExecutionDirectory.TrimStart('/')}/{b.Name.Split('/').Last()}",
                            b.Uri))
                        .ToAsyncEnumerable()
                        .SelectAwait(async b => new TesInput
                        {
                            Path = b.Path,
                            Url = (await storageAccessProvider.MapLocalPathToSasUrlAsync(b.Uri.AbsoluteUri,
                                cancellationToken, getContainerSas: true)).AbsoluteUri,
                            Name = Path.GetFileName(b.Path),
                            Type = TesFileType.FILEEnum
                        })
                        .ToListAsync(cancellationToken);
                }
            }

            return additionalInputFiles;
>>>>>>> 7b3c5026
        }

        private void ValidateTesTask(TesTask task)
        {
            ArgumentNullException.ThrowIfNull(task);

            task.Inputs?.ForEach(input => ValidateTesTaskInput(input, task));
        }

        private void ValidateTesTaskInput(TesInput inputFile, TesTask tesTask)
        {
            if (string.IsNullOrWhiteSpace(inputFile.Path) || !inputFile.Path.StartsWith("/"))
            {
                throw new TesException("InvalidInputFilePath", $"Unsupported input path '{inputFile.Path}' for task Id {tesTask.Id}. Must start with '/'.");
            }

            if (inputFile.Url is not null && inputFile.Content is not null)
            {
                throw new TesException("InvalidInputFilePath", "Input Url and Content cannot be both set");
            }

            if (inputFile.Url is null && inputFile.Content is null)
            {
                throw new TesException("InvalidInputFilePath", "One of Input Url or Content must be set");
            }

            if (inputFile.Type == TesFileType.DIRECTORYEnum)
            {
                throw new TesException("InvalidInputFilePath", "Directory input is not supported.");
            }
        }

        /// <summary>
        /// Constructs a universal Azure Start Task instance if needed
        /// </summary>
        /// <param name="machineConfiguration">A <see cref="VirtualMachineConfiguration"/> describing the OS of the pool's nodes.</param>
        /// <param name="cancellationToken">A <see cref="CancellationToken"/> for controlling the lifetime of the asynchronous operation.</param>
        /// <returns></returns>
        /// <remarks>This method also mitigates errors associated with docker daemons that are not configured to place their filesystem assets on the data drive.</remarks>
        private async Task<BatchModels.StartTask> StartTaskIfNeeded(BatchModels.VirtualMachineConfiguration machineConfiguration, CancellationToken cancellationToken)
        {
            var globalStartTaskConfigured = !string.IsNullOrWhiteSpace(globalStartTaskPath);

            var startTaskSasUrl = globalStartTaskConfigured
                ? await storageAccessProvider.MapLocalPathToSasUrlAsync(globalStartTaskPath, storageAccessProvider.DefaultBlobPermissions, cancellationToken, sasTokenDuration: PoolScheduler.RunInterval.Multiply(2).Add(poolLifetime).Add(TimeSpan.FromMinutes(15)))
                : default;

            if (startTaskSasUrl is not null)
            {
                if (!await azureProxy.BlobExistsAsync(startTaskSasUrl, cancellationToken))
                {
                    startTaskSasUrl = default;
                    globalStartTaskConfigured = false;
                }
            }
            else
            {
                globalStartTaskConfigured = false;
            }

            // https://learn.microsoft.com/azure/batch/batch-docker-container-workloads#linux-support
            var dockerConfigured = machineConfiguration.ImageReference.Publisher.Equals("microsoft-azure-batch", StringComparison.InvariantCultureIgnoreCase)
                && (machineConfiguration.ImageReference.Offer.StartsWith("ubuntu-server-container", StringComparison.InvariantCultureIgnoreCase) || machineConfiguration.ImageReference.Offer.StartsWith("centos-container", StringComparison.InvariantCultureIgnoreCase));

            var dockerConfigCmdLine = new Func<string>(() =>
            {
                var commandLine = new StringBuilder();
                commandLine.Append(@"/usr/bin/bash -c 'trap ""echo Error trapped; exit 0"" ERR; sudo touch tmp2.json && (sudo cp /etc/docker/daemon.json tmp1.json || sudo echo {} > tmp1.json) && sudo chmod a+w tmp?.json && if fgrep ""$(dirname ""$(dirname ""$AZ_BATCH_NODE_ROOT_DIR"")"")/docker"" tmp1.json; then echo grep ""found docker path""; elif [ $? -eq 1 ]; then ");

                commandLine.Append(machineConfiguration.NodeAgentSkuId switch
                {
                    var s when s.StartsWith("batch.node.ubuntu ") => "sudo apt-get install -y jq",
                    var s when s.StartsWith("batch.node.centos ") => "sudo yum install epel-release -y && sudo yum update -y && sudo yum install -y jq wget",
                    _ => throw new InvalidOperationException($"Unrecognized OS. Please send open an issue @ 'https://github.com/microsoft/ga4gh-tes/issues' with this message: ({machineConfiguration.NodeAgentSkuId})")
                });

                commandLine.Append(@" && jq \.\[\""data-root\""\]=\""""$(dirname ""$(dirname ""$AZ_BATCH_NODE_ROOT_DIR"")"")/docker""\"" tmp1.json >> tmp2.json && sudo cp tmp2.json /etc/docker/daemon.json && sudo chmod 644 /etc/docker/daemon.json && sudo systemctl restart docker && echo ""updated docker data-root""; else (echo ""grep failed"" || exit 1); fi'");

                return commandLine.ToString();
            });

<<<<<<< HEAD
            // Note that this has an embedded ')'. That is to faciliate merging with dockerConfigCmdLine.
            var globalStartTaskCmdLine = new Func<string>(() => $"{CreateWgetDownloadCommand(startTaskSasUrl, StartTaskScriptFilename, setExecutable: true)}) && ./{StartTaskScriptFilename}");
=======
                if (globalStartTaskConfigured)
                {
                    startTask.CommandLine = $"({startTask.CommandLine} && {CreateWgetDownloadCommand(startTaskSasUrl.AbsoluteUri, StartTaskScriptFilename, setExecutable: true)}) && ./{StartTaskScriptFilename}";
                }
>>>>>>> 7b3c5026

            BatchModels.StartTask startTask = new()
            {
                UserIdentity = new BatchModels.UserIdentity(autoUser: new BatchModels.AutoUserSpecification(elevationLevel: BatchModels.ElevationLevel.Admin, scope: BatchModels.AutoUserScope.Pool)),
                CommandLine = (!dockerConfigured, globalStartTaskConfigured) switch
                {
<<<<<<< HEAD
                    // Both start tasks are required. Note that dockerConfigCmdLine must be prefixed with an '(' which is closed inside of globalStartTaskCmdLine.
                    (true, true) => $"({dockerConfigCmdLine()} && {globalStartTaskCmdLine()}",

                    // Only globalStartTaskCmdLine is required. Note that it contains an embedded ')' so the shell starting '(' must be provided.
                    (false, true) => $"({globalStartTaskCmdLine()}",

                    // Only dockerConfigCmdLine is required. No additional subshell is needed.
                    (true, false) => dockerConfigCmdLine(),

                    // No start task is needed.
                    _ => string.Empty,
                },
            };

            return string.IsNullOrWhiteSpace(startTask.CommandLine) ? default : startTask;
=======
                    CommandLine = $"./{StartTaskScriptFilename}",
                    UserIdentity = new UserIdentity(new AutoUserSpecification(elevationLevel: ElevationLevel.Admin, scope: AutoUserScope.Pool)),
                    ResourceFiles = new List<ResourceFile> { ResourceFile.FromUrl(startTaskSasUrl.AbsoluteUri, StartTaskScriptFilename) }
                };
            }
            else
            {
                return default;
            }
>>>>>>> 7b3c5026
        }

        /// <summary>
        /// Constructs an Azure Batch Container Configuration instance
        /// </summary>
        /// <param name="tesTask">The <see cref="TesTask"/> to schedule on Azure Batch</param>
        /// <param name="cancellationToken">A <see cref="CancellationToken"/> for controlling the lifetime of the asynchronous operation.</param>
        /// <returns></returns>
        // TODO: remove this as soon as the node runner can authenticate to container registries
        private async ValueTask<ContainerMetadata> GetContainerConfigurationIfNeededAsync(TesTask tesTask, CancellationToken cancellationToken)
        {
            var drsImageNeeded = tesTask.Inputs?.Any(i => i?.Url?.StartsWith("drs://") ?? false) ?? false;
            // TODO: Support for multiple executors. Cromwell has single executor per task.
            var executorImage = tesTask.Executors.First().Image;

            var dockerInDockerIsPublic = true;
            var executorImageIsPublic = containerRegistryProvider.IsImagePublic(executorImage);
            var cromwellDrsIsPublic = !drsImageNeeded || containerRegistryProvider.IsImagePublic(cromwellDrsLocalizerImageName);

            BatchModels.ContainerConfiguration result = default;

            if (!executorImageIsPublic || !cromwellDrsIsPublic)
            {
                var neededImages = new List<string> { executorImage, dockerInDockerImageName };
                if (drsImageNeeded)
                {
                    neededImages.Add(cromwellDrsLocalizerImageName);
                }

                // Download private images at node startup, since those cannot be downloaded in the main task that runs multiple containers.
                // Doing this also requires that the main task runs inside a container, hence downloading the "docker" image (contains docker client) as well.
                result = new BatchModels.ContainerConfiguration { ContainerImageNames = neededImages, ContainerRegistries = new List<BatchModels.ContainerRegistry>() };

                if (!executorImageIsPublic)
                {
                    _ = await AddRegistryIfNeeded(executorImage);
                }

                if (!cromwellDrsIsPublic)
                {
                    _ = await AddRegistryIfNeeded(cromwellDrsLocalizerImageName);
                }

                if (result.ContainerRegistries.Count != 0)
                {
                    dockerInDockerIsPublic = await AddRegistryIfNeeded(dockerInDockerImageName);
                }
            }

            return result is null || result.ContainerRegistries.Count == 0 ? default : new(result, (executorImageIsPublic, dockerInDockerIsPublic, cromwellDrsIsPublic));

            async ValueTask<bool> AddRegistryIfNeeded(string imageName)
            {
                var containerRegistryInfo = await containerRegistryProvider.GetContainerRegistryInfoAsync(imageName, cancellationToken);

                if (containerRegistryInfo is not null && !result.ContainerRegistries.Any(registry => registry.RegistryServer == containerRegistryInfo.RegistryServer))
                {
                    result.ContainerRegistries.Add(new(
                        userName: containerRegistryInfo.Username,
                        registryServer: containerRegistryInfo.RegistryServer,
                        password: containerRegistryInfo.Password));

                    return true;
                }

                return false;
            }
        }

        /// <summary>
        /// Generate the BatchPoolIdentity object
        /// </summary>
        /// <param name="identities"></param>
        /// <returns></returns>
        private static BatchModels.BatchPoolIdentity GetBatchPoolIdentity(string[] identities)
            => identities is null || !identities.Any() ? null : new(BatchModels.PoolIdentityType.UserAssigned, identities.ToDictionary(identity => identity, _ => new BatchModels.UserAssignedIdentities()));

        /// <summary>
        /// Generate the <see cref="BatchModels.Pool"/> for the needed pool.
        /// </summary>
        /// <param name="name"></param>
        /// <param name="displayName"></param>
        /// <param name="poolIdentity"></param>
        /// <param name="vmSize"></param>
        /// <param name="autoscaled"></param>
        /// <param name="preemptable"></param>
        /// <param name="initialTarget"></param>
        /// <param name="nodeInfo"></param>
        /// <param name="containerConfiguration"></param>
        /// <param name="encryptionAtHostSupported">VM supports encryption at host.</param>
        /// <param name="cancellationToken">A <see cref="CancellationToken"/> for controlling the lifetime of the asynchronous operation.</param>
        /// <returns>The specification for the pool.</returns>
        /// <remarks>
        /// Devs: Any changes to any properties set in this method will require corresponding changes to all classes implementing <see cref="Management.Batch.IBatchPoolManager"/> along with possibly any systems they call, with the likely exception of <seealso cref="Management.Batch.ArmBatchPoolManager"/>.
        /// </remarks>
        private async ValueTask<BatchModels.Pool> GetPoolSpecification(string name, string displayName, BatchModels.BatchPoolIdentity poolIdentity, string vmSize, bool autoscaled, bool preemptable, int initialTarget, BatchNodeInfo nodeInfo, BatchModels.ContainerConfiguration containerConfiguration, bool encryptionAtHostSupported, CancellationToken cancellationToken)
        {
            ValidateString(name, 64);
            ValidateString(displayName, 1024);

            var vmConfig = new BatchModels.VirtualMachineConfiguration(
                imageReference: new BatchModels.ImageReference(
                    publisher: nodeInfo.BatchImagePublisher,
                    offer: nodeInfo.BatchImageOffer,
                    sku: nodeInfo.BatchImageSku,
                    version: nodeInfo.BatchImageVersion),
                nodeAgentSkuId: nodeInfo.BatchNodeAgentSkuId)
            {
                ContainerConfiguration = containerConfiguration
            };

            if (encryptionAtHostSupported)
            {
                vmConfig.DiskEncryptionConfiguration = new BatchModels.DiskEncryptionConfiguration(
                    targets: new List<BatchModels.DiskEncryptionTarget> { BatchModels.DiskEncryptionTarget.OsDisk, BatchModels.DiskEncryptionTarget.TemporaryDisk }
                );
            }

            BatchModels.ScaleSettings scaleSettings = new();

            if (autoscaled)
            {
                scaleSettings.AutoScale = new(BatchPool.AutoPoolFormula(preemptable, initialTarget), BatchPool.AutoScaleEvaluationInterval);
            }
            else
            {
                scaleSettings.FixedScale = new(
                    resizeTimeout: TimeSpan.FromMinutes(30),
                    targetDedicatedNodes: preemptable == false ? initialTarget : 0,
                    targetLowPriorityNodes: preemptable == true ? initialTarget : 0,
                    nodeDeallocationOption: BatchModels.ComputeNodeDeallocationOption.TaskCompletion);
            }

            BatchModels.Pool poolSpec = new(name: name, displayName: displayName, identity: poolIdentity)
            {
                VmSize = vmSize,
                ScaleSettings = scaleSettings,
                DeploymentConfiguration = new(virtualMachineConfiguration: vmConfig),
                //ApplicationPackages = ,
                StartTask = await StartTaskIfNeeded(vmConfig, cancellationToken),
                TargetNodeCommunicationMode = BatchModels.NodeCommunicationMode.Simplified,
            };

            if (!string.IsNullOrEmpty(batchNodesSubnetId))
            {
                poolSpec.NetworkConfiguration = new()
                {
                    PublicIPAddressConfiguration = new BatchModels.PublicIPAddressConfiguration(disableBatchNodesPublicIpAddress ? BatchModels.IPAddressProvisioningType.NoPublicIPAddresses : BatchModels.IPAddressProvisioningType.BatchManaged),
                    SubnetId = batchNodesSubnetId
                };
            }

            return poolSpec;

            static void ValidateString(string value, int maxLength, [System.Runtime.CompilerServices.CallerArgumentExpression(nameof(value))] string paramName = null)
            {
                ArgumentNullException.ThrowIfNull(value, paramName);
                if (value.Length > maxLength) throw new ArgumentException($"{paramName} exceeds maximum length {maxLength}", paramName);
            }
        }

        /// <summary>
        /// Gets the cheapest available VM size that satisfies the <see cref="TesTask"/> execution requirements
        /// </summary>
        /// <param name="tesTask"><see cref="TesTask"/></param>
        /// <param name="cancellationToken">A <see cref="CancellationToken"/> for controlling the lifetime of the asynchronous operation.</param>
        /// <param name="forcePreemptibleVmsOnly">Force consideration of preemptible virtual machines only.</param>
        /// <returns>The virtual machine info</returns>
        public async Task<VirtualMachineInformation> GetVmSizeAsync(TesTask tesTask, CancellationToken cancellationToken, bool forcePreemptibleVmsOnly = false)
        {
            var allowedVmSizes = await allowedVmSizesService.GetAllowedVmSizes(cancellationToken);
            bool allowedVmSizesFilter(VirtualMachineInformation vm) => allowedVmSizes is null || !allowedVmSizes.Any() || allowedVmSizes.Contains(vm.VmSize, StringComparer.OrdinalIgnoreCase) || allowedVmSizes.Contains(vm.VmFamily, StringComparer.OrdinalIgnoreCase);

            var tesResources = tesTask.Resources;

            var previouslyFailedVmSizes = tesTask.Logs?
                .Where(log => log.FailureReason == AzureBatchTaskState.TaskState.NodeAllocationFailed.ToString() && log.VirtualMachineInfo?.VmSize is not null)
                .Select(log => log.VirtualMachineInfo.VmSize)
                .Distinct()
                .ToList();

            var virtualMachineInfoList = await skuInformationProvider.GetVmSizesAndPricesAsync(azureProxy.GetArmRegion(), cancellationToken);
            var preemptible = forcePreemptibleVmsOnly || usePreemptibleVmsOnly || (tesResources?.Preemptible).GetValueOrDefault(true);

            var eligibleVms = new List<VirtualMachineInformation>();
            var noVmFoundMessage = string.Empty;

            var vmSize = tesResources?.GetBackendParameterValue(TesResources.SupportedBackendParameters.vm_size);

            if (!string.IsNullOrWhiteSpace(vmSize))
            {
                eligibleVms = virtualMachineInfoList
                    .Where(vm =>
                        vm.LowPriority == preemptible
                        && vm.VmSize.Equals(vmSize, StringComparison.OrdinalIgnoreCase))
                    .ToList();

                noVmFoundMessage = $"No VM (out of {virtualMachineInfoList.Count}) available with the required resources (vmsize: {vmSize}, preemptible: {preemptible}) for task id {tesTask.Id}.";
            }
            else
            {
                var requiredNumberOfCores = (tesResources?.CpuCores).GetValueOrDefault(DefaultCoreCount);
                var requiredMemoryInGB = (tesResources?.RamGb).GetValueOrDefault(DefaultMemoryGb);
                var requiredDiskSizeInGB = (tesResources?.DiskGb).GetValueOrDefault(DefaultDiskGb);

                eligibleVms = virtualMachineInfoList
                    .Where(vm =>
                        vm.LowPriority == preemptible
                        && vm.VCpusAvailable >= requiredNumberOfCores
                        && vm.MemoryInGiB >= requiredMemoryInGB
                        && vm.ResourceDiskSizeInGiB >= requiredDiskSizeInGB)
                    .ToList();

                noVmFoundMessage = $"No VM (out of {virtualMachineInfoList.Count}) available with the required resources (cores: {requiredNumberOfCores}, memory: {requiredMemoryInGB} GB, disk: {requiredDiskSizeInGB} GB, preemptible: {preemptible}) for task id {tesTask.Id}.";
            }


            var coreQuota = await quotaVerifier
                .GetBatchQuotaProvider()
                .GetVmCoreQuotaAsync(preemptible, cancellationToken);

            var selectedVm = eligibleVms
                .Where(allowedVmSizesFilter)
                .Where(vm => IsThereSufficientCoreQuota(coreQuota, vm))
                .Where(vm =>
                    !(previouslyFailedVmSizes?.Contains(vm.VmSize, StringComparer.OrdinalIgnoreCase) ?? false))
                .MinBy(vm => vm.PricePerHour);

            if (!preemptible && selectedVm is not null)
            {
                var idealVm = eligibleVms
                    .Where(allowedVmSizesFilter)
                    .Where(vm => !(previouslyFailedVmSizes?.Contains(vm.VmSize, StringComparer.OrdinalIgnoreCase) ?? false))
                    .MinBy(x => x.PricePerHour);

                if (selectedVm.PricePerHour >= idealVm.PricePerHour * 2)
                {
                    tesTask.SetWarning("UsedLowPriorityInsteadOfDedicatedVm",
                        $"This task ran on low priority machine because dedicated quota was not available for VM Series '{idealVm.VmFamily}'.",
                        $"Increase the quota for VM Series '{idealVm.VmFamily}' to run this task on a dedicated VM. Please submit an Azure Support request to increase your quota: {AzureSupportUrl}");

                    return await GetVmSizeAsync(tesTask, cancellationToken, true);
                }
            }

            if (selectedVm is not null)
            {
                return selectedVm;
            }

            if (!eligibleVms.Any())
            {
                noVmFoundMessage += $" There are no VM sizes that match the requirements. Review the task resources.";
            }

            if (previouslyFailedVmSizes is not null)
            {
                noVmFoundMessage += $" The following VM sizes were excluded from consideration because of {AzureBatchTaskState.TaskState.NodeAllocationFailed} error(s) on previous attempts: {string.Join(", ", previouslyFailedVmSizes)}.";
            }

            var vmsExcludedByTheAllowedVmsConfiguration = eligibleVms.Except(eligibleVms.Where(allowedVmSizesFilter)).Count();

            if (vmsExcludedByTheAllowedVmsConfiguration > 0)
            {
                noVmFoundMessage += $" Note that {vmsExcludedByTheAllowedVmsConfiguration} VM(s), suitable for this task, were excluded by the allowed-vm-sizes configuration. Consider expanding the list of allowed VM sizes.";
            }

            throw new AzureBatchVirtualMachineAvailabilityException(noVmFoundMessage.Trim());
        }

        private static bool IsThereSufficientCoreQuota(BatchVmCoreQuota coreQuota, VirtualMachineInformation vm)
        {
            if (coreQuota.IsLowPriority || !coreQuota.IsDedicatedAndPerVmFamilyCoreQuotaEnforced)
            {
                return coreQuota.NumberOfCores >= vm.VCpusAvailable;
            }

            var result = coreQuota.DedicatedCoreQuotas?.FirstOrDefault(q => q.VmFamilyName.Equals(vm.VmFamily, StringComparison.OrdinalIgnoreCase));

            if (result is null)
            {
                return false;
            }

            return result?.CoreQuota >= vm.VCpusAvailable;
        }

        private async Task<(Tes.Models.BatchNodeMetrics BatchNodeMetrics, DateTimeOffset? TaskStartTime, DateTimeOffset? TaskEndTime, int? CromwellRcCode)> GetBatchNodeMetricsAndCromwellResultCodeAsync(TesTask tesTask, CancellationToken cancellationToken)
        {
            var bytesInGB = Math.Pow(1000, 3);
            var kiBInGB = Math.Pow(1000, 3) / 1024;

            static double? GetDurationInSeconds(Dictionary<string, string> dict, string startKey, string endKey)
            {
                return TryGetValueAsDateTimeOffset(dict, startKey, out var startTime) && TryGetValueAsDateTimeOffset(dict, endKey, out var endTime)
                    ? endTime.Subtract(startTime).TotalSeconds
                    : (double?)null;
            }

            static bool TryGetValueAsDateTimeOffset(Dictionary<string, string> dict, string key, out DateTimeOffset result)
            {
                result = default;
                return dict.TryGetValue(key, out var valueAsString) && DateTimeOffset.TryParse(valueAsString, out result);
            }

            static bool TryGetValueAsDouble(Dictionary<string, string> dict, string key, out double result)
            {
                result = default;
                return dict.TryGetValue(key, out var valueAsString) && double.TryParse(valueAsString, out result);
            }

            Tes.Models.BatchNodeMetrics batchNodeMetrics = null;
            DateTimeOffset? taskStartTime = null;
            DateTimeOffset? taskEndTime = null;
            int? cromwellRcCode = null;

            try
            {
                var cromwellExecutionDirectoryPath = GetCromwellExecutionDirectoryPathAsUrl(tesTask);
                string cromwellRcContentPath;

                if (Uri.TryCreate(cromwellExecutionDirectoryPath, UriKind.Absolute, out _))
                {
                    var cromwellRcContentBuilder = new UriBuilder(cromwellExecutionDirectoryPath);
                    cromwellRcContentBuilder.Path += "/rc";
                    cromwellRcContentPath = cromwellRcContentBuilder.ToString();
                }
                else
                {
                    cromwellRcContentPath = $"/{cromwellExecutionDirectoryPath}/rc";
                }

                var cromwellRcContent = await storageAccessProvider.DownloadBlobAsync(cromwellRcContentPath, cancellationToken);

                if (cromwellRcContent is not null && int.TryParse(cromwellRcContent, out var temp))
                {
                    cromwellRcCode = temp;
                }

                var metricsContent = await storageAccessProvider.DownloadBlobAsync($"/{GetStorageUploadPath(tesTask)}/metrics.txt", cancellationToken);

                if (metricsContent is not null)
                {
                    try
                    {
                        var metrics = DelimitedTextToDictionary(metricsContent.Trim());

                        var diskSizeInGB = TryGetValueAsDouble(metrics, "DiskSizeInKiB", out var diskSizeInKiB) ? diskSizeInKiB / kiBInGB : (double?)null;
                        var diskUsedInGB = TryGetValueAsDouble(metrics, "DiskUsedInKiB", out var diskUsedInKiB) ? diskUsedInKiB / kiBInGB : (double?)null;

                        batchNodeMetrics = new Tes.Models.BatchNodeMetrics
                        {
                            BlobXferImagePullDurationInSeconds = GetDurationInSeconds(metrics, "BlobXferPullStart", "BlobXferPullEnd"),
                            ExecutorImagePullDurationInSeconds = GetDurationInSeconds(metrics, "ExecutorPullStart", "ExecutorPullEnd"),
                            ExecutorImageSizeInGB = TryGetValueAsDouble(metrics, "ExecutorImageSizeInBytes", out var executorImageSizeInBytes) ? executorImageSizeInBytes / bytesInGB : (double?)null,
                            FileDownloadDurationInSeconds = GetDurationInSeconds(metrics, "DownloadStart", "DownloadEnd"),
                            FileDownloadSizeInGB = TryGetValueAsDouble(metrics, "FileDownloadSizeInBytes", out var fileDownloadSizeInBytes) ? fileDownloadSizeInBytes / bytesInGB : (double?)null,
                            ExecutorDurationInSeconds = GetDurationInSeconds(metrics, "ExecutorStart", "ExecutorEnd"),
                            FileUploadDurationInSeconds = GetDurationInSeconds(metrics, "UploadStart", "UploadEnd"),
                            FileUploadSizeInGB = TryGetValueAsDouble(metrics, "FileUploadSizeInBytes", out var fileUploadSizeInBytes) ? fileUploadSizeInBytes / bytesInGB : (double?)null,
                            DiskUsedInGB = diskUsedInGB,
                            DiskUsedPercent = diskUsedInGB.HasValue && diskSizeInGB.HasValue && diskSizeInGB > 0 ? (float?)(diskUsedInGB / diskSizeInGB * 100) : null,
                            VmCpuModelName = metrics.GetValueOrDefault("VmCpuModelName")
                        };

                        taskStartTime = TryGetValueAsDateTimeOffset(metrics, "BlobXferPullStart", out var startTime) ? startTime : null;
                        taskEndTime = TryGetValueAsDateTimeOffset(metrics, "UploadEnd", out var endTime) ? endTime : null;
                    }
                    catch (Exception ex)
                    {
                        logger.LogError(@"Failed to parse metrics for task {TesTask}. Error: {ExceptionMessage}", tesTask.Id, ex.Message);
                    }
                }
            }
            catch (Exception ex)
            {
                logger.LogError(@"Failed to get batch node metrics for task {TesTask}. Error: {ExceptionMessage}", tesTask.Id, ex.Message);
            }

            return (batchNodeMetrics, taskStartTime, taskEndTime, cromwellRcCode);
        }

        private static Dictionary<string, string> DelimitedTextToDictionary(string text, string fieldDelimiter = "=", string rowDelimiter = "\n")
            => text.Split(rowDelimiter, StringSplitOptions.RemoveEmptyEntries)
                .Select(line => { var parts = line.Split(fieldDelimiter, 2); return new KeyValuePair<string, string>(parts[0].Trim(), parts.Length < 2 ? string.Empty : parts[1]); })
                .ToDictionary(kv => kv.Key, kv => kv.Value);


        /// <inheritdoc/>
        public async IAsyncEnumerable<RunnerEventsMessage> GetEventMessagesAsync([System.Runtime.CompilerServices.EnumeratorCancellation] CancellationToken cancellationToken, string @event)
        {
            const string eventsFolderName = "events/";
            var prefix = eventsFolderName;

            if (!string.IsNullOrWhiteSpace(@event))
            {
                prefix += @event + "/";
            }

            var tesInternalSegments = StorageAccountUrlSegments.Create(storageAccessProvider.GetInternalTesBlobUrlWithoutSasToken(string.Empty));
            var eventsStartIndex = (string.IsNullOrEmpty(tesInternalSegments.BlobName) ? string.Empty : (tesInternalSegments.BlobName + "/")).Length;
            var eventsEndIndex = eventsStartIndex + eventsFolderName.Length;

            await foreach (var blobItem in azureProxy.ListBlobsWithTagsAsync(
                    new(await storageAccessProvider.GetInternalTesBlobUrlAsync(
                        string.Empty,
                        Azure.Storage.Sas.BlobSasPermissions.Read | Azure.Storage.Sas.BlobSasPermissions.Tag | Azure.Storage.Sas.BlobSasPermissions.List,
                        cancellationToken)),
                    prefix,
                    cancellationToken)
                .WithCancellation(cancellationToken))
            {
                if (blobItem.Tags.ContainsKey(RunnerEventsProcessor.ProcessedTag) || !blobItem.Tags.ContainsKey("task-id"))
                {
                    continue;
                }

                var blobUrl = await storageAccessProvider.GetInternalTesBlobUrlAsync(blobItem.Name[eventsStartIndex..], storageAccessProvider.BlobPermissionsWithWriteAndTag, cancellationToken);

                var pathFromEventName = blobItem.Name[eventsEndIndex..];
                var eventName = pathFromEventName[..pathFromEventName.IndexOf('/')];

                yield return new(new(blobUrl), blobItem.Tags, eventName);
            }
        }

        /// <summary>
        /// Class that captures how <see cref="TesTask"/> transitions from current state to the new state, given the current Batch task state and optional condition. 
        /// Transitions typically include an action that needs to run in order for the task to move to the new state.
        /// </summary>
        private class TesTaskStateTransition
        {
            public TesTaskStateTransition(Predicate<TesTask> condition, AzureBatchTaskState.TaskState? batchTaskState, string alternateSystemLogItem, Func<TesTask, CombinedBatchTaskInfo, CancellationToken, Task<bool>> asyncAction)
                : this(condition, batchTaskState, alternateSystemLogItem, asyncAction, null)
            { }

            public TesTaskStateTransition(Predicate<TesTask> condition, AzureBatchTaskState.TaskState? batchTaskState, string alternateSystemLogItem, Func<TesTask, CombinedBatchTaskInfo, bool> action)
                : this(condition, batchTaskState, alternateSystemLogItem, null, action)
            {
            }

            private TesTaskStateTransition(Predicate<TesTask> condition, AzureBatchTaskState.TaskState? batchTaskState, string alternateSystemLogItem, Func<TesTask, CombinedBatchTaskInfo, CancellationToken, Task<bool>> asyncAction, Func<TesTask, CombinedBatchTaskInfo, bool> action)
            {
                Condition = condition;
                CurrentBatchTaskState = batchTaskState;
                AlternateSystemLogItem = alternateSystemLogItem;
                AsyncAction = asyncAction;
                Action = action;
            }

            public Predicate<TesTask> Condition { get; }
            public AzureBatchTaskState.TaskState? CurrentBatchTaskState { get; }
            private string AlternateSystemLogItem { get; }
            private Func<TesTask, CombinedBatchTaskInfo, CancellationToken, Task<bool>> AsyncAction { get; }
            private Func<TesTask, CombinedBatchTaskInfo, bool> Action { get; }

            /// <summary>
            /// Calls <see cref="Action"/> and/or <see cref="AsyncAction"/>.
            /// </summary>
            /// <param name="tesTask"></param>
            /// <param name="batchState"></param>
            /// <param name="cancellationToken">A <see cref="CancellationToken"/> for controlling the lifetime of the asynchronous operation.</param>
            /// <returns>True an action was called, otherwise False.</returns>
            public async ValueTask<bool> ActionAsync(TesTask tesTask, AzureBatchTaskState batchState, CancellationToken cancellationToken)
            {
                CombinedBatchTaskInfo combinedBatchTaskInfo = new(batchState, AlternateSystemLogItem);
                var tesTaskChanged = false;

                if (AsyncAction is not null)
                {
                    tesTaskChanged = await AsyncAction(tesTask, combinedBatchTaskInfo, cancellationToken);
                }

                if (Action is not null)
                {
                    tesTaskChanged = Action(tesTask, combinedBatchTaskInfo);
                }

                return tesTaskChanged;
            }
        }

        private record CombinedBatchTaskInfo : AzureBatchTaskState
        {
            /// <summary>
            /// Copy constructor that defaults <see cref="AzureBatchTaskState.State"/> (to enable hiding when serialized)
            /// </summary>
            /// <param name="original"><see cref="CombinedBatchTaskInfo"/> to copy</param>
            /// <param name="_1">Parameter that exists to not override the default copy constructor</param>
            public CombinedBatchTaskInfo(CombinedBatchTaskInfo original, bool _1)
                : this(original)
            {
                State = default;
            }

            /// <summary>
            /// SystemLog-appending copy constructor
            /// </summary>
            /// <param name="original"><see cref="CombinedBatchTaskInfo"/> to copy</param>
            /// <param name="additionalSystemLogItem">Text to add to the SystemLog in the copy</param>
            public CombinedBatchTaskInfo(CombinedBatchTaskInfo original, string additionalSystemLogItem)
                : base(original, additionalSystemLogItem)
            {
                AlternateSystemLogItem = original.AlternateSystemLogItem; // reattach this property
            }

            /// <summary>
            /// Constructor
            /// </summary>
            /// <param name="state"><see cref="AzureBatchTaskState"/> to extend</param>
            /// <param name="alternateSystemLogItem"><see cref="TesTaskStateTransition.AlternateSystemLogItem"/> from the selected Action</param>
            public CombinedBatchTaskInfo(AzureBatchTaskState state, string alternateSystemLogItem)
                : base(state)
            {
                AlternateSystemLogItem = alternateSystemLogItem;
            }

            public string AlternateSystemLogItem { get; set; }
        }
    }
}<|MERGE_RESOLUTION|>--- conflicted
+++ resolved
@@ -426,9 +426,9 @@
         /// <param name="localFilePathDownloadLocation">Filename for the output file</param>
         /// <param name="setExecutable">Whether the file should be made executable or not</param>
         /// <returns>The command to execute</returns>
-        private string CreateWgetDownloadCommand(string urlToDownload, string localFilePathDownloadLocation, bool setExecutable = false)
-        {
-            var command = $"wget --no-verbose --https-only --timeout=20 --waitretry=1 --tries=9 --retry-connrefused --continue -O {localFilePathDownloadLocation} '{urlToDownload}'";
+        private string CreateWgetDownloadCommand(Uri urlToDownload, string localFilePathDownloadLocation, bool setExecutable = false)
+        {
+            var command = $"wget --no-verbose --https-only --timeout=20 --waitretry=1 --tries=9 --retry-connrefused --continue -O {localFilePathDownloadLocation} '{urlToDownload.AbsoluteUri}'";
 
             if (setExecutable)
             {
@@ -467,11 +467,7 @@
         /// <inheritdoc/>
         public async Task UploadTaskRunnerIfNeeded(CancellationToken cancellationToken)
         {
-<<<<<<< HEAD
-            var blobUri = new Uri(await storageAccessProvider.GetInternalTesBlobUrlAsync(NodeTaskRunnerFilename, storageAccessProvider.BlobPermissionsWithWrite, cancellationToken));
-=======
-            var blobUri = await storageAccessProvider.GetInternalTesBlobUrlAsync(NodeTaskRunnerFilename, cancellationToken);
->>>>>>> 7b3c5026
+            var blobUri = await storageAccessProvider.GetInternalTesBlobUrlAsync(NodeTaskRunnerFilename, storageAccessProvider.BlobPermissionsWithWrite, cancellationToken);
             var blobProperties = await azureProxy.GetBlobPropertiesAsync(blobUri, cancellationToken);
             if (!(await File.ReadAllTextAsync(Path.Combine(AppContext.BaseDirectory, $"scripts/{NodeTaskRunnerMD5HashFilename}"), cancellationToken)).Trim().Equals(blobProperties is null ? string.Empty : Convert.ToBase64String(blobProperties.ContentHash), StringComparison.OrdinalIgnoreCase))
             {
@@ -511,11 +507,6 @@
                 var x when string.IsNullOrEmpty(x.Content) => GetParentUrl(commandScript.Url),
                 _ => GetParentPath(commandScript.Path).TrimStart('/')
             };
-        }
-
-        private static string GetCromwellExecutionDirectoryPathAsExecutionContainerPath(TesTask task)
-        {
-            return task.Inputs?.FirstOrDefault(IsCromwellCommandScript)?.Path;
         }
 
         private string GetStorageUploadPath(TesTask task)
@@ -945,61 +936,43 @@
             // TODO: Cromwell bug: Cromwell command write_tsv() generates a file in the execution directory, for example execution/write_tsv_3922310b441805fc43d52f293623efbc.tmp. These are not passed on to TES inputs.
             // WORKAROUND: Get the list of files in the execution directory and add them to task inputs.
             // TODO: Verify whether this workaround is still needed.
-            var additionalInputs = new List<TesInput>();
-
-            if (cromwellExecutionDirectoryUrl is not null)
-            {
-                additionalInputs =
-                    await GetExistingBlobsInCromwellStorageLocationAsTesInputsAsync(task, cromwellExecutionDirectoryUrl,
-                        cancellationToken);
-            }
-
-            return additionalInputs;
+
+            return (string.IsNullOrWhiteSpace(cromwellExecutionDirectoryUrl)
+                    ? default
+                    : await GetExistingBlobsInCromwellStorageLocationAsTesInputsAsync(task, cromwellExecutionDirectoryUrl, cancellationToken))
+                ?? new();
         }
 
         private async ValueTask<List<TesInput>> GetExistingBlobsInCromwellStorageLocationAsTesInputsAsync(TesTask task,
             string cromwellExecutionDirectoryUrl, CancellationToken cancellationToken)
         {
-            List<TesInput> additionalInputFiles = default;
-            var scriptPath = GetCromwellExecutionDirectoryPathAsExecutionContainerPath(task);
+            var scriptInput = task.Inputs!.FirstOrDefault(IsCromwellCommandScript);
+            var scriptPath = scriptInput!.Path;
 
             if (!Uri.TryCreate(cromwellExecutionDirectoryUrl, UriKind.Absolute, out _))
             {
                 cromwellExecutionDirectoryUrl = $"/{cromwellExecutionDirectoryUrl}";
             }
 
-<<<<<<< HEAD
-            var executionDirectoryUriString = await storageAccessProvider.MapLocalPathToSasUrlAsync(cromwellExecutionDirectoryUrl,
+            var executionDirectoryUri = await storageAccessProvider.MapLocalPathToSasUrlAsync(cromwellExecutionDirectoryUrl,
                 storageAccessProvider.DefaultContainerPermissions, cancellationToken);
 
-            var executionDirectoryUri = string.IsNullOrEmpty(executionDirectoryUriString) ? null : new Uri(executionDirectoryUriString);
-=======
-            var executionDirectoryUri = await storageAccessProvider.MapLocalPathToSasUrlAsync(cromwellExecutionDirectoryUrl,
-                cancellationToken, getContainerSas: true);
->>>>>>> 7b3c5026
-
             if (executionDirectoryUri is not null)
             {
                 var executionDirectoryBlobName = new Azure.Storage.Blobs.BlobUriBuilder(executionDirectoryUri).BlobName;
-                var startOfBlobNameIndex = scriptPath.IndexOf(executionDirectoryBlobName, StringComparison.OrdinalIgnoreCase);
-                var pathBlobPrefix = scriptPath[..startOfBlobNameIndex];
+                var pathBlobPrefix = scriptPath[..scriptPath.IndexOf(executionDirectoryBlobName, StringComparison.OrdinalIgnoreCase)];
 
                 var blobsInExecutionDirectory =
-<<<<<<< HEAD
                     await azureProxy.ListBlobsAsync(executionDirectoryUri, cancellationToken)
                         .Select(info => (Path: $"{pathBlobPrefix}{info.BlobName}", Uri: info.BlobUri))
                         .ToListAsync(cancellationToken);
 
-=======
-                    (await azureProxy.ListBlobsAsync(executionDirectoryUri, cancellationToken)).ToList();
->>>>>>> 7b3c5026
                 var scriptBlob =
-                    blobsInExecutionDirectory.FirstOrDefault(b => scriptPath.Equals(b.Path, StringComparison.OrdinalIgnoreCase));
+                    blobsInExecutionDirectory.FirstOrDefault(b => scriptPath.Equals(b.Path, StringComparison.Ordinal));
 
                 var expectedPathParts = scriptPath.Split('/').Length;
 
-<<<<<<< HEAD
-                additionalInputFiles = blobsInExecutionDirectory
+                return blobsInExecutionDirectory
                     .Where(b => b != scriptBlob)
                     .Where(b => b.Path.Split('/').Length == expectedPathParts)
                     .Select(b => new TesInput
@@ -1012,31 +985,7 @@
                     .ToList();
             }
 
-            return additionalInputFiles ?? new();
-=======
-                if (commandScript is not null)
-                {
-                    var commandScriptPathParts = commandScript.Path.Split('/').ToList();
-                    var cromwellExecutionDirectory =
-                        string.Join('/', commandScriptPathParts.Take(commandScriptPathParts.Count - 1));
-                    additionalInputFiles = await blobsInExecutionDirectory
-                        .Select(b => (Path: $"/{cromwellExecutionDirectory.TrimStart('/')}/{b.Name.Split('/').Last()}",
-                            b.Uri))
-                        .ToAsyncEnumerable()
-                        .SelectAwait(async b => new TesInput
-                        {
-                            Path = b.Path,
-                            Url = (await storageAccessProvider.MapLocalPathToSasUrlAsync(b.Uri.AbsoluteUri,
-                                cancellationToken, getContainerSas: true)).AbsoluteUri,
-                            Name = Path.GetFileName(b.Path),
-                            Type = TesFileType.FILEEnum
-                        })
-                        .ToListAsync(cancellationToken);
-                }
-            }
-
-            return additionalInputFiles;
->>>>>>> 7b3c5026
+            return default;
         }
 
         private void ValidateTesTask(TesTask task)
@@ -1118,22 +1067,14 @@
                 return commandLine.ToString();
             });
 
-<<<<<<< HEAD
             // Note that this has an embedded ')'. That is to faciliate merging with dockerConfigCmdLine.
             var globalStartTaskCmdLine = new Func<string>(() => $"{CreateWgetDownloadCommand(startTaskSasUrl, StartTaskScriptFilename, setExecutable: true)}) && ./{StartTaskScriptFilename}");
-=======
-                if (globalStartTaskConfigured)
-                {
-                    startTask.CommandLine = $"({startTask.CommandLine} && {CreateWgetDownloadCommand(startTaskSasUrl.AbsoluteUri, StartTaskScriptFilename, setExecutable: true)}) && ./{StartTaskScriptFilename}";
-                }
->>>>>>> 7b3c5026
 
             BatchModels.StartTask startTask = new()
             {
                 UserIdentity = new BatchModels.UserIdentity(autoUser: new BatchModels.AutoUserSpecification(elevationLevel: BatchModels.ElevationLevel.Admin, scope: BatchModels.AutoUserScope.Pool)),
                 CommandLine = (!dockerConfigured, globalStartTaskConfigured) switch
                 {
-<<<<<<< HEAD
                     // Both start tasks are required. Note that dockerConfigCmdLine must be prefixed with an '(' which is closed inside of globalStartTaskCmdLine.
                     (true, true) => $"({dockerConfigCmdLine()} && {globalStartTaskCmdLine()}",
 
@@ -1149,17 +1090,6 @@
             };
 
             return string.IsNullOrWhiteSpace(startTask.CommandLine) ? default : startTask;
-=======
-                    CommandLine = $"./{StartTaskScriptFilename}",
-                    UserIdentity = new UserIdentity(new AutoUserSpecification(elevationLevel: ElevationLevel.Admin, scope: AutoUserScope.Pool)),
-                    ResourceFiles = new List<ResourceFile> { ResourceFile.FromUrl(startTaskSasUrl.AbsoluteUri, StartTaskScriptFilename) }
-                };
-            }
-            else
-            {
-                return default;
-            }
->>>>>>> 7b3c5026
         }
 
         /// <summary>
@@ -1559,15 +1489,15 @@
                 prefix += @event + "/";
             }
 
-            var tesInternalSegments = StorageAccountUrlSegments.Create(storageAccessProvider.GetInternalTesBlobUrlWithoutSasToken(string.Empty));
+            var tesInternalSegments = StorageAccountUrlSegments.Create(storageAccessProvider.GetInternalTesBlobUrlWithoutSasToken(string.Empty).AbsoluteUri);
             var eventsStartIndex = (string.IsNullOrEmpty(tesInternalSegments.BlobName) ? string.Empty : (tesInternalSegments.BlobName + "/")).Length;
             var eventsEndIndex = eventsStartIndex + eventsFolderName.Length;
 
             await foreach (var blobItem in azureProxy.ListBlobsWithTagsAsync(
-                    new(await storageAccessProvider.GetInternalTesBlobUrlAsync(
+                    await storageAccessProvider.GetInternalTesBlobUrlAsync(
                         string.Empty,
                         Azure.Storage.Sas.BlobSasPermissions.Read | Azure.Storage.Sas.BlobSasPermissions.Tag | Azure.Storage.Sas.BlobSasPermissions.List,
-                        cancellationToken)),
+                        cancellationToken),
                     prefix,
                     cancellationToken)
                 .WithCancellation(cancellationToken))
@@ -1582,7 +1512,7 @@
                 var pathFromEventName = blobItem.Name[eventsEndIndex..];
                 var eventName = pathFromEventName[..pathFromEventName.IndexOf('/')];
 
-                yield return new(new(blobUrl), blobItem.Tags, eventName);
+                yield return new(blobUrl, blobItem.Tags, eventName);
             }
         }
 
