﻿// Copyright (c) Microsoft Corporation.
// Licensed under the MIT License.

using System;
using System.Collections.Generic;
using System.IO;
using System.Linq;
using System.Text;
using System.Text.RegularExpressions;
using System.Threading;
using System.Threading.Tasks;
using Microsoft.Azure.Batch;
using Microsoft.Azure.Batch.Common;
using Microsoft.Extensions.Logging;
using Microsoft.Extensions.Options;
using Newtonsoft.Json;
using Tes.Extensions;
using Tes.Models;
using Tes.Runner.Models;
using TesApi.Web.Extensions;
using TesApi.Web.Management;
using TesApi.Web.Management.Models.Quotas;
using TesApi.Web.Storage;
using BatchModels = Microsoft.Azure.Management.Batch.Models;
using TesException = Tes.Models.TesException;
using TesFileType = Tes.Models.TesFileType;
using TesInput = Tes.Models.TesInput;
using TesOutput = Tes.Models.TesOutput;
using TesResources = Tes.Models.TesResources;
using TesState = Tes.Models.TesState;
using TesTask = Tes.Models.TesTask;
using VirtualMachineInformation = Tes.Models.VirtualMachineInformation;

namespace TesApi.Web
{
    /// <summary>
    /// Orchestrates <see cref="Tes.Models.TesTask"/>s on Azure Batch
    /// </summary>
    public partial class BatchScheduler : IBatchScheduler
    {
        internal const string PoolHostName = "CoA-TES-HostName";
        internal const string PoolIsDedicated = "CoA-TES-IsDedicated";

        [GeneratedRegex("[^\\?.]*(\\?.*)")]
        private static partial Regex GetQueryStringRegex();

        private const string AzureSupportUrl = "https://portal.azure.com/#blade/Microsoft_Azure_Support/HelpAndSupportBlade/newsupportrequest";
        private const int PoolKeyLength = 55; // 64 max pool name length - 9 chars generating unique pool names
        private const int DefaultCoreCount = 1;
        private const int DefaultMemoryGb = 2;
        private const int DefaultDiskGb = 10;
        private const string CromwellPathPrefix = "/cromwell-executions";
        private const string TesExecutionsPathPrefix = "/tes-internal";
        private const string CromwellScriptFileName = "script";
        private const string BatchScriptFileName = "batch_script";
        private const string UploadFilesScriptFileName = "upload_files_script";
        private const string DownloadFilesScriptFileName = "download_files_script";
        private const string UploadMetricsScriptFileName = "upload_metrics_script";
        private const string StartTaskScriptFilename = "start-task.sh";
        private const string NodeTaskRunnerFilename = "tRunner";
        private const string NodeRunnerTaskInfoFilename = "TesTask.json";
        private const string NodeTaskRunnerMD5HashFilename = "TRunnerMD5Hash.txt";
        private static readonly Regex queryStringRegex = GetQueryStringRegex();
        private readonly string dockerInDockerImageName;
        private readonly string cromwellDrsLocalizerImageName;
        private readonly ILogger logger;
        private readonly IAzureProxy azureProxy;
        private readonly IStorageAccessProvider storageAccessProvider;
        private readonly IBatchQuotaVerifier quotaVerifier;
        private readonly IBatchSkuInformationProvider skuInformationProvider;
        private readonly List<TesTaskStateTransition> tesTaskStateTransitions;
        private readonly bool usePreemptibleVmsOnly;
        private readonly string batchNodesSubnetId;
        private readonly bool disableBatchNodesPublicIpAddress;
        private readonly bool enableBatchAutopool;
        private readonly BatchNodeInfo gen2BatchNodeInfo;
        private readonly BatchNodeInfo gen1BatchNodeInfo;
        private readonly string marthaUrl;
        private readonly string marthaKeyVaultName;
        private readonly string marthaSecretName;
        private readonly string defaultStorageAccountName;
        private readonly string globalStartTaskPath;
        private readonly string globalManagedIdentity;
        private readonly ContainerRegistryProvider containerRegistryProvider;
        private readonly string batchPrefix;
        private readonly IBatchPoolFactory _batchPoolFactory;
        private readonly string[] taskRunScriptContent;
        private readonly string[] taskCleanupScriptContent;
        private readonly IAllowedVmSizesService allowedVmSizesService;

        private HashSet<string> onlyLogBatchTaskStateOnce = new();

        /// <summary>
        /// Orchestrates <see cref="Tes.Models.TesTask"/>s on Azure Batch
        /// </summary>
        /// <param name="logger">Logger <see cref="ILogger"/></param>
        /// <param name="batchGen1Options">Configuration of <see cref="Options.BatchImageGeneration1Options"/></param>
        /// <param name="batchGen2Options">Configuration of <see cref="Options.BatchImageGeneration2Options"/></param>
        /// <param name="marthaOptions">Configuration of <see cref="Options.MarthaOptions"/></param>
        /// <param name="storageOptions">Configuration of <see cref="Options.StorageOptions"/></param>
        /// <param name="batchImageNameOptions">Configuration of <see cref="Options.BatchImageNameOptions"/></param>
        /// <param name="batchNodesOptions">Configuration of <see cref="Options.BatchNodesOptions"/></param>
        /// <param name="batchSchedulingOptions">Configuration of <see cref="Options.BatchSchedulingOptions"/></param>
        /// <param name="azureProxy">Azure proxy <see cref="IAzureProxy"/></param>
        /// <param name="storageAccessProvider">Storage access provider <see cref="IStorageAccessProvider"/></param>
        /// <param name="quotaVerifier">Quota verifier <see cref="IBatchQuotaVerifier"/>></param>
        /// <param name="skuInformationProvider">Sku information provider <see cref="IBatchSkuInformationProvider"/></param>
        /// <param name="containerRegistryProvider">Container registry information <see cref="ContainerRegistryProvider"/></param>
        /// <param name="poolFactory">Batch pool factory <see cref="IBatchPoolFactory"/></param>
        /// <param name="allowedVmSizesService">Service to get allowed vm sizes.</param>
        public BatchScheduler(
            ILogger<BatchScheduler> logger,
            IOptions<Options.BatchImageGeneration1Options> batchGen1Options,
            IOptions<Options.BatchImageGeneration2Options> batchGen2Options,
            IOptions<Options.MarthaOptions> marthaOptions,
            IOptions<Options.StorageOptions> storageOptions,
            IOptions<Options.BatchImageNameOptions> batchImageNameOptions,
            IOptions<Options.BatchNodesOptions> batchNodesOptions,
            IOptions<Options.BatchSchedulingOptions> batchSchedulingOptions,
            IAzureProxy azureProxy,
            IStorageAccessProvider storageAccessProvider,
            IBatchQuotaVerifier quotaVerifier,
            IBatchSkuInformationProvider skuInformationProvider,
            ContainerRegistryProvider containerRegistryProvider,
            IBatchPoolFactory poolFactory,
            IAllowedVmSizesService allowedVmSizesService)
        {
            ArgumentNullException.ThrowIfNull(logger);
            ArgumentNullException.ThrowIfNull(azureProxy);
            ArgumentNullException.ThrowIfNull(storageAccessProvider);
            ArgumentNullException.ThrowIfNull(quotaVerifier);
            ArgumentNullException.ThrowIfNull(skuInformationProvider);
            ArgumentNullException.ThrowIfNull(containerRegistryProvider);
            ArgumentNullException.ThrowIfNull(poolFactory);

            this.logger = logger;
            this.azureProxy = azureProxy;
            this.storageAccessProvider = storageAccessProvider;
            this.quotaVerifier = quotaVerifier;
            this.skuInformationProvider = skuInformationProvider;
            this.containerRegistryProvider = containerRegistryProvider;

            this.usePreemptibleVmsOnly = batchSchedulingOptions.Value.UsePreemptibleVmsOnly;
            this.batchNodesSubnetId = batchNodesOptions.Value.SubnetId;
            this.dockerInDockerImageName = batchImageNameOptions.Value.Docker;
            if (string.IsNullOrWhiteSpace(this.dockerInDockerImageName)) { this.dockerInDockerImageName = Options.BatchImageNameOptions.DefaultDocker; }
            this.cromwellDrsLocalizerImageName = marthaOptions.Value.CromwellDrsLocalizer;
            if (string.IsNullOrWhiteSpace(this.cromwellDrsLocalizerImageName)) { this.cromwellDrsLocalizerImageName = Options.MarthaOptions.DefaultCromwellDrsLocalizer; }
            this.disableBatchNodesPublicIpAddress = batchNodesOptions.Value.DisablePublicIpAddress;
            this.enableBatchAutopool = batchSchedulingOptions.Value.UseLegacyAutopools;
            this.defaultStorageAccountName = storageOptions.Value.DefaultAccountName;
            this.marthaUrl = marthaOptions.Value.Url;
            this.marthaKeyVaultName = marthaOptions.Value.KeyVaultName;
            this.marthaSecretName = marthaOptions.Value.SecretName;
            this.globalStartTaskPath = StandardizeStartTaskPath(batchNodesOptions.Value.GlobalStartTask, this.defaultStorageAccountName);
            this.globalManagedIdentity = batchNodesOptions.Value.GlobalManagedIdentity;
            this.allowedVmSizesService = allowedVmSizesService;

            if (!this.enableBatchAutopool)
            {
                _batchPoolFactory = poolFactory;
                batchPrefix = batchSchedulingOptions.Value.Prefix;
                logger.LogInformation("BatchPrefix: {BatchPrefix}", batchPrefix);
                taskRunScriptContent = File.ReadAllLines(Path.Combine(AppContext.BaseDirectory, "scripts/task-run.sh"));
                taskCleanupScriptContent = File.ReadAllLines(Path.Combine(AppContext.BaseDirectory, "scripts/clean-executor.sh"));
            }

            this.gen2BatchNodeInfo = new BatchNodeInfo
            {
                BatchImageOffer = batchGen2Options.Value.Offer,
                BatchImagePublisher = batchGen2Options.Value.Publisher,
                BatchImageSku = batchGen2Options.Value.Sku,
                BatchImageVersion = batchGen2Options.Value.Version,
                BatchNodeAgentSkuId = batchGen2Options.Value.NodeAgentSkuId
            };

            this.gen1BatchNodeInfo = new BatchNodeInfo
            {
                BatchImageOffer = batchGen1Options.Value.Offer,
                BatchImagePublisher = batchGen1Options.Value.Publisher,
                BatchImageSku = batchGen1Options.Value.Sku,
                BatchImageVersion = batchGen1Options.Value.Version,
                BatchNodeAgentSkuId = batchGen1Options.Value.NodeAgentSkuId
            };

            logger.LogInformation($"usePreemptibleVmsOnly: {usePreemptibleVmsOnly}");

            static bool tesTaskIsQueuedInitializingOrRunning(TesTask tesTask) => tesTask.State == TesState.QUEUEDEnum || tesTask.State == TesState.INITIALIZINGEnum || tesTask.State == TesState.RUNNINGEnum;
            static bool tesTaskIsInitializingOrRunning(TesTask tesTask) => tesTask.State == TesState.INITIALIZINGEnum || tesTask.State == TesState.RUNNINGEnum;
            static bool tesTaskIsQueuedOrInitializing(TesTask tesTask) => tesTask.State == TesState.QUEUEDEnum || tesTask.State == TesState.INITIALIZINGEnum;
            static bool tesTaskIsQueued(TesTask tesTask) => tesTask.State == TesState.QUEUEDEnum;
            static bool tesTaskCancellationRequested(TesTask tesTask) => tesTask.State == TesState.CANCELEDEnum && tesTask.IsCancelRequested;

            static void SetTaskStateAndLog(TesTask tesTask, TesState newTaskState, CombinedBatchTaskInfo batchInfo)
            {
                tesTask.State = newTaskState;

                var tesTaskLog = tesTask.GetOrAddTesTaskLog();
                var tesTaskExecutorLog = tesTaskLog.GetOrAddExecutorLog();

                tesTaskLog.BatchNodeMetrics = batchInfo.BatchNodeMetrics;
                tesTaskLog.CromwellResultCode = batchInfo.CromwellRcCode;
                tesTaskLog.EndTime = DateTime.UtcNow;
                tesTaskExecutorLog.StartTime = batchInfo.BatchTaskStartTime;
                tesTaskExecutorLog.EndTime = batchInfo.BatchTaskEndTime;
                tesTaskExecutorLog.ExitCode = batchInfo.BatchTaskExitCode;

                // Only accurate when the task completes successfully, otherwise it's the Batch time as reported from Batch
                // TODO this could get large; why?
                //var timefromCoAScriptCompletionToBatchTaskDetectedComplete = tesTaskLog.EndTime - tesTaskExecutorLog.EndTime;

                tesTask.SetFailureReason(batchInfo.FailureReason);

                if (batchInfo.SystemLogItems is not null)
                {
                    tesTask.AddToSystemLog(batchInfo.SystemLogItems);
                }
                else if (!string.IsNullOrWhiteSpace(batchInfo.AlternateSystemLogItem))
                {
                    tesTask.AddToSystemLog(new[] { batchInfo.AlternateSystemLogItem });
                }
            }

            async Task SetTaskCompleted(TesTask tesTask, CombinedBatchTaskInfo batchInfo, CancellationToken cancellationToken)
            {
                await DeleteBatchTaskAndOrJobAndOrPoolIfExists(azureProxy, tesTask, batchInfo, cancellationToken);
                SetTaskStateAndLog(tesTask, TesState.COMPLETEEnum, batchInfo);
            }

            async Task SetTaskExecutorError(TesTask tesTask, CombinedBatchTaskInfo batchInfo, CancellationToken cancellationToken)
            {
                await DeleteBatchTaskAndOrJobAndOrPoolIfExists(azureProxy, tesTask, batchInfo, cancellationToken);
                SetTaskStateAndLog(tesTask, TesState.EXECUTORERROREnum, batchInfo);
            }

            async Task SetTaskSystemError(TesTask tesTask, CombinedBatchTaskInfo batchInfo, CancellationToken cancellationToken)
            {
                await DeleteBatchTaskAndOrJobAndOrPoolIfExists(azureProxy, tesTask, batchInfo, cancellationToken);
                SetTaskStateAndLog(tesTask, TesState.SYSTEMERROREnum, batchInfo);
            }

            async Task DeleteBatchJobAndSetTaskStateAsync(TesTask tesTask, TesState newTaskState, CombinedBatchTaskInfo batchInfo, CancellationToken cancellationToken)
            {
                await DeleteBatchJobOrTaskAsync(tesTask, batchInfo.Pool, cancellationToken);
                await azureProxy.DeleteBatchPoolIfExistsAsync(tesTask.Id, cancellationToken);
                SetTaskStateAndLog(tesTask, newTaskState, batchInfo);
            }

            Task DeleteBatchJobAndSetTaskExecutorErrorAsync(TesTask tesTask, CombinedBatchTaskInfo batchInfo, CancellationToken cancellationToken) => DeleteBatchJobAndSetTaskStateAsync(tesTask, TesState.EXECUTORERROREnum, batchInfo, cancellationToken);
            Task DeleteBatchJobAndSetTaskSystemErrorAsync(TesTask tesTask, CombinedBatchTaskInfo batchInfo, CancellationToken cancellationToken) => DeleteBatchJobAndSetTaskStateAsync(tesTask, TesState.SYSTEMERROREnum, batchInfo, cancellationToken);

            Task DeleteBatchJobAndRequeueTaskAsync(TesTask tesTask, CombinedBatchTaskInfo batchInfo, CancellationToken cancellationToken)
                => ++tesTask.ErrorCount > 3
                    ? AddSystemLogAndDeleteBatchJobAndSetTaskExecutorErrorAsync(tesTask, batchInfo, "System Error: Retry count exceeded.", cancellationToken)
                    : DeleteBatchJobAndSetTaskStateAsync(tesTask, TesState.QUEUEDEnum, batchInfo, cancellationToken);

            Task AddSystemLogAndDeleteBatchJobAndSetTaskExecutorErrorAsync(TesTask tesTask, CombinedBatchTaskInfo batchInfo, string alternateSystemLogItem, CancellationToken cancellationToken)
            {
                batchInfo.SystemLogItems ??= Enumerable.Empty<string>().Append(alternateSystemLogItem);
                return DeleteBatchJobAndSetTaskExecutorErrorAsync(tesTask, batchInfo, cancellationToken);
            }

            async Task CancelTaskAsync(TesTask tesTask, CombinedBatchTaskInfo batchInfo, CancellationToken cancellationToken)
            {
                await DeleteBatchJobOrTaskAsync(tesTask, batchInfo.Pool, cancellationToken);
                await azureProxy.DeleteBatchPoolIfExistsAsync(tesTask.Id, cancellationToken);
                tesTask.IsCancelRequested = false;
            }

            Task HandlePreemptedNodeAsync(TesTask tesTask, CombinedBatchTaskInfo batchInfo, CancellationToken cancellationToken)
            {
                if (enableBatchAutopool)
                {
                    return DeleteBatchJobAndRequeueTaskAsync(tesTask, batchInfo, cancellationToken);
                }
                else
                {
                    logger.LogInformation("The TesTask {TesTask}'s node was preempted. It will be automatically rescheduled.", tesTask.Id);
                    return Task.FromResult(false);
                }
            }

            tesTaskStateTransitions = new List<TesTaskStateTransition>()
            {
                new TesTaskStateTransition(tesTaskCancellationRequested, batchTaskState: null, alternateSystemLogItem: null, CancelTaskAsync),
                new TesTaskStateTransition(tesTaskIsQueued, BatchTaskState.JobNotFound, alternateSystemLogItem: null, (tesTask, _, ct) => AddBatchTaskAsync(tesTask, ct)),
                new TesTaskStateTransition(tesTaskIsQueued, BatchTaskState.MissingBatchTask, alternateSystemLogItem: null, (tesTask, batchInfo, ct) => enableBatchAutopool ? DeleteBatchJobAndRequeueTaskAsync(tesTask, batchInfo, ct) : AddBatchTaskAsync(tesTask, ct)),
                new TesTaskStateTransition(tesTaskIsQueued, BatchTaskState.Initializing, alternateSystemLogItem: null, (tesTask, _) => tesTask.State = TesState.INITIALIZINGEnum),
                new TesTaskStateTransition(tesTaskIsQueuedOrInitializing, BatchTaskState.NodeAllocationFailed, alternateSystemLogItem: null, DeleteBatchJobAndRequeueTaskAsync),
                new TesTaskStateTransition(tesTaskIsQueuedOrInitializing, BatchTaskState.Running, alternateSystemLogItem: null, (tesTask, _) => tesTask.State = TesState.RUNNINGEnum),
                new TesTaskStateTransition(tesTaskIsQueuedInitializingOrRunning, BatchTaskState.MoreThanOneActiveJobOrTaskFound, BatchTaskState.MoreThanOneActiveJobOrTaskFound.ToString(), DeleteBatchJobAndSetTaskSystemErrorAsync),
                new TesTaskStateTransition(tesTaskIsQueuedInitializingOrRunning, BatchTaskState.CompletedSuccessfully, alternateSystemLogItem: null, SetTaskCompleted),
                new TesTaskStateTransition(tesTaskIsQueuedInitializingOrRunning, BatchTaskState.CompletedWithErrors, "Please open an issue. There should have been an error reported here.", SetTaskExecutorError),
                new TesTaskStateTransition(tesTaskIsQueuedInitializingOrRunning, BatchTaskState.ActiveJobWithMissingAutoPool, alternateSystemLogItem: null, DeleteBatchJobAndRequeueTaskAsync),
                new TesTaskStateTransition(tesTaskIsQueuedInitializingOrRunning, BatchTaskState.NodeFailedDuringStartupOrExecution, "Please open an issue. There should have been an error reported here.", DeleteBatchJobAndSetTaskExecutorErrorAsync),
                new TesTaskStateTransition(tesTaskIsQueuedInitializingOrRunning, BatchTaskState.NodeUnusable, "Please open an issue. There should have been an error reported here.", DeleteBatchJobAndSetTaskExecutorErrorAsync),
                new TesTaskStateTransition(tesTaskIsInitializingOrRunning, BatchTaskState.JobNotFound, BatchTaskState.JobNotFound.ToString(), SetTaskSystemError),
                new TesTaskStateTransition(tesTaskIsInitializingOrRunning, BatchTaskState.MissingBatchTask, BatchTaskState.MissingBatchTask.ToString(), DeleteBatchJobAndSetTaskSystemErrorAsync),
                new TesTaskStateTransition(tesTaskIsInitializingOrRunning, BatchTaskState.NodePreempted, alternateSystemLogItem: null, HandlePreemptedNodeAsync)
            };
        }

        private Task DeleteBatchJobOrTaskAsync(TesTask tesTask, PoolInformation poolInformation, CancellationToken cancellationToken)
            => enableBatchAutopool ? azureProxy.DeleteBatchJobAsync(tesTask.Id, cancellationToken) : poolInformation is null || poolInformation.PoolId is null ? WarnWhenUnableToFindPoolToDeleteTask(tesTask) : azureProxy.DeleteBatchTaskAsync(tesTask.Id, poolInformation, cancellationToken);

        private Task WarnWhenUnableToFindPoolToDeleteTask(TesTask tesTask)
        {
            logger.LogWarning("Unable to delete batch task for task {TesTask} because of missing pool/job information.", tesTask.Id);
            tesTask.SetWarning("Unable to delete batch task because of missing pool/job information.");
            return Task.CompletedTask;
        }

        private async Task DeleteBatchTaskAndOrJobAndOrPoolIfExists(IAzureProxy azureProxy, TesTask tesTask, CombinedBatchTaskInfo batchInfo, CancellationToken cancellationToken)
        {
            var batchDeletionExceptions = new List<Exception>();

            try
            {
                await DeleteBatchJobOrTaskAsync(tesTask, batchInfo.Pool, cancellationToken);
            }
            catch (Exception exc)
            {
                logger.LogError(exc, $"Exception deleting batch task or job with tesTask.Id: {tesTask?.Id}");
                batchDeletionExceptions.Add(exc);
            }

            if (enableBatchAutopool)
            {
                try
                {
                    await azureProxy.DeleteBatchPoolIfExistsAsync(tesTask.Id, cancellationToken);
                }
                catch (Exception exc)
                {
                    logger.LogError(exc, $"Exception deleting batch pool with tesTask.Id: {tesTask?.Id}");
                    batchDeletionExceptions.Add(exc);
                }
            }

            if (batchDeletionExceptions.Any())
            {
                throw new AggregateException(batchDeletionExceptions);
            }
        }

        /// <inheritdoc/>
        public IAsyncEnumerable<CloudPool> GetCloudPools(CancellationToken cancellationToken)
            => azureProxy.GetActivePoolsAsync(batchPrefix);

        /// <inheritdoc/>
        public async Task LoadExistingPoolsAsync(CancellationToken cancellationToken)
        {
            if (!enableBatchAutopool)
            {
                await foreach (var cloudPool in GetCloudPools(cancellationToken))
                {
                    try
                    {
                        var batchPool = _batchPoolFactory.CreateNew();
                        await batchPool.AssignPoolAsync(cloudPool, cancellationToken);
                    }
                    catch (Exception exc)
                    {
                        logger.LogError(exc, "When retrieving previously created batch pools and jobs, there were one or more failures when trying to access batch pool {PoolId} or its associated job.", cloudPool.Id);
                    }
                }
            }
        }

        /// <inheritdoc/>
        public async Task UploadTaskRunnerIfNeeded(CancellationToken cancellationToken)
        {
            var blobUri = new Uri(await storageAccessProvider.GetInternalTesBlobUrlAsync(NodeTaskRunnerFilename, cancellationToken));
            var blobProperties = await azureProxy.GetBlobPropertiesAsync(blobUri, cancellationToken);
            if (!(await File.ReadAllTextAsync(Path.Combine(AppContext.BaseDirectory, $"scripts/{NodeTaskRunnerMD5HashFilename}"), cancellationToken)).Trim().Equals(blobProperties?.ContentMD5, StringComparison.OrdinalIgnoreCase))
            {
                await azureProxy.UploadBlobFromFileAsync(blobUri, $"scripts/{NodeTaskRunnerFilename}", cancellationToken);
            }
        }

        /// <summary>
        /// Iteratively manages execution of a <see cref="TesTask"/> on Azure Batch until completion or failure
        /// </summary>
        /// <param name="tesTask">The <see cref="TesTask"/></param>
        /// <param name="cancellationToken">A <see cref="CancellationToken"/> for controlling the lifetime of the asynchronous operation.</param>
        /// <returns>True if the TES task needs to be persisted.</returns>
        public async ValueTask<bool> ProcessTesTaskAsync(TesTask tesTask, CancellationToken cancellationToken)
        {
            var combinedBatchTaskInfo = await GetBatchTaskStateAsync(tesTask, cancellationToken);
            const string template = "TES task: {TesTask} TES task state: {TesTaskState} BatchTaskState: {BatchTaskState}";
            var msg = string.Format(ConvertTemplateToFormat(template), tesTask.Id, tesTask.State.ToString(), combinedBatchTaskInfo.BatchTaskState.ToString());

            if (onlyLogBatchTaskStateOnce.Add(msg))
            {
                logger.LogInformation(template, tesTask.Id, tesTask.State.ToString(), combinedBatchTaskInfo.BatchTaskState.ToString());
            }

            return await HandleTesTaskTransitionAsync(tesTask, combinedBatchTaskInfo, cancellationToken);

            static string ConvertTemplateToFormat(string template)
                => string.Join(null, template.Split('{', '}').Select((s, i) => (s, i)).Select(t => t.i % 2 == 0 ? t.s : $"{{{t.i / 2}}}"));
        }

        /// <summary>
        /// Garbage collects the old batch task state log hashset
        /// </summary>
        public void ClearBatchLogState()
        {
            if (onlyLogBatchTaskStateOnce.Count > 0)
            {
                onlyLogBatchTaskStateOnce = new();
            }
        }

        private static string GetCromwellExecutionDirectoryPath(TesTask task)
            => GetParentPath(task.Inputs?.FirstOrDefault(IsCromwellCommandScript)?.Path.TrimStart('/'));

        private string GetStorageUploadPath(TesTask task)
        {
            return task.Resources?.ContainsBackendParameterValue(TesResources.SupportedBackendParameters.internal_path_prefix) ?? false
                ? $"{defaultStorageAccountName}/{task.Resources.GetBackendParameterValue(TesResources.SupportedBackendParameters.internal_path_prefix).Trim('/')}"
                : $"{defaultStorageAccountName}{TesExecutionsPathPrefix}/{task.Id}";
        }

        /// <summary>
        /// Get the parent path of the given path
        /// </summary>
        /// <param name="path">The path</param>
        /// <returns>The parent path</returns>
        private static string GetParentPath(string path)
        {
            if (string.IsNullOrEmpty(path))
            {
                return null;
            }

            var pathComponents = path.TrimEnd('/').Split('/');

            return string.Join('/', pathComponents.Take(pathComponents.Length - 1));
        }

        private static string StandardizeStartTaskPath(string startTaskPath, string defaultStorageAccount)
        {
            if (string.IsNullOrWhiteSpace(startTaskPath) || startTaskPath.StartsWith($"/{defaultStorageAccount}"))
            {
                return startTaskPath;
            }
            else
            {
                return $"/{defaultStorageAccount}{startTaskPath}";
            }
        }

        /// <summary>
        /// Determines if the <see cref="Tes.Models.TesInput"/> file is a Cromwell command script
        /// </summary>
        /// <param name="inputFile"><see cref="Tes.Models.TesInput"/> file</param>
        /// <returns>True if the file is a Cromwell command script</returns>
        private static bool IsCromwellCommandScript(TesInput inputFile)
            // See https://github.com/broadinstitute/cromwell/blob/17efd599d541a096dc5704991daeaefdd794fefd/supportedBackends/tes/src/main/scala/cromwell/backend/impl/tes/TesTask.scala#L58
            => (inputFile.Name?.Equals("commandScript") ?? false) && (inputFile.Description?.EndsWith(".commandScript") ?? false) && inputFile.Type == TesFileType.FILEEnum;

        /// <summary>
        /// Verifies existence and translates local file URLs to absolute paths (e.g. file:///tmp/cwl_temp_dir_8026387118450035757/args.py becomes /tmp/cwl_temp_dir_8026387118450035757/args.py)
        /// Only considering files in /cromwell-tmp because that is the only local directory mapped from Cromwell container
        /// </summary>
        /// <param name="fileUri">File URI</param>
        /// <param name="localPath">Local path</param>
        /// <returns></returns>
        private bool TryGetCromwellTmpFilePath(string fileUri, out string localPath)
        {
            localPath = Uri.TryCreate(fileUri, UriKind.Absolute, out var uri) && uri.IsFile && uri.AbsolutePath.StartsWith("/cromwell-tmp/") && azureProxy.LocalFileExists(uri.AbsolutePath) ? uri.AbsolutePath : null;

            return localPath is not null;
        }

        /// <summary>
        /// Adds a new Azure Batch pool/job/task for the given <see cref="TesTask"/>
        /// </summary>
        /// <param name="tesTask">The <see cref="TesTask"/> to schedule on Azure Batch</param>
        /// <param name="cancellationToken">A <see cref="CancellationToken"/> for controlling the lifetime of the asynchronous operation.</param>
        /// <returns>A task to await</returns>
        private async Task AddBatchTaskAsync(TesTask tesTask, CancellationToken cancellationToken)
        {
            PoolInformation poolInformation = null;
            string poolKey = null;

            try
            {
                var virtualMachineInfo = await GetVmSizeAsync(tesTask, cancellationToken);

                (poolKey, var displayName) = enableBatchAutopool ? default : await GetPoolKey(tesTask, virtualMachineInfo, cancellationToken);
                await quotaVerifier.CheckBatchAccountQuotasAsync(virtualMachineInfo, needPoolOrJobQuotaCheck: enableBatchAutopool || !IsPoolAvailable(poolKey), needCoresUtilizationQuotaCheck: enableBatchAutopool, cancellationToken: cancellationToken);

                var tesTaskLog = tesTask.AddTesTaskLog();
                tesTaskLog.VirtualMachineInfo = virtualMachineInfo;

                // TODO?: Support for multiple executors. Cromwell has single executor per task.
                var containerConfiguration = await GetContainerConfigurationIfNeededAsync(tesTask.Executors.First().Image, cancellationToken);
                var identities = new List<string>();

                if (!string.IsNullOrWhiteSpace(globalManagedIdentity))
                {
                    identities.Add(globalManagedIdentity);
                }

                if (tesTask.Resources?.ContainsBackendParameterValue(TesResources.SupportedBackendParameters.workflow_execution_identity) == true)
                {
                    identities.Add(tesTask.Resources?.GetBackendParameterValue(TesResources.SupportedBackendParameters.workflow_execution_identity));
                }

                var useGen2 = virtualMachineInfo.HyperVGenerations?.Contains("V2");
                string jobOrTaskId = default;
                if (enableBatchAutopool)
                {
                    jobOrTaskId = await azureProxy.GetNextBatchJobIdAsync(tesTask.Id, cancellationToken);
                    poolInformation = await CreateAutoPoolModePoolInformation(
                        poolSpecification: await GetPoolSpecification(
                        vmSize: virtualMachineInfo.VmSize,
                        autoscaled: false,
                        preemptable: virtualMachineInfo.LowPriority,
                        nodeInfo: useGen2.GetValueOrDefault() ? gen2BatchNodeInfo : gen1BatchNodeInfo,
                        containerConfiguration: containerConfiguration,
                        cancellationToken: cancellationToken),
                    tesTaskId: tesTask.Id,
                    jobId: jobOrTaskId,
                    cancellationToken: cancellationToken,
                    identityResourceIds: identities);
                }
                else
                {
                    poolInformation = (await GetOrAddPoolAsync(
                        key: poolKey,
                        isPreemptable: virtualMachineInfo.LowPriority,
                        modelPoolFactory: async (id, ct) => ConvertPoolSpecificationToModelsPool(
                            name: id,
                            displayName: displayName,
                            poolIdentity: GetBatchPoolIdentity(identities.ToArray()),
                            pool: await GetPoolSpecification(
                                vmSize: virtualMachineInfo.VmSize,
                                autoscaled: true,
                                preemptable: virtualMachineInfo.LowPriority,
                                nodeInfo: useGen2.GetValueOrDefault() ? gen2BatchNodeInfo : gen1BatchNodeInfo,
                                containerConfiguration: containerConfiguration,
                                cancellationToken: ct)),
                        cancellationToken: cancellationToken)
                        ).Pool;
                    jobOrTaskId = $"{tesTask.Id}-{tesTask.Logs.Count}";
                }

                tesTask.PoolId = poolInformation.PoolId;
                var cloudTask = await ConvertTesTaskToBatchTaskAsync(enableBatchAutopool ? tesTask.Id : jobOrTaskId, tesTask, containerConfiguration is not null, cancellationToken);
                logger.LogInformation($"Creating batch task for TES task {tesTask.Id}. Using VM size {virtualMachineInfo.VmSize}.");

                if (enableBatchAutopool)
                {
                    await azureProxy.CreateAutoPoolModeBatchJobAsync(jobOrTaskId, cloudTask, poolInformation, cancellationToken);
                }
                else
                {
                    await azureProxy.AddBatchTaskAsync(tesTask.Id, cloudTask, poolInformation, cancellationToken);
                }

                tesTaskLog.StartTime = DateTimeOffset.UtcNow;
                tesTask.State = TesState.INITIALIZINGEnum;
                poolInformation = null;
            }
            catch (AggregateException aggregateException)
            {
                foreach (var exception in aggregateException.Flatten().InnerExceptions)
                {
                    HandleException(exception);
                }
            }
            catch (Exception exception)
            {
                HandleException(exception);
            }
            finally
            {
                if (enableBatchAutopool && poolInformation?.AutoPoolSpecification is not null)
                {
                    await azureProxy.DeleteBatchPoolIfExistsAsync(tesTask.Id, cancellationToken);
                }
            }

            void HandleException(Exception exception)
            {
                switch (exception)
                {
                    case AzureBatchPoolCreationException azureBatchPoolCreationException:
                        if (!azureBatchPoolCreationException.IsTimeout && !azureBatchPoolCreationException.IsJobQuota && !azureBatchPoolCreationException.IsPoolQuota && azureBatchPoolCreationException.InnerException is not null)
                        {
                            HandleException(azureBatchPoolCreationException.InnerException);
                            return;
                        }

                        logger.LogWarning(azureBatchPoolCreationException, "TES task: {TesTask} AzureBatchPoolCreationException.Message: {ExceptionMessage}. This might be a transient issue. Task will remain with state QUEUED. Confirmed timeout: {ConfirmedTimeout}", tesTask.Id, azureBatchPoolCreationException.Message, azureBatchPoolCreationException.IsTimeout);

                        if (azureBatchPoolCreationException.IsJobQuota || azureBatchPoolCreationException.IsPoolQuota)
                        {
                            neededPools.Add(poolKey);
                            tesTask.SetWarning(azureBatchPoolCreationException.InnerException switch
                            {
                                null => "Unknown reason",
                                Microsoft.Rest.Azure.CloudException cloudException => cloudException.Body.Message,
                                var e when e is BatchException batchException && batchException.InnerException is Microsoft.Azure.Batch.Protocol.Models.BatchErrorException batchErrorException => batchErrorException.Body.Message.Value,
                                _ => "Unknown reason",
                            },
                                Array.Empty<string>());
                        }

                        break;

                    case AzureBatchQuotaMaxedOutException azureBatchQuotaMaxedOutException:
                        logger.LogWarning("TES task: {TesTask} AzureBatchQuotaMaxedOutException.Message: {ExceptionMessage}. Not enough quota available. Task will remain with state QUEUED.", tesTask.Id, azureBatchQuotaMaxedOutException.Message);
                        neededPools.Add(poolKey);
                        break;

                    case AzureBatchLowQuotaException azureBatchLowQuotaException:
                        tesTask.State = TesState.SYSTEMERROREnum;
                        tesTask.AddTesTaskLog(); // Adding new log here because this exception is thrown from CheckBatchAccountQuotas() and AddTesTaskLog() above is called after that. This way each attempt will have its own log entry.
                        tesTask.SetFailureReason("InsufficientBatchQuota", azureBatchLowQuotaException.Message);
                        logger.LogError(azureBatchLowQuotaException, "TES task: {TesTask} AzureBatchLowQuotaException.Message: {ExceptionMessage}", tesTask.Id, azureBatchLowQuotaException.Message);
                        break;

                    case AzureBatchVirtualMachineAvailabilityException azureBatchVirtualMachineAvailabilityException:
                        tesTask.State = TesState.SYSTEMERROREnum;
                        tesTask.AddTesTaskLog(); // Adding new log here because this exception is thrown from GetVmSizeAsync() and AddTesTaskLog() above is called after that. This way each attempt will have its own log entry.
                        tesTask.SetFailureReason("NoVmSizeAvailable", azureBatchVirtualMachineAvailabilityException.Message);
                        logger.LogError(azureBatchVirtualMachineAvailabilityException, "TES task: {TesTask} AzureBatchVirtualMachineAvailabilityException.Message: {ExceptionMessage}", tesTask.Id, azureBatchVirtualMachineAvailabilityException.Message);
                        break;

                    case TesException tesException:
                        tesTask.State = TesState.SYSTEMERROREnum;
                        tesTask.SetFailureReason(tesException);
                        logger.LogError(tesException, "TES task: {TesTask} TesException.Message: {ExceptionMessage}", tesTask.Id, tesException.Message);
                        break;

                    case BatchClientException batchClientException:
                        tesTask.State = TesState.SYSTEMERROREnum;
                        tesTask.SetFailureReason("BatchClientException", string.Join(",", batchClientException.Data.Values), batchClientException.Message, batchClientException.StackTrace);
                        logger.LogError(batchClientException, "TES task: {TesTask} BatchClientException.Message: {ExceptionMessage} {ExceptionData}", tesTask.Id, batchClientException.Message, string.Join(",", batchClientException?.Data?.Values));
                        break;

                    case BatchException batchException when batchException.InnerException is Microsoft.Azure.Batch.Protocol.Models.BatchErrorException batchErrorException && AzureBatchPoolCreationException.IsJobQuotaException(batchErrorException.Body.Code):
                        tesTask.SetWarning(batchErrorException.Body.Message.Value, Array.Empty<string>());
                        logger.LogInformation("Not enough job quota available for task Id {TesTask}. Reason: {BodyMessage}. Task will remain in queue.", tesTask.Id, batchErrorException.Body.Message.Value);
                        break;

                    case BatchException batchException when batchException.InnerException is Microsoft.Azure.Batch.Protocol.Models.BatchErrorException batchErrorException && AzureBatchPoolCreationException.IsPoolQuotaException(batchErrorException.Body.Code):
                        neededPools.Add(poolKey);
                        tesTask.SetWarning(batchErrorException.Body.Message.Value, Array.Empty<string>());
                        logger.LogInformation("Not enough pool quota available for task Id {TesTask}. Reason: {BodyMessage}. Task will remain in queue.", tesTask.Id, batchErrorException.Body.Message.Value);
                        break;

                    case Microsoft.Rest.Azure.CloudException cloudException when AzureBatchPoolCreationException.IsPoolQuotaException(cloudException.Body.Code):
                        neededPools.Add(poolKey);
                        tesTask.SetWarning(cloudException.Body.Message, Array.Empty<string>());
                        logger.LogInformation("Not enough pool quota available for task Id {TesTask}. Reason: {BodyMessage}. Task will remain in queue.", tesTask.Id, cloudException.Body.Message);
                        break;

                    default:
                        tesTask.State = TesState.SYSTEMERROREnum;
                        tesTask.SetFailureReason("UnknownError", $"{exception?.GetType().FullName}: {exception?.Message}", exception?.StackTrace);
                        logger.LogError(exception, "TES task: {TesTask} Exception: {ExceptionType}: {ExceptionMessage}", tesTask.Id, exception?.GetType().FullName, exception?.Message);
                        break;
                }
            }
        }

        /// <summary>
        /// Gets the current state of the Azure Batch task
        /// </summary>
        /// <param name="tesTask"><see cref="TesTask"/></param>
        /// <param name="cancellationToken">A <see cref="CancellationToken"/> for controlling the lifetime of the asynchronous operation.</param>
        /// <returns>A higher-level abstraction of the current state of the Azure Batch task</returns>
        [System.Diagnostics.CodeAnalysis.SuppressMessage("Performance", "CA1826:Do not use Enumerable methods on indexable collections", Justification = "FirstOrDefault() is straightforward, the alternative is less clear.")]
        private async ValueTask<CombinedBatchTaskInfo> GetBatchTaskStateAsync(TesTask tesTask, CancellationToken cancellationToken)
        {
            var azureBatchJobAndTaskState = await azureProxy.GetBatchJobAndTaskStateAsync(tesTask, enableBatchAutopool, cancellationToken);

            if (enableBatchAutopool)
            {
                tesTask.PoolId ??= azureBatchJobAndTaskState.Pool?.PoolId;
            }

            if (azureBatchJobAndTaskState.Pool?.PoolId is null)
            {
                azureBatchJobAndTaskState.Pool = tesTask.PoolId is null ? default : new() { PoolId = tesTask.PoolId };
            }

            static IEnumerable<string> ConvertNodeErrorsToSystemLogItems(AzureBatchJobAndTaskState azureBatchJobAndTaskState)
            {
                var systemLogItems = new List<string>();

                if (azureBatchJobAndTaskState.NodeErrorCode is not null)
                {
                    systemLogItems.Add(azureBatchJobAndTaskState.NodeErrorCode);
                }

                if (azureBatchJobAndTaskState.NodeErrorDetails is not null)
                {
                    systemLogItems.AddRange(azureBatchJobAndTaskState.NodeErrorDetails);
                }

                return systemLogItems;
            }

            if (azureBatchJobAndTaskState.ActiveJobWithMissingAutoPool)
            {
                logger.LogWarning("Found active job without auto pool for TES task {TesTask}. Deleting the job and requeuing the task. BatchJobInfo: {BatchJobInfo}", tesTask.Id, JsonConvert.SerializeObject(azureBatchJobAndTaskState));
                return new CombinedBatchTaskInfo
                {
                    BatchTaskState = BatchTaskState.ActiveJobWithMissingAutoPool,
                    FailureReason = BatchTaskState.ActiveJobWithMissingAutoPool.ToString(),
                    Pool = azureBatchJobAndTaskState.Pool
                };
            }

            if (azureBatchJobAndTaskState.MoreThanOneActiveJobOrTaskFound)
            {
                return new CombinedBatchTaskInfo
                {
                    BatchTaskState = BatchTaskState.MoreThanOneActiveJobOrTaskFound,
                    FailureReason = BatchTaskState.MoreThanOneActiveJobOrTaskFound.ToString(),
                    Pool = azureBatchJobAndTaskState.Pool
                };
            }

            // Because a ComputeTask is not assigned to the compute node while the StartTask is running, IAzureProxy.GetBatchJobAndTaskStateAsync() does not see start task failures. Deal with that here.
            if (azureBatchJobAndTaskState.NodeState is null && azureBatchJobAndTaskState.JobState == JobState.Active && azureBatchJobAndTaskState.TaskState == TaskState.Active && !string.IsNullOrWhiteSpace(azureBatchJobAndTaskState.Pool?.PoolId))
            {
                if (enableBatchAutopool)
                {
                    _ = ProcessStartTaskFailure((await azureProxy.ListComputeNodesAsync(azureBatchJobAndTaskState.Pool.PoolId, new ODATADetailLevel { FilterClause = "state eq 'starttaskfailed'", SelectClause = "id,startTaskInfo" }).FirstOrDefaultAsync(cancellationToken: cancellationToken))?.StartTaskInformation?.FailureInformation);
                }
                else
                {
                    /*
                     * Priority order for assigning errors to TesTasks in shared-pool mode:
                     * 1. Node error found in GetBatchJobAndTaskStateAsync()
                     * 2. StartTask failure
                     * 3. NodeAllocation failure
                     */
                    if (TryGetPool(azureBatchJobAndTaskState.Pool.PoolId, out var pool))
                    {
                        if (!string.IsNullOrWhiteSpace(azureBatchJobAndTaskState.NodeErrorCode) || !ProcessStartTaskFailure(pool.PopNextStartTaskFailure()))
                        {
                            var resizeError = pool.PopNextResizeError();
                            if (resizeError is not null)
                            {
                                azureBatchJobAndTaskState.NodeAllocationFailed = true;
                                azureBatchJobAndTaskState.NodeErrorCode = resizeError.Code;
                                azureBatchJobAndTaskState.NodeErrorDetails = Enumerable.Repeat(resizeError.Message, string.IsNullOrWhiteSpace(resizeError.Message) ? 1 : 0).Concat(resizeError.Values?.Select(d => d.Value) ?? Enumerable.Empty<string>());
                            }
                        }
                    }
                }

                bool ProcessStartTaskFailure(TaskFailureInformation failureInformation)
                {
                    if (failureInformation is not null)
                    {
                        azureBatchJobAndTaskState.NodeState = ComputeNodeState.StartTaskFailed;
                        azureBatchJobAndTaskState.NodeErrorCode = failureInformation.Code;
                        azureBatchJobAndTaskState.NodeErrorDetails = failureInformation.Details?.Select(d => d.Value);
                    }

                    return failureInformation is not null;
                }
            }

            if (TaskFailureInformationCodes.DiskFull.Equals(azureBatchJobAndTaskState.NodeErrorCode, StringComparison.OrdinalIgnoreCase))
            {
                azureBatchJobAndTaskState.NodeErrorDetails = (azureBatchJobAndTaskState.NodeErrorDetails ?? Enumerable.Empty<string>())
                    .Append($"Compute Node Error: {TaskFailureInformationCodes.DiskFull} Id: {azureBatchJobAndTaskState.NodeId}");
            }

            switch (azureBatchJobAndTaskState.JobState)
            {
                case null:
                case JobState.Deleting:
                    return new CombinedBatchTaskInfo
                    {
                        BatchTaskState = BatchTaskState.JobNotFound,
                        FailureReason = BatchTaskState.JobNotFound.ToString(),
                        Pool = azureBatchJobAndTaskState.Pool
                    };
                case JobState.Active:
                    {
                        if (azureBatchJobAndTaskState.NodeAllocationFailed)
                        {
                            return new CombinedBatchTaskInfo
                            {
                                BatchTaskState = BatchTaskState.NodeAllocationFailed,
                                FailureReason = BatchTaskState.NodeAllocationFailed.ToString(),
                                SystemLogItems = ConvertNodeErrorsToSystemLogItems(azureBatchJobAndTaskState),
                                Pool = azureBatchJobAndTaskState.Pool
                            };
                        }

                        if (azureBatchJobAndTaskState.NodeState == ComputeNodeState.Unusable)
                        {
                            return new CombinedBatchTaskInfo
                            {
                                BatchTaskState = BatchTaskState.NodeUnusable,
                                FailureReason = BatchTaskState.NodeUnusable.ToString(),
                                SystemLogItems = ConvertNodeErrorsToSystemLogItems(azureBatchJobAndTaskState),
                                Pool = azureBatchJobAndTaskState.Pool
                            };
                        }

                        if (azureBatchJobAndTaskState.NodeState == ComputeNodeState.Preempted)
                        {
                            return new CombinedBatchTaskInfo
                            {
                                BatchTaskState = BatchTaskState.NodePreempted,
                                FailureReason = BatchTaskState.NodePreempted.ToString(),
                                SystemLogItems = ConvertNodeErrorsToSystemLogItems(azureBatchJobAndTaskState),
                                Pool = azureBatchJobAndTaskState.Pool
                            };
                        }

                        if (azureBatchJobAndTaskState.NodeErrorCode is not null)
                        {
                            if (azureBatchJobAndTaskState.NodeErrorCode == TaskFailureInformationCodes.DiskFull)
                            {
                                return new CombinedBatchTaskInfo
                                {
                                    BatchTaskState = BatchTaskState.NodeFailedDuringStartupOrExecution,
                                    FailureReason = azureBatchJobAndTaskState.NodeErrorCode,
                                    SystemLogItems = ConvertNodeErrorsToSystemLogItems(azureBatchJobAndTaskState),
                                    Pool = azureBatchJobAndTaskState.Pool
                                };
                            }
                            else
                            {
                                return new CombinedBatchTaskInfo
                                {
                                    BatchTaskState = BatchTaskState.NodeFailedDuringStartupOrExecution,
                                    FailureReason = BatchTaskState.NodeFailedDuringStartupOrExecution.ToString(),
                                    SystemLogItems = ConvertNodeErrorsToSystemLogItems(azureBatchJobAndTaskState),
                                    Pool = azureBatchJobAndTaskState.Pool
                                };
                            }
                        }

                        break;
                    }
                case JobState.Terminating:
                case JobState.Completed:
                    break;
                default:
                    throw new Exception($"Found batch job {tesTask.Id} in unexpected state: {azureBatchJobAndTaskState.JobState}");
            }

            switch (azureBatchJobAndTaskState.TaskState)
            {
                case null:
                    return new CombinedBatchTaskInfo
                    {
                        BatchTaskState = BatchTaskState.MissingBatchTask,
                        FailureReason = BatchTaskState.MissingBatchTask.ToString(),
                        Pool = azureBatchJobAndTaskState.Pool
                    };
                case TaskState.Active:
                case TaskState.Preparing:
                    return new CombinedBatchTaskInfo
                    {
                        BatchTaskState = BatchTaskState.Initializing,
                        Pool = azureBatchJobAndTaskState.Pool
                    };
                case TaskState.Running:
                    return new CombinedBatchTaskInfo
                    {
                        BatchTaskState = BatchTaskState.Running,
                        Pool = azureBatchJobAndTaskState.Pool
                    };
                case TaskState.Completed:
                    if (azureBatchJobAndTaskState.TaskExitCode == 0 && azureBatchJobAndTaskState.TaskFailureInformation is null)
                    {
                        var metrics = await GetBatchNodeMetricsAndCromwellResultCodeAsync(tesTask, cancellationToken);

                        return new CombinedBatchTaskInfo
                        {
                            BatchTaskState = BatchTaskState.CompletedSuccessfully,
                            BatchTaskExitCode = azureBatchJobAndTaskState.TaskExitCode,
                            BatchTaskStartTime = metrics.TaskStartTime ?? azureBatchJobAndTaskState.TaskStartTime,
                            BatchTaskEndTime = metrics.TaskEndTime ?? azureBatchJobAndTaskState.TaskEndTime,
                            BatchNodeMetrics = metrics.BatchNodeMetrics,
                            CromwellRcCode = metrics.CromwellRcCode,
                            Pool = azureBatchJobAndTaskState.Pool
                        };
                    }
                    else
                    {
                        logger.LogError("Task {TesTask} failed. ExitCode: {TaskExitCode}, BatchJobInfo: {BatchJobInfo}", tesTask.Id, azureBatchJobAndTaskState.TaskExitCode, JsonConvert.SerializeObject(azureBatchJobAndTaskState));

                        return new CombinedBatchTaskInfo
                        {
                            BatchTaskState = BatchTaskState.CompletedWithErrors,
                            FailureReason = azureBatchJobAndTaskState.TaskFailureInformation?.Code,
                            BatchTaskExitCode = azureBatchJobAndTaskState.TaskExitCode,
                            BatchTaskStartTime = azureBatchJobAndTaskState.TaskStartTime,
                            BatchTaskEndTime = azureBatchJobAndTaskState.TaskEndTime,
                            SystemLogItems = Enumerable.Empty<string>()
                                .Append($"Batch task ExitCode: {azureBatchJobAndTaskState.TaskExitCode}, Failure message: {azureBatchJobAndTaskState.TaskFailureInformation?.Message}")
                                .Concat(azureBatchJobAndTaskState.TaskFailureInformation?.Details?.Select(d => $"{d.Name}: {d.Value}") ?? Enumerable.Empty<string>()),
                            Pool = azureBatchJobAndTaskState.Pool
                        };
                    }
                default:
                    throw new Exception($"Found batch task {tesTask.Id} in unexpected state: {azureBatchJobAndTaskState.TaskState}");
            }
        }

        /// <summary>
        /// Transitions the <see cref="TesTask"/> to the new state, based on the rules defined in the tesTaskStateTransitions list.
        /// </summary>
        /// <param name="tesTask">TES task</param>
        /// <param name="combinedBatchTaskInfo">Current Azure Batch task info</param>
        /// <param name="cancellationToken">A <see cref="CancellationToken"/> for controlling the lifetime of the asynchronous operation.</param>
        /// <returns>True if the TES task was changed.</returns>
        private ValueTask<bool> HandleTesTaskTransitionAsync(TesTask tesTask, CombinedBatchTaskInfo combinedBatchTaskInfo, CancellationToken cancellationToken)
            // When task is executed the following may be touched:
            // tesTask.Log[].SystemLog
            // tesTask.Log[].FailureReason
            // tesTask.Log[].CromwellResultCode
            // tesTask.Log[].BatchExecutionMetrics
            // tesTask.Log[].EndTime
            // tesTask.Log[].Log[].StdErr
            // tesTask.Log[].Log[].ExitCode
            // tesTask.Log[].Log[].StartTime
            // tesTask.Log[].Log[].EndTime

            => (tesTaskStateTransitions
                .FirstOrDefault(m => (m.Condition is null || m.Condition(tesTask)) && (m.CurrentBatchTaskState is null || m.CurrentBatchTaskState == combinedBatchTaskInfo.BatchTaskState))
                ?.ActionAsync(tesTask, combinedBatchTaskInfo, cancellationToken) ?? ValueTask.FromResult(false));

        /// <summary>
        /// Returns job preparation and main Batch tasks that represents the given <see cref="TesTask"/>
        /// </summary>
        /// <param name="taskId">The Batch Task Id</param>
        /// <param name="task">The <see cref="TesTask"/></param>
        /// <param name="poolHasContainerConfig">Indicates that <see cref="CloudTask.ContainerSettings"/> must be set.</param>
        /// <param name="cancellationToken">A <see cref="CancellationToken"/> for controlling the lifetime of the asynchronous operation.</param>
        /// <returns>Job preparation and main Batch tasks</returns>
        private async Task<CloudTask> ConvertTesTaskToBatchTaskAsync(string taskId, TesTask task, bool poolHasContainerConfig, CancellationToken cancellationToken)
        {
            var cromwellExecutionDirectoryPath = GetCromwellExecutionDirectoryPath(task);
            var isCromwell = cromwellExecutionDirectoryPath is not null;

            var queryStringsToRemoveFromLocalFilePaths = task.Inputs?
                .Select(i => i.Path)
                .Concat(task.Outputs?.Select(o => o.Path) ?? new List<string>())
                .Where(p => p is not null)
                .Select(p => queryStringRegex.Match(p).Groups[1].Value)
                .Where(qs => !string.IsNullOrEmpty(qs))
                .ToList() ?? new List<string>();

            var inputFiles = task.Inputs?.Distinct().ToList() ?? new List<TesInput>();

            var drsInputFiles = inputFiles
                .Where(f => f?.Url?.StartsWith("drs://", StringComparison.OrdinalIgnoreCase) == true)
                .ToList();

            var metricsName = "metrics.txt";

            var additionalInputFiles = new List<TesInput>();
            // TODO: Cromwell bug: Cromwell command write_tsv() generates a file in the execution directory, for example execution/write_tsv_3922310b441805fc43d52f293623efbc.tmp. These are not passed on to TES inputs.
            // WORKAROUND: Get the list of files in the execution directory and add them to task inputs.
            // TODO: Verify whether this workaround is still needed.
            if (isCromwell)
            {
                var executionDirectoryUri = new Uri(await storageAccessProvider.MapLocalPathToSasUrlAsync($"/{cromwellExecutionDirectoryPath}", cancellationToken, getContainerSas: true));
                if (executionDirectoryUri is not null)
                {
                    var blobsInExecutionDirectory = (await azureProxy.ListBlobsAsync(executionDirectoryUri, cancellationToken)).Where(b => !b.EndsWith($"/{CromwellScriptFileName}"));
                    var cromwellExecutionDirectory = $"/{cromwellExecutionDirectoryPath.Split("/", StringSplitOptions.RemoveEmptyEntries)[0]}";
                    additionalInputFiles = blobsInExecutionDirectory.Select(b => $"{cromwellExecutionDirectory}/{b}").Select(b => new TesInput { Content = null, Path = b, Url = b, Name = Path.GetFileName(b), Type = TesFileType.FILEEnum }).ToList();
                }
            }

            var filesToDownload = await Task.WhenAll(
                inputFiles
                .Except(drsInputFiles) // do not attempt to download DRS input files since the cromwell-drs-localizer will
                .Where(f => f?.Streamable == false) // Don't download files where localization_optional is set to true in WDL (corresponds to "Streamable" property being true on TesInput)
                .Union(additionalInputFiles)
                .Select(async f => await GetTesInputFileUrlAsync(f, task, queryStringsToRemoveFromLocalFilePaths, cancellationToken)));

            var downloadFilesScriptContent = new NodeTask
            {
                MetricsFilename = metricsName,
                InputsMetricsFormat = "FileDownloadSizeInBytes={Size}",
                Inputs = filesToDownload.Select(f => new FileInput { SourceUrl = f.Url, Path = LocalizeLocalPath(f.Path), SasStrategy = SasResolutionStrategy.None }).ToList()
            };

            var filesToUpload = Array.Empty<TesOutput>();

            if (task.Outputs?.Count > 0)
            {
                filesToUpload = await Task.WhenAll(
                task.Outputs?.Select(async f =>
                        new TesOutput
                        {
                            Path = f.Path,
                            Url = await storageAccessProvider.MapLocalPathToSasUrlAsync(f.Url, cancellationToken, getContainerSas: true) ?? throw new TesException("InvalidOutputFilePath", $"Unsupported output URL '{f.Url}' for task Id {taskId}. Must start with 'http', '{CromwellPathPrefix}' or use '/accountName/containerName/blobName' pattern where TES service has Contributor access to the storage account."),
                            Name = f.Name,
                            Type = f.Type
                        }));
            }

            // Ignore missing stdout/stderr files. CWL workflows have an issue where if the stdout/stderr are redirected, they are still listed in the TES outputs
            // Ignore any other missing files and directories. WDL tasks can have optional output files.
            // Implementation: do not set Required to True (it defaults to False)
            var uploadFilesScriptContent = new NodeTask
            {
                MetricsFilename = metricsName,
                OutputsMetricsFormat = "FileUploadSizeInBytes={Size}",
                Outputs = filesToUpload.Select(f => new FileOutput { TargetUrl = f.Url, Path = LocalizeLocalPath(f.Path), FileType = ConvertFileType(f.Type), SasStrategy = SasResolutionStrategy.None, PathPrefix = f.PathPrefix }).ToList()
            };

            var executor = task.Executors.First();

            var volumeMountsOption = String.Join(" ", inputFiles
                .Union(additionalInputFiles)
                .Select(f => f.Path)
                .Concat(filesToUpload.Select(f => f.Path))
                .Select(p => p.Split("/", StringSplitOptions.RemoveEmptyEntries)[0])
                .Distinct(StringComparer.Ordinal)
                .Select(s => $"-v $AZ_BATCH_TASK_WORKING_DIR/wd/{s}:/{s}"));

            var executorImageIsPublic = containerRegistryProvider.IsImagePublic(executor.Image);
            var dockerInDockerImageIsPublic = containerRegistryProvider.IsImagePublic(dockerInDockerImageName);

            var sb = new StringBuilder();

            sb.AppendLinuxLine($"write_kv() {{ echo \"$1=$2\" >> $AZ_BATCH_TASK_WORKING_DIR/metrics.txt; }} && \\");  // Function that appends key=value pair to metrics.txt file
            sb.AppendLinuxLine($"write_ts() {{ write_kv $1 $(date -Iseconds); }} && \\");    // Function that appends key=<current datetime> to metrics.txt file
            sb.AppendLinuxLine($"mkdir -p $AZ_BATCH_TASK_WORKING_DIR/wd && \\");

            if (dockerInDockerImageIsPublic)
            {
                sb.AppendLinuxLine($"(grep -q alpine /etc/os-release && apk add bash || :) && \\");  // Install bash if running on alpine (will be the case if running inside "docker" image)
            }

            var vmSize = task.Resources?.GetBackendParameterValue(TesResources.SupportedBackendParameters.vm_size);

            if (drsInputFiles.Count > 0 && task.Resources?.ContainsBackendParameterValue(TesResources.SupportedBackendParameters.workflow_execution_identity) == true)
            {
                sb.AppendLinuxLine($"write_ts CromwellDrsLocalizerPullStart && \\");
                sb.AppendLinuxLine($"docker pull --quiet {cromwellDrsLocalizerImageName} && \\");
                sb.AppendLinuxLine($"write_ts CromwellDrsLocalizerPullEnd && \\");
            }

            if (executorImageIsPublic)
            {
                // Private executor images are pulled via pool ContainerConfiguration
                sb.AppendLinuxLine($"write_ts ExecutorPullStart && docker pull --quiet {executor.Image} && write_ts ExecutorPullEnd && \\");
            }

            // The remainder of the script downloads the inputs, runs the main executor container, and uploads the outputs, including the metrics.txt file
            // After task completion, metrics file is downloaded and used to populate the BatchNodeMetrics object
            sb.AppendLinuxLine($"write_kv ExecutorImageSizeInBytes $(docker inspect {executor.Image} | grep \\\"Size\\\" | grep -Po '(?i)\\\"Size\\\":\\K([^,]*)') && \\");

            if (drsInputFiles.Count > 0)
            {
                // resolve DRS input files with Cromwell DRS Localizer Docker image
                sb.AppendLinuxLine($"write_ts DrsLocalizationStart && \\");

                foreach (var drsInputFile in drsInputFiles)
                {
                    var drsUrl = drsInputFile.Url;
                    var localizedFilePath = drsInputFile.Path;
                    var drsLocalizationCommand = $"docker run --rm {volumeMountsOption} -e MARTHA_URL=\"{marthaUrl}\" {cromwellDrsLocalizerImageName} {drsUrl} {localizedFilePath} --access-token-strategy azure{(!string.IsNullOrWhiteSpace(marthaKeyVaultName) ? " --vault-name " + marthaKeyVaultName : string.Empty)}{(!string.IsNullOrWhiteSpace(marthaSecretName) ? " --secret-name " + marthaSecretName : string.Empty)} && \\";
                    sb.AppendLinuxLine(drsLocalizationCommand);
                }

                sb.AppendLinuxLine($"write_ts DrsLocalizationEnd && \\");
            }

            var uploadMetricsScriptSasUrl = await storageAccessProvider.GetInternalTesTaskBlobUrlAsync(task, UploadMetricsScriptFileName, cancellationToken);
            var metricsSasUrl = await storageAccessProvider.GetInternalTesTaskBlobUrlAsync(task, metricsName, cancellationToken);
            var uploadMetricsScriptContent = new NodeTask
            {
<<<<<<< HEAD
                Outputs = new List<FileOutput>() { new FileOutput { Path = metricsName, TargetUrl = uploadMetricsScriptSasUrl, FileType = FileType.File, SasStrategy = SasResolutionStrategy.None } }
=======
                Outputs = new List<FileOutput>() { new FileOutput { Required = true, FullFileName = metricsName, TargetUrl = metricsSasUrl, FileType = FileType.File, SasStrategy = SasResolutionStrategy.None } }
>>>>>>> 1f42bdcd
            };

            sb.AppendLinuxLine($"write_ts DownloadStart && \\");
            sb.AppendLinuxLine($"./{NodeTaskRunnerFilename} download --file {DownloadFilesScriptFileName} && \\");
            sb.AppendLinuxLine($"write_ts DownloadEnd && \\");
            sb.AppendLinuxLine($"chmod -R o+rwx $AZ_BATCH_TASK_WORKING_DIR/wd && \\");
            sb.AppendLinuxLine($"export TES_TASK_WD=$AZ_BATCH_TASK_WORKING_DIR/wd && \\");
            sb.AppendLinuxLine($"write_ts ExecutorStart && \\");
            sb.AppendLinuxLine($"docker run --rm {volumeMountsOption} --entrypoint= --workdir / {executor.Image} {executor.Command[0]}  \"{string.Join(" && ", executor.Command.Skip(1))}\" && \\");
            sb.AppendLinuxLine($"write_ts ExecutorEnd && \\");
            sb.AppendLinuxLine($"write_ts UploadStart && \\");
            sb.AppendLinuxLine($"./{NodeTaskRunnerFilename} upload --file {UploadFilesScriptFileName} && \\");
            sb.AppendLinuxLine($"write_ts UploadEnd && \\");
            sb.AppendLinuxLine($"/bin/bash -c 'disk=( `df -k $AZ_BATCH_TASK_WORKING_DIR | tail -1` ) && echo DiskSizeInKiB=${{disk[1]}} >> $AZ_BATCH_TASK_WORKING_DIR/metrics.txt && echo DiskUsedInKiB=${{disk[2]}} >> $AZ_BATCH_TASK_WORKING_DIR/metrics.txt' && \\");
            sb.AppendLinuxLine($"write_kv VmCpuModelName \"$(cat /proc/cpuinfo | grep -m1 name | cut -f 2 -d ':' | xargs)\" && \\");
            sb.AppendLinuxLine($"./{NodeTaskRunnerFilename} upload --file {UploadMetricsScriptFileName}");

            var nodeTaskRunnerSasUrl = await storageAccessProvider.GetInternalTesBlobUrlAsync(NodeTaskRunnerFilename, cancellationToken);
            var batchScriptSasUrl =
                await storageAccessProvider.GetInternalTesTaskBlobUrlAsync(task, BatchScriptFileName,
                    cancellationToken);
            var downloadFilesScriptUrl = await storageAccessProvider.GetInternalTesTaskBlobUrlAsync(task, DownloadFilesScriptFileName, cancellationToken);
            var uploadFilesScriptSasUrl = await storageAccessProvider.GetInternalTesTaskBlobUrlAsync(task, UploadFilesScriptFileName, cancellationToken);

            var tesInternalDirectorySasUrl = await storageAccessProvider.GetInternalTesTaskBlobUrlAsync(task, blobPath: string.Empty, cancellationToken);

            await storageAccessProvider.UploadBlobAsync(new Uri(downloadFilesScriptUrl), SerializeNodeTask(downloadFilesScriptContent), cancellationToken);
            await storageAccessProvider.UploadBlobAsync(new Uri(uploadFilesScriptSasUrl), SerializeNodeTask(uploadFilesScriptContent), cancellationToken);
            await storageAccessProvider.UploadBlobAsync(new Uri(uploadMetricsScriptSasUrl), SerializeNodeTask(uploadMetricsScriptContent), cancellationToken);
            await storageAccessProvider.UploadBlobAsync(new Uri(batchScriptSasUrl), sb.ToString(), cancellationToken);

            var batchRunCommand = enableBatchAutopool
                ? $"/bin/bash -c chmod u+x ./{NodeTaskRunnerFilename} && /bin/bash $AZ_BATCH_TASK_WORKING_DIR/{BatchScriptFileName}"
                : $"/bin/bash -c \"{MungeBatchScript()}\"";

            var cloudTask = new CloudTask(taskId, batchRunCommand)
            {
                UserIdentity = new UserIdentity(new AutoUserSpecification(elevationLevel: ElevationLevel.Admin, scope: AutoUserScope.Pool)),
                ResourceFiles = new List<ResourceFile>
                {
                    ResourceFile.FromUrl(nodeTaskRunnerSasUrl, NodeTaskRunnerFilename),
                    ResourceFile.FromUrl(batchScriptSasUrl, BatchScriptFileName),
                    ResourceFile.FromUrl(downloadFilesScriptUrl, DownloadFilesScriptFileName),
                    ResourceFile.FromUrl(uploadFilesScriptSasUrl, UploadFilesScriptFileName),
                    ResourceFile.FromUrl(uploadMetricsScriptSasUrl, UploadMetricsScriptFileName),
                },
                OutputFiles = new List<OutputFile>
                {
                    new OutputFile(
                        "../std*.txt",
                        new OutputFileDestination(new(tesInternalDirectorySasUrl)),
                        new OutputFileUploadOptions(OutputFileUploadCondition.TaskFailure))
                }
            };

            if (poolHasContainerConfig)
            {
                // If the executor image is private, and in order to run multiple containers in the main task, the image has to be downloaded via pool ContainerConfiguration.
                // This also requires that the main task runs inside a container. So we run the "docker" container that in turn runs other containers.
                // If the executor image is public, there is no need for pool ContainerConfiguration and task can run normally, without being wrapped in a docker container.
                // Volume mapping for docker.sock below allows the docker client in the container to access host's docker daemon.
                // Remark: Batch provides "-v $AZ_BATCH_NODE_ROOT_DIR:$AZ_BATCH_NODE_ROOT_DIR" for us.
                var containerRunOptions = $"--rm -v /var/run/docker.sock:/var/run/docker.sock ";
                cloudTask.ContainerSettings = new TaskContainerSettings(dockerInDockerImageName, containerRunOptions);
            }

            return cloudTask;

            static FileType ConvertFileType(TesFileType tesFileType)
            {
                return tesFileType switch
                {
                    TesFileType.FILEEnum => FileType.File,
                    TesFileType.DIRECTORYEnum => FileType.Directory,
                    _ => throw new ArgumentOutOfRangeException(nameof(tesFileType)),
                }; ;
            }

            // Yes, this looks "Windowsy", while all our executors run on Linux. Environment.ExpandEnvironmentVariables requires environment variables to be delimited by '%' no matter the platform.
            static string LocalizeLocalPath(string path)
                => $"%AZ_BATCH_TASK_WORKING_DIR%/wd{path}";

            static string SerializeNodeTask(NodeTask task)
                => JsonConvert.SerializeObject(task, new JsonSerializerSettings { NullValueHandling = NullValueHandling.Ignore, DefaultValueHandling = DefaultValueHandling.Ignore });

            string MungeBatchScript()
                => string.Join("\n", taskRunScriptContent)
                    .Replace(@"{CleanupScriptLines}", string.Join("\n", poolHasContainerConfig ? MungeCleanupScriptForContainerConfig(taskCleanupScriptContent) : MungeCleanupScript(taskCleanupScriptContent)))
                    .Replace(@"{BatchScriptPath}", $"$AZ_BATCH_TASK_WORKING_DIR/{BatchScriptFileName}")
                    .Replace(@"{TaskExecutor}", executor.Image)
                    .Replace(@"{ExecutionPathPrefix}", "wd")
                    .Replace("\"", "\\\"");

            static IEnumerable<string> MungeCleanupScript(IEnumerable<string> content)
            {
                return content.Select((line, index) => $"echo '{line}' {Redirect(index)} ../clean-executor.sh");

                static string Redirect(int index)
                    => index == 0 ? ">" : ">>";
            }

            static IEnumerable<string> MungeCleanupScriptForContainerConfig(IEnumerable<string> content)
                => MungeCleanupScript(content.Where(line => !line.Contains(@"{TaskExecutor}")));
        }

        /// <summary>
        /// Converts the input file URL into proper http URL with SAS token, ready for batch to download.
        /// Removes the query strings from the input file path and the command script content.
        /// Uploads the file if content is provided.
        /// </summary>
        /// <param name="inputFile"><see cref="TesInput"/> file</param>
        /// <param name="task">TES task</param>
        /// <param name="queryStringsToRemoveFromLocalFilePaths">Query strings to remove from local file paths</param>
        /// <param name="cancellationToken">A <see cref="CancellationToken"/> for controlling the lifetime of the asynchronous operation.</param>
        /// <returns>List of modified <see cref="TesInput"/> files</returns>
        private async Task<TesInput> GetTesInputFileUrlAsync(TesInput inputFile, TesTask task, List<string> queryStringsToRemoveFromLocalFilePaths, CancellationToken cancellationToken)
        {
            if (string.IsNullOrWhiteSpace(inputFile.Path) || !inputFile.Path.StartsWith("/"))
            {
                throw new TesException("InvalidInputFilePath", $"Unsupported input path '{inputFile.Path}' for task Id {task.Id}. Must start with '/'.");
            }

            if (inputFile.Url is not null && inputFile.Content is not null)
            {
                throw new TesException("InvalidInputFilePath", "Input Url and Content cannot be both set");
            }

            if (inputFile.Url is null && inputFile.Content is null)
            {
                throw new TesException("InvalidInputFilePath", "One of Input Url or Content must be set");
            }

            if (inputFile.Type == TesFileType.DIRECTORYEnum)
            {
                throw new TesException("InvalidInputFilePath", "Directory input is not supported.");
            }

            string inputFileUrl;

            if (inputFile.Content is not null || IsCromwellCommandScript(inputFile))
            {
                inputFileUrl = await storageAccessProvider.GetInternalTesTaskBlobUrlAsync(task, Guid.NewGuid().ToString(), cancellationToken);
                var content = inputFile.Content ?? await storageAccessProvider.DownloadBlobAsync(inputFile.Url, cancellationToken);
                content = IsCromwellCommandScript(inputFile) ? RemoveQueryStringsFromLocalFilePaths(content, queryStringsToRemoveFromLocalFilePaths) : content;

                await storageAccessProvider.UploadBlobAsync(new Uri(inputFileUrl), content, cancellationToken);
            }
            else if (TryGetCromwellTmpFilePath(inputFile.Url, out var localPath))
            {
                var storageFileName = $"/{GetStorageUploadPath(task)}/{Guid.NewGuid()}";
                inputFileUrl = await storageAccessProvider.MapLocalPathToSasUrlAsync(storageFileName, cancellationToken);
                await storageAccessProvider.UploadBlobFromFileAsync(storageFileName, localPath, cancellationToken);
            }
            else if (await storageAccessProvider.IsPublicHttpUrlAsync(inputFile.Url, cancellationToken))
            {
                inputFileUrl = inputFile.Url;
            }
            else
            {
                // Convert file:///account/container/blob paths to /account/container/blob
                var url = Uri.TryCreate(inputFile.Url, UriKind.Absolute, out var tempUrl) && tempUrl.IsFile ? tempUrl.AbsolutePath : inputFile.Url;
                inputFileUrl = (await storageAccessProvider.MapLocalPathToSasUrlAsync(url, cancellationToken)) ?? throw new TesException("InvalidInputFilePath", $"Unsupported input URL '{inputFile.Url}' for task Id {task.Id}. Must start with 'http', '{CromwellPathPrefix}' or use '/accountName/containerName/blobName' pattern where TES service has Contributor access to the storage account.");
            }

            var path = RemoveQueryStringsFromLocalFilePaths(inputFile.Path, queryStringsToRemoveFromLocalFilePaths);
            return new TesInput { Url = inputFileUrl, Path = path };
        }

        /// <summary>
        /// Constructs a universal Azure Start Task instance if needed
        /// </summary>
        /// <param name="cancellationToken">A <see cref="CancellationToken"/> for controlling the lifetime of the asynchronous operation.</param>
        /// <returns></returns>
        private async Task<StartTask> StartTaskIfNeeded(CancellationToken cancellationToken)
        {
            string startTaskSasUrl = default;

            if (!string.IsNullOrWhiteSpace(globalStartTaskPath))
            {
                startTaskSasUrl = await storageAccessProvider.MapLocalPathToSasUrlAsync(globalStartTaskPath, cancellationToken);
                if (!await azureProxy.BlobExistsAsync(new Uri(startTaskSasUrl), cancellationToken))
                {
                    startTaskSasUrl = null;
                }
            }

            if (!string.IsNullOrWhiteSpace(startTaskSasUrl) && !string.IsNullOrWhiteSpace(StartTaskScriptFilename))
            {
                return new StartTask
                {
                    CommandLine = $"./{StartTaskScriptFilename}",
                    UserIdentity = new UserIdentity(new AutoUserSpecification(elevationLevel: ElevationLevel.Admin, scope: AutoUserScope.Pool)),
                    ResourceFiles = new List<ResourceFile> { ResourceFile.FromUrl(startTaskSasUrl, StartTaskScriptFilename) }
                };
            }

            return default;
        }

        /// <summary>
        /// Constructs an Azure Batch Container Configuration instance
        /// </summary>
        /// <param name="executorImage">The image name for the current <see cref="TesTask"/></param>
        /// <param name="cancellationToken">A <see cref="CancellationToken"/> for controlling the lifetime of the asynchronous operation.</param>
        /// <returns></returns>
        private async ValueTask<ContainerConfiguration> GetContainerConfigurationIfNeededAsync(string executorImage, CancellationToken cancellationToken)
        {
            if (containerRegistryProvider.IsImagePublic(executorImage))
            {
                return default;
            }

            BatchModels.ContainerConfiguration result = default;
            var containerRegistryInfo = await containerRegistryProvider.GetContainerRegistryInfoAsync(executorImage, cancellationToken);

            if (containerRegistryInfo is not null)
            {
                // Download private images at node startup, since those cannot be downloaded in the main task that runs multiple containers.
                // Doing this also requires that the main task runs inside a container, hence downloading the "docker" image (contains docker client) as well.
                result = new BatchModels.ContainerConfiguration
                {
                    ContainerImageNames = new List<string> { executorImage, dockerInDockerImageName },
                    ContainerRegistries = new List<BatchModels.ContainerRegistry>
                    {
                        new(
                            userName: containerRegistryInfo.Username,
                            registryServer: containerRegistryInfo.RegistryServer,
                            password: containerRegistryInfo.Password)
                    }
                };

                ContainerRegistryInfo containerRegistryInfoForDockerInDocker = null;

                if (!containerRegistryProvider.IsImagePublic(dockerInDockerImageName))
                {
                    containerRegistryInfoForDockerInDocker = await containerRegistryProvider.GetContainerRegistryInfoAsync(dockerInDockerImageName, cancellationToken);

                    if (containerRegistryInfoForDockerInDocker is not null && containerRegistryInfoForDockerInDocker.RegistryServer != containerRegistryInfo.RegistryServer)
                    {
                        result.ContainerRegistries.Add(new(
                            userName: containerRegistryInfoForDockerInDocker.Username,
                            registryServer: containerRegistryInfoForDockerInDocker.RegistryServer,
                            password: containerRegistryInfoForDockerInDocker.Password));
                    }
                }
            }

            return result is null ? default : new()
            {
                ContainerImageNames = result.ContainerImageNames,
                ContainerRegistries = result
                                    .ContainerRegistries
                                    .Select(r => new ContainerRegistry(
                                        userName: r.UserName,
                                        password: r.Password,
                                        registryServer: r.RegistryServer,
                                        identityReference: r.IdentityReference is null ? null : new() { ResourceId = r.IdentityReference.ResourceId }))
                                    .ToList()
            };
        }

        /// <summary>
        /// Constructs either an <see cref="AutoPoolSpecification"/> or a new pool in the batch account ready for a job to be attached.
        /// </summary>
        /// <param name="poolSpecification"></param>
        /// <param name="tesTaskId"></param>
        /// <param name="jobId"></param>
        /// <param name="cancellationToken">A <see cref="CancellationToken"/> for controlling the lifetime of the asynchronous operation.</param>
        /// <param name="identityResourceIds"></param>
        /// <remarks>If <paramref name="identityResourceIds"/> is provided, <paramref name="jobId"/> must also be provided.<br/>This method does not support autscaled pools.</remarks>
        /// <returns>An <see cref="PoolInformation"/></returns>
        private async Task<PoolInformation> CreateAutoPoolModePoolInformation(PoolSpecification poolSpecification, string tesTaskId, string jobId, CancellationToken cancellationToken, IEnumerable<string> identityResourceIds = null)
        {
            var identities = identityResourceIds?.ToArray() ?? Array.Empty<string>();
            var isAutoPool = !identities.Any();

            if (isAutoPool)
            {
                logger.LogInformation($"TES task: {tesTaskId} creating Auto Pool using VM size {poolSpecification.VirtualMachineSize}");
            }
            else
            {
                logger.LogInformation($"TES task: {tesTaskId} creating Manual Batch Pool using VM size {poolSpecification.VirtualMachineSize}");
            }

            // By default, the pool will have the same name/ID as the job if the identity is provided, otherwise we return an actual autopool.
            return isAutoPool
                ? new()
                {
                    AutoPoolSpecification = new()
                    {
                        AutoPoolIdPrefix = "TES",
                        PoolLifetimeOption = PoolLifetimeOption.Job,
                        PoolSpecification = poolSpecification,
                        KeepAlive = false
                    }
                }
                : await azureProxy.CreateBatchPoolAsync(
                    ConvertPoolSpecificationToModelsPool(
                        $"TES_{jobId}",
                        jobId,
                        GetBatchPoolIdentity(identities),
                        poolSpecification),
                    IsPreemptable(), cancellationToken);

            bool IsPreemptable()
                => true switch
                {
                    _ when poolSpecification.TargetDedicatedComputeNodes > 0 => false,
                    _ when poolSpecification.TargetLowPriorityComputeNodes > 0 => true,
                    _ => throw new ArgumentException("Unable to determine if pool will host a low priority compute node.", nameof(poolSpecification)),
                };
        }

        /// <summary>
        /// Generate the BatchPoolIdentity object
        /// </summary>
        /// <param name="identities"></param>
        /// <returns></returns>
        private static BatchModels.BatchPoolIdentity GetBatchPoolIdentity(string[] identities)
            => identities is null || !identities.Any() ? null : new(BatchModels.PoolIdentityType.UserAssigned, identities.ToDictionary(identity => identity, _ => new BatchModels.UserAssignedIdentities()));

        /// <summary>
        /// Generate the PoolSpecification for the needed pool.
        /// </summary>
        /// <param name="vmSize"></param>
        /// <param name="autoscaled"></param>
        /// <param name="preemptable"></param>
        /// <param name="nodeInfo"></param>
        /// <param name="containerConfiguration"></param>
        /// <param name="cancellationToken">A <see cref="CancellationToken"/> for controlling the lifetime of the asynchronous operation.</param>
        /// <returns><see cref="PoolSpecification"/></returns>
        /// <remarks>We use the PoolSpecification for both the namespace of all the constituent parts and for the fact that it allows us to configure shared and autopools using the same code.</remarks>
        private async ValueTask<PoolSpecification> GetPoolSpecification(string vmSize, bool autoscaled, bool preemptable, BatchNodeInfo nodeInfo, ContainerConfiguration containerConfiguration, CancellationToken cancellationToken)
        {
            // Any changes to any properties set in this method will require corresponding changes to ConvertPoolSpecificationToModelsPool()

            var vmConfig = new VirtualMachineConfiguration(
                imageReference: new ImageReference(
                    nodeInfo.BatchImageOffer,
                    nodeInfo.BatchImagePublisher,
                    nodeInfo.BatchImageSku,
                    nodeInfo.BatchImageVersion),
                nodeAgentSkuId: nodeInfo.BatchNodeAgentSkuId)
            {
                ContainerConfiguration = containerConfiguration
            };

            var poolSpecification = new PoolSpecification
            {
                VirtualMachineConfiguration = vmConfig,
                VirtualMachineSize = vmSize,
                ResizeTimeout = TimeSpan.FromMinutes(30),
                StartTask = await StartTaskIfNeeded(cancellationToken),
                TargetNodeCommunicationMode = NodeCommunicationMode.Simplified,
            };

            if (autoscaled)
            {
                poolSpecification.AutoScaleEnabled = true;
                poolSpecification.AutoScaleEvaluationInterval = BatchPool.AutoScaleEvaluationInterval;
                poolSpecification.AutoScaleFormula = BatchPool.AutoPoolFormula(preemptable, 1);
            }
            else
            {
                poolSpecification.AutoScaleEnabled = false;
                poolSpecification.TargetLowPriorityComputeNodes = preemptable == true ? 1 : 0;
                poolSpecification.TargetDedicatedComputeNodes = preemptable == false ? 1 : 0;
            }

            if (!string.IsNullOrEmpty(batchNodesSubnetId))
            {
                poolSpecification.NetworkConfiguration = new()
                {
                    PublicIPAddressConfiguration = new PublicIPAddressConfiguration(disableBatchNodesPublicIpAddress ? IPAddressProvisioningType.NoPublicIPAddresses : IPAddressProvisioningType.BatchManaged),
                    SubnetId = batchNodesSubnetId
                };
            }

            return poolSpecification;
        }

        /// <summary>
        /// Convert PoolSpecification to Models.Pool, including any BatchPoolIdentity
        /// </summary>
        /// <remarks>
        /// Note: this is not a complete conversion. It only converts properties we are currently using (including referenced objects).<br/>
        /// Devs: Any changes to any properties set in this method will require corresponding changes to all classes implementing <see cref="Management.Batch.IBatchPoolManager"/> along with possibly any systems they call, with the possible exception of <seealso cref="Management.Batch.ArmBatchPoolManager"/>.
        /// </remarks>
        /// <param name="name"></param>
        /// <param name="displayName"></param>
        /// <param name="poolIdentity"></param>
        /// <param name="pool"></param>
        /// <returns>A <see cref="BatchModels.Pool"/>.</returns>
        private static BatchModels.Pool ConvertPoolSpecificationToModelsPool(string name, string displayName, BatchModels.BatchPoolIdentity poolIdentity, PoolSpecification pool)
        {
            // Don't add feature work here that isn't necesitated by a change to GetPoolSpecification() unless it's a feature that PoolSpecification does not support.
            // TODO: (perpetually) add new properties we set in the future on <see cref="PoolSpecification"/> and/or its contained objects, if possible. When not, update CreateAutoPoolModePoolInformation().

            ValidateString(name, nameof(name), 64);
            ValidateString(displayName, nameof(displayName), 1024);

            return new(name: name, displayName: displayName, identity: poolIdentity)
            {
                VmSize = pool.VirtualMachineSize,
                ScaleSettings = true == pool.AutoScaleEnabled ? ConvertAutoScale(pool) : ConvertManualScale(pool),
                DeploymentConfiguration = new(virtualMachineConfiguration: ConvertVirtualMachineConfiguration(pool.VirtualMachineConfiguration)),
                ApplicationPackages = pool.ApplicationPackageReferences?.Select(ConvertApplicationPackage).ToList(),
                NetworkConfiguration = ConvertNetworkConfiguration(pool.NetworkConfiguration),
                StartTask = ConvertStartTask(pool.StartTask),
                TargetNodeCommunicationMode = ConvertNodeCommunicationMode(pool.TargetNodeCommunicationMode),
            };

            static void ValidateString(string value, string name, int length)
            {
                ArgumentNullException.ThrowIfNull(value, name);
                if (value.Length > length) throw new ArgumentException($"{name} exceeds maximum length {length}", name);
            }

            static BatchModels.ScaleSettings ConvertManualScale(PoolSpecification pool)
                => new()
                {
                    FixedScale = new()
                    {
                        TargetDedicatedNodes = pool.TargetDedicatedComputeNodes,
                        TargetLowPriorityNodes = pool.TargetLowPriorityComputeNodes,
                        ResizeTimeout = pool.ResizeTimeout,
                        NodeDeallocationOption = BatchModels.ComputeNodeDeallocationOption.TaskCompletion
                    }
                };

            static BatchModels.ScaleSettings ConvertAutoScale(PoolSpecification pool)
                => new()
                {
                    AutoScale = new()
                    {
                        Formula = pool.AutoScaleFormula,
                        EvaluationInterval = pool.AutoScaleEvaluationInterval
                    }
                };

            static BatchModels.VirtualMachineConfiguration ConvertVirtualMachineConfiguration(VirtualMachineConfiguration virtualMachineConfiguration)
                => virtualMachineConfiguration is null ? default : new(ConvertImageReference(virtualMachineConfiguration.ImageReference), virtualMachineConfiguration.NodeAgentSkuId, containerConfiguration: ConvertContainerConfiguration(virtualMachineConfiguration.ContainerConfiguration));

            static BatchModels.ContainerConfiguration ConvertContainerConfiguration(ContainerConfiguration containerConfiguration)
                => containerConfiguration is null ? default : new(containerConfiguration.ContainerImageNames, containerConfiguration.ContainerRegistries?.Select(ConvertContainerRegistry).ToList());

            static BatchModels.StartTask ConvertStartTask(StartTask startTask)
                => startTask is null ? default : new(startTask.CommandLine, startTask.ResourceFiles?.Select(ConvertResourceFile).ToList(), startTask.EnvironmentSettings?.Select(ConvertEnvironmentSetting).ToList(), ConvertUserIdentity(startTask.UserIdentity), startTask.MaxTaskRetryCount, startTask.WaitForSuccess, ConvertTaskContainerSettings(startTask.ContainerSettings));

            static BatchModels.UserIdentity ConvertUserIdentity(UserIdentity userIdentity)
                => userIdentity is null ? default : new(userIdentity.UserName, ConvertAutoUserSpecification(userIdentity.AutoUser));

            static BatchModels.AutoUserSpecification ConvertAutoUserSpecification(AutoUserSpecification autoUserSpecification)
                => autoUserSpecification is null ? default : new((BatchModels.AutoUserScope?)autoUserSpecification.Scope, (BatchModels.ElevationLevel?)autoUserSpecification.ElevationLevel);

            static BatchModels.TaskContainerSettings ConvertTaskContainerSettings(TaskContainerSettings containerSettings)
                => containerSettings is null ? default : new(containerSettings.ImageName, containerSettings.ContainerRunOptions, ConvertContainerRegistry(containerSettings.Registry), (BatchModels.ContainerWorkingDirectory?)containerSettings.WorkingDirectory);

            static BatchModels.ContainerRegistry ConvertContainerRegistry(ContainerRegistry containerRegistry)
                => containerRegistry is null ? default : new(containerRegistry.UserName, containerRegistry.Password, containerRegistry.RegistryServer, ConvertComputeNodeIdentityReference(containerRegistry.IdentityReference));

            static BatchModels.ResourceFile ConvertResourceFile(ResourceFile resourceFile)
                => resourceFile is null ? default : new(resourceFile.AutoStorageContainerName, resourceFile.StorageContainerUrl, resourceFile.HttpUrl, resourceFile.BlobPrefix, resourceFile.FilePath, resourceFile.FileMode, ConvertComputeNodeIdentityReference(resourceFile.IdentityReference));

            static BatchModels.ComputeNodeIdentityReference ConvertComputeNodeIdentityReference(ComputeNodeIdentityReference computeNodeIdentityReference)
                => computeNodeIdentityReference is null ? default : new(computeNodeIdentityReference.ResourceId);

            static BatchModels.EnvironmentSetting ConvertEnvironmentSetting(EnvironmentSetting environmentSetting)
                => environmentSetting is null ? default : new(environmentSetting.Name, environmentSetting.Value);

            static BatchModels.ImageReference ConvertImageReference(ImageReference imageReference)
                => imageReference is null ? default : new(imageReference.Publisher, imageReference.Offer, imageReference.Sku, imageReference.Version);

            static BatchModels.ApplicationPackageReference ConvertApplicationPackage(ApplicationPackageReference applicationPackage)
                => applicationPackage is null ? default : new(applicationPackage.ApplicationId, applicationPackage.Version);

            static BatchModels.NetworkConfiguration ConvertNetworkConfiguration(NetworkConfiguration networkConfiguration)
                => networkConfiguration is null ? default : new(subnetId: networkConfiguration.SubnetId, publicIPAddressConfiguration: ConvertPublicIPAddressConfiguration(networkConfiguration.PublicIPAddressConfiguration));

            static BatchModels.PublicIPAddressConfiguration ConvertPublicIPAddressConfiguration(PublicIPAddressConfiguration publicIPAddressConfiguration)
                => publicIPAddressConfiguration is null ? default : new(provision: (BatchModels.IPAddressProvisioningType?)publicIPAddressConfiguration.Provision);

            static BatchModels.NodeCommunicationMode? ConvertNodeCommunicationMode(NodeCommunicationMode? nodeCommunicationMode)
                => (BatchModels.NodeCommunicationMode?)nodeCommunicationMode;
        }

        /// <summary>
        /// Removes a set of strings from the given string
        /// </summary>
        /// <param name="stringsToRemove">Strings to remove</param>
        /// <param name="originalString">The original string</param>
        /// <returns>The modified string</returns>
        private static string RemoveQueryStringsFromLocalFilePaths(string originalString, IEnumerable<string> stringsToRemove)
        {
            if (!stringsToRemove.Any(s => originalString.Contains(s, StringComparison.OrdinalIgnoreCase)))
            {
                return originalString;
            }

            var modifiedString = originalString;

            foreach (var stringToRemove in stringsToRemove)
            {
                modifiedString = modifiedString.Replace(stringToRemove, string.Empty, StringComparison.OrdinalIgnoreCase);
            }

            return modifiedString;
        }

        /// <summary>
        /// Gets the cheapest available VM size that satisfies the <see cref="TesTask"/> execution requirements
        /// </summary>
        /// <param name="tesTask"><see cref="TesTask"/></param>
        /// <param name="cancellationToken">A <see cref="CancellationToken"/> for controlling the lifetime of the asynchronous operation.</param>
        /// <param name="forcePreemptibleVmsOnly">Force consideration of preemptible virtual machines only.</param>
        /// <returns>The virtual machine info</returns>
        public async Task<VirtualMachineInformation> GetVmSizeAsync(TesTask tesTask, CancellationToken cancellationToken, bool forcePreemptibleVmsOnly = false)
        {
            var allowedVmSizes = await allowedVmSizesService.GetAllowedVmSizes(cancellationToken);
            bool allowedVmSizesFilter(VirtualMachineInformation vm) => allowedVmSizes is null || !allowedVmSizes.Any() || allowedVmSizes.Contains(vm.VmSize, StringComparer.OrdinalIgnoreCase) || allowedVmSizes.Contains(vm.VmFamily, StringComparer.OrdinalIgnoreCase);

            var tesResources = tesTask.Resources;

            var previouslyFailedVmSizes = tesTask.Logs?
                .Where(log => log.FailureReason == BatchTaskState.NodeAllocationFailed.ToString() && log.VirtualMachineInfo?.VmSize is not null)
                .Select(log => log.VirtualMachineInfo.VmSize)
                .Distinct()
                .ToList();

            var virtualMachineInfoList = await skuInformationProvider.GetVmSizesAndPricesAsync(azureProxy.GetArmRegion(), cancellationToken);
            var preemptible = forcePreemptibleVmsOnly || usePreemptibleVmsOnly || (tesResources?.Preemptible).GetValueOrDefault(true);

            var eligibleVms = new List<VirtualMachineInformation>();
            var noVmFoundMessage = string.Empty;

            var vmSize = tesResources?.GetBackendParameterValue(TesResources.SupportedBackendParameters.vm_size);

            if (!string.IsNullOrWhiteSpace(vmSize))
            {
                eligibleVms = virtualMachineInfoList
                    .Where(vm =>
                        vm.LowPriority == preemptible
                        && vm.VmSize.Equals(vmSize, StringComparison.OrdinalIgnoreCase))
                    .ToList();

                noVmFoundMessage = $"No VM (out of {virtualMachineInfoList.Count}) available with the required resources (vmsize: {vmSize}, preemptible: {preemptible}) for task id {tesTask.Id}.";
            }
            else
            {
                var requiredNumberOfCores = (tesResources?.CpuCores).GetValueOrDefault(DefaultCoreCount);
                var requiredMemoryInGB = (tesResources?.RamGb).GetValueOrDefault(DefaultMemoryGb);
                var requiredDiskSizeInGB = (tesResources?.DiskGb).GetValueOrDefault(DefaultDiskGb);

                eligibleVms = virtualMachineInfoList
                    .Where(vm =>
                        vm.LowPriority == preemptible
                        && vm.VCpusAvailable >= requiredNumberOfCores
                        && vm.MemoryInGiB >= requiredMemoryInGB
                        && vm.ResourceDiskSizeInGiB >= requiredDiskSizeInGB)
                    .ToList();

                noVmFoundMessage = $"No VM (out of {virtualMachineInfoList.Count}) available with the required resources (cores: {requiredNumberOfCores}, memory: {requiredMemoryInGB} GB, disk: {requiredDiskSizeInGB} GB, preemptible: {preemptible}) for task id {tesTask.Id}.";
            }


            var coreQuota = await quotaVerifier
                .GetBatchQuotaProvider()
                .GetVmCoreQuotaAsync(preemptible, cancellationToken);

            var selectedVm = eligibleVms
                .Where(allowedVmSizesFilter)
                .Where(vm => IsThereSufficientCoreQuota(coreQuota, vm))
                .Where(vm =>
                    !(previouslyFailedVmSizes?.Contains(vm.VmSize, StringComparer.OrdinalIgnoreCase) ?? false))
                .MinBy(vm => vm.PricePerHour);

            if (!preemptible && selectedVm is not null)
            {
                var idealVm = eligibleVms
                    .Where(allowedVmSizesFilter)
                    .Where(vm => !(previouslyFailedVmSizes?.Contains(vm.VmSize, StringComparer.OrdinalIgnoreCase) ?? false))
                    .MinBy(x => x.PricePerHour);

                if (selectedVm.PricePerHour >= idealVm.PricePerHour * 2)
                {
                    tesTask.SetWarning("UsedLowPriorityInsteadOfDedicatedVm",
                        $"This task ran on low priority machine because dedicated quota was not available for VM Series '{idealVm.VmFamily}'.",
                        $"Increase the quota for VM Series '{idealVm.VmFamily}' to run this task on a dedicated VM. Please submit an Azure Support request to increase your quota: {AzureSupportUrl}");

                    return await GetVmSizeAsync(tesTask, cancellationToken, true);
                }
            }

            if (selectedVm is not null)
            {
                return selectedVm;
            }

            if (!eligibleVms.Any())
            {
                noVmFoundMessage += $" There are no VM sizes that match the requirements. Review the task resources.";
            }

            if (previouslyFailedVmSizes is not null)
            {
                noVmFoundMessage += $" The following VM sizes were excluded from consideration because of {BatchTaskState.NodeAllocationFailed} error(s) on previous attempts: {string.Join(", ", previouslyFailedVmSizes)}.";
            }

            var vmsExcludedByTheAllowedVmsConfiguration = eligibleVms.Except(eligibleVms.Where(allowedVmSizesFilter)).Count();

            if (vmsExcludedByTheAllowedVmsConfiguration > 0)
            {
                noVmFoundMessage += $" Note that {vmsExcludedByTheAllowedVmsConfiguration} VM(s), suitable for this task, were excluded by the allowed-vm-sizes configuration. Consider expanding the list of allowed VM sizes.";
            }

            throw new AzureBatchVirtualMachineAvailabilityException(noVmFoundMessage.Trim());
        }

        private static bool IsThereSufficientCoreQuota(BatchVmCoreQuota coreQuota, VirtualMachineInformation vm)
        {
            if (coreQuota.IsLowPriority || !coreQuota.IsDedicatedAndPerVmFamilyCoreQuotaEnforced)
            {
                return coreQuota.NumberOfCores >= vm.VCpusAvailable;
            }

            var result = coreQuota.DedicatedCoreQuotas?.FirstOrDefault(q => q.VmFamilyName.Equals(vm.VmFamily, StringComparison.OrdinalIgnoreCase));

            if (result is null)
            {
                return false;
            }

            return result?.CoreQuota >= vm.VCpusAvailable;
        }

        private async Task<(Tes.Models.BatchNodeMetrics BatchNodeMetrics, DateTimeOffset? TaskStartTime, DateTimeOffset? TaskEndTime, int? CromwellRcCode)> GetBatchNodeMetricsAndCromwellResultCodeAsync(TesTask tesTask, CancellationToken cancellationToken)
        {
            var bytesInGB = Math.Pow(1000, 3);
            var kiBInGB = Math.Pow(1000, 3) / 1024;

            static double? GetDurationInSeconds(Dictionary<string, string> dict, string startKey, string endKey)
            {
                return TryGetValueAsDateTimeOffset(dict, startKey, out var startTime) && TryGetValueAsDateTimeOffset(dict, endKey, out var endTime)
                    ? endTime.Subtract(startTime).TotalSeconds
                    : (double?)null;
            }

            static bool TryGetValueAsDateTimeOffset(Dictionary<string, string> dict, string key, out DateTimeOffset result)
            {
                result = default;
                return dict.TryGetValue(key, out var valueAsString) && DateTimeOffset.TryParse(valueAsString, out result);
            }

            static bool TryGetValueAsDouble(Dictionary<string, string> dict, string key, out double result)
            {
                result = default;
                return dict.TryGetValue(key, out var valueAsString) && double.TryParse(valueAsString, out result);
            }

            BatchNodeMetrics batchNodeMetrics = null;
            DateTimeOffset? taskStartTime = null;
            DateTimeOffset? taskEndTime = null;
            int? cromwellRcCode = null;

            try
            {
                var cromwellRcContent = await storageAccessProvider.DownloadBlobAsync($"/{GetCromwellExecutionDirectoryPath(tesTask)}/rc", cancellationToken);

                if (cromwellRcContent is not null && int.TryParse(cromwellRcContent, out var temp))
                {
                    cromwellRcCode = temp;
                }

                var metricsContent = await storageAccessProvider.DownloadBlobAsync($"/{GetStorageUploadPath(tesTask)}/metrics.txt", cancellationToken);

                if (metricsContent is not null)
                {
                    try
                    {
                        var metrics = DelimitedTextToDictionary(metricsContent.Trim());

                        var diskSizeInGB = TryGetValueAsDouble(metrics, "DiskSizeInKiB", out var diskSizeInKiB) ? diskSizeInKiB / kiBInGB : (double?)null;
                        var diskUsedInGB = TryGetValueAsDouble(metrics, "DiskUsedInKiB", out var diskUsedInKiB) ? diskUsedInKiB / kiBInGB : (double?)null;

                        batchNodeMetrics = new BatchNodeMetrics
                        {
                            BlobXferImagePullDurationInSeconds = GetDurationInSeconds(metrics, "BlobXferPullStart", "BlobXferPullEnd"),
                            ExecutorImagePullDurationInSeconds = GetDurationInSeconds(metrics, "ExecutorPullStart", "ExecutorPullEnd"),
                            ExecutorImageSizeInGB = TryGetValueAsDouble(metrics, "ExecutorImageSizeInBytes", out var executorImageSizeInBytes) ? executorImageSizeInBytes / bytesInGB : (double?)null,
                            FileDownloadDurationInSeconds = GetDurationInSeconds(metrics, "DownloadStart", "DownloadEnd"),
                            FileDownloadSizeInGB = TryGetValueAsDouble(metrics, "FileDownloadSizeInBytes", out var fileDownloadSizeInBytes) ? fileDownloadSizeInBytes / bytesInGB : (double?)null,
                            ExecutorDurationInSeconds = GetDurationInSeconds(metrics, "ExecutorStart", "ExecutorEnd"),
                            FileUploadDurationInSeconds = GetDurationInSeconds(metrics, "UploadStart", "UploadEnd"),
                            FileUploadSizeInGB = TryGetValueAsDouble(metrics, "FileUploadSizeInBytes", out var fileUploadSizeInBytes) ? fileUploadSizeInBytes / bytesInGB : (double?)null,
                            DiskUsedInGB = diskUsedInGB,
                            DiskUsedPercent = diskUsedInGB.HasValue && diskSizeInGB.HasValue && diskSizeInGB > 0 ? (float?)(diskUsedInGB / diskSizeInGB * 100) : null,
                            VmCpuModelName = metrics.GetValueOrDefault("VmCpuModelName")
                        };

                        taskStartTime = TryGetValueAsDateTimeOffset(metrics, "BlobXferPullStart", out var startTime) ? (DateTimeOffset?)startTime : null;
                        taskEndTime = TryGetValueAsDateTimeOffset(metrics, "UploadEnd", out var endTime) ? (DateTimeOffset?)endTime : null;
                    }
                    catch (Exception ex)
                    {
                        logger.LogError($"Failed to parse metrics for task {tesTask.Id}. Error: {ex.Message}");
                    }
                }
            }
            catch (Exception ex)
            {
                logger.LogError($"Failed to get batch node metrics for task {tesTask.Id}. Error: {ex.Message}");
            }

            return (batchNodeMetrics, taskStartTime, taskEndTime, cromwellRcCode);
        }

        private static Dictionary<string, string> DelimitedTextToDictionary(string text, string fieldDelimiter = "=", string rowDelimiter = "\n")
            => text.Split(rowDelimiter)
                .Select(line => { var parts = line.Split(fieldDelimiter); return new KeyValuePair<string, string>(parts[0], parts[1]); })
                .ToDictionary(kv => kv.Key, kv => kv.Value);

        /// <summary>
        /// Class that captures how <see cref="TesTask"/> transitions from current state to the new state, given the current Batch task state and optional condition. 
        /// Transitions typically include an action that needs to run in order for the task to move to the new state.
        /// </summary>
        private class TesTaskStateTransition
        {
            public TesTaskStateTransition(Func<TesTask, bool> condition, BatchTaskState? batchTaskState, string alternateSystemLogItem, Func<TesTask, CombinedBatchTaskInfo, CancellationToken, Task> asyncAction)
                : this(condition, batchTaskState, alternateSystemLogItem, asyncAction, null)
            { }

            public TesTaskStateTransition(Func<TesTask, bool> condition, BatchTaskState? batchTaskState, string alternateSystemLogItem, Action<TesTask, CombinedBatchTaskInfo> action)
                : this(condition, batchTaskState, alternateSystemLogItem, null, action)
            {
            }

            private TesTaskStateTransition(Func<TesTask, bool> condition, BatchTaskState? batchTaskState, string alternateSystemLogItem, Func<TesTask, CombinedBatchTaskInfo, CancellationToken, Task> asyncAction, Action<TesTask, CombinedBatchTaskInfo> action)
            {
                Condition = condition;
                CurrentBatchTaskState = batchTaskState;
                AlternateSystemLogItem = alternateSystemLogItem;
                AsyncAction = asyncAction;
                Action = action;
            }

            public Func<TesTask, bool> Condition { get; }
            public BatchTaskState? CurrentBatchTaskState { get; }
            private string AlternateSystemLogItem { get; }
            private Func<TesTask, CombinedBatchTaskInfo, CancellationToken, Task> AsyncAction { get; }
            private Action<TesTask, CombinedBatchTaskInfo> Action { get; }

            /// <summary>
            /// Calls <see cref="Action"/> and/or <see cref="AsyncAction"/>.
            /// </summary>
            /// <param name="tesTask"></param>
            /// <param name="combinedBatchTaskInfo"></param>
            /// <param name="cancellationToken">A <see cref="CancellationToken"/> for controlling the lifetime of the asynchronous operation.</param>
            /// <returns>True an action was called, otherwise False.</returns>
            public async ValueTask<bool> ActionAsync(TesTask tesTask, CombinedBatchTaskInfo combinedBatchTaskInfo, CancellationToken cancellationToken)
            {
                combinedBatchTaskInfo.AlternateSystemLogItem = AlternateSystemLogItem;
                var tesTaskChanged = false;

                if (AsyncAction is not null)
                {
                    await AsyncAction(tesTask, combinedBatchTaskInfo, cancellationToken);
                    tesTaskChanged = true;
                }

                if (Action is not null)
                {
                    Action(tesTask, combinedBatchTaskInfo);
                    tesTaskChanged = true;
                }

                return tesTaskChanged;
            }
        }

        private class ExternalStorageContainerInfo
        {
            public string AccountName { get; set; }
            public string ContainerName { get; set; }
            public string BlobEndpoint { get; set; }
            public string SasToken { get; set; }
        }

        private class CombinedBatchTaskInfo
        {
            public BatchTaskState BatchTaskState { get; set; }
            public BatchNodeMetrics BatchNodeMetrics { get; set; }
            public string FailureReason { get; set; }
            public DateTimeOffset? BatchTaskStartTime { get; set; }
            public DateTimeOffset? BatchTaskEndTime { get; set; }
            public int? BatchTaskExitCode { get; set; }
            public int? CromwellRcCode { get; set; }
            public IEnumerable<string> SystemLogItems { get; set; }
            public PoolInformation Pool { get; set; }
            public string AlternateSystemLogItem { get; set; }
        }
    }
}<|MERGE_RESOLUTION|>--- conflicted
+++ resolved
@@ -1084,11 +1084,7 @@
             var metricsSasUrl = await storageAccessProvider.GetInternalTesTaskBlobUrlAsync(task, metricsName, cancellationToken);
             var uploadMetricsScriptContent = new NodeTask
             {
-<<<<<<< HEAD
-                Outputs = new List<FileOutput>() { new FileOutput { Path = metricsName, TargetUrl = uploadMetricsScriptSasUrl, FileType = FileType.File, SasStrategy = SasResolutionStrategy.None } }
-=======
-                Outputs = new List<FileOutput>() { new FileOutput { Required = true, FullFileName = metricsName, TargetUrl = metricsSasUrl, FileType = FileType.File, SasStrategy = SasResolutionStrategy.None } }
->>>>>>> 1f42bdcd
+                Outputs = new List<FileOutput>() { new FileOutput { Path = metricsName, TargetUrl = metricsSasUrl, FileType = FileType.File, SasStrategy = SasResolutionStrategy.None } }
             };
 
             sb.AppendLinuxLine($"write_ts DownloadStart && \\");
