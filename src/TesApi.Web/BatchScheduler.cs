﻿// Copyright (c) Microsoft Corporation.
// Licensed under the MIT License.

using System;
using System.Collections.Generic;
using System.IO;
using System.Linq;
using System.Text;
using System.Text.RegularExpressions;
using System.Threading;
using System.Threading.Tasks;
using Microsoft.Azure.Batch;
using Microsoft.Azure.Batch.Common;
using Microsoft.Extensions.Configuration;
using Microsoft.Extensions.Logging;
using Microsoft.Extensions.Options;
using Newtonsoft.Json;
using Tes.Extensions;
using Tes.Models;
using TesApi.Web.Extensions;
using TesApi.Web.Management;
using TesApi.Web.Management.Models.Quotas;
using TesApi.Web.Storage;
using BatchModels = Microsoft.Azure.Management.Batch.Models;
using TesException = Tes.Models.TesException;
using TesFileType = Tes.Models.TesFileType;
using TesInput = Tes.Models.TesInput;
using TesOutput = Tes.Models.TesOutput;
using TesResources = Tes.Models.TesResources;
using TesState = Tes.Models.TesState;
using TesTask = Tes.Models.TesTask;
using VirtualMachineInformation = Tes.Models.VirtualMachineInformation;

namespace TesApi.Web
{
    /// <summary>
    /// Orchestrates <see cref="Tes.Models.TesTask"/>s on Azure Batch
    /// </summary>
    public partial class BatchScheduler : IBatchScheduler
    {
        internal const string PoolHostName = "CoA-TES-HostName";
        internal const string PoolIsDedicated = "CoA-TES-IsDedicated";

        [GeneratedRegex("[^\\?.]*(\\?.*)")]
        private static partial Regex GetQueryStringRegex();

        private const string AzureSupportUrl = "https://portal.azure.com/#blade/Microsoft_Azure_Support/HelpAndSupportBlade/newsupportrequest";
        private const int PoolKeyLength = 55; // 64 max pool name length - 9 chars generating unique pool names
        private const int DefaultCoreCount = 1;
        private const int DefaultMemoryGb = 2;
        private const int DefaultDiskGb = 10;
        private const string CromwellPathPrefix = "/cromwell-executions";
        private const string ExecutionsPathPrefix = "/executions";
        private const string CromwellScriptFileName = "script";
        private const string BatchExecutionDirectoryName = "__batch";
        private const string BatchScriptFileName = "batch_script";
        private const string UploadFilesScriptFileName = "upload_files_script";
        private const string DownloadFilesScriptFileName = "download_files_script";
        private const string StartTaskScriptFilename = "start-task.sh";
        private static readonly Regex queryStringRegex = GetQueryStringRegex();
        private readonly string dockerInDockerImageName;
        private readonly string blobxferImageName;
        private readonly string cromwellDrsLocalizerImageName;
        private readonly ILogger logger;
        private readonly IAzureProxy azureProxy;
        private readonly IStorageAccessProvider storageAccessProvider;
        private readonly IEnumerable<string> allowedVmSizes;
        private readonly IBatchQuotaVerifier quotaVerifier;
        private readonly IBatchSkuInformationProvider skuInformationProvider;
        private readonly List<TesTaskStateTransition> tesTaskStateTransitions;
        private readonly bool usePreemptibleVmsOnly;
        private readonly string batchNodesSubnetId;
        private readonly bool disableBatchNodesPublicIpAddress;
        private readonly bool enableBatchAutopool;
        private readonly BatchNodeInfo gen2BatchNodeInfo;
        private readonly BatchNodeInfo gen1BatchNodeInfo;
        private readonly string marthaUrl;
        private readonly string marthaKeyVaultName;
        private readonly string marthaSecretName;
        private readonly string defaultStorageAccountName;
        private readonly string globalStartTaskPath;
        private readonly string globalManagedIdentity;
        private readonly ContainerRegistryProvider containerRegistryProvider;
        private readonly string branchPrefix;
        private readonly IBatchPoolFactory _batchPoolFactory;
        private readonly string taskRunScriptContent;

        private HashSet<string> onlyLogBatchTaskStateOnce = new();

        /// <summary>
        /// Orchestrates <see cref="Tes.Models.TesTask"/>s on Azure Batch
        /// </summary>
        /// <param name="logger">Logger <see cref="ILogger"/></param>
        /// <param name="batchGen1Options">Configuration of <see cref="Options.BatchImageGeneration1Options"/></param>
        /// <param name="batchGen2Options">Configuration of <see cref="Options.BatchImageGeneration2Options"/></param>
        /// <param name="marthaOptions">Configuration of <see cref="Options.MarthaOptions"/></param>
        /// <param name="storageOptions">Configuration of <see cref="Options.StorageOptions"/></param>
        /// <param name="batchImageNameOptions">Configuration of <see cref="Options.BatchImageNameOptions"/></param>
        /// <param name="batchNodesOptions">Configuration of <see cref="Options.BatchNodesOptions"/></param>
        /// <param name="batchSchedulingOptions">Configuration of <see cref="Options.BatchSchedulingOptions"/></param>
        /// <param name="configuration">Configuration <see cref="IConfiguration"/></param>
        /// <param name="azureProxy">Azure proxy <see cref="IAzureProxy"/></param>
        /// <param name="storageAccessProvider">Storage access provider <see cref="IStorageAccessProvider"/></param>
        /// <param name="quotaVerifier">Quota verifier <see cref="IBatchQuotaVerifier"/>></param>
        /// <param name="skuInformationProvider">Sku informatoin provider <see cref="IBatchSkuInformationProvider"/></param>
        /// <param name="containerRegistryProvider"></param>
        /// <param name="poolFactory"></param>
        public BatchScheduler(
            ILogger<BatchScheduler> logger,
            IOptions<Options.BatchImageGeneration1Options> batchGen1Options,
            IOptions<Options.BatchImageGeneration2Options> batchGen2Options,
            IOptions<Options.MarthaOptions> marthaOptions,
            IOptions<Options.StorageOptions> storageOptions,
            IOptions<Options.BatchImageNameOptions> batchImageNameOptions,
            IOptions<Options.BatchNodesOptions> batchNodesOptions,
            IOptions<Options.BatchSchedulingOptions> batchSchedulingOptions,
            IConfiguration configuration,
            IAzureProxy azureProxy,
            IStorageAccessProvider storageAccessProvider,
            IBatchQuotaVerifier quotaVerifier,
            IBatchSkuInformationProvider skuInformationProvider,
            ContainerRegistryProvider containerRegistryProvider,
            IBatchPoolFactory poolFactory)
        {
            ArgumentNullException.ThrowIfNull(logger);
            ArgumentNullException.ThrowIfNull(configuration);
            ArgumentNullException.ThrowIfNull(azureProxy);
            ArgumentNullException.ThrowIfNull(storageAccessProvider);
            ArgumentNullException.ThrowIfNull(quotaVerifier);
            ArgumentNullException.ThrowIfNull(skuInformationProvider);
            ArgumentNullException.ThrowIfNull(containerRegistryProvider);
            ArgumentNullException.ThrowIfNull(poolFactory);

            this.logger = logger;
            this.azureProxy = azureProxy;
            this.storageAccessProvider = storageAccessProvider;
            this.quotaVerifier = quotaVerifier;
            this.skuInformationProvider = skuInformationProvider;
            this.containerRegistryProvider = containerRegistryProvider;

            this.allowedVmSizes = GetStringValue(configuration, "AllowedVmSizes", null)?.Split(',', StringSplitOptions.RemoveEmptyEntries).ToList();
            this.usePreemptibleVmsOnly = batchSchedulingOptions.Value.UsePreemptibleVmsOnly;
            this.batchNodesSubnetId = batchNodesOptions.Value.SubnetId;
            this.dockerInDockerImageName = batchImageNameOptions.Value.Docker;
            this.blobxferImageName = batchImageNameOptions.Value.Blobxfer;
            this.cromwellDrsLocalizerImageName = marthaOptions.Value.CromwellDrsLocalizer;
            this.disableBatchNodesPublicIpAddress = batchNodesOptions.Value.DisablePublicIpAddress;
            this.enableBatchAutopool = batchSchedulingOptions.Value.UseLegacyAutopools;
            this.defaultStorageAccountName = storageOptions.Value.DefaultAccountName;
            this.marthaUrl = marthaOptions.Value.Url;
            this.marthaKeyVaultName = marthaOptions.Value.KeyVaultName;
            this.marthaSecretName = marthaOptions.Value.SecretName;
            this.globalStartTaskPath = StandardizeStartTaskPath(batchNodesOptions.Value.GlobalStartTask, this.defaultStorageAccountName);
            this.globalManagedIdentity = batchNodesOptions.Value.GlobalManagedIdentity;

            if (!this.enableBatchAutopool)
            {
                _batchPoolFactory = poolFactory;
<<<<<<< HEAD
                hostname = batchSchedulingOptions.Value.Prefix;
                logger.LogInformation($"hostname: {hostname}");
=======
                branchPrefix = GetStringValue(configuration, "BatchPrefix");
                logger.LogInformation($"branch-prefix: {branchPrefix}");
>>>>>>> 52e6270c
                taskRunScriptContent = string.Join(") && (", File.ReadAllLines(Path.Combine(AppContext.BaseDirectory, "scripts/task-run.sh")));
            }

            this.gen2BatchNodeInfo = new BatchNodeInfo
            {
                BatchImageOffer = batchGen2Options.Value.Offer,
                BatchImagePublisher = batchGen2Options.Value.Publisher,
                BatchImageSku = batchGen2Options.Value.Sku,
                BatchImageVersion = batchGen2Options.Value.Version,
                BatchNodeAgentSkuId = GetStringValue(configuration, "BatchNodeAgentSkuId")
            };

            this.gen1BatchNodeInfo = new BatchNodeInfo
            {
                BatchImageOffer = batchGen1Options.Value.Offer,
                BatchImagePublisher = batchGen1Options.Value.Publisher,
                BatchImageSku = batchGen1Options.Value.Sku,
                BatchImageVersion = batchGen1Options.Value.Version,
                BatchNodeAgentSkuId = GetStringValue(configuration, "BatchNodeAgentSkuId")
            };

            logger.LogInformation($"usePreemptibleVmsOnly: {usePreemptibleVmsOnly}");

            static string GetStringValue(IConfiguration configuration, string key, string defaultValue = "") => string.IsNullOrWhiteSpace(configuration[key]) ? defaultValue : configuration[key];

            static bool tesTaskIsQueuedInitializingOrRunning(TesTask tesTask) => tesTask.State == TesState.QUEUEDEnum || tesTask.State == TesState.INITIALIZINGEnum || tesTask.State == TesState.RUNNINGEnum;
            static bool tesTaskIsInitializingOrRunning(TesTask tesTask) => tesTask.State == TesState.INITIALIZINGEnum || tesTask.State == TesState.RUNNINGEnum;
            static bool tesTaskIsQueuedOrInitializing(TesTask tesTask) => tesTask.State == TesState.QUEUEDEnum || tesTask.State == TesState.INITIALIZINGEnum;
            static bool tesTaskIsQueued(TesTask tesTask) => tesTask.State == TesState.QUEUEDEnum;
            static bool tesTaskCancellationRequested(TesTask tesTask) => tesTask.State == TesState.CANCELEDEnum && tesTask.IsCancelRequested;

            static void SetTaskStateAndLog(TesTask tesTask, TesState newTaskState, CombinedBatchTaskInfo batchInfo)
            {
                tesTask.State = newTaskState;

                var tesTaskLog = tesTask.GetOrAddTesTaskLog();
                var tesTaskExecutorLog = tesTaskLog.GetOrAddExecutorLog();

                tesTaskLog.BatchNodeMetrics = batchInfo.BatchNodeMetrics;
                tesTaskLog.CromwellResultCode = batchInfo.CromwellRcCode;
                tesTaskLog.EndTime = DateTime.UtcNow;
                tesTaskExecutorLog.StartTime = batchInfo.BatchTaskStartTime;
                tesTaskExecutorLog.EndTime = batchInfo.BatchTaskEndTime;
                tesTaskExecutorLog.ExitCode = batchInfo.BatchTaskExitCode;

                // Only accurate when the task completes successfully, otherwise it's the Batch time as reported from Batch
                // TODO this could get large; why?
                //var timefromCoAScriptCompletionToBatchTaskDetectedComplete = tesTaskLog.EndTime - tesTaskExecutorLog.EndTime;

                tesTask.SetFailureReason(batchInfo.FailureReason);

                if (batchInfo.SystemLogItems is not null)
                {
                    tesTask.AddToSystemLog(batchInfo.SystemLogItems);
                }
            }

            async Task SetTaskCompleted(TesTask tesTask, CombinedBatchTaskInfo batchInfo)
            {
                await DeleteBatchJobAndPoolIfExists(azureProxy, tesTask, batchInfo);
                SetTaskStateAndLog(tesTask, TesState.COMPLETEEnum, batchInfo);
            }

            async Task SetTaskExecutorError(TesTask tesTask, CombinedBatchTaskInfo batchInfo)
            {
                await DeleteBatchJobAndPoolIfExists(azureProxy, tesTask, batchInfo);
                SetTaskStateAndLog(tesTask, TesState.EXECUTORERROREnum, batchInfo);
            }

            async Task SetTaskSystemError(TesTask tesTask, CombinedBatchTaskInfo batchInfo)
            {
                await DeleteBatchJobAndPoolIfExists(azureProxy, tesTask, batchInfo);
                SetTaskStateAndLog(tesTask, TesState.SYSTEMERROREnum, batchInfo);
            }

            async Task DeleteBatchJobAndSetTaskStateAsync(TesTask tesTask, TesState newTaskState, CombinedBatchTaskInfo batchInfo)
            {
                await DeleteBatchJobOrTaskAsync(tesTask.Id, batchInfo.Pool);
                await azureProxy.DeleteBatchPoolIfExistsAsync(tesTask.Id);
                SetTaskStateAndLog(tesTask, newTaskState, batchInfo);
            }

            Task DeleteBatchJobAndSetTaskExecutorErrorAsync(TesTask tesTask, CombinedBatchTaskInfo batchInfo) => DeleteBatchJobAndSetTaskStateAsync(tesTask, TesState.EXECUTORERROREnum, batchInfo);
            Task DeleteBatchJobAndSetTaskSystemErrorAsync(TesTask tesTask, CombinedBatchTaskInfo batchInfo) => DeleteBatchJobAndSetTaskStateAsync(tesTask, TesState.SYSTEMERROREnum, batchInfo);

            Task DeleteBatchJobAndRequeueTaskAsync(TesTask tesTask, CombinedBatchTaskInfo batchInfo)
                => ++tesTask.ErrorCount > 3
                    ? DeleteBatchJobAndSetTaskExecutorErrorAsync(tesTask, batchInfo)
                    : DeleteBatchJobAndSetTaskStateAsync(tesTask, TesState.QUEUEDEnum, batchInfo);

            async Task CancelTaskAsync(TesTask tesTask, CombinedBatchTaskInfo batchInfo)
            {
                await DeleteBatchJobOrTaskAsync(tesTask.Id, batchInfo.Pool);
                await azureProxy.DeleteBatchPoolIfExistsAsync(tesTask.Id);
                tesTask.IsCancelRequested = false;
            }

            tesTaskStateTransitions = new List<TesTaskStateTransition>()
            {
                new TesTaskStateTransition(tesTaskCancellationRequested, batchTaskState: null, CancelTaskAsync),
                new TesTaskStateTransition(tesTaskIsQueued, BatchTaskState.JobNotFound, (tesTask, _) => AddBatchTaskAsync(tesTask)),
                new TesTaskStateTransition(tesTaskIsQueued, BatchTaskState.MissingBatchTask, (tesTask, batchInfo) => enableBatchAutopool ? DeleteBatchJobAndRequeueTaskAsync(tesTask, batchInfo) : AddBatchTaskAsync(tesTask)),
                new TesTaskStateTransition(tesTaskIsQueued, BatchTaskState.Initializing, (tesTask, _) => tesTask.State = TesState.INITIALIZINGEnum),
                new TesTaskStateTransition(tesTaskIsQueuedOrInitializing, BatchTaskState.NodeAllocationFailed, DeleteBatchJobAndRequeueTaskAsync),
                new TesTaskStateTransition(tesTaskIsQueuedOrInitializing, BatchTaskState.Running, (tesTask, _) => tesTask.State = TesState.RUNNINGEnum),
                new TesTaskStateTransition(tesTaskIsQueuedInitializingOrRunning, BatchTaskState.MoreThanOneActiveJobOrTaskFound, DeleteBatchJobAndSetTaskSystemErrorAsync),
                new TesTaskStateTransition(tesTaskIsQueuedInitializingOrRunning, BatchTaskState.CompletedSuccessfully, SetTaskCompleted),
                new TesTaskStateTransition(tesTaskIsQueuedInitializingOrRunning, BatchTaskState.CompletedWithErrors, SetTaskExecutorError),
                new TesTaskStateTransition(tesTaskIsQueuedInitializingOrRunning, BatchTaskState.ActiveJobWithMissingAutoPool, DeleteBatchJobAndRequeueTaskAsync),
                new TesTaskStateTransition(tesTaskIsQueuedInitializingOrRunning, BatchTaskState.NodeFailedDuringStartupOrExecution, DeleteBatchJobAndSetTaskExecutorErrorAsync),
                new TesTaskStateTransition(tesTaskIsQueuedInitializingOrRunning, BatchTaskState.NodeUnusable, DeleteBatchJobAndSetTaskExecutorErrorAsync),
                new TesTaskStateTransition(tesTaskIsInitializingOrRunning, BatchTaskState.JobNotFound, SetTaskSystemError),
                new TesTaskStateTransition(tesTaskIsInitializingOrRunning, BatchTaskState.MissingBatchTask, DeleteBatchJobAndSetTaskSystemErrorAsync),
                new TesTaskStateTransition(tesTaskIsInitializingOrRunning, BatchTaskState.NodePreempted, DeleteBatchJobAndRequeueTaskAsync)
            };
        }

        private Task DeleteBatchJobOrTaskAsync(string taskId, PoolInformation poolInformation, CancellationToken cancellationToken = default)
            => enableBatchAutopool ? azureProxy.DeleteBatchJobAsync(taskId, cancellationToken) : azureProxy.DeleteBatchTaskAsync(taskId, poolInformation, cancellationToken);

        private async Task DeleteBatchJobAndPoolIfExists(IAzureProxy azureProxy, TesTask tesTask, CombinedBatchTaskInfo batchInfo)
        {
            var batchDeletionExceptions = new List<Exception>();

            try
            {
                await DeleteBatchJobOrTaskAsync(tesTask.Id, batchInfo.Pool);
            }
            catch (Exception exc)
            {
                logger.LogError(exc, $"Exception deleting batch job with tesTask.Id: {tesTask?.Id}");
                batchDeletionExceptions.Add(exc);
            }

            if (this.enableBatchAutopool)
            {
                try
                {
                    await azureProxy.DeleteBatchPoolIfExistsAsync(tesTask.Id);
                }
                catch (Exception exc)
                {
                    logger.LogError(exc, $"Exception deleting batch pool with tesTask.Id: {tesTask?.Id}");
                    batchDeletionExceptions.Add(exc);
                }
            }

            if (batchDeletionExceptions.Any())
            {
                throw new AggregateException(batchDeletionExceptions);
            }
        }

        /// <inheritdoc/>
        public IAsyncEnumerable<CloudPool> GetCloudPools()
            => azureProxy.GetActivePoolsAsync(this.branchPrefix);

        /// <inheritdoc/>
        public async Task LoadExistingPoolsAsync()
        {
            if (!enableBatchAutopool)
            {
                await foreach (var cloudPool in GetCloudPools())
                {
                    try
                    {
                        var batchPool = _batchPoolFactory.CreateNew();
                        await batchPool.AssignPoolAsync(cloudPool, CancellationToken.None);
                    }
                    catch (Exception exc)
                    {
                        logger.LogError(exc, "When retrieving previously created batch pools and jobs, there were one or more failures when trying to use batch pool {PoolId} or its associated job.", cloudPool.Id);
                    }
                }
            }
        }

        /// <summary>
        /// Iteratively manages execution of a <see cref="TesTask"/> on Azure Batch until completion or failure
        /// </summary>
        /// <param name="tesTask">The <see cref="TesTask"/></param>
        /// <returns>True if the TES task needs to be persisted.</returns>
        public async ValueTask<bool> ProcessTesTaskAsync(TesTask tesTask)
        {
            var combinedBatchTaskInfo = await GetBatchTaskStateAsync(tesTask);
            var msg = $"TES task: {tesTask.Id} BatchTaskState: {combinedBatchTaskInfo.BatchTaskState}";

            if (!onlyLogBatchTaskStateOnce.Contains(msg))
            {
                logger.LogInformation(msg);
                onlyLogBatchTaskStateOnce.Add(msg);
            }

            return await HandleTesTaskTransitionAsync(tesTask, combinedBatchTaskInfo);
        }

        /// <summary>
        /// Garbage collects the old batch task state log hashset
        /// </summary>
        public void ClearBatchLogState()
        {
            if (onlyLogBatchTaskStateOnce.Count > 0)
            {
                onlyLogBatchTaskStateOnce = new();
            }
        }

        private static string GetCromwellExecutionDirectoryPath(TesTask task)
            => GetParentPath(task.Inputs?.FirstOrDefault(IsCromwellCommandScript)?.Path.TrimStart('/'));

        private static string GetBatchExecutionDirectoryPath(TesTask task)
        {
            var cromwellDir = GetCromwellExecutionDirectoryPath(task);
            if (cromwellDir is not null)
            {
                return $"{cromwellDir}/{BatchExecutionDirectoryName}";
            }
            else
            {
                return $"{ExecutionsPathPrefix.TrimStart('/')}";
            }
        }

        /// <summary>
        /// Get the parent path of the given path
        /// </summary>
        /// <param name="path">The path</param>
        /// <returns>The parent path</returns>
        private static string GetParentPath(string path)
        {
            if (string.IsNullOrEmpty(path))
            {
                return null;
            }

            var pathComponents = path.TrimEnd('/').Split('/');

            return string.Join('/', pathComponents.Take(pathComponents.Length - 1));
        }

        private static string StandardizeStartTaskPath(string startTaskPath, string defaultStorageAccount)
        {
            if (string.IsNullOrWhiteSpace(startTaskPath) || startTaskPath.StartsWith($"/{defaultStorageAccount}"))
            {
                return startTaskPath;
            }
            else
            {
                return $"/{defaultStorageAccount}{startTaskPath}";
            }
        }

        /// <summary>
        /// Determines if the <see cref="Tes.Models.TesInput"/> file is a Cromwell command script
        /// </summary>
        /// <param name="inputFile"><see cref="Tes.Models.TesInput"/> file</param>
        /// <returns>True if the file is a Cromwell command script</returns>
        private static bool IsCromwellCommandScript(TesInput inputFile)
            => inputFile.Name.Equals("commandScript");

        /// <summary>
        /// Verifies existence and translates local file URLs to absolute paths (e.g. file:///tmp/cwl_temp_dir_8026387118450035757/args.py becomes /tmp/cwl_temp_dir_8026387118450035757/args.py)
        /// Only considering files in /cromwell-tmp because that is the only local directory mapped from Cromwell container
        /// </summary>
        /// <param name="fileUri">File URI</param>
        /// <param name="localPath">Local path</param>
        /// <returns></returns>
        private bool TryGetCromwellTmpFilePath(string fileUri, out string localPath)
        {
            localPath = Uri.TryCreate(fileUri, UriKind.Absolute, out var uri) && uri.IsFile && uri.AbsolutePath.StartsWith("/cromwell-tmp/") && this.azureProxy.LocalFileExists(uri.AbsolutePath) ? uri.AbsolutePath : null;

            return localPath is not null;
        }

        /// <summary>
        /// Adds a new Azure Batch pool/job/task for the given <see cref="TesTask"/>
        /// </summary>
        /// <param name="tesTask">The <see cref="TesTask"/> to schedule on Azure Batch</param>
        /// <returns>A task to await</returns>
        private async Task AddBatchTaskAsync(TesTask tesTask)
        {
            PoolInformation poolInformation = null;
            string poolKey = null;

            try
            {
                var virtualMachineInfo = await GetVmSizeAsync(tesTask);

                (poolKey, var displayName) = this.enableBatchAutopool ? default : await GetPoolKey(tesTask, virtualMachineInfo);
                await quotaVerifier.CheckBatchAccountQuotasAsync(virtualMachineInfo, this.enableBatchAutopool || !IsPoolAvailable(poolKey));

                var tesTaskLog = tesTask.AddTesTaskLog();
                tesTaskLog.VirtualMachineInfo = virtualMachineInfo;

                // TODO?: Support for multiple executors. Cromwell has single executor per task.
                var containerConfiguration = await GetContainerConfigurationIfNeededAsync(tesTask.Executors.First().Image);
                var identities = new List<string>();

                if (!string.IsNullOrWhiteSpace(globalManagedIdentity))
                {
                    identities.Add(globalManagedIdentity);
                }

                if (tesTask.Resources?.ContainsBackendParameterValue(TesResources.SupportedBackendParameters.workflow_execution_identity) == true)
                {
                    identities.Add(tesTask.Resources?.GetBackendParameterValue(TesResources.SupportedBackendParameters.workflow_execution_identity));
                }

                var useGen2 = virtualMachineInfo.HyperVGenerations?.Contains("V2");
                string jobOrTaskId = default;
                if (this.enableBatchAutopool)
                {
                    jobOrTaskId = await azureProxy.GetNextBatchJobIdAsync(tesTask.Id);
                    poolInformation = await CreateAutoPoolModePoolInformation(
                        poolSpecification: await GetPoolSpecification(
                        vmSize: virtualMachineInfo.VmSize,
                        autoscaled: false,
                        preemptable: virtualMachineInfo.LowPriority,
                        nodeInfo: useGen2.GetValueOrDefault() ? gen2BatchNodeInfo : gen1BatchNodeInfo,
                        containerConfiguration: containerConfiguration),
                    tesTaskId: tesTask.Id,
                    jobId: jobOrTaskId,
                    identityResourceIds: identities);
                }
                else
                {
                    poolInformation = (await GetOrAddPoolAsync(
                        key: poolKey,
                        isPreemptable: virtualMachineInfo.LowPriority,
                        modelPoolFactory: async id => ConvertPoolSpecificationToModelsPool(
                            name: id,
                            displayName: displayName,
                            poolIdentity: GetBatchPoolIdentity(identities.ToArray()),
                            pool: await GetPoolSpecification(
                                vmSize: virtualMachineInfo.VmSize,
                                autoscaled: true,
                                preemptable: virtualMachineInfo.LowPriority,
                                nodeInfo: useGen2.GetValueOrDefault() ? gen2BatchNodeInfo : gen1BatchNodeInfo,
                                containerConfiguration: containerConfiguration)))
                        ).Pool;
                    jobOrTaskId = $"{tesTask.Id}-{tesTask.Logs.Count}";
                }

                tesTask.PoolId = poolInformation.PoolId;
                var cloudTask = await ConvertTesTaskToBatchTaskAsync(enableBatchAutopool ? tesTask.Id : jobOrTaskId, tesTask, containerConfiguration is not null);
                logger.LogInformation($"Creating batch task for TES task {tesTask.Id}. Using VM size {virtualMachineInfo.VmSize}.");

                if (this.enableBatchAutopool)
                {
                    await azureProxy.CreateAutoPoolModeBatchJobAsync(jobOrTaskId, cloudTask, poolInformation);
                }
                else
                {
                    await azureProxy.AddBatchTaskAsync(tesTask.Id, cloudTask, poolInformation);
                }

                tesTaskLog.StartTime = DateTimeOffset.UtcNow;
                tesTask.State = TesState.INITIALIZINGEnum;
                poolInformation = null;
            }
            catch (AggregateException aggregateException)
            {
                foreach (var exception in aggregateException.Flatten().InnerExceptions)
                {
                    HandleException(exception);
                }
            }
            catch (Exception exception)
            {
                HandleException(exception);
            }
            finally
            {
                if (enableBatchAutopool && poolInformation is not null && poolInformation.AutoPoolSpecification is null)
                {
                    await azureProxy.DeleteBatchPoolIfExistsAsync(poolInformation.PoolId);
                }
            }

            void HandleException(Exception exception)
            {
                switch (exception)
                {
                    case AzureBatchPoolCreationException azureBatchPoolCreationException:
                        logger.LogWarning(azureBatchPoolCreationException, "TES task: {TesTask} AzureBatchPoolCreationException.Message: {ExceptionMessage} . This might be a transient issue. Task will remain with state QUEUED.", tesTask.Id, azureBatchPoolCreationException.Message);
                        break;

                    case AzureBatchQuotaMaxedOutException azureBatchQuotaMaxedOutException:
                        logger.LogWarning("TES task: {TesTask} AzureBatchQuotaMaxedOutException.Message: {ExceptionMessage} . Not enough quota available. Task will remain with state QUEUED.", tesTask.Id, azureBatchQuotaMaxedOutException.Message);
                        neededPools.Add(poolKey);
                        break;

                    case AzureBatchLowQuotaException azureBatchLowQuotaException:
                        tesTask.State = TesState.SYSTEMERROREnum;
                        tesTask.AddTesTaskLog(); // Adding new log here because this exception is thrown from CheckBatchAccountQuotas() and AddTesTaskLog() above is called after that. This way each attempt will have its own log entry.
                        tesTask.SetFailureReason("InsufficientBatchQuota", azureBatchLowQuotaException.Message);
                        logger.LogError(azureBatchLowQuotaException, "TES task: {TesTask} AzureBatchLowQuotaException.Message: {ExceptionMessage}", tesTask.Id, azureBatchLowQuotaException.Message);
                        break;

                    case AzureBatchVirtualMachineAvailabilityException azureBatchVirtualMachineAvailabilityException:
                        tesTask.State = TesState.SYSTEMERROREnum;
                        tesTask.AddTesTaskLog(); // Adding new log here because this exception is thrown from GetVmSizeAsync() and AddTesTaskLog() above is called after that. This way each attempt will have its own log entry.
                        tesTask.SetFailureReason("NoVmSizeAvailable", azureBatchVirtualMachineAvailabilityException.Message);
                        logger.LogError(azureBatchVirtualMachineAvailabilityException, "TES task: {TesTask} AzureBatchVirtualMachineAvailabilityException.Message: {ExceptionMessage}", tesTask.Id, azureBatchVirtualMachineAvailabilityException.Message);
                        break;

                    case TesException tesException:
                        tesTask.State = TesState.SYSTEMERROREnum;
                        tesTask.SetFailureReason(tesException);
                        logger.LogError(tesException, "TES task: {TesTask} TesException.Message: {ExceptionMessage}", tesTask.Id, tesException.Message);
                        break;

                    case BatchClientException batchClientException:
                        tesTask.State = TesState.SYSTEMERROREnum;
                        tesTask.SetFailureReason("BatchClientException", string.Join(",", batchClientException.Data.Values), batchClientException.Message, batchClientException.StackTrace);
                        logger.LogError(batchClientException, "TES task: {TesTask} BatchClientException.Message: {ExceptionMessage} {ExceptionData}", tesTask.Id, batchClientException.Message, string.Join(",", batchClientException?.Data?.Values));
                        break;

                    case BatchException batchException when batchException.InnerException is Microsoft.Azure.Batch.Protocol.Models.BatchErrorException batchErrorException && IsJobQuotaException(batchErrorException.Body.Code):
                        tesTask.SetWarning(batchErrorException.Body.Message.Value, Array.Empty<string>());
                        logger.LogInformation("Not enough job quota available for task Id {TesTask}. Reason: {BodyMessage}. Task will remain in queue.", tesTask.Id, batchErrorException.Body.Message.Value);
                        break;

                    case BatchException batchException when batchException.InnerException is Microsoft.Azure.Batch.Protocol.Models.BatchErrorException batchErrorException && IsPoolQuotaException(batchErrorException.Body.Code):
                        neededPools.Add(poolKey);
                        tesTask.SetWarning(batchErrorException.Body.Message.Value, Array.Empty<string>());
                        logger.LogInformation("Not enough pool quota available for task Id {TesTask}. Reason: {BodyMessage}. Task will remain in queue.", tesTask.Id, batchErrorException.Body.Message.Value);
                        break;

                    case Microsoft.Rest.Azure.CloudException cloudException when IsPoolQuotaException(cloudException.Body.Code):
                        neededPools.Add(poolKey);
                        tesTask.SetWarning(cloudException.Body.Message, Array.Empty<string>());
                        logger.LogInformation("Not enough pool quota available for task Id {TesTask}. Reason: {BodyMessage}. Task will remain in queue.", tesTask.Id, cloudException.Body.Message);
                        break;

                    default:
                        tesTask.State = TesState.SYSTEMERROREnum;
                        tesTask.SetFailureReason("UnknownError", exception.Message, exception.StackTrace);
                        logger.LogError(exception, "TES task: {TesTask} Exception.Message: {ExceptionMessage}", tesTask.Id, exception.Message);
                        break;
                }

                static bool IsJobQuotaException(string code)
                    => @"ActiveJobAndScheduleQuotaReached".Equals(code, StringComparison.OrdinalIgnoreCase);

                static bool IsPoolQuotaException(string code)
                    => code switch
                    {
                        "AutoPoolCreationFailedWithQuotaReached" => true,
                        "PoolQuotaReached" => true,
                        _ => false,
                    };
            }
        }

        /// <summary>
        /// Gets the current state of the Azure Batch task
        /// </summary>
        /// <param name="tesTask"><see cref="TesTask"/></param>
        /// <returns>A higher-level abstraction of the current state of the Azure Batch task</returns>
        [System.Diagnostics.CodeAnalysis.SuppressMessage("Performance", "CA1826:Do not use Enumerable methods on indexable collections", Justification = "FirstOrDefault() is straightforward, the alternative is less clear.")]
        private async ValueTask<CombinedBatchTaskInfo> GetBatchTaskStateAsync(TesTask tesTask)
        {
            var azureBatchJobAndTaskState = await azureProxy.GetBatchJobAndTaskStateAsync(tesTask, enableBatchAutopool);

            tesTask.PoolId ??= azureBatchJobAndTaskState.Pool?.PoolId;

            static IEnumerable<string> ConvertNodeErrorsToSystemLogItems(AzureBatchJobAndTaskState azureBatchJobAndTaskState)
            {
                var systemLogItems = new List<string>();

                if (azureBatchJobAndTaskState.NodeErrorCode is not null)
                {
                    systemLogItems.Add(azureBatchJobAndTaskState.NodeErrorCode);
                }

                if (azureBatchJobAndTaskState.NodeErrorDetails is not null)
                {
                    systemLogItems.AddRange(azureBatchJobAndTaskState.NodeErrorDetails);
                }

                return systemLogItems;
            }

            if (azureBatchJobAndTaskState.ActiveJobWithMissingAutoPool)
            {
                var batchJobInfo = JsonConvert.SerializeObject(azureBatchJobAndTaskState);
                logger.LogWarning($"Found active job without auto pool for TES task {tesTask.Id}. Deleting the job and requeuing the task. BatchJobInfo: {batchJobInfo}");
                return new CombinedBatchTaskInfo
                {
                    BatchTaskState = BatchTaskState.ActiveJobWithMissingAutoPool,
                    FailureReason = BatchTaskState.ActiveJobWithMissingAutoPool.ToString(),
                    Pool = azureBatchJobAndTaskState.Pool
                };
            }

            if (azureBatchJobAndTaskState.MoreThanOneActiveJobOrTaskFound)
            {
                return new CombinedBatchTaskInfo
                {
                    BatchTaskState = BatchTaskState.MoreThanOneActiveJobOrTaskFound,
                    FailureReason = BatchTaskState.MoreThanOneActiveJobOrTaskFound.ToString(),
                    Pool = azureBatchJobAndTaskState.Pool
                };
            }

            // Because a ComputeTask is not assigned to the compute node while the StartTask is running, IAzureProxy.GetBatchJobAndTaskStateAsync() does not see start task failures. Deal with that here.
            if (azureBatchJobAndTaskState.NodeState is null && azureBatchJobAndTaskState.JobState == JobState.Active && azureBatchJobAndTaskState.TaskState == TaskState.Active && !string.IsNullOrWhiteSpace(azureBatchJobAndTaskState.Pool?.PoolId))
            {
                if (this.enableBatchAutopool)
                {
                    _ = ProcessStartTaskFailure((await azureProxy.ListComputeNodesAsync(azureBatchJobAndTaskState.Pool.PoolId, new ODATADetailLevel { FilterClause = "state eq 'starttaskfailed'", SelectClause = "id,startTaskInfo" }).FirstOrDefaultAsync())?.StartTaskInformation?.FailureInformation);
                }
                else
                {
                    /*
                     * Priority order for assigning errors to TesTasks in shared-pool mode:
                     * 1. Node error found in GetBatchJobAndTaskStateAsync()
                     * 2. StartTask failure
                     * 3. NodeAllocation failure
                     */
                    if (TryGetPool(azureBatchJobAndTaskState.Pool.PoolId, out var pool))
                    {
                        if (!string.IsNullOrWhiteSpace(azureBatchJobAndTaskState.NodeErrorCode) || !ProcessStartTaskFailure(pool.PopNextStartTaskFailure()))
                        {
                            azureBatchJobAndTaskState.NodeAllocationFailed = pool.PopNextResizeError() is not null;
                        }
                    }
                }

                bool ProcessStartTaskFailure(TaskFailureInformation failureInformation)
                {
                    if (failureInformation is not null)
                    {
                        azureBatchJobAndTaskState.NodeState = ComputeNodeState.StartTaskFailed;
                        azureBatchJobAndTaskState.NodeErrorCode = failureInformation.Code;
                        azureBatchJobAndTaskState.NodeErrorDetails = failureInformation.Details?.Select(d => d.Value);
                    }

                    return failureInformation is not null;
                }
            }

            switch (azureBatchJobAndTaskState.JobState)
            {
                case null:
                case JobState.Deleting:
                    return new CombinedBatchTaskInfo
                    {
                        BatchTaskState = BatchTaskState.JobNotFound,
                        FailureReason = BatchTaskState.JobNotFound.ToString(),
                        Pool = azureBatchJobAndTaskState.Pool
                    };
                case JobState.Active:
                    {
                        if (azureBatchJobAndTaskState.NodeAllocationFailed)
                        {
                            return new CombinedBatchTaskInfo
                            {
                                BatchTaskState = BatchTaskState.NodeAllocationFailed,
                                FailureReason = BatchTaskState.NodeAllocationFailed.ToString(),
                                SystemLogItems = ConvertNodeErrorsToSystemLogItems(azureBatchJobAndTaskState),
                                Pool = azureBatchJobAndTaskState.Pool
                            };
                        }

                        if (azureBatchJobAndTaskState.NodeState == ComputeNodeState.Unusable)
                        {
                            return new CombinedBatchTaskInfo
                            {
                                BatchTaskState = BatchTaskState.NodeUnusable,
                                FailureReason = BatchTaskState.NodeUnusable.ToString(),
                                SystemLogItems = ConvertNodeErrorsToSystemLogItems(azureBatchJobAndTaskState),
                                Pool = azureBatchJobAndTaskState.Pool
                            };
                        }

                        if (azureBatchJobAndTaskState.NodeState == ComputeNodeState.Preempted)
                        {
                            return new CombinedBatchTaskInfo
                            {
                                BatchTaskState = BatchTaskState.NodePreempted,
                                FailureReason = BatchTaskState.NodePreempted.ToString(),
                                SystemLogItems = ConvertNodeErrorsToSystemLogItems(azureBatchJobAndTaskState),
                                Pool = azureBatchJobAndTaskState.Pool
                            };
                        }

                        if (azureBatchJobAndTaskState.NodeErrorCode is not null)
                        {
                            if (azureBatchJobAndTaskState.NodeErrorCode == TaskFailureInformationCodes.DiskFull)
                            {
                                return new CombinedBatchTaskInfo
                                {
                                    BatchTaskState = BatchTaskState.NodeFailedDuringStartupOrExecution,
                                    FailureReason = azureBatchJobAndTaskState.NodeErrorCode,
                                    Pool = azureBatchJobAndTaskState.Pool
                                };
                            }
                            else
                            {
                                return new CombinedBatchTaskInfo
                                {
                                    BatchTaskState = BatchTaskState.NodeFailedDuringStartupOrExecution,
                                    FailureReason = BatchTaskState.NodeFailedDuringStartupOrExecution.ToString(),
                                    SystemLogItems = ConvertNodeErrorsToSystemLogItems(azureBatchJobAndTaskState),
                                    Pool = azureBatchJobAndTaskState.Pool
                                };
                            }
                        }

                        break;
                    }
                case JobState.Terminating:
                case JobState.Completed:
                    break;
                default:
                    throw new Exception($"Found batch job {tesTask.Id} in unexpected state: {azureBatchJobAndTaskState.JobState}");
            }

            switch (azureBatchJobAndTaskState.TaskState)
            {
                case null:
                    return new CombinedBatchTaskInfo
                    {
                        BatchTaskState = BatchTaskState.MissingBatchTask,
                        FailureReason = BatchTaskState.MissingBatchTask.ToString(),
                        Pool = azureBatchJobAndTaskState.Pool
                    };
                case TaskState.Active:
                case TaskState.Preparing:
                    return new CombinedBatchTaskInfo
                    {
                        BatchTaskState = BatchTaskState.Initializing,
                        Pool = azureBatchJobAndTaskState.Pool
                    };
                case TaskState.Running:
                    return new CombinedBatchTaskInfo
                    {
                        BatchTaskState = BatchTaskState.Running,
                        Pool = azureBatchJobAndTaskState.Pool
                    };
                case TaskState.Completed:
                    var batchJobInfo = JsonConvert.SerializeObject(azureBatchJobAndTaskState);

                    if (azureBatchJobAndTaskState.TaskExitCode == 0 && azureBatchJobAndTaskState.TaskFailureInformation is null)
                    {
                        var metrics = await GetBatchNodeMetricsAndCromwellResultCodeAsync(tesTask);

                        return new CombinedBatchTaskInfo
                        {
                            BatchTaskState = BatchTaskState.CompletedSuccessfully,
                            BatchTaskExitCode = azureBatchJobAndTaskState.TaskExitCode,
                            BatchTaskStartTime = metrics.TaskStartTime ?? azureBatchJobAndTaskState.TaskStartTime,
                            BatchTaskEndTime = metrics.TaskEndTime ?? azureBatchJobAndTaskState.TaskEndTime,
                            BatchNodeMetrics = metrics.BatchNodeMetrics,
                            CromwellRcCode = metrics.CromwellRcCode,
                            Pool = azureBatchJobAndTaskState.Pool
                        };
                    }
                    else
                    {
                        logger.LogError($"Task {tesTask.Id} failed. ExitCode: {azureBatchJobAndTaskState.TaskExitCode}, BatchJobInfo: {batchJobInfo}");

                        return new CombinedBatchTaskInfo
                        {
                            BatchTaskState = BatchTaskState.CompletedWithErrors,
                            FailureReason = azureBatchJobAndTaskState.TaskFailureInformation?.Code,
                            BatchTaskExitCode = azureBatchJobAndTaskState.TaskExitCode,
                            BatchTaskStartTime = azureBatchJobAndTaskState.TaskStartTime,
                            BatchTaskEndTime = azureBatchJobAndTaskState.TaskEndTime,
                            SystemLogItems = new[] { azureBatchJobAndTaskState.TaskFailureInformation?.Details?.FirstOrDefault()?.Value },
                            Pool = azureBatchJobAndTaskState.Pool
                        };
                    }
                default:
                    throw new Exception($"Found batch task {tesTask.Id} in unexpected state: {azureBatchJobAndTaskState.TaskState}");
            }
        }

        /// <summary>
        /// Transitions the <see cref="TesTask"/> to the new state, based on the rules defined in the tesTaskStateTransitions list.
        /// </summary>
        /// <param name="tesTask">TES task</param>
        /// <param name="combinedBatchTaskInfo">Current Azure Batch task info</param>
        /// <returns>True if the TES task was changed.</returns>
        private async ValueTask<bool> HandleTesTaskTransitionAsync(TesTask tesTask, CombinedBatchTaskInfo combinedBatchTaskInfo)
            // When task is executed the following may be touched:
            // tesTask.Log[].SystemLog
            // tesTask.Log[].FailureReason
            // tesTask.Log[].CromwellResultCode
            // tesTask.Log[].BatchExecutionMetrics
            // tesTask.Log[].EndTime
            // tesTask.Log[].Log[].StdErr
            // tesTask.Log[].Log[].ExitCode
            // tesTask.Log[].Log[].StartTime
            // tesTask.Log[].Log[].EndTime

            => await (tesTaskStateTransitions
                .FirstOrDefault(m => (m.Condition is null || m.Condition(tesTask)) && (m.CurrentBatchTaskState is null || m.CurrentBatchTaskState == combinedBatchTaskInfo.BatchTaskState))
                ?.ActionAsync(tesTask, combinedBatchTaskInfo) ?? ValueTask.FromResult(false));

        /// <summary>
        /// Returns job preparation and main Batch tasks that represents the given <see cref="TesTask"/>
        /// </summary>
        /// <param name="taskId">The Batch Task Id</param>
        /// <param name="task">The <see cref="TesTask"/></param>
        /// <param name="poolHasContainerConfig">Indicates that <see cref="CloudTask.ContainerSettings"/> must be set.</param>
        /// <returns>Job preparation and main Batch tasks</returns>
        private async Task<CloudTask> ConvertTesTaskToBatchTaskAsync(string taskId, TesTask task, bool poolHasContainerConfig)
        {
            var cromwellExecutionDirectoryPath = GetCromwellExecutionDirectoryPath(task);
            var isCromwell = cromwellExecutionDirectoryPath is not null;
            var batchExecutionPathPrefix = isCromwell ? CromwellPathPrefix : ExecutionsPathPrefix;

            var queryStringsToRemoveFromLocalFilePaths = task.Inputs?
                .Select(i => i.Path)
                .Concat(task.Outputs?.Select(o => o.Path) ?? new List<string>())
                .Where(p => p is not null)
                .Select(p => queryStringRegex.Match(p).Groups[1].Value)
                .Where(qs => !string.IsNullOrEmpty(qs))
                .ToList() ?? new List<string>();

            var inputFiles = task.Inputs?.Distinct().ToList() ?? new List<TesInput>();

            var drsInputFiles = inputFiles
                .Where(f => f?.Url?.StartsWith("drs://", StringComparison.OrdinalIgnoreCase) == true)
                .ToList();

            //foreach (var output in task.Outputs)
            //{
            //    if (!output.Path.StartsWith($"{CromwellPathPrefix}/", StringComparison.OrdinalIgnoreCase) && !output.Path.StartsWith($"{ExecutionsPathPrefix}/", StringComparison.OrdinalIgnoreCase))
            //    {
            //        throw new TesException("InvalidOutputPath", $"Unsupported output path '{output.Path}' for task Id {task.Id}. Must start with {CromwellPathPrefix} or {ExecutionsPathPrefix}");
            //    }
            //}

            var batchExecutionDirectoryPath = GetBatchExecutionDirectoryPath(task);
            var metricsPath = $"/{batchExecutionDirectoryPath}/metrics.txt";
            var metricsUrl = new Uri(await this.storageAccessProvider.MapLocalPathToSasUrlAsync(metricsPath, getContainerSas: true));

            var additionalInputFiles = new List<TesInput>();
            // TODO: Cromwell bug: Cromwell command write_tsv() generates a file in the execution directory, for example execution/write_tsv_3922310b441805fc43d52f293623efbc.tmp. These are not passed on to TES inputs.
            // WORKAROUND: Get the list of files in the execution directory and add them to task inputs.
            if (isCromwell)
            {
                var executionDirectoryUri = new Uri(await this.storageAccessProvider.MapLocalPathToSasUrlAsync($"/{cromwellExecutionDirectoryPath}", getContainerSas: true));
                var blobsInExecutionDirectory = (await azureProxy.ListBlobsAsync(executionDirectoryUri)).Where(b => !b.EndsWith($"/{CromwellScriptFileName}")).Where(b => !b.Contains($"/{BatchExecutionDirectoryName}/"));
                additionalInputFiles = blobsInExecutionDirectory.Select(b => $"{CromwellPathPrefix}/{b}").Select(b => new TesInput { Content = null, Path = b, Url = b, Name = Path.GetFileName(b), Type = TesFileType.FILEEnum }).ToList();
            }

            var filesToDownload = await Task.WhenAll(
                inputFiles
                .Where(f => f?.Url?.StartsWith("drs://", StringComparison.OrdinalIgnoreCase) != true) // do not attempt to download DRS input files since the cromwell-drs-localizer will
                .Union(additionalInputFiles)
                .Select(async f => await GetTesInputFileUrl(f, task.Id, queryStringsToRemoveFromLocalFilePaths)));

            const string exitIfDownloadedFileIsNotFound = "{ [ -f \"$path\" ] && : || { echo \"Failed to download file $url\" 1>&2 && exit 1; } }";
            const string incrementTotalBytesTransferred = "total_bytes=$(( $total_bytes + `stat -c %s \"$path\"` ))";

            // Using --include and not using --no-recursive as a workaround for https://github.com/Azure/blobxfer/issues/123
            var downloadFilesScriptContent = "total_bytes=0"
                + string.Join("", filesToDownload.Select(f =>
                {
                    var setVariables = $"path='{f.Path}' && url='{f.Url}'";

                    var downloadSingleFile = f.Url.Contains(".blob.core.")
                                                && UrlContainsSas(f.Url) // Workaround for https://github.com/Azure/blobxfer/issues/132
                        ? $"blobxfer download --storage-url \"$url\" --local-path \"$path\" --chunk-size-bytes 104857600 --rename --include '{StorageAccountUrlSegments.Create(f.Url).BlobName}'"
                        : "mkdir -p $(dirname \"$path\") && wget -O \"$path\" \"$url\"";

                    return $" && echo $(date +%T) && {setVariables} && {downloadSingleFile} && {exitIfDownloadedFileIsNotFound} && {incrementTotalBytesTransferred}";
                }))
                + $" && echo FileDownloadSizeInBytes=$total_bytes >> {metricsPath}";

            var downloadFilesScriptPath = $"{batchExecutionDirectoryPath}/{DownloadFilesScriptFileName}";
            var downloadFilesScriptUrl = await this.storageAccessProvider.MapLocalPathToSasUrlAsync($"/{downloadFilesScriptPath}");
            await this.storageAccessProvider.UploadBlobAsync($"/{downloadFilesScriptPath}", downloadFilesScriptContent);
            var filesToUpload = Array.Empty<TesOutput>();

            if (task.Outputs?.Count > 0)
            {
                filesToUpload = await Task.WhenAll(
                    task.Outputs?.Select(async f =>
                        new TesOutput { Path = f.Path, Url = await this.storageAccessProvider.MapLocalPathToSasUrlAsync(f.Url, getContainerSas: true), Name = f.Name, Type = f.Type }));
            }

            // Ignore missing stdout/stderr files. CWL workflows have an issue where if the stdout/stderr are redirected, they are still listed in the TES outputs
            // Ignore any other missing files and directories. WDL tasks can have optional output files.
            // Syntax is: If file or directory doesn't exist, run a noop (":") operator, otherwise run the upload command:
            // { if not exists do nothing else upload; } && { ... }
            var uploadFilesScriptContent = "total_bytes=0"
                + string.Join("", filesToUpload.Select(f =>
                {
                    var setVariables = $"path='{f.Path}' && url='{f.Url}'";
                    var blobxferCommand = $"blobxfer upload --storage-url \"$url\" --local-path \"$path\" --one-shot-bytes 104857600 {(f.Type == TesFileType.FILEEnum ? "--rename --no-recursive" : string.Empty)}";

                    return $" && {{ {setVariables} && [ ! -e \"$path\" ] && : || {{ {blobxferCommand} && {incrementTotalBytesTransferred}; }} }}";
                }))
                + $" && echo FileUploadSizeInBytes=$total_bytes >> {metricsPath}";

            var uploadFilesScriptPath = $"{batchExecutionDirectoryPath}/{UploadFilesScriptFileName}";
            var uploadFilesScriptSasUrl = await this.storageAccessProvider.MapLocalPathToSasUrlAsync($"/{uploadFilesScriptPath}");
            await this.storageAccessProvider.UploadBlobAsync($"/{uploadFilesScriptPath}", uploadFilesScriptContent);

            var executor = task.Executors.First();

            var volumeMountsOption = $"-v $AZ_BATCH_TASK_WORKING_DIR{batchExecutionPathPrefix}:{batchExecutionPathPrefix}";

            var executorImageIsPublic = (await containerRegistryProvider.GetContainerRegistryInfoAsync(executor.Image)) is null;
            var dockerInDockerImageIsPublic = (await containerRegistryProvider.GetContainerRegistryInfoAsync(dockerInDockerImageName)) is null;
            var blobXferImageIsPublic = (await containerRegistryProvider.GetContainerRegistryInfoAsync(blobxferImageName)) is null;

            var sb = new StringBuilder();

            sb.AppendLinuxLine($"write_kv() {{ echo \"$1=$2\" >> $AZ_BATCH_TASK_WORKING_DIR{metricsPath}; }} && \\");  // Function that appends key=value pair to metrics.txt file
            sb.AppendLinuxLine($"write_ts() {{ write_kv $1 $(date -Iseconds); }} && \\");    // Function that appends key=<current datetime> to metrics.txt file
            sb.AppendLinuxLine($"mkdir -p $AZ_BATCH_TASK_WORKING_DIR/{batchExecutionDirectoryPath} && \\");

            if (dockerInDockerImageIsPublic)
            {
                sb.AppendLinuxLine($"(grep -q alpine /etc/os-release && apk add bash || :) && \\");  // Install bash if running on alpine (will be the case if running inside "docker" image)
            }

            var vmSize = task.Resources?.GetBackendParameterValue(TesResources.SupportedBackendParameters.vm_size);

            if (drsInputFiles.Count > 0 && task.Resources?.ContainsBackendParameterValue(TesResources.SupportedBackendParameters.workflow_execution_identity) == true)
            {
                sb.AppendLinuxLine($"write_ts CromwellDrsLocalizerPullStart && \\");
                sb.AppendLinuxLine($"docker pull --quiet {cromwellDrsLocalizerImageName} && \\");
                sb.AppendLinuxLine($"write_ts CromwellDrsLocalizerPullEnd && \\");
            }

            if (blobXferImageIsPublic)
            {
                sb.AppendLinuxLine($"write_ts BlobXferPullStart && \\");
                sb.AppendLinuxLine($"docker pull --quiet {blobxferImageName} && \\");
                sb.AppendLinuxLine($"write_ts BlobXferPullEnd && \\");
            }

            if (executorImageIsPublic)
            {
                // Private executor images are pulled via pool ContainerConfiguration
                sb.AppendLinuxLine($"write_ts ExecutorPullStart && docker pull --quiet {executor.Image} && write_ts ExecutorPullEnd && \\");
            }

            // The remainder of the script downloads the inputs, runs the main executor container, and uploads the outputs, including the metrics.txt file
            // After task completion, metrics file is downloaded and used to populate the BatchNodeMetrics object
            sb.AppendLinuxLine($"write_kv ExecutorImageSizeInBytes $(docker inspect {executor.Image} | grep \\\"Size\\\" | grep -Po '(?i)\\\"Size\\\":\\K([^,]*)') && \\");

            if (drsInputFiles.Count > 0)
            {
                // resolve DRS input files with Cromwell DRS Localizer Docker image
                sb.AppendLinuxLine($"write_ts DrsLocalizationStart && \\");

                foreach (var drsInputFile in drsInputFiles)
                {
                    var drsUrl = drsInputFile.Url;
                    var localizedFilePath = drsInputFile.Path;
                    var drsLocalizationCommand = $"docker run --rm {volumeMountsOption} -e MARTHA_URL=\"{marthaUrl}\" {cromwellDrsLocalizerImageName} {drsUrl} {localizedFilePath} --access-token-strategy azure{(!string.IsNullOrWhiteSpace(marthaKeyVaultName) ? " --vault-name " + marthaKeyVaultName : string.Empty)}{(!string.IsNullOrWhiteSpace(marthaSecretName) ? " --secret-name " + marthaSecretName : string.Empty)} && \\";
                    sb.AppendLinuxLine(drsLocalizationCommand);
                }

                sb.AppendLinuxLine($"write_ts DrsLocalizationEnd && \\");
            }

            sb.AppendLinuxLine($"write_ts DownloadStart && \\");
            sb.AppendLinuxLine($"docker run --rm {volumeMountsOption} --entrypoint=/bin/sh {blobxferImageName} /{downloadFilesScriptPath} && \\");
            sb.AppendLinuxLine($"write_ts DownloadEnd && \\");
            sb.AppendLinuxLine($"chmod -R o+rwx $AZ_BATCH_TASK_WORKING_DIR{batchExecutionPathPrefix} && \\");
            sb.AppendLinuxLine($"export TES_TASK_WD=$AZ_BATCH_TASK_WORKING_DIR{batchExecutionPathPrefix} && \\");
            sb.AppendLinuxLine($"write_ts ExecutorStart && \\");
            sb.AppendLinuxLine($"docker run --rm {volumeMountsOption} --entrypoint= --workdir / {executor.Image} {executor.Command[0]}  \"{string.Join(" && ", executor.Command.Skip(1))}\" && \\");
            sb.AppendLinuxLine($"write_ts ExecutorEnd && \\");
            sb.AppendLinuxLine($"write_ts UploadStart && \\");
            sb.AppendLinuxLine($"docker run --rm {volumeMountsOption} --entrypoint=/bin/sh {blobxferImageName} /{uploadFilesScriptPath} && \\");
            sb.AppendLinuxLine($"write_ts UploadEnd && \\");
            sb.AppendLinuxLine($"/bin/bash -c 'disk=( `df -k $AZ_BATCH_TASK_WORKING_DIR | tail -1` ) && echo DiskSizeInKiB=${{disk[1]}} >> $AZ_BATCH_TASK_WORKING_DIR{metricsPath} && echo DiskUsedInKiB=${{disk[2]}} >> $AZ_BATCH_TASK_WORKING_DIR{metricsPath}' && \\");
            sb.AppendLinuxLine($"write_kv VmCpuModelName \"$(cat /proc/cpuinfo | grep -m1 name | cut -f 2 -d ':' | xargs)\" && \\");
            sb.AppendLinuxLine($"docker run --rm {volumeMountsOption} {blobxferImageName} upload --storage-url \"{metricsUrl}\" --local-path \"{metricsPath}\" --rename --no-recursive");

            var batchScriptPath = $"{batchExecutionDirectoryPath}/{BatchScriptFileName}";
            await this.storageAccessProvider.UploadBlobAsync($"/{batchScriptPath}", sb.ToString());

            var batchScriptSasUrl = await this.storageAccessProvider.MapLocalPathToSasUrlAsync($"/{batchScriptPath}");
            var batchExecutionDirectorySasUrl = await this.storageAccessProvider.MapLocalPathToSasUrlAsync($"/{batchExecutionDirectoryPath}/", getContainerSas: true);

            var batchRunCommand = enableBatchAutopool
                ? $"/bin/bash {batchScriptPath}"
                : $"/bin/bash -c \"({taskRunScriptContent.Replace(@"{BatchScriptPath}", batchScriptPath).Replace(@"{TaskExecutor}", executor.Image)})\"";

            var cloudTask = new CloudTask(taskId, batchRunCommand)
            {
                UserIdentity = new UserIdentity(new AutoUserSpecification(elevationLevel: ElevationLevel.Admin, scope: AutoUserScope.Pool)),
                ResourceFiles = new List<ResourceFile> { ResourceFile.FromUrl(batchScriptSasUrl, batchScriptPath), ResourceFile.FromUrl(downloadFilesScriptUrl, downloadFilesScriptPath), ResourceFile.FromUrl(uploadFilesScriptSasUrl, uploadFilesScriptPath) },
                OutputFiles = new List<OutputFile> {
                    new OutputFile(
                        "../std*.txt",
                        new OutputFileDestination(new(batchExecutionDirectorySasUrl)),
                        new OutputFileUploadOptions(OutputFileUploadCondition.TaskFailure))
                }
            };

            if (poolHasContainerConfig)
            {
                // If the executor image is private, and in order to run multiple containers in the main task, the image has to be downloaded via pool ContainerConfiguration.
                // This also requires that the main task runs inside a container. So we run the "docker" container that in turn runs other containers.
                // If the executor image is public, there is no need for pool ContainerConfiguration and task can run normally, without being wrapped in a docker container.
                // Volume mapping for docker.sock below allows the docker client in the container to access host's docker daemon.
                var containerRunOptions = $"--rm -v /var/run/docker.sock:/var/run/docker.sock -v $AZ_BATCH_NODE_ROOT_DIR:$AZ_BATCH_NODE_ROOT_DIR ";
                cloudTask.ContainerSettings = new TaskContainerSettings(dockerInDockerImageName, containerRunOptions);
            }

            return cloudTask;

            static bool UrlContainsSas(string url)
            {
                var uri = new Uri(url, UriKind.Absolute);
                var query = uri.Query;
                return query?.Length > 1 && query[1..].Split('&').Any(QueryContainsSas);

                static bool QueryContainsSas(string arg)
                    => arg switch
                    {
                        var x when x.Split('=', 2)[0] == "sig" => true,
                        var x when x.Contains('=') => false,
                        var x when x.Contains("sas") => true, // PrivatePathsAndUrlsGetSasToken() uses this as a "sas" token
                        _ => false,
                    };
            }
        }

        /// <summary>
        /// Converts the input file URL into proper http URL with SAS token, ready for batch to download.
        /// Removes the query strings from the input file path and the command script content.
        /// Uploads the file if content is provided.
        /// </summary>
        /// <param name="inputFile"><see cref="TesInput"/> file</param>
        /// <param name="taskId">TES task Id</param>
        /// <param name="queryStringsToRemoveFromLocalFilePaths">Query strings to remove from local file paths</param>
        /// <returns>List of modified <see cref="TesInput"/> files</returns>
        private async Task<TesInput> GetTesInputFileUrl(TesInput inputFile, string taskId, List<string> queryStringsToRemoveFromLocalFilePaths)
        {
            if (inputFile.Path is not null
                && !inputFile.Path.StartsWith($"{CromwellPathPrefix}/", StringComparison.OrdinalIgnoreCase)
                && !inputFile.Path.StartsWith($"{ExecutionsPathPrefix}/", StringComparison.OrdinalIgnoreCase))
            {
                throw new TesException("InvalidInputFilePath", $"Unsupported input path '{inputFile.Path}' for task Id {taskId}. Must start with '{CromwellPathPrefix}' or '{ExecutionsPathPrefix}'.");
            }

            if (inputFile.Url is not null && inputFile.Content is not null)
            {
                throw new TesException("InvalidInputFilePath", "Input Url and Content cannot be both set");
            }

            if (inputFile.Url is null && inputFile.Content is null)
            {
                throw new TesException("InvalidInputFilePath", "One of Input Url or Content must be set");
            }

            if (inputFile.Type == TesFileType.DIRECTORYEnum)
            {
                throw new TesException("InvalidInputFilePath", "Directory input is not supported.");
            }

            string inputFileUrl;

            if (inputFile.Content is not null || IsCromwellCommandScript(inputFile))
            {
                inputFileUrl = await this.storageAccessProvider.MapLocalPathToSasUrlAsync(inputFile.Path);

                var content = inputFile.Content ?? await this.storageAccessProvider.DownloadBlobAsync(inputFile.Url);
                content = IsCromwellCommandScript(inputFile) ? RemoveQueryStringsFromLocalFilePaths(content, queryStringsToRemoveFromLocalFilePaths) : content;

                await this.storageAccessProvider.UploadBlobAsync(inputFile.Path, content);
            }
            else if (TryGetCromwellTmpFilePath(inputFile.Url, out var localPath))
            {
                inputFileUrl = await this.storageAccessProvider.MapLocalPathToSasUrlAsync(inputFile.Path);
                await this.storageAccessProvider.UploadBlobFromFileAsync(inputFile.Path, localPath);
            }
            else if (await this.storageAccessProvider.IsPublicHttpUrlAsync(inputFile.Url))
            {
                inputFileUrl = inputFile.Url;
            }
            else
            {
                // Convert file:///account/container/blob paths to /account/container/blob
                var url = Uri.TryCreate(inputFile.Url, UriKind.Absolute, out var tempUrl) && tempUrl.IsFile ? tempUrl.AbsolutePath : inputFile.Url;
                inputFileUrl = (await this.storageAccessProvider.MapLocalPathToSasUrlAsync(url)) ?? throw new TesException("InvalidInputFilePath", $"Unsupported input URL '{inputFile.Url}' for task Id {taskId}. Must start with 'http', '{CromwellPathPrefix}' or use '/accountName/containerName/blobName' pattern where TES service has Contributor access to the storage account.");
            }

            var path = RemoveQueryStringsFromLocalFilePaths(inputFile.Path, queryStringsToRemoveFromLocalFilePaths);
            return new TesInput { Url = inputFileUrl, Path = path };
        }

        /// <summary>
        /// Constructs a universal Azure Start Task instance if needed
        /// </summary>
        /// <returns></returns>
        private async Task<StartTask> StartTaskIfNeeded()
        {
            string startTaskSasUrl = default;

            if (!string.IsNullOrWhiteSpace(globalStartTaskPath))
            {
                startTaskSasUrl = await this.storageAccessProvider.MapLocalPathToSasUrlAsync(globalStartTaskPath);
                if (!await azureProxy.BlobExistsAsync(new Uri(startTaskSasUrl)))
                {
                    startTaskSasUrl = null;
                }
            }

            if (!string.IsNullOrWhiteSpace(startTaskSasUrl) && !string.IsNullOrWhiteSpace(StartTaskScriptFilename))
            {
                return new StartTask
                {
                    CommandLine = $"./{StartTaskScriptFilename}",
                    UserIdentity = new UserIdentity(new AutoUserSpecification(elevationLevel: ElevationLevel.Admin, scope: AutoUserScope.Pool)),
                    ResourceFiles = new List<ResourceFile> { ResourceFile.FromUrl(startTaskSasUrl, StartTaskScriptFilename) }
                };
            }

            return default;
        }

        /// <summary>
        /// Constructs an Azure Batch Container Configuration instance
        /// </summary>
        /// <param name="executorImage">The image name for the current <see cref="TesTask"/></param>
        /// <returns></returns>
        private async ValueTask<ContainerConfiguration> GetContainerConfigurationIfNeededAsync(string executorImage)
        {
            BatchModels.ContainerConfiguration result = default;
            var containerRegistryInfo = await containerRegistryProvider.GetContainerRegistryInfoAsync(executorImage);

            if (containerRegistryInfo is not null)
            {
                // Download private images at node startup, since those cannot be downloaded in the main task that runs multiple containers.
                // Doing this also requires that the main task runs inside a container, hence downloading the "docker" image (contains docker client) as well.
                result = new BatchModels.ContainerConfiguration
                {
                    ContainerImageNames = new List<string> { executorImage, dockerInDockerImageName, blobxferImageName },
                    ContainerRegistries = new List<BatchModels.ContainerRegistry>
                    {
                        new(
                            userName: containerRegistryInfo.Username,
                            registryServer: containerRegistryInfo.RegistryServer,
                            password: containerRegistryInfo.Password)
                    }
                };

                var containerRegistryInfoForDockerInDocker = await containerRegistryProvider.GetContainerRegistryInfoAsync(dockerInDockerImageName);

                if (containerRegistryInfoForDockerInDocker is not null && containerRegistryInfoForDockerInDocker.RegistryServer != containerRegistryInfo.RegistryServer)
                {
                    result.ContainerRegistries.Add(new(
                        userName: containerRegistryInfoForDockerInDocker.Username,
                        registryServer: containerRegistryInfoForDockerInDocker.RegistryServer,
                        password: containerRegistryInfoForDockerInDocker.Password));
                }

                var containerRegistryInfoForBlobXfer = await containerRegistryProvider.GetContainerRegistryInfoAsync(blobxferImageName);

                if (containerRegistryInfoForBlobXfer is not null && containerRegistryInfoForBlobXfer.RegistryServer != containerRegistryInfo.RegistryServer && containerRegistryInfoForBlobXfer.RegistryServer != containerRegistryInfoForDockerInDocker.RegistryServer)
                {
                    result.ContainerRegistries.Add(new(
                        userName: containerRegistryInfoForBlobXfer.Username,
                        registryServer: containerRegistryInfoForBlobXfer.RegistryServer,
                        password: containerRegistryInfoForBlobXfer.Password));
                }
            }

            return result is null ? default : new()
            {
                ContainerImageNames = result.ContainerImageNames,
                ContainerRegistries = result
                                    .ContainerRegistries
                                    .Select(r => new ContainerRegistry(
                                        userName: r.UserName,
                                        password: r.Password,
                                        registryServer: r.RegistryServer,
                                        identityReference: r.IdentityReference is null ? null : new() { ResourceId = r.IdentityReference.ResourceId }))
                                    .ToList()
            };
        }

        /// <summary>
        /// Constructs an Azure Batch PoolInformation instance
        /// </summary>
        /// <param name="poolSpecification"></param>
        /// <param name="tesTaskId"></param>
        /// <param name="jobId"></param>
        /// <param name="identityResourceIds"></param>
        /// <remarks>If <paramref name="identityResourceIds"/> is provided, <paramref name="jobId"/> must also be provided.</remarks>
        /// <returns>An Azure Batch Pool specifier</returns>
        private async Task<PoolInformation> CreateAutoPoolModePoolInformation(PoolSpecification poolSpecification, string tesTaskId, string jobId, IEnumerable<string> identityResourceIds = null)
        {
            var identities = identityResourceIds?.ToArray() ?? Array.Empty<string>();
            var isAutoPool = !identities.Any();

            if (isAutoPool)
            {
                logger.LogInformation($"TES task: {tesTaskId} creating Auto Pool using VM size {poolSpecification.VirtualMachineSize}");
            }
            else
            {
                logger.LogInformation($"TES task: {tesTaskId} creating Manual Batch Pool using VM size {poolSpecification.VirtualMachineSize}");
            }

            // By default, the pool will have the same name/ID as the job if the identity is provided, otherwise we return an actual autopool.
            return isAutoPool
                ? new()
                {
                    AutoPoolSpecification = new()
                    {
                        AutoPoolIdPrefix = "TES",
                        PoolLifetimeOption = PoolLifetimeOption.Job,
                        PoolSpecification = poolSpecification,
                        KeepAlive = false
                    }
                }
                : await azureProxy.CreateBatchPoolAsync(
                    ConvertPoolSpecificationToModelsPool(
                        $"TES_{jobId}",
                        jobId,
                        GetBatchPoolIdentity(identities),
                        poolSpecification),
                    IsPreemptable());

            bool IsPreemptable()
                => true switch
                {
                    _ when poolSpecification.TargetDedicatedComputeNodes > 0 => false,
                    _ when poolSpecification.TargetLowPriorityComputeNodes > 0 => true,
                    _ => throw new ArgumentException("Unable to determine if pool will host a low priority compute node.", nameof(poolSpecification)),
                };
        }

        /// <summary>
        /// Generate the BatchPoolIdentity object
        /// </summary>
        /// <param name="identities"></param>
        /// <returns></returns>
        private static BatchModels.BatchPoolIdentity GetBatchPoolIdentity(string[] identities)
            => identities is null || !identities.Any() ? null : new(BatchModels.PoolIdentityType.UserAssigned, identities.ToDictionary(x => x, x => new BatchModels.UserAssignedIdentities()));

        /// <summary>
        /// Generate the PoolSpecification object
        /// </summary>
        /// <param name="vmSize"></param>
        /// <param name="autoscaled"></param>
        /// <param name="preemptable"></param>
        /// <param name="nodeInfo"></param>
        /// <param name="containerConfiguration"></param>
        /// <returns></returns>
        private async ValueTask<PoolSpecification> GetPoolSpecification(string vmSize, bool autoscaled, bool preemptable, BatchNodeInfo nodeInfo, ContainerConfiguration containerConfiguration)
        {
            var vmConfig = new VirtualMachineConfiguration(
                imageReference: new ImageReference(
                    nodeInfo.BatchImageOffer,
                    nodeInfo.BatchImagePublisher,
                    nodeInfo.BatchImageSku,
                    nodeInfo.BatchImageVersion),
                nodeAgentSkuId: nodeInfo.BatchNodeAgentSkuId)
            {
                ContainerConfiguration = containerConfiguration
            };

            var poolSpecification = new PoolSpecification
            {
                VirtualMachineConfiguration = vmConfig,
                VirtualMachineSize = vmSize,
                ResizeTimeout = TimeSpan.FromMinutes(30),
                StartTask = await StartTaskIfNeeded(),
            };

            if (autoscaled)
            {
                poolSpecification.AutoScaleEnabled = true;
                poolSpecification.AutoScaleEvaluationInterval = BatchPool.AutoScaleEvaluationInterval;
                poolSpecification.AutoScaleFormula = BatchPool.AutoPoolFormula(preemptable, 1);
            }
            else
            {
                poolSpecification.AutoScaleEnabled = false;
                poolSpecification.TargetLowPriorityComputeNodes = preemptable == true ? 1 : 0;
                poolSpecification.TargetDedicatedComputeNodes = preemptable == false ? 1 : 0;
            }

            if (!string.IsNullOrEmpty(this.batchNodesSubnetId))
            {
                poolSpecification.NetworkConfiguration = new()
                {
                    PublicIPAddressConfiguration = new PublicIPAddressConfiguration(this.disableBatchNodesPublicIpAddress ? IPAddressProvisioningType.NoPublicIPAddresses : IPAddressProvisioningType.BatchManaged),
                    SubnetId = this.batchNodesSubnetId
                };
            }

            return poolSpecification;
        }

        /// <summary>
        /// Convert PoolSpecification to Models.Pool, including any BatchPoolIdentity
        /// </summary>
        /// <remarks>Note: this is not a complete conversion. It only converts properties we are currently using (including on referenced objects). TODO: add new properties we set in the future on <see cref="PoolSpecification"/> and/or its contained objects.</remarks>
        /// <param name="name"></param>
        /// <param name="displayName"></param>
        /// <param name="poolIdentity"></param>
        /// <param name="pool"></param>
        /// <returns>A <see cref="BatchModels.Pool"/>.</returns>
        private static BatchModels.Pool ConvertPoolSpecificationToModelsPool(string name, string displayName, BatchModels.BatchPoolIdentity poolIdentity, PoolSpecification pool)
        {
            ValidateString(name, nameof(name), 64);
            ValidateString(displayName, nameof(displayName), 1024);

            var scaleSettings = true == pool.AutoScaleEnabled ? ConvertAutoScale() : ConvertManualScale();

            return new(name: name, displayName: displayName, identity: poolIdentity)
            {
                VmSize = pool.VirtualMachineSize,
                ScaleSettings = scaleSettings,
                DeploymentConfiguration = new()
                {
                    VirtualMachineConfiguration = new(ConvertImageReference(pool.VirtualMachineConfiguration.ImageReference), pool.VirtualMachineConfiguration.NodeAgentSkuId, containerConfiguration: ConvertContainerConfiguration(pool.VirtualMachineConfiguration.ContainerConfiguration))
                },
                ApplicationPackages = pool.ApplicationPackageReferences is null ? default : pool.ApplicationPackageReferences.Select(ConvertApplicationPackage).ToList(),
                NetworkConfiguration = ConvertNetworkConfiguration(pool.NetworkConfiguration),
                StartTask = ConvertStartTask(pool.StartTask)
            };

            BatchModels.ScaleSettings ConvertManualScale()
                => new()
                {
                    FixedScale = new()
                    {
                        TargetDedicatedNodes = pool.TargetDedicatedComputeNodes,
                        TargetLowPriorityNodes = pool.TargetLowPriorityComputeNodes,
                        ResizeTimeout = pool.ResizeTimeout,
                        NodeDeallocationOption = BatchModels.ComputeNodeDeallocationOption.TaskCompletion
                    }
                };

            BatchModels.ScaleSettings ConvertAutoScale()
                => new()
                {
                    AutoScale = new()
                    {
                        Formula = pool.AutoScaleFormula,
                        EvaluationInterval = pool.AutoScaleEvaluationInterval
                    }
                };

            static void ValidateString(string value, string name, int length)
            {
                if (value is null) throw new ArgumentNullException(name);
                if (value.Length > length) throw new ArgumentException($"{name} exceeds maximum length {length}", name);
            }

            static BatchModels.ContainerConfiguration ConvertContainerConfiguration(ContainerConfiguration containerConfiguration)
                => containerConfiguration is null ? default : new(containerConfiguration.ContainerImageNames, containerConfiguration.ContainerRegistries?.Select(ConvertContainerRegistry).ToList());

            static BatchModels.StartTask ConvertStartTask(StartTask startTask)
                => startTask is null ? default : new(startTask.CommandLine, startTask.ResourceFiles?.Select(ConvertResourceFile).ToList(), startTask.EnvironmentSettings?.Select(ConvertEnvironmentSetting).ToList(), ConvertUserIdentity(startTask.UserIdentity), startTask.MaxTaskRetryCount, startTask.WaitForSuccess, ConvertTaskContainerSettings(startTask.ContainerSettings));

            static BatchModels.UserIdentity ConvertUserIdentity(UserIdentity userIdentity)
                => userIdentity is null ? default : new(userIdentity.UserName, ConvertAutoUserSpecification(userIdentity.AutoUser));

            static BatchModels.AutoUserSpecification ConvertAutoUserSpecification(AutoUserSpecification autoUserSpecification)
                => autoUserSpecification is null ? default : new((BatchModels.AutoUserScope?)autoUserSpecification.Scope, (BatchModels.ElevationLevel?)autoUserSpecification.ElevationLevel);

            static BatchModels.TaskContainerSettings ConvertTaskContainerSettings(TaskContainerSettings containerSettings)
                => containerSettings is null ? default : new(containerSettings.ImageName, containerSettings.ContainerRunOptions, ConvertContainerRegistry(containerSettings.Registry), (BatchModels.ContainerWorkingDirectory?)containerSettings.WorkingDirectory);

            static BatchModels.ContainerRegistry ConvertContainerRegistry(ContainerRegistry containerRegistry)
                => containerRegistry is null ? default : new(containerRegistry.UserName, containerRegistry.Password, containerRegistry.RegistryServer, ConvertComputeNodeIdentityReference(containerRegistry.IdentityReference));

            static BatchModels.ResourceFile ConvertResourceFile(ResourceFile resourceFile)
                => resourceFile is null ? default : new(resourceFile.AutoStorageContainerName, resourceFile.StorageContainerUrl, resourceFile.HttpUrl, resourceFile.BlobPrefix, resourceFile.FilePath, resourceFile.FileMode, ConvertComputeNodeIdentityReference(resourceFile.IdentityReference));

            static BatchModels.ComputeNodeIdentityReference ConvertComputeNodeIdentityReference(ComputeNodeIdentityReference computeNodeIdentityReference)
                => computeNodeIdentityReference is null ? default : new(computeNodeIdentityReference.ResourceId);

            static BatchModels.EnvironmentSetting ConvertEnvironmentSetting(EnvironmentSetting environmentSetting)
                => environmentSetting is null ? default : new(environmentSetting.Name, environmentSetting.Value);

            static BatchModels.ImageReference ConvertImageReference(ImageReference imageReference)
                => imageReference is null ? default : new(imageReference.Publisher, imageReference.Offer, imageReference.Sku, imageReference.Version);

            static BatchModels.ApplicationPackageReference ConvertApplicationPackage(ApplicationPackageReference applicationPackage)
                => applicationPackage is null ? default : new(applicationPackage.ApplicationId, applicationPackage.Version);

            static BatchModels.NetworkConfiguration ConvertNetworkConfiguration(NetworkConfiguration networkConfiguration)
                => networkConfiguration is null ? default : new(subnetId: networkConfiguration.SubnetId, publicIPAddressConfiguration: ConvertPublicIPAddressConfiguration(networkConfiguration.PublicIPAddressConfiguration));

            static BatchModels.PublicIPAddressConfiguration ConvertPublicIPAddressConfiguration(PublicIPAddressConfiguration publicIPAddressConfiguration)
                => publicIPAddressConfiguration is null ? default : new(provision: (BatchModels.IPAddressProvisioningType?)publicIPAddressConfiguration.Provision);
        }

        /// <summary>
        /// Removes a set of strings from the given string
        /// </summary>
        /// <param name="stringsToRemove">Strings to remove</param>
        /// <param name="originalString">The original string</param>
        /// <returns>The modified string</returns>
        private static string RemoveQueryStringsFromLocalFilePaths(string originalString, IEnumerable<string> stringsToRemove)
        {
            if (!stringsToRemove.Any(s => originalString.Contains(s, StringComparison.OrdinalIgnoreCase)))
            {
                return originalString;
            }

            var modifiedString = originalString;

            foreach (var stringToRemove in stringsToRemove)
            {
                modifiedString = modifiedString.Replace(stringToRemove, string.Empty, StringComparison.OrdinalIgnoreCase);
            }

            return modifiedString;
        }

        /// <summary>
        /// Gets the cheapest available VM size that satisfies the <see cref="TesTask"/> execution requirements
        /// </summary>
        /// <param name="tesTask"><see cref="TesTask"/></param>
        /// <param name="forcePreemptibleVmsOnly">Force consideration of preemptible virtual machines only.</param>
        /// <returns>The virtual machine info</returns>
        public async Task<VirtualMachineInformation> GetVmSizeAsync(TesTask tesTask, bool forcePreemptibleVmsOnly = false)
        {
            bool allowedVmSizesFilter(VirtualMachineInformation vm) => allowedVmSizes is null || !allowedVmSizes.Any() || allowedVmSizes.Contains(vm.VmSize, StringComparer.OrdinalIgnoreCase) || allowedVmSizes.Contains(vm.VmFamily, StringComparer.OrdinalIgnoreCase);

            var tesResources = tesTask.Resources;

            var previouslyFailedVmSizes = tesTask.Logs?
                .Where(log => log.FailureReason == BatchTaskState.NodeAllocationFailed.ToString() && log.VirtualMachineInfo?.VmSize is not null)
                .Select(log => log.VirtualMachineInfo.VmSize)
                .Distinct()
                .ToList();

            var virtualMachineInfoList = await skuInformationProvider.GetVmSizesAndPricesAsync(azureProxy.GetArmRegion());
            var preemptible = forcePreemptibleVmsOnly || usePreemptibleVmsOnly || tesResources.Preemptible.GetValueOrDefault(true);

            var eligibleVms = new List<VirtualMachineInformation>();
            var noVmFoundMessage = string.Empty;

            var vmSize = tesTask.Resources?.GetBackendParameterValue(TesResources.SupportedBackendParameters.vm_size);

            if (!string.IsNullOrWhiteSpace(vmSize))
            {
                eligibleVms = virtualMachineInfoList
                    .Where(vm =>
                        vm.LowPriority == preemptible
                        && vm.VmSize.Equals(vmSize, StringComparison.OrdinalIgnoreCase))
                    .ToList();

                noVmFoundMessage = $"No VM (out of {virtualMachineInfoList.Count}) available with the required resources (vmsize: {vmSize}, preemptible: {preemptible}) for task id {tesTask.Id}.";
            }
            else
            {
                var requiredNumberOfCores = tesResources.CpuCores.GetValueOrDefault(DefaultCoreCount);
                var requiredMemoryInGB = tesResources.RamGb.GetValueOrDefault(DefaultMemoryGb);
                var requiredDiskSizeInGB = tesResources.DiskGb.GetValueOrDefault(DefaultDiskGb);

                eligibleVms = virtualMachineInfoList
                    .Where(vm =>
                        vm.LowPriority == preemptible
                        && vm.VCpusAvailable >= requiredNumberOfCores
                        && vm.MemoryInGiB >= requiredMemoryInGB
                        && vm.ResourceDiskSizeInGiB >= requiredDiskSizeInGB)
                    .ToList();

                noVmFoundMessage = $"No VM (out of {virtualMachineInfoList.Count}) available with the required resources (cores: {requiredNumberOfCores}, memory: {requiredMemoryInGB} GB, disk: {requiredDiskSizeInGB} GB, preemptible: {preemptible}) for task id {tesTask.Id}.";
            }


            var coreQuota = await quotaVerifier
                .GetBatchQuotaProvider()
                .GetVmCoreQuotaAsync(preemptible);

            var selectedVm = eligibleVms
                .Where(allowedVmSizesFilter)
                .Where(vm => IsThereSufficientCoreQuota(coreQuota, vm))
                .Where(vm =>
                    !(previouslyFailedVmSizes?.Contains(vm.VmSize, StringComparer.OrdinalIgnoreCase) ?? false))
                .MinBy(vm => vm.PricePerHour);

            if (!preemptible && selectedVm is not null)
            {
                var idealVm = eligibleVms
                    .Where(allowedVmSizesFilter)
                    .Where(vm => !(previouslyFailedVmSizes?.Contains(vm.VmSize, StringComparer.OrdinalIgnoreCase) ?? false))
                    .MinBy(x => x.PricePerHour);

                if (selectedVm.PricePerHour >= idealVm.PricePerHour * 2)
                {
                    tesTask.SetWarning("UsedLowPriorityInsteadOfDedicatedVm",
                        $"This task ran on low priority machine because dedicated quota was not available for VM Series '{idealVm.VmFamily}'.",
                        $"Increase the quota for VM Series '{idealVm.VmFamily}' to run this task on a dedicated VM. Please submit an Azure Support request to increase your quota: {AzureSupportUrl}");

                    return await GetVmSizeAsync(tesTask, true);
                }
            }

            if (selectedVm is not null)
            {
                return selectedVm;
            }

            if (!eligibleVms.Any())
            {
                noVmFoundMessage += $" There are no VM sizes that match the requirements. Review the task resources.";
            }

            if (previouslyFailedVmSizes is not null)
            {
                noVmFoundMessage += $" The following VM sizes were excluded from consideration because of {BatchTaskState.NodeAllocationFailed} error(s) on previous attempts: {string.Join(", ", previouslyFailedVmSizes)}.";
            }

            var vmsExcludedByTheAllowedVmsConfiguration = eligibleVms.Except(eligibleVms.Where(allowedVmSizesFilter)).Count();

            if (vmsExcludedByTheAllowedVmsConfiguration > 0)
            {
                noVmFoundMessage += $" Note that {vmsExcludedByTheAllowedVmsConfiguration} VM(s), suitable for this task, were excluded by the allowed-vm-sizes configuration. Consider expanding the list of allowed VM sizes.";
            }

            throw new AzureBatchVirtualMachineAvailabilityException(noVmFoundMessage.Trim());
        }

        private static bool IsThereSufficientCoreQuota(BatchVmCoreQuota coreQuota, VirtualMachineInformation vm)
        {
            if (coreQuota.IsLowPriority || !coreQuota.IsDedicatedAndPerVmFamilyCoreQuotaEnforced)
            {
                return coreQuota.NumberOfCores >= vm.VCpusAvailable;
            }

            var result = coreQuota.DedicatedCoreQuotas?.FirstOrDefault(q => q.VmFamilyName.Equals(vm.VmFamily, StringComparison.OrdinalIgnoreCase));

            if (result is null)
            {
                return false;
            }

            return result?.CoreQuota >= vm.VCpusAvailable;
        }

        private async Task<(Tes.Models.BatchNodeMetrics BatchNodeMetrics, DateTimeOffset? TaskStartTime, DateTimeOffset? TaskEndTime, int? CromwellRcCode)> GetBatchNodeMetricsAndCromwellResultCodeAsync(TesTask tesTask)
        {
            var bytesInGB = Math.Pow(1000, 3);
            var kiBInGB = Math.Pow(1000, 3) / 1024;

            static double? GetDurationInSeconds(Dictionary<string, string> dict, string startKey, string endKey)
            {
                return TryGetValueAsDateTimeOffset(dict, startKey, out var startTime) && TryGetValueAsDateTimeOffset(dict, endKey, out var endTime)
                    ? endTime.Subtract(startTime).TotalSeconds
                    : (double?)null;
            }

            static bool TryGetValueAsDateTimeOffset(Dictionary<string, string> dict, string key, out DateTimeOffset result)
            {
                result = default;
                return dict.TryGetValue(key, out var valueAsString) && DateTimeOffset.TryParse(valueAsString, out result);
            }

            static bool TryGetValueAsDouble(Dictionary<string, string> dict, string key, out double result)
            {
                result = default;
                return dict.TryGetValue(key, out var valueAsString) && double.TryParse(valueAsString, out result);
            }

            BatchNodeMetrics batchNodeMetrics = null;
            DateTimeOffset? taskStartTime = null;
            DateTimeOffset? taskEndTime = null;
            int? cromwellRcCode = null;

            try
            {
                var cromwellRcContent = await this.storageAccessProvider.DownloadBlobAsync($"/{GetCromwellExecutionDirectoryPath(tesTask)}/rc");

                if (cromwellRcContent is not null && int.TryParse(cromwellRcContent, out var temp))
                {
                    cromwellRcCode = temp;
                }

                var metricsContent = await this.storageAccessProvider.DownloadBlobAsync($"/{GetBatchExecutionDirectoryPath(tesTask)}/metrics.txt");

                if (metricsContent is not null)
                {
                    try
                    {
                        var metrics = DelimitedTextToDictionary(metricsContent.Trim());

                        var diskSizeInGB = TryGetValueAsDouble(metrics, "DiskSizeInKiB", out var diskSizeInKiB) ? diskSizeInKiB / kiBInGB : (double?)null;
                        var diskUsedInGB = TryGetValueAsDouble(metrics, "DiskUsedInKiB", out var diskUsedInKiB) ? diskUsedInKiB / kiBInGB : (double?)null;

                        batchNodeMetrics = new BatchNodeMetrics
                        {
                            BlobXferImagePullDurationInSeconds = GetDurationInSeconds(metrics, "BlobXferPullStart", "BlobXferPullEnd"),
                            ExecutorImagePullDurationInSeconds = GetDurationInSeconds(metrics, "ExecutorPullStart", "ExecutorPullEnd"),
                            ExecutorImageSizeInGB = TryGetValueAsDouble(metrics, "ExecutorImageSizeInBytes", out var executorImageSizeInBytes) ? executorImageSizeInBytes / bytesInGB : (double?)null,
                            FileDownloadDurationInSeconds = GetDurationInSeconds(metrics, "DownloadStart", "DownloadEnd"),
                            FileDownloadSizeInGB = TryGetValueAsDouble(metrics, "FileDownloadSizeInBytes", out var fileDownloadSizeInBytes) ? fileDownloadSizeInBytes / bytesInGB : (double?)null,
                            ExecutorDurationInSeconds = GetDurationInSeconds(metrics, "ExecutorStart", "ExecutorEnd"),
                            FileUploadDurationInSeconds = GetDurationInSeconds(metrics, "UploadStart", "UploadEnd"),
                            FileUploadSizeInGB = TryGetValueAsDouble(metrics, "FileUploadSizeInBytes", out var fileUploadSizeInBytes) ? fileUploadSizeInBytes / bytesInGB : (double?)null,
                            DiskUsedInGB = diskUsedInGB,
                            DiskUsedPercent = diskUsedInGB.HasValue && diskSizeInGB.HasValue && diskSizeInGB > 0 ? (float?)(diskUsedInGB / diskSizeInGB * 100) : null,
                            VmCpuModelName = metrics.GetValueOrDefault("VmCpuModelName")
                        };

                        taskStartTime = TryGetValueAsDateTimeOffset(metrics, "BlobXferPullStart", out var startTime) ? (DateTimeOffset?)startTime : null;
                        taskEndTime = TryGetValueAsDateTimeOffset(metrics, "UploadEnd", out var endTime) ? (DateTimeOffset?)endTime : null;
                    }
                    catch (Exception ex)
                    {
                        logger.LogError($"Failed to parse metrics for task {tesTask.Id}. Error: {ex.Message}");
                    }
                }
            }
            catch (Exception ex)
            {
                logger.LogError($"Failed to get batch node metrics for task {tesTask.Id}. Error: {ex.Message}");
            }

            return (batchNodeMetrics, taskStartTime, taskEndTime, cromwellRcCode);
        }

        private static Dictionary<string, string> DelimitedTextToDictionary(string text, string fieldDelimiter = "=", string rowDelimiter = "\n")
            => text.Split(rowDelimiter)
                .Select(line => { var parts = line.Split(fieldDelimiter); return new KeyValuePair<string, string>(parts[0], parts[1]); })
                .ToDictionary(kv => kv.Key, kv => kv.Value);

        /// <summary>
        /// Class that captures how <see cref="TesTask"/> transitions from current state to the new state, given the current Batch task state and optional condition. 
        /// Transitions typically include an action that needs to run in order for the task to move to the new state.
        /// </summary>
        private class TesTaskStateTransition
        {
            public TesTaskStateTransition(Func<TesTask, bool> condition, BatchTaskState? batchTaskState, Func<TesTask, CombinedBatchTaskInfo, Task> asyncAction)
                : this(condition, batchTaskState, asyncAction, null)
            {
            }

            public TesTaskStateTransition(Func<TesTask, bool> condition, BatchTaskState? batchTaskState, Action<TesTask, CombinedBatchTaskInfo> action)
                : this(condition, batchTaskState, null, action)
            {
            }

            private TesTaskStateTransition(Func<TesTask, bool> condition, BatchTaskState? batchTaskState, Func<TesTask, CombinedBatchTaskInfo, Task> asyncAction, Action<TesTask, CombinedBatchTaskInfo> action)
            {
                Condition = condition;
                CurrentBatchTaskState = batchTaskState;
                AsyncAction = asyncAction;
                Action = action;
            }

            public Func<TesTask, bool> Condition { get; }
            public BatchTaskState? CurrentBatchTaskState { get; }
            public Func<TesTask, CombinedBatchTaskInfo, Task> AsyncAction { get; }
            public Action<TesTask, CombinedBatchTaskInfo> Action { get; }

            /// <summary>
            /// Calls <see cref="Action"/> and/or <see cref="AsyncAction"/>.
            /// </summary>
            /// <param name="tesTask"></param>
            /// <param name="combinedBatchTaskInfo"></param>
            /// <returns>True an action was called, otherwise False.</returns>
            public async ValueTask<bool> ActionAsync(TesTask tesTask, CombinedBatchTaskInfo combinedBatchTaskInfo)
            {
                var tesTaskChanged = false;

                if (AsyncAction is not null)
                {
                    await AsyncAction(tesTask, combinedBatchTaskInfo);
                    tesTaskChanged = true;
                }

                if (Action is not null)
                {
                    Action(tesTask, combinedBatchTaskInfo);
                    tesTaskChanged = true;
                }

                return tesTaskChanged;
            }
        }

        private class ExternalStorageContainerInfo
        {
            public string AccountName { get; set; }
            public string ContainerName { get; set; }
            public string BlobEndpoint { get; set; }
            public string SasToken { get; set; }
        }

        private class CombinedBatchTaskInfo
        {
            public BatchTaskState BatchTaskState { get; set; }
            public BatchNodeMetrics BatchNodeMetrics { get; set; }
            public string FailureReason { get; set; }
            public DateTimeOffset? BatchTaskStartTime { get; set; }
            public DateTimeOffset? BatchTaskEndTime { get; set; }
            public int? BatchTaskExitCode { get; set; }
            public int? CromwellRcCode { get; set; }
            public IEnumerable<string> SystemLogItems { get; set; }
            public PoolInformation Pool { get; set; }
        }
    }
}<|MERGE_RESOLUTION|>--- conflicted
+++ resolved
@@ -156,13 +156,8 @@
             if (!this.enableBatchAutopool)
             {
                 _batchPoolFactory = poolFactory;
-<<<<<<< HEAD
-                hostname = batchSchedulingOptions.Value.Prefix;
-                logger.LogInformation($"hostname: {hostname}");
-=======
-                branchPrefix = GetStringValue(configuration, "BatchPrefix");
+                branchPrefix = batchSchedulingOptions.Value.Prefix;
                 logger.LogInformation($"branch-prefix: {branchPrefix}");
->>>>>>> 52e6270c
                 taskRunScriptContent = string.Join(") && (", File.ReadAllLines(Path.Combine(AppContext.BaseDirectory, "scripts/task-run.sh")));
             }
 
