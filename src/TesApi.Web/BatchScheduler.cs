--- conflicted
+++ resolved
@@ -1094,11 +1094,7 @@
             sb.AppendLinuxLine($"chmod -R o+rwx $AZ_BATCH_TASK_WORKING_DIR/wd && \\");
             sb.AppendLinuxLine($"export TES_TASK_WD=$AZ_BATCH_TASK_WORKING_DIR/wd && \\");
             sb.AppendLinuxLine($"write_ts ExecutorStart && \\");
-<<<<<<< HEAD
-            sb.AppendLinuxLine($"docker run --rm {volumeMountsOption} --entrypoint= --workdir / {executor.Image} {executor.Command[0]} {string.Join(" ", executor.Command.Skip(1).Select(s => $"\"{s}\""))} && \\");
-=======
-            sb.AppendLinuxLine($"docker run --rm {volumeMountsOption} --entrypoint= {workdirOption}{executor.Image} {executor.Command[0]}  \"{string.Join(" && ", executor.Command.Skip(1))}\" && \\");
->>>>>>> 5bf26417
+            sb.AppendLinuxLine($"docker run --rm {volumeMountsOption} --entrypoint= {workdirOption}{executor.Image} {executor.Command[0]} {string.Join(" ", executor.Command.Skip(1).Select(s => $"\"{s}\""))} && \\");
             sb.AppendLinuxLine($"write_ts ExecutorEnd && \\");
             sb.AppendLinuxLine($"write_ts UploadStart && \\");
             sb.AppendLinuxLine($"./{NodeTaskRunnerFilename} upload --file {UploadFilesScriptFileName} && \\");
