--- conflicted
+++ resolved
@@ -481,12 +481,8 @@
         /// <returns>True if the TES task needs to be persisted.</returns>
         private async Task<(TesTask TesTask, Task<bool> IsChangedTask)> ProcessTesTaskAsync(TesTask tesTask, BatchAccountState batchAccountState, CancellationToken cancellationToken)
         {
-<<<<<<< HEAD
             cancellationToken.ThrowIfCancellationRequested();
             var combinedBatchTaskInfo = await GetBatchTaskStateAsync(tesTask, batchAccountState, cancellationToken);
-=======
-            var combinedBatchTaskInfo = await GetBatchTaskStateAsync(tesTask);
->>>>>>> a2a40cbd
             const string template = "TES task: {TesTask} TES task state: {TesTaskState} BatchTaskState: {BatchTaskState}";
             var msg = string.Format(ConvertTemplateToFormat(template), tesTask.Id, tesTask.State.ToString(), combinedBatchTaskInfo.BatchTaskState.ToString());
 
