--- conflicted
+++ resolved
@@ -932,14 +932,10 @@
                 DefaultStorageAccountName: defaultStorageAccountName,
                 AdditionalInputs: await GetAdditionalCromwellInputsAsync(task, cancellationToken),
                 GlobalManagedIdentity: globalManagedIdentity,
-<<<<<<< HEAD
                 AcrPullIdentity: acrPullIdentity,
-                DrsHubApiHost: drsHubApiHost
+                DrsHubApiHost: drsHubApiHost,
+                SetContentMd5OnUpload: batchNodesSetContentMd5OnUpload
             );
-=======
-                DrsHubApiHost: drsHubApiHost,
-                SetContentMd5OnUpload: batchNodesSetContentMd5OnUpload);
->>>>>>> b2ec1248
             return nodeTaskCreationOptions;
         }
 
