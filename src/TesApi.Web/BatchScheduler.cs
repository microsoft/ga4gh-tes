﻿// Copyright (c) Microsoft Corporation.
// Licensed under the MIT License.

using System;
using System.Collections.Generic;
using System.IO;
using System.Linq;
using System.Text;
using System.Text.RegularExpressions;
using System.Threading;
using System.Threading.Tasks;
using Microsoft.Azure.Batch;
using Microsoft.Azure.Batch.Common;
using Microsoft.Extensions.Logging;
using Microsoft.Extensions.Options;
using Newtonsoft.Json;
using Tes.Extensions;
using Tes.Models;
using Tes.Runner.Models;
using TesApi.Web.Extensions;
using TesApi.Web.Management;
using TesApi.Web.Management.Models.Quotas;
using TesApi.Web.Storage;
using BatchModels = Microsoft.Azure.Management.Batch.Models;
using TesException = Tes.Models.TesException;
using TesFileType = Tes.Models.TesFileType;
using TesInput = Tes.Models.TesInput;
using TesOutput = Tes.Models.TesOutput;
using TesResources = Tes.Models.TesResources;
using TesState = Tes.Models.TesState;
using TesTask = Tes.Models.TesTask;
using VirtualMachineInformation = Tes.Models.VirtualMachineInformation;

namespace TesApi.Web
{
    /// <summary>
    /// Orchestrates <see cref="Tes.Models.TesTask"/>s on Azure Batch
    /// </summary>
    public partial class BatchScheduler : IBatchScheduler
    {
        internal const string PoolHostName = "CoA-TES-HostName";
        internal const string PoolIsDedicated = "CoA-TES-IsDedicated";

        [GeneratedRegex("[^\\?.]*(\\?.*)")]
        private static partial Regex GetQueryStringRegex();

        private const string AzureSupportUrl = "https://portal.azure.com/#blade/Microsoft_Azure_Support/HelpAndSupportBlade/newsupportrequest";
        private const int PoolKeyLength = 55; // 64 max pool name length - 9 chars generating unique pool names
        private const int DefaultCoreCount = 1;
        private const int DefaultMemoryGb = 2;
        private const int DefaultDiskGb = 10;
        private const string CromwellPathPrefix = "/cromwell-executions";
        private const string CromwellScriptFileName = "script";
        private const string BatchScriptFileName = "batch_script";
        private const string UploadFilesScriptFileName = "upload_files_script";
        private const string DownloadFilesScriptFileName = "download_files_script";
        private const string UploadMetricsScriptFileName = "upload_metrics_script";
        private const string StartTaskScriptFilename = "start-task.sh";
        private const string NodeTaskRunnerFilename = "tRunner";
        private const string NodeRunnerTaskInfoFilename = "TesTask.json";
        private const string NodeTaskRunnerMD5HashFilename = "TRunnerMD5Hash.txt";
        private static readonly Regex queryStringRegex = GetQueryStringRegex();
        private readonly string dockerInDockerImageName;
        private readonly string cromwellDrsLocalizerImageName;
        private readonly ILogger logger;
        private readonly IAzureProxy azureProxy;
        private readonly IStorageAccessProvider storageAccessProvider;
        private readonly IBatchQuotaVerifier quotaVerifier;
        private readonly IBatchSkuInformationProvider skuInformationProvider;
        private readonly List<TesTaskStateTransition> tesTaskStateTransitions;
        private readonly bool usePreemptibleVmsOnly;
        private readonly string batchNodesSubnetId;
        private readonly bool disableBatchNodesPublicIpAddress;
        private readonly bool enableBatchAutopool;
        private readonly BatchNodeInfo gen2BatchNodeInfo;
        private readonly BatchNodeInfo gen1BatchNodeInfo;
        private readonly string marthaUrl;
        private readonly string marthaKeyVaultName;
        private readonly string marthaSecretName;
        private readonly string defaultStorageAccountName;
        private readonly string tesExecutionsPathPrefix;
        private readonly string globalStartTaskPath;
        private readonly string globalManagedIdentity;
        private readonly ContainerRegistryProvider containerRegistryProvider;
        private readonly string batchPrefix;
        private readonly IBatchPoolFactory _batchPoolFactory;
        private readonly string[] taskRunScriptContent;
        private readonly string[] taskCleanupScriptContent;
        private readonly IAllowedVmSizesService allowedVmSizesService;

        private HashSet<string> onlyLogBatchTaskStateOnce = new();

        /// <summary>
        /// Orchestrates <see cref="Tes.Models.TesTask"/>s on Azure Batch
        /// </summary>
        /// <param name="logger">Logger <see cref="ILogger"/></param>
        /// <param name="batchGen1Options">Configuration of <see cref="Options.BatchImageGeneration1Options"/></param>
        /// <param name="batchGen2Options">Configuration of <see cref="Options.BatchImageGeneration2Options"/></param>
        /// <param name="marthaOptions">Configuration of <see cref="Options.MarthaOptions"/></param>
        /// <param name="storageOptions">Configuration of <see cref="Options.StorageOptions"/></param>
        /// <param name="batchImageNameOptions">Configuration of <see cref="Options.BatchImageNameOptions"/></param>
        /// <param name="batchNodesOptions">Configuration of <see cref="Options.BatchNodesOptions"/></param>
        /// <param name="batchSchedulingOptions">Configuration of <see cref="Options.BatchSchedulingOptions"/></param>
        /// <param name="azureProxy">Azure proxy <see cref="IAzureProxy"/></param>
        /// <param name="storageAccessProvider">Storage access provider <see cref="IStorageAccessProvider"/></param>
        /// <param name="quotaVerifier">Quota verifier <see cref="IBatchQuotaVerifier"/>></param>
        /// <param name="skuInformationProvider">Sku information provider <see cref="IBatchSkuInformationProvider"/></param>
        /// <param name="containerRegistryProvider">Container registry information <see cref="ContainerRegistryProvider"/></param>
        /// <param name="poolFactory">Batch pool factory <see cref="IBatchPoolFactory"/></param>
        /// <param name="allowedVmSizesService">Service to get allowed vm sizes.</param>
        public BatchScheduler(
            ILogger<BatchScheduler> logger,
            IOptions<Options.BatchImageGeneration1Options> batchGen1Options,
            IOptions<Options.BatchImageGeneration2Options> batchGen2Options,
            IOptions<Options.MarthaOptions> marthaOptions,
            IOptions<Options.StorageOptions> storageOptions,
            IOptions<Options.BatchImageNameOptions> batchImageNameOptions,
            IOptions<Options.BatchNodesOptions> batchNodesOptions,
            IOptions<Options.BatchSchedulingOptions> batchSchedulingOptions,
            IAzureProxy azureProxy,
            IStorageAccessProvider storageAccessProvider,
            IBatchQuotaVerifier quotaVerifier,
            IBatchSkuInformationProvider skuInformationProvider,
            ContainerRegistryProvider containerRegistryProvider,
            IBatchPoolFactory poolFactory,
            IAllowedVmSizesService allowedVmSizesService)
        {
            ArgumentNullException.ThrowIfNull(logger);
            ArgumentNullException.ThrowIfNull(azureProxy);
            ArgumentNullException.ThrowIfNull(storageAccessProvider);
            ArgumentNullException.ThrowIfNull(quotaVerifier);
            ArgumentNullException.ThrowIfNull(skuInformationProvider);
            ArgumentNullException.ThrowIfNull(containerRegistryProvider);
            ArgumentNullException.ThrowIfNull(poolFactory);

            this.logger = logger;
            this.azureProxy = azureProxy;
            this.storageAccessProvider = storageAccessProvider;
            this.quotaVerifier = quotaVerifier;
            this.skuInformationProvider = skuInformationProvider;
            this.containerRegistryProvider = containerRegistryProvider;

            this.usePreemptibleVmsOnly = batchSchedulingOptions.Value.UsePreemptibleVmsOnly;
            this.batchNodesSubnetId = batchNodesOptions.Value.SubnetId;
            this.dockerInDockerImageName = batchImageNameOptions.Value.Docker;
            if (string.IsNullOrWhiteSpace(this.dockerInDockerImageName)) { this.dockerInDockerImageName = Options.BatchImageNameOptions.DefaultDocker; }
            this.cromwellDrsLocalizerImageName = marthaOptions.Value.CromwellDrsLocalizer;
            if (string.IsNullOrWhiteSpace(this.cromwellDrsLocalizerImageName)) { this.cromwellDrsLocalizerImageName = Options.MarthaOptions.DefaultCromwellDrsLocalizer; }
            this.disableBatchNodesPublicIpAddress = batchNodesOptions.Value.DisablePublicIpAddress;
            this.enableBatchAutopool = batchSchedulingOptions.Value.UseLegacyAutopools;
            this.defaultStorageAccountName = storageOptions.Value.DefaultAccountName;
            this.tesExecutionsPathPrefix = string.IsNullOrWhiteSpace(storageOptions.Value.TesInternalPathPrefix)
                ? $"/{defaultStorageAccountName}/tes-internal"
                : storageOptions.Value.TesInternalPathPrefix;

            if (this.tesExecutionsPathPrefix[0] != '/') // TODO: move this into the validation of StorageOptions
            {
                throw new ArgumentException($"{nameof(Options.StorageOptions.TesInternalPathPrefix)} must be an absolute path.", nameof(storageOptions));
            }

            this.marthaUrl = marthaOptions.Value.Url;
            this.marthaKeyVaultName = marthaOptions.Value.KeyVaultName;
            this.marthaSecretName = marthaOptions.Value.SecretName;
            this.globalStartTaskPath = StandardizeStartTaskPath(batchNodesOptions.Value.GlobalStartTask, this.defaultStorageAccountName);
            this.globalManagedIdentity = batchNodesOptions.Value.GlobalManagedIdentity;
            this.allowedVmSizesService = allowedVmSizesService;

            if (!this.enableBatchAutopool)
            {
                _batchPoolFactory = poolFactory;
                batchPrefix = batchSchedulingOptions.Value.Prefix;
                logger.LogInformation("BatchPrefix: {BatchPrefix}", batchPrefix);
                taskRunScriptContent = File.ReadAllLines(Path.Combine(AppContext.BaseDirectory, "scripts/task-run.sh"));
                taskCleanupScriptContent = File.ReadAllLines(Path.Combine(AppContext.BaseDirectory, "scripts/clean-executor.sh"));
            }

            this.gen2BatchNodeInfo = new BatchNodeInfo
            {
                BatchImageOffer = batchGen2Options.Value.Offer,
                BatchImagePublisher = batchGen2Options.Value.Publisher,
                BatchImageSku = batchGen2Options.Value.Sku,
                BatchImageVersion = batchGen2Options.Value.Version,
                BatchNodeAgentSkuId = batchGen2Options.Value.NodeAgentSkuId
            };

            this.gen1BatchNodeInfo = new BatchNodeInfo
            {
                BatchImageOffer = batchGen1Options.Value.Offer,
                BatchImagePublisher = batchGen1Options.Value.Publisher,
                BatchImageSku = batchGen1Options.Value.Sku,
                BatchImageVersion = batchGen1Options.Value.Version,
                BatchNodeAgentSkuId = batchGen1Options.Value.NodeAgentSkuId
            };

            logger.LogInformation($"usePreemptibleVmsOnly: {usePreemptibleVmsOnly}");

            static bool tesTaskIsQueuedInitializingOrRunning(TesTask tesTask) => tesTask.State == TesState.QUEUEDEnum || tesTask.State == TesState.INITIALIZINGEnum || tesTask.State == TesState.RUNNINGEnum;
            static bool tesTaskIsInitializingOrRunning(TesTask tesTask) => tesTask.State == TesState.INITIALIZINGEnum || tesTask.State == TesState.RUNNINGEnum;
            static bool tesTaskIsQueuedOrInitializing(TesTask tesTask) => tesTask.State == TesState.QUEUEDEnum || tesTask.State == TesState.INITIALIZINGEnum;
            static bool tesTaskIsQueued(TesTask tesTask) => tesTask.State == TesState.QUEUEDEnum;
            static bool tesTaskCancellationRequested(TesTask tesTask) => tesTask.State == TesState.CANCELEDEnum && tesTask.IsCancelRequested;

            static void SetTaskStateAndLog(TesTask tesTask, TesState newTaskState, CombinedBatchTaskInfo batchInfo)
            {
                tesTask.State = newTaskState;

                var tesTaskLog = tesTask.GetOrAddTesTaskLog();
                var tesTaskExecutorLog = tesTaskLog.GetOrAddExecutorLog();

                tesTaskLog.BatchNodeMetrics = batchInfo.BatchNodeMetrics;
                tesTaskLog.CromwellResultCode = batchInfo.CromwellRcCode;
                tesTaskLog.EndTime = DateTime.UtcNow;
                tesTaskExecutorLog.StartTime = batchInfo.BatchTaskStartTime;
                tesTaskExecutorLog.EndTime = batchInfo.BatchTaskEndTime;
                tesTaskExecutorLog.ExitCode = batchInfo.BatchTaskExitCode;

                // Only accurate when the task completes successfully, otherwise it's the Batch time as reported from Batch
                // TODO this could get large; why?
                //var timefromCoAScriptCompletionToBatchTaskDetectedComplete = tesTaskLog.EndTime - tesTaskExecutorLog.EndTime;

                tesTask.SetFailureReason(batchInfo.FailureReason);

                if (batchInfo.SystemLogItems is not null)
                {
                    tesTask.AddToSystemLog(batchInfo.SystemLogItems);
                }
                else if (!string.IsNullOrWhiteSpace(batchInfo.AlternateSystemLogItem))
                {
                    tesTask.AddToSystemLog(new[] { batchInfo.AlternateSystemLogItem });
                }
            }

            async Task SetTaskCompleted(TesTask tesTask, CombinedBatchTaskInfo batchInfo, CancellationToken cancellationToken)
            {
                await DeleteBatchTaskAndOrJobAndOrPoolIfExists(azureProxy, tesTask, batchInfo, cancellationToken);
                SetTaskStateAndLog(tesTask, TesState.COMPLETEEnum, batchInfo);
            }

            async Task SetTaskExecutorError(TesTask tesTask, CombinedBatchTaskInfo batchInfo, CancellationToken cancellationToken)
            {
                await DeleteBatchTaskAndOrJobAndOrPoolIfExists(azureProxy, tesTask, batchInfo, cancellationToken);
                SetTaskStateAndLog(tesTask, TesState.EXECUTORERROREnum, batchInfo);
            }

            async Task SetTaskSystemError(TesTask tesTask, CombinedBatchTaskInfo batchInfo, CancellationToken cancellationToken)
            {
                await DeleteBatchTaskAndOrJobAndOrPoolIfExists(azureProxy, tesTask, batchInfo, cancellationToken);
                SetTaskStateAndLog(tesTask, TesState.SYSTEMERROREnum, batchInfo);
            }

            async Task DeleteBatchJobAndSetTaskStateAsync(TesTask tesTask, TesState newTaskState, CombinedBatchTaskInfo batchInfo, CancellationToken cancellationToken)
            {
                await DeleteBatchJobOrTaskAsync(tesTask, batchInfo.Pool, cancellationToken);
                await azureProxy.DeleteBatchPoolIfExistsAsync(tesTask.Id, cancellationToken);
                SetTaskStateAndLog(tesTask, newTaskState, batchInfo);
            }

            Task DeleteBatchJobAndSetTaskExecutorErrorAsync(TesTask tesTask, CombinedBatchTaskInfo batchInfo, CancellationToken cancellationToken) => DeleteBatchJobAndSetTaskStateAsync(tesTask, TesState.EXECUTORERROREnum, batchInfo, cancellationToken);
            Task DeleteBatchJobAndSetTaskSystemErrorAsync(TesTask tesTask, CombinedBatchTaskInfo batchInfo, CancellationToken cancellationToken) => DeleteBatchJobAndSetTaskStateAsync(tesTask, TesState.SYSTEMERROREnum, batchInfo, cancellationToken);

            Task DeleteBatchJobAndRequeueTaskAsync(TesTask tesTask, CombinedBatchTaskInfo batchInfo, CancellationToken cancellationToken)
                => ++tesTask.ErrorCount > 3
                    ? AddSystemLogAndDeleteBatchJobAndSetTaskExecutorErrorAsync(tesTask, batchInfo, "System Error: Retry count exceeded.", cancellationToken)
                    : DeleteBatchJobAndSetTaskStateAsync(tesTask, TesState.QUEUEDEnum, batchInfo, cancellationToken);

            Task AddSystemLogAndDeleteBatchJobAndSetTaskExecutorErrorAsync(TesTask tesTask, CombinedBatchTaskInfo batchInfo, string alternateSystemLogItem, CancellationToken cancellationToken)
            {
                batchInfo.SystemLogItems ??= Enumerable.Empty<string>().Append(alternateSystemLogItem);
                return DeleteBatchJobAndSetTaskExecutorErrorAsync(tesTask, batchInfo, cancellationToken);
            }

            async Task CancelTaskAsync(TesTask tesTask, CombinedBatchTaskInfo batchInfo, CancellationToken cancellationToken)
            {
                await DeleteBatchJobOrTaskAsync(tesTask, batchInfo.Pool, cancellationToken);
                await azureProxy.DeleteBatchPoolIfExistsAsync(tesTask.Id, cancellationToken);
                tesTask.IsCancelRequested = false;
            }

            Task HandlePreemptedNodeAsync(TesTask tesTask, CombinedBatchTaskInfo batchInfo, CancellationToken cancellationToken)
            {
                if (enableBatchAutopool)
                {
                    return DeleteBatchJobAndRequeueTaskAsync(tesTask, batchInfo, cancellationToken);
                }
                else
                {
                    logger.LogInformation("The TesTask {TesTask}'s node was preempted. It will be automatically rescheduled.", tesTask.Id);
                    return Task.FromResult(false);
                }
            }

            tesTaskStateTransitions = new List<TesTaskStateTransition>()
            {
                new TesTaskStateTransition(tesTaskCancellationRequested, batchTaskState: null, alternateSystemLogItem: null, CancelTaskAsync),
                new TesTaskStateTransition(tesTaskIsQueued, BatchTaskState.JobNotFound, alternateSystemLogItem: null, (tesTask, _, ct) => AddBatchTaskAsync(tesTask, ct)),
                new TesTaskStateTransition(tesTaskIsQueued, BatchTaskState.MissingBatchTask, alternateSystemLogItem: null, (tesTask, batchInfo, ct) => enableBatchAutopool ? DeleteBatchJobAndRequeueTaskAsync(tesTask, batchInfo, ct) : AddBatchTaskAsync(tesTask, ct)),
                new TesTaskStateTransition(tesTaskIsQueued, BatchTaskState.Initializing, alternateSystemLogItem: null, (tesTask, _) => tesTask.State = TesState.INITIALIZINGEnum),
                new TesTaskStateTransition(tesTaskIsQueuedOrInitializing, BatchTaskState.NodeAllocationFailed, alternateSystemLogItem: null, DeleteBatchJobAndRequeueTaskAsync),
                new TesTaskStateTransition(tesTaskIsQueuedOrInitializing, BatchTaskState.Running, alternateSystemLogItem: null, (tesTask, _) => tesTask.State = TesState.RUNNINGEnum),
                new TesTaskStateTransition(tesTaskIsQueuedInitializingOrRunning, BatchTaskState.MoreThanOneActiveJobOrTaskFound, BatchTaskState.MoreThanOneActiveJobOrTaskFound.ToString(), DeleteBatchJobAndSetTaskSystemErrorAsync),
                new TesTaskStateTransition(tesTaskIsQueuedInitializingOrRunning, BatchTaskState.CompletedSuccessfully, alternateSystemLogItem: null, SetTaskCompleted),
                new TesTaskStateTransition(tesTaskIsQueuedInitializingOrRunning, BatchTaskState.CompletedWithErrors, "Please open an issue. There should have been an error reported here.", SetTaskExecutorError),
                new TesTaskStateTransition(tesTaskIsQueuedInitializingOrRunning, BatchTaskState.ActiveJobWithMissingAutoPool, alternateSystemLogItem: null, DeleteBatchJobAndRequeueTaskAsync),
                new TesTaskStateTransition(tesTaskIsQueuedInitializingOrRunning, BatchTaskState.NodeFailedDuringStartupOrExecution, "Please open an issue. There should have been an error reported here.", DeleteBatchJobAndSetTaskExecutorErrorAsync),
                new TesTaskStateTransition(tesTaskIsQueuedInitializingOrRunning, BatchTaskState.NodeUnusable, "Please open an issue. There should have been an error reported here.", DeleteBatchJobAndSetTaskExecutorErrorAsync),
                new TesTaskStateTransition(tesTaskIsInitializingOrRunning, BatchTaskState.JobNotFound, BatchTaskState.JobNotFound.ToString(), SetTaskSystemError),
                new TesTaskStateTransition(tesTaskIsInitializingOrRunning, BatchTaskState.MissingBatchTask, BatchTaskState.MissingBatchTask.ToString(), DeleteBatchJobAndSetTaskSystemErrorAsync),
                new TesTaskStateTransition(tesTaskIsInitializingOrRunning, BatchTaskState.NodePreempted, alternateSystemLogItem: null, HandlePreemptedNodeAsync)
            };
        }

        private Task DeleteBatchJobOrTaskAsync(TesTask tesTask, PoolInformation poolInformation, CancellationToken cancellationToken)
            => enableBatchAutopool ? azureProxy.DeleteBatchJobAsync(tesTask.Id, cancellationToken) : poolInformation is null || poolInformation.PoolId is null ? WarnWhenUnableToFindPoolToDeleteTask(tesTask) : azureProxy.DeleteBatchTaskAsync(tesTask.Id, poolInformation, cancellationToken);

        private Task WarnWhenUnableToFindPoolToDeleteTask(TesTask tesTask)
        {
            logger.LogWarning("Unable to delete batch task for task {TesTask} because of missing pool/job information.", tesTask.Id);
            tesTask.SetWarning("Unable to delete batch task because of missing pool/job information.");
            return Task.CompletedTask;
        }

        private async Task DeleteBatchTaskAndOrJobAndOrPoolIfExists(IAzureProxy azureProxy, TesTask tesTask, CombinedBatchTaskInfo batchInfo, CancellationToken cancellationToken)
        {
            var batchDeletionExceptions = new List<Exception>();

            try
            {
                await DeleteBatchJobOrTaskAsync(tesTask, batchInfo.Pool, cancellationToken);
            }
            catch (Exception exc)
            {
                logger.LogError(exc, $"Exception deleting batch task or job with tesTask.Id: {tesTask?.Id}");
                batchDeletionExceptions.Add(exc);
            }

            if (enableBatchAutopool)
            {
                try
                {
                    await azureProxy.DeleteBatchPoolIfExistsAsync(tesTask.Id, cancellationToken);
                }
                catch (Exception exc)
                {
                    logger.LogError(exc, $"Exception deleting batch pool with tesTask.Id: {tesTask?.Id}");
                    batchDeletionExceptions.Add(exc);
                }
            }

            if (batchDeletionExceptions.Any())
            {
                throw new AggregateException(batchDeletionExceptions);
            }
        }

        /// <inheritdoc/>
        public IAsyncEnumerable<CloudPool> GetCloudPools(CancellationToken cancellationToken)
            => azureProxy.GetActivePoolsAsync(batchPrefix);

        /// <inheritdoc/>
        public async Task LoadExistingPoolsAsync(CancellationToken cancellationToken)
        {
            if (!enableBatchAutopool)
            {
                await foreach (var cloudPool in GetCloudPools(cancellationToken))
                {
                    try
                    {
                        var batchPool = _batchPoolFactory.CreateNew();
                        await batchPool.AssignPoolAsync(cloudPool, cancellationToken);
                    }
                    catch (Exception exc)
                    {
                        logger.LogError(exc, "When retrieving previously created batch pools and jobs, there were one or more failures when trying to access batch pool {PoolId} or its associated job.", cloudPool.Id);
                    }
                }
            }
        }

        /// <inheritdoc/>
        public async Task UploadTaskRunnerIfNeeded(CancellationToken cancellationToken)
        {
            var blobUri = new Uri(await storageAccessProvider.MapLocalPathToSasUrlAsync($"/{defaultStorageAccountName}{TesExecutionsPathPrefix}/{NodeTaskRunnerFilename}", cancellationToken, true));
            var blobProperties = await azureProxy.GetBlobPropertiesAsync(blobUri, cancellationToken);
            if (!(await File.ReadAllTextAsync(Path.Combine(AppContext.BaseDirectory, $"scripts/{NodeTaskRunnerMD5HashFilename}"), cancellationToken)).Trim().Equals(blobProperties?.ContentMD5, StringComparison.OrdinalIgnoreCase))
            {
                await azureProxy.UploadBlobFromFileAsync(blobUri, $"scripts/{NodeTaskRunnerFilename}", cancellationToken);
            }
        }

        /// <summary>
        /// Iteratively manages execution of a <see cref="TesTask"/> on Azure Batch until completion or failure
        /// </summary>
        /// <param name="tesTask">The <see cref="TesTask"/></param>
        /// <param name="cancellationToken">A <see cref="CancellationToken"/> for controlling the lifetime of the asynchronous operation.</param>
        /// <returns>True if the TES task needs to be persisted.</returns>
        public async ValueTask<bool> ProcessTesTaskAsync(TesTask tesTask, CancellationToken cancellationToken)
        {
            var combinedBatchTaskInfo = await GetBatchTaskStateAsync(tesTask, cancellationToken);
            const string template = "TES task: {TesTask} TES task state: {TesTaskState} BatchTaskState: {BatchTaskState}";
            var msg = string.Format(ConvertTemplateToFormat(template), tesTask.Id, tesTask.State.ToString(), combinedBatchTaskInfo.BatchTaskState.ToString());

            if (onlyLogBatchTaskStateOnce.Add(msg))
            {
                logger.LogInformation(template, tesTask.Id, tesTask.State.ToString(), combinedBatchTaskInfo.BatchTaskState.ToString());
            }

            return await HandleTesTaskTransitionAsync(tesTask, combinedBatchTaskInfo, cancellationToken);

            static string ConvertTemplateToFormat(string template)
                => string.Join(null, template.Split('{', '}').Select((s, i) => (s, i)).Select(t => t.i % 2 == 0 ? t.s : $"{{{t.i / 2}}}"));
        }

        /// <summary>
        /// Garbage collects the old batch task state log hashset
        /// </summary>
        public void ClearBatchLogState()
        {
            if (onlyLogBatchTaskStateOnce.Count > 0)
            {
                onlyLogBatchTaskStateOnce = new();
            }
        }

        private static string GetCromwellExecutionDirectoryPath(TesTask task)
            => GetParentPath(task.Inputs?.FirstOrDefault(IsCromwellCommandScript)?.Path.TrimStart('/'));

        private string GetStorageUploadPath(TesTask task)
        {
            return $"{tesExecutionsPathPrefix}/{task.Id}";
        }

        /// <summary>
        /// Get the parent path of the given path
        /// </summary>
        /// <param name="path">The path</param>
        /// <returns>The parent path</returns>
        private static string GetParentPath(string path)
        {
            if (string.IsNullOrEmpty(path))
            {
                return null;
            }

            var pathComponents = path.TrimEnd('/').Split('/');

            return string.Join('/', pathComponents.Take(pathComponents.Length - 1));
        }

        private static string StandardizeStartTaskPath(string startTaskPath, string defaultStorageAccount)
        {
            if (string.IsNullOrWhiteSpace(startTaskPath) || startTaskPath.StartsWith($"/{defaultStorageAccount}"))
            {
                return startTaskPath;
            }
            else
            {
                return $"/{defaultStorageAccount}{startTaskPath}";
            }
        }

        /// <summary>
        /// Determines if the <see cref="Tes.Models.TesInput"/> file is a Cromwell command script
        /// </summary>
        /// <param name="inputFile"><see cref="Tes.Models.TesInput"/> file</param>
        /// <returns>True if the file is a Cromwell command script</returns>
        private static bool IsCromwellCommandScript(TesInput inputFile)
            // See https://github.com/broadinstitute/cromwell/blob/17efd599d541a096dc5704991daeaefdd794fefd/supportedBackends/tes/src/main/scala/cromwell/backend/impl/tes/TesTask.scala#L58
            => (inputFile.Name?.Equals("commandScript") ?? false) && (inputFile.Description?.EndsWith(".commandScript") ?? false) && inputFile.Type == TesFileType.FILEEnum;

        /// <summary>
        /// Verifies existence and translates local file URLs to absolute paths (e.g. file:///tmp/cwl_temp_dir_8026387118450035757/args.py becomes /tmp/cwl_temp_dir_8026387118450035757/args.py)
        /// Only considering files in /cromwell-tmp because that is the only local directory mapped from Cromwell container
        /// </summary>
        /// <param name="fileUri">File URI</param>
        /// <param name="localPath">Local path</param>
        /// <returns></returns>
        private bool TryGetCromwellTmpFilePath(string fileUri, out string localPath)
        {
            localPath = Uri.TryCreate(fileUri, UriKind.Absolute, out var uri) && uri.IsFile && uri.AbsolutePath.StartsWith("/cromwell-tmp/") && azureProxy.LocalFileExists(uri.AbsolutePath) ? uri.AbsolutePath : null;

            return localPath is not null;
        }

        /// <summary>
        /// Adds a new Azure Batch pool/job/task for the given <see cref="TesTask"/>
        /// </summary>
        /// <param name="tesTask">The <see cref="TesTask"/> to schedule on Azure Batch</param>
        /// <param name="cancellationToken">A <see cref="CancellationToken"/> for controlling the lifetime of the asynchronous operation.</param>
        /// <returns>A task to await</returns>
        private async Task AddBatchTaskAsync(TesTask tesTask, CancellationToken cancellationToken)
        {
            PoolInformation poolInformation = null;
            string poolKey = null;

            try
            {
                var virtualMachineInfo = await GetVmSizeAsync(tesTask, cancellationToken);

                (poolKey, var displayName) = enableBatchAutopool ? default : await GetPoolKey(tesTask, virtualMachineInfo, cancellationToken);
                await quotaVerifier.CheckBatchAccountQuotasAsync(virtualMachineInfo, needPoolOrJobQuotaCheck: enableBatchAutopool || !IsPoolAvailable(poolKey), needCoresUtilizationQuotaCheck: enableBatchAutopool, cancellationToken: cancellationToken);

                var tesTaskLog = tesTask.AddTesTaskLog();
                tesTaskLog.VirtualMachineInfo = virtualMachineInfo;

                // TODO?: Support for multiple executors. Cromwell has single executor per task.
                var containerConfiguration = await GetContainerConfigurationIfNeededAsync(tesTask.Executors.First().Image, cancellationToken);
                var identities = new List<string>();

                if (!string.IsNullOrWhiteSpace(globalManagedIdentity))
                {
                    identities.Add(globalManagedIdentity);
                }

                if (tesTask.Resources?.ContainsBackendParameterValue(TesResources.SupportedBackendParameters.workflow_execution_identity) == true)
                {
                    identities.Add(tesTask.Resources?.GetBackendParameterValue(TesResources.SupportedBackendParameters.workflow_execution_identity));
                }

                var useGen2 = virtualMachineInfo.HyperVGenerations?.Contains("V2");
                string jobOrTaskId = default;
                if (enableBatchAutopool)
                {
                    jobOrTaskId = await azureProxy.GetNextBatchJobIdAsync(tesTask.Id, cancellationToken);
                    poolInformation = await CreateAutoPoolModePoolInformation(
                        poolSpecification: await GetPoolSpecification(
                        vmSize: virtualMachineInfo.VmSize,
                        autoscaled: false,
                        preemptable: virtualMachineInfo.LowPriority,
                        nodeInfo: useGen2.GetValueOrDefault() ? gen2BatchNodeInfo : gen1BatchNodeInfo,
                        containerConfiguration: containerConfiguration,
                        cancellationToken: cancellationToken),
                    tesTaskId: tesTask.Id,
                    jobId: jobOrTaskId,
                    cancellationToken: cancellationToken,
                    identityResourceIds: identities);
                }
                else
                {
                    poolInformation = (await GetOrAddPoolAsync(
                        key: poolKey,
                        isPreemptable: virtualMachineInfo.LowPriority,
                        modelPoolFactory: async (id, ct) => ConvertPoolSpecificationToModelsPool(
                            name: id,
                            displayName: displayName,
                            poolIdentity: GetBatchPoolIdentity(identities.ToArray()),
                            pool: await GetPoolSpecification(
                                vmSize: virtualMachineInfo.VmSize,
                                autoscaled: true,
                                preemptable: virtualMachineInfo.LowPriority,
                                nodeInfo: useGen2.GetValueOrDefault() ? gen2BatchNodeInfo : gen1BatchNodeInfo,
                                containerConfiguration: containerConfiguration,
                                cancellationToken: ct)),
                        cancellationToken: cancellationToken)
                        ).Pool;
                    jobOrTaskId = $"{tesTask.Id}-{tesTask.Logs.Count}";
                }

                tesTask.PoolId = poolInformation.PoolId;
                var cloudTask = await ConvertTesTaskToBatchTaskAsync(enableBatchAutopool ? tesTask.Id : jobOrTaskId, tesTask, containerConfiguration is not null, cancellationToken);
                logger.LogInformation($"Creating batch task for TES task {tesTask.Id}. Using VM size {virtualMachineInfo.VmSize}.");

                if (enableBatchAutopool)
                {
                    await azureProxy.CreateAutoPoolModeBatchJobAsync(jobOrTaskId, cloudTask, poolInformation, cancellationToken);
                }
                else
                {
                    await azureProxy.AddBatchTaskAsync(tesTask.Id, cloudTask, poolInformation, cancellationToken);
                }

                tesTaskLog.StartTime = DateTimeOffset.UtcNow;
                tesTask.State = TesState.INITIALIZINGEnum;
                poolInformation = null;
            }
            catch (AggregateException aggregateException)
            {
                foreach (var exception in aggregateException.Flatten().InnerExceptions)
                {
                    HandleException(exception);
                }
            }
            catch (Exception exception)
            {
                HandleException(exception);
            }
            finally
            {
                if (enableBatchAutopool && poolInformation?.AutoPoolSpecification is not null)
                {
                    await azureProxy.DeleteBatchPoolIfExistsAsync(tesTask.Id, cancellationToken);
                }
            }

            void HandleException(Exception exception)
            {
                switch (exception)
                {
                    case AzureBatchPoolCreationException azureBatchPoolCreationException:
                        if (!azureBatchPoolCreationException.IsTimeout && !azureBatchPoolCreationException.IsJobQuota && !azureBatchPoolCreationException.IsPoolQuota && azureBatchPoolCreationException.InnerException is not null)
                        {
                            HandleException(azureBatchPoolCreationException.InnerException);
                            return;
                        }

                        logger.LogWarning(azureBatchPoolCreationException, "TES task: {TesTask} AzureBatchPoolCreationException.Message: {ExceptionMessage}. This might be a transient issue. Task will remain with state QUEUED. Confirmed timeout: {ConfirmedTimeout}", tesTask.Id, azureBatchPoolCreationException.Message, azureBatchPoolCreationException.IsTimeout);

                        if (azureBatchPoolCreationException.IsJobQuota || azureBatchPoolCreationException.IsPoolQuota)
                        {
                            neededPools.Add(poolKey);
                            tesTask.SetWarning(azureBatchPoolCreationException.InnerException switch
                            {
                                null => "Unknown reason",
                                Microsoft.Rest.Azure.CloudException cloudException => cloudException.Body.Message,
                                var e when e is BatchException batchException && batchException.InnerException is Microsoft.Azure.Batch.Protocol.Models.BatchErrorException batchErrorException => batchErrorException.Body.Message.Value,
                                _ => "Unknown reason",
                            },
                                Array.Empty<string>());
                        }

                        break;

                    case AzureBatchQuotaMaxedOutException azureBatchQuotaMaxedOutException:
                        logger.LogWarning("TES task: {TesTask} AzureBatchQuotaMaxedOutException.Message: {ExceptionMessage}. Not enough quota available. Task will remain with state QUEUED.", tesTask.Id, azureBatchQuotaMaxedOutException.Message);
                        neededPools.Add(poolKey);
                        break;

                    case AzureBatchLowQuotaException azureBatchLowQuotaException:
                        tesTask.State = TesState.SYSTEMERROREnum;
                        tesTask.AddTesTaskLog(); // Adding new log here because this exception is thrown from CheckBatchAccountQuotas() and AddTesTaskLog() above is called after that. This way each attempt will have its own log entry.
                        tesTask.SetFailureReason("InsufficientBatchQuota", azureBatchLowQuotaException.Message);
                        logger.LogError(azureBatchLowQuotaException, "TES task: {TesTask} AzureBatchLowQuotaException.Message: {ExceptionMessage}", tesTask.Id, azureBatchLowQuotaException.Message);
                        break;

                    case AzureBatchVirtualMachineAvailabilityException azureBatchVirtualMachineAvailabilityException:
                        tesTask.State = TesState.SYSTEMERROREnum;
                        tesTask.AddTesTaskLog(); // Adding new log here because this exception is thrown from GetVmSizeAsync() and AddTesTaskLog() above is called after that. This way each attempt will have its own log entry.
                        tesTask.SetFailureReason("NoVmSizeAvailable", azureBatchVirtualMachineAvailabilityException.Message);
                        logger.LogError(azureBatchVirtualMachineAvailabilityException, "TES task: {TesTask} AzureBatchVirtualMachineAvailabilityException.Message: {ExceptionMessage}", tesTask.Id, azureBatchVirtualMachineAvailabilityException.Message);
                        break;

                    case TesException tesException:
                        tesTask.State = TesState.SYSTEMERROREnum;
                        tesTask.SetFailureReason(tesException);
                        logger.LogError(tesException, "TES task: {TesTask} TesException.Message: {ExceptionMessage}", tesTask.Id, tesException.Message);
                        break;

                    case BatchClientException batchClientException:
                        tesTask.State = TesState.SYSTEMERROREnum;
                        tesTask.SetFailureReason("BatchClientException", string.Join(",", batchClientException.Data.Values), batchClientException.Message, batchClientException.StackTrace);
                        logger.LogError(batchClientException, "TES task: {TesTask} BatchClientException.Message: {ExceptionMessage} {ExceptionData}", tesTask.Id, batchClientException.Message, string.Join(",", batchClientException?.Data?.Values));
                        break;

                    case BatchException batchException when batchException.InnerException is Microsoft.Azure.Batch.Protocol.Models.BatchErrorException batchErrorException && AzureBatchPoolCreationException.IsJobQuotaException(batchErrorException.Body.Code):
                        tesTask.SetWarning(batchErrorException.Body.Message.Value, Array.Empty<string>());
                        logger.LogInformation("Not enough job quota available for task Id {TesTask}. Reason: {BodyMessage}. Task will remain in queue.", tesTask.Id, batchErrorException.Body.Message.Value);
                        break;

                    case BatchException batchException when batchException.InnerException is Microsoft.Azure.Batch.Protocol.Models.BatchErrorException batchErrorException && AzureBatchPoolCreationException.IsPoolQuotaException(batchErrorException.Body.Code):
                        neededPools.Add(poolKey);
                        tesTask.SetWarning(batchErrorException.Body.Message.Value, Array.Empty<string>());
                        logger.LogInformation("Not enough pool quota available for task Id {TesTask}. Reason: {BodyMessage}. Task will remain in queue.", tesTask.Id, batchErrorException.Body.Message.Value);
                        break;

                    case Microsoft.Rest.Azure.CloudException cloudException when AzureBatchPoolCreationException.IsPoolQuotaException(cloudException.Body.Code):
                        neededPools.Add(poolKey);
                        tesTask.SetWarning(cloudException.Body.Message, Array.Empty<string>());
                        logger.LogInformation("Not enough pool quota available for task Id {TesTask}. Reason: {BodyMessage}. Task will remain in queue.", tesTask.Id, cloudException.Body.Message);
                        break;

                    default:
                        tesTask.State = TesState.SYSTEMERROREnum;
                        tesTask.SetFailureReason("UnknownError", $"{exception?.GetType().FullName}: {exception?.Message}", exception?.StackTrace);
                        logger.LogError(exception, "TES task: {TesTask} Exception: {ExceptionType}: {ExceptionMessage}", tesTask.Id, exception?.GetType().FullName, exception?.Message);
                        break;
                }
            }
        }

        /// <summary>
        /// Gets the current state of the Azure Batch task
        /// </summary>
        /// <param name="tesTask"><see cref="TesTask"/></param>
        /// <param name="cancellationToken">A <see cref="CancellationToken"/> for controlling the lifetime of the asynchronous operation.</param>
        /// <returns>A higher-level abstraction of the current state of the Azure Batch task</returns>
        [System.Diagnostics.CodeAnalysis.SuppressMessage("Performance", "CA1826:Do not use Enumerable methods on indexable collections", Justification = "FirstOrDefault() is straightforward, the alternative is less clear.")]
        private async ValueTask<CombinedBatchTaskInfo> GetBatchTaskStateAsync(TesTask tesTask, CancellationToken cancellationToken)
        {
            var azureBatchJobAndTaskState = await azureProxy.GetBatchJobAndTaskStateAsync(tesTask, enableBatchAutopool, cancellationToken);

            if (enableBatchAutopool)
            {
                tesTask.PoolId ??= azureBatchJobAndTaskState.Pool?.PoolId;
            }

            if (azureBatchJobAndTaskState.Pool?.PoolId is null)
            {
                azureBatchJobAndTaskState.Pool = tesTask.PoolId is null ? default : new() { PoolId = tesTask.PoolId };
            }

            static IEnumerable<string> ConvertNodeErrorsToSystemLogItems(AzureBatchJobAndTaskState azureBatchJobAndTaskState)
            {
                var systemLogItems = new List<string>();

                if (azureBatchJobAndTaskState.NodeErrorCode is not null)
                {
                    systemLogItems.Add(azureBatchJobAndTaskState.NodeErrorCode);
                }

                if (azureBatchJobAndTaskState.NodeErrorDetails is not null)
                {
                    systemLogItems.AddRange(azureBatchJobAndTaskState.NodeErrorDetails);
                }

                return systemLogItems;
            }

            if (azureBatchJobAndTaskState.ActiveJobWithMissingAutoPool)
            {
                logger.LogWarning("Found active job without auto pool for TES task {TesTask}. Deleting the job and requeuing the task. BatchJobInfo: {BatchJobInfo}", tesTask.Id, JsonConvert.SerializeObject(azureBatchJobAndTaskState));
                return new CombinedBatchTaskInfo
                {
                    BatchTaskState = BatchTaskState.ActiveJobWithMissingAutoPool,
                    FailureReason = BatchTaskState.ActiveJobWithMissingAutoPool.ToString(),
                    Pool = azureBatchJobAndTaskState.Pool
                };
            }

            if (azureBatchJobAndTaskState.MoreThanOneActiveJobOrTaskFound)
            {
                return new CombinedBatchTaskInfo
                {
                    BatchTaskState = BatchTaskState.MoreThanOneActiveJobOrTaskFound,
                    FailureReason = BatchTaskState.MoreThanOneActiveJobOrTaskFound.ToString(),
                    Pool = azureBatchJobAndTaskState.Pool
                };
            }

            // Because a ComputeTask is not assigned to the compute node while the StartTask is running, IAzureProxy.GetBatchJobAndTaskStateAsync() does not see start task failures. Deal with that here.
            if (azureBatchJobAndTaskState.NodeState is null && azureBatchJobAndTaskState.JobState == JobState.Active && azureBatchJobAndTaskState.TaskState == TaskState.Active && !string.IsNullOrWhiteSpace(azureBatchJobAndTaskState.Pool?.PoolId))
            {
                if (enableBatchAutopool)
                {
                    _ = ProcessStartTaskFailure((await azureProxy.ListComputeNodesAsync(azureBatchJobAndTaskState.Pool.PoolId, new ODATADetailLevel { FilterClause = "state eq 'starttaskfailed'", SelectClause = "id,startTaskInfo" }).FirstOrDefaultAsync(cancellationToken: cancellationToken))?.StartTaskInformation?.FailureInformation);
                }
                else
                {
                    /*
                     * Priority order for assigning errors to TesTasks in shared-pool mode:
                     * 1. Node error found in GetBatchJobAndTaskStateAsync()
                     * 2. StartTask failure
                     * 3. NodeAllocation failure
                     */
                    if (TryGetPool(azureBatchJobAndTaskState.Pool.PoolId, out var pool))
                    {
                        if (!string.IsNullOrWhiteSpace(azureBatchJobAndTaskState.NodeErrorCode) || !ProcessStartTaskFailure(pool.PopNextStartTaskFailure()))
                        {
                            var resizeError = pool.PopNextResizeError();
                            if (resizeError is not null)
                            {
                                azureBatchJobAndTaskState.NodeAllocationFailed = true;
                                azureBatchJobAndTaskState.NodeErrorCode = resizeError.Code;
                                azureBatchJobAndTaskState.NodeErrorDetails = Enumerable.Repeat(resizeError.Message, string.IsNullOrWhiteSpace(resizeError.Message) ? 1 : 0).Concat(resizeError.Values?.Select(d => d.Value) ?? Enumerable.Empty<string>());
                            }
                        }
                    }
                }

                bool ProcessStartTaskFailure(TaskFailureInformation failureInformation)
                {
                    if (failureInformation is not null)
                    {
                        azureBatchJobAndTaskState.NodeState = ComputeNodeState.StartTaskFailed;
                        azureBatchJobAndTaskState.NodeErrorCode = failureInformation.Code;
                        azureBatchJobAndTaskState.NodeErrorDetails = failureInformation.Details?.Select(d => d.Value);
                    }

                    return failureInformation is not null;
                }
            }

            if (TaskFailureInformationCodes.DiskFull.Equals(azureBatchJobAndTaskState.NodeErrorCode, StringComparison.OrdinalIgnoreCase))
            {
                azureBatchJobAndTaskState.NodeErrorDetails = (azureBatchJobAndTaskState.NodeErrorDetails ?? Enumerable.Empty<string>())
                    .Append($"Compute Node Error: {TaskFailureInformationCodes.DiskFull} Id: {azureBatchJobAndTaskState.NodeId}");
            }

            switch (azureBatchJobAndTaskState.JobState)
            {
                case null:
                case JobState.Deleting:
                    return new CombinedBatchTaskInfo
                    {
                        BatchTaskState = BatchTaskState.JobNotFound,
                        FailureReason = BatchTaskState.JobNotFound.ToString(),
                        Pool = azureBatchJobAndTaskState.Pool
                    };
                case JobState.Active:
                    {
                        if (azureBatchJobAndTaskState.NodeAllocationFailed)
                        {
                            return new CombinedBatchTaskInfo
                            {
                                BatchTaskState = BatchTaskState.NodeAllocationFailed,
                                FailureReason = BatchTaskState.NodeAllocationFailed.ToString(),
                                SystemLogItems = ConvertNodeErrorsToSystemLogItems(azureBatchJobAndTaskState),
                                Pool = azureBatchJobAndTaskState.Pool
                            };
                        }

                        if (azureBatchJobAndTaskState.NodeState == ComputeNodeState.Unusable)
                        {
                            return new CombinedBatchTaskInfo
                            {
                                BatchTaskState = BatchTaskState.NodeUnusable,
                                FailureReason = BatchTaskState.NodeUnusable.ToString(),
                                SystemLogItems = ConvertNodeErrorsToSystemLogItems(azureBatchJobAndTaskState),
                                Pool = azureBatchJobAndTaskState.Pool
                            };
                        }

                        if (azureBatchJobAndTaskState.NodeState == ComputeNodeState.Preempted)
                        {
                            return new CombinedBatchTaskInfo
                            {
                                BatchTaskState = BatchTaskState.NodePreempted,
                                FailureReason = BatchTaskState.NodePreempted.ToString(),
                                SystemLogItems = ConvertNodeErrorsToSystemLogItems(azureBatchJobAndTaskState),
                                Pool = azureBatchJobAndTaskState.Pool
                            };
                        }

                        if (azureBatchJobAndTaskState.NodeErrorCode is not null)
                        {
                            if (azureBatchJobAndTaskState.NodeErrorCode == TaskFailureInformationCodes.DiskFull)
                            {
                                return new CombinedBatchTaskInfo
                                {
                                    BatchTaskState = BatchTaskState.NodeFailedDuringStartupOrExecution,
                                    FailureReason = azureBatchJobAndTaskState.NodeErrorCode,
                                    SystemLogItems = ConvertNodeErrorsToSystemLogItems(azureBatchJobAndTaskState),
                                    Pool = azureBatchJobAndTaskState.Pool
                                };
                            }
                            else
                            {
                                return new CombinedBatchTaskInfo
                                {
                                    BatchTaskState = BatchTaskState.NodeFailedDuringStartupOrExecution,
                                    FailureReason = BatchTaskState.NodeFailedDuringStartupOrExecution.ToString(),
                                    SystemLogItems = ConvertNodeErrorsToSystemLogItems(azureBatchJobAndTaskState),
                                    Pool = azureBatchJobAndTaskState.Pool
                                };
                            }
                        }

                        break;
                    }
                case JobState.Terminating:
                case JobState.Completed:
                    break;
                default:
                    throw new Exception($"Found batch job {tesTask.Id} in unexpected state: {azureBatchJobAndTaskState.JobState}");
            }

            switch (azureBatchJobAndTaskState.TaskState)
            {
                case null:
                    return new CombinedBatchTaskInfo
                    {
                        BatchTaskState = BatchTaskState.MissingBatchTask,
                        FailureReason = BatchTaskState.MissingBatchTask.ToString(),
                        Pool = azureBatchJobAndTaskState.Pool
                    };
                case TaskState.Active:
                case TaskState.Preparing:
                    return new CombinedBatchTaskInfo
                    {
                        BatchTaskState = BatchTaskState.Initializing,
                        Pool = azureBatchJobAndTaskState.Pool
                    };
                case TaskState.Running:
                    return new CombinedBatchTaskInfo
                    {
                        BatchTaskState = BatchTaskState.Running,
                        Pool = azureBatchJobAndTaskState.Pool
                    };
                case TaskState.Completed:
                    if (azureBatchJobAndTaskState.TaskExitCode == 0 && azureBatchJobAndTaskState.TaskFailureInformation is null)
                    {
                        var metrics = await GetBatchNodeMetricsAndCromwellResultCodeAsync(tesTask, cancellationToken);

                        return new CombinedBatchTaskInfo
                        {
                            BatchTaskState = BatchTaskState.CompletedSuccessfully,
                            BatchTaskExitCode = azureBatchJobAndTaskState.TaskExitCode,
                            BatchTaskStartTime = metrics.TaskStartTime ?? azureBatchJobAndTaskState.TaskStartTime,
                            BatchTaskEndTime = metrics.TaskEndTime ?? azureBatchJobAndTaskState.TaskEndTime,
                            BatchNodeMetrics = metrics.BatchNodeMetrics,
                            CromwellRcCode = metrics.CromwellRcCode,
                            Pool = azureBatchJobAndTaskState.Pool
                        };
                    }
                    else
                    {
                        logger.LogError("Task {TesTask} failed. ExitCode: {TaskExitCode}, BatchJobInfo: {BatchJobInfo}", tesTask.Id, azureBatchJobAndTaskState.TaskExitCode, JsonConvert.SerializeObject(azureBatchJobAndTaskState));

                        return new CombinedBatchTaskInfo
                        {
                            BatchTaskState = BatchTaskState.CompletedWithErrors,
                            FailureReason = azureBatchJobAndTaskState.TaskFailureInformation?.Code,
                            BatchTaskExitCode = azureBatchJobAndTaskState.TaskExitCode,
                            BatchTaskStartTime = azureBatchJobAndTaskState.TaskStartTime,
                            BatchTaskEndTime = azureBatchJobAndTaskState.TaskEndTime,
                            SystemLogItems = Enumerable.Empty<string>()
                                .Append($"Batch task ExitCode: {azureBatchJobAndTaskState.TaskExitCode}, Failure message: {azureBatchJobAndTaskState.TaskFailureInformation?.Message}")
                                .Concat(azureBatchJobAndTaskState.TaskFailureInformation?.Details?.Select(d => $"{d.Name}: {d.Value}") ?? Enumerable.Empty<string>()),
                            Pool = azureBatchJobAndTaskState.Pool
                        };
                    }
                default:
                    throw new Exception($"Found batch task {tesTask.Id} in unexpected state: {azureBatchJobAndTaskState.TaskState}");
            }
        }

        /// <summary>
        /// Transitions the <see cref="TesTask"/> to the new state, based on the rules defined in the tesTaskStateTransitions list.
        /// </summary>
        /// <param name="tesTask">TES task</param>
        /// <param name="combinedBatchTaskInfo">Current Azure Batch task info</param>
        /// <param name="cancellationToken">A <see cref="CancellationToken"/> for controlling the lifetime of the asynchronous operation.</param>
        /// <returns>True if the TES task was changed.</returns>
        private ValueTask<bool> HandleTesTaskTransitionAsync(TesTask tesTask, CombinedBatchTaskInfo combinedBatchTaskInfo, CancellationToken cancellationToken)
            // When task is executed the following may be touched:
            // tesTask.Log[].SystemLog
            // tesTask.Log[].FailureReason
            // tesTask.Log[].CromwellResultCode
            // tesTask.Log[].BatchExecutionMetrics
            // tesTask.Log[].EndTime
            // tesTask.Log[].Log[].StdErr
            // tesTask.Log[].Log[].ExitCode
            // tesTask.Log[].Log[].StartTime
            // tesTask.Log[].Log[].EndTime

            => (tesTaskStateTransitions
                .FirstOrDefault(m => (m.Condition is null || m.Condition(tesTask)) && (m.CurrentBatchTaskState is null || m.CurrentBatchTaskState == combinedBatchTaskInfo.BatchTaskState))
                ?.ActionAsync(tesTask, combinedBatchTaskInfo, cancellationToken) ?? ValueTask.FromResult(false));

        /// <summary>
        /// Returns job preparation and main Batch tasks that represents the given <see cref="TesTask"/>
        /// </summary>
        /// <param name="taskId">The Batch Task Id</param>
        /// <param name="task">The <see cref="TesTask"/></param>
        /// <param name="poolHasContainerConfig">Indicates that <see cref="CloudTask.ContainerSettings"/> must be set.</param>
        /// <param name="cancellationToken">A <see cref="CancellationToken"/> for controlling the lifetime of the asynchronous operation.</param>
        /// <returns>Job preparation and main Batch tasks</returns>
        private async Task<CloudTask> ConvertTesTaskToBatchTaskAsync(string taskId, TesTask task, bool poolHasContainerConfig, CancellationToken cancellationToken)
        {
            var cromwellExecutionDirectoryPath = GetCromwellExecutionDirectoryPath(task);
            var isCromwell = cromwellExecutionDirectoryPath is not null;

            var queryStringsToRemoveFromLocalFilePaths = task.Inputs?
                .Select(i => i.Path)
                .Concat(task.Outputs?.Select(o => o.Path) ?? new List<string>())
                .Where(p => p is not null)
                .Select(p => queryStringRegex.Match(p).Groups[1].Value)
                .Where(qs => !string.IsNullOrEmpty(qs))
                .ToList() ?? new List<string>();

            var inputFiles = task.Inputs?.Distinct().ToList() ?? new List<TesInput>();

            var drsInputFiles = inputFiles
                .Where(f => f?.Url?.StartsWith("drs://", StringComparison.OrdinalIgnoreCase) == true)
                .ToList();

            //foreach (var output in task.Outputs)
            //{
            //    if (!output.Path.StartsWith($"{CromwellPathPrefix}/", StringComparison.OrdinalIgnoreCase) && !output.Path.StartsWith($"{ExecutionsPathPrefix}/", StringComparison.OrdinalIgnoreCase))
            //    {
            //        throw new TesException("InvalidOutputPath", $"Unsupported output path '{output.Path}' for task Id {task.Id}. Must start with {CromwellPathPrefix} or {ExecutionsPathPrefix}");
            //    }
            //}

<<<<<<< HEAD
            var storageUploadPath = GetStorageUploadPath(task);
            var metricsPath = $"/{storageUploadPath}/metrics.txt";
=======
            var storageUploadPath = GetStorageUploadPath(task, defaultStorageAccountName);
            var metricsName = "metrics.txt";
            var metricsPath = $"/{storageUploadPath}/{metricsName}";
>>>>>>> 7a3e9b7d
            var metricsUrl = new Uri(await storageAccessProvider.MapLocalPathToSasUrlAsync(metricsPath, cancellationToken, getContainerSas: true));

            var additionalInputFiles = new List<TesInput>();
            // TODO: Cromwell bug: Cromwell command write_tsv() generates a file in the execution directory, for example execution/write_tsv_3922310b441805fc43d52f293623efbc.tmp. These are not passed on to TES inputs.
            // WORKAROUND: Get the list of files in the execution directory and add them to task inputs.
            // TODO: Verify whether this workaround is still needed.
            if (isCromwell)
            {
                var executionDirectoryUri = new Uri(await storageAccessProvider.MapLocalPathToSasUrlAsync($"/{cromwellExecutionDirectoryPath}", cancellationToken, getContainerSas: true));
                if (executionDirectoryUri is not null)
                {
                    var blobsInExecutionDirectory = (await azureProxy.ListBlobsAsync(executionDirectoryUri, cancellationToken)).Where(b => !b.EndsWith($"/{CromwellScriptFileName}"));
                    var cromwellExecutionDirectory = $"/{cromwellExecutionDirectoryPath.Split("/", StringSplitOptions.RemoveEmptyEntries)[0]}";
                    additionalInputFiles = blobsInExecutionDirectory.Select(b => $"{cromwellExecutionDirectory}/{b}").Select(b => new TesInput { Content = null, Path = b, Url = b, Name = Path.GetFileName(b), Type = TesFileType.FILEEnum }).ToList();
                }
            }

            var filesToDownload = await Task.WhenAll(
                inputFiles
                .Except(drsInputFiles) // do not attempt to download DRS input files since the cromwell-drs-localizer will
                .Union(additionalInputFiles)
                .Select(async f => await GetTesInputFileUrlAsync(f, task, queryStringsToRemoveFromLocalFilePaths, cancellationToken)));

            var downloadFilesScriptPath = $"/{storageUploadPath}/{DownloadFilesScriptFileName}";
            var downloadFilesScriptContent = new NodeTask
            {
                MetricsFilename = metricsName,
                InputsMetricsFormat = "FileDownloadSizeInBytes={Size}",
                Inputs = filesToDownload.Select(f => new FileInput { SourceUrl = f.Url, FullFileName = LocalizeLocalPath(f.Path), SasStrategy = SasResolutionStrategy.None }).ToList()
            };

            var filesToUpload = Array.Empty<TesOutput>();

            if (task.Outputs?.Count > 0)
            {
                filesToUpload = await Task.WhenAll(
                task.Outputs?.Select(async f =>
                        new TesOutput
                        {
                            Path = f.Path,
                            Url = await storageAccessProvider.MapLocalPathToSasUrlAsync(f.Url, cancellationToken, getContainerSas: true) ?? throw new TesException("InvalidOutputFilePath", $"Unsupported output URL '{f.Url}' for task Id {taskId}. Must start with 'http', '{CromwellPathPrefix}' or use '/accountName/containerName/blobName' pattern where TES service has Contributor access to the storage account."),
                            Name = f.Name,
                            Type = f.Type
                        }));
            }

            var uploadFilesScriptPath = $"/{storageUploadPath}/{UploadFilesScriptFileName}";
            // Ignore missing stdout/stderr files. CWL workflows have an issue where if the stdout/stderr are redirected, they are still listed in the TES outputs
            // Ignore any other missing files and directories. WDL tasks can have optional output files.
            // Implementation: do not set Required to True (it defaults to False)
            var uploadFilesScriptContent = new NodeTask
            {
                MetricsFilename = metricsName,
                OutputsMetricsFormat = "FileUploadSizeInBytes={Size}",
                Outputs = filesToUpload.Select(f => new FileOutput { TargetUrl = f.Url, FullFileName = LocalizeLocalPath(f.Path), FileType = ConvertFileType(f.Type), SasStrategy = SasResolutionStrategy.None }).ToList()
            };

            var executor = task.Executors.First();

            var volumeMountsOption = String.Join(" ", inputFiles
                .Union(additionalInputFiles)
                .Select(f => f.Path)
                .Concat(filesToUpload.Select(f => f.Path))
                .Select(p => p.Split("/", StringSplitOptions.RemoveEmptyEntries)[0])
                .Distinct(StringComparer.Ordinal)
                .Select(s => $"-v $AZ_BATCH_TASK_WORKING_DIR/wd/{s}:/{s}"));

            var executorImageIsPublic = containerRegistryProvider.IsImagePublic(executor.Image);
            var dockerInDockerImageIsPublic = containerRegistryProvider.IsImagePublic(dockerInDockerImageName);

            var batchScriptPath = $"/{storageUploadPath}/{BatchScriptFileName}";
            var sb = new StringBuilder();

            sb.AppendLinuxLine($"write_kv() {{ echo \"$1=$2\" >> $AZ_BATCH_TASK_WORKING_DIR/metrics.txt; }} && \\");  // Function that appends key=value pair to metrics.txt file
            sb.AppendLinuxLine($"write_ts() {{ write_kv $1 $(date -Iseconds); }} && \\");    // Function that appends key=<current datetime> to metrics.txt file
            sb.AppendLinuxLine($"mkdir -p $AZ_BATCH_TASK_WORKING_DIR/wd && \\");

            if (dockerInDockerImageIsPublic)
            {
                sb.AppendLinuxLine($"(grep -q alpine /etc/os-release && apk add bash || :) && \\");  // Install bash if running on alpine (will be the case if running inside "docker" image)
            }

            var vmSize = task.Resources?.GetBackendParameterValue(TesResources.SupportedBackendParameters.vm_size);

            if (drsInputFiles.Count > 0 && task.Resources?.ContainsBackendParameterValue(TesResources.SupportedBackendParameters.workflow_execution_identity) == true)
            {
                sb.AppendLinuxLine($"write_ts CromwellDrsLocalizerPullStart && \\");
                sb.AppendLinuxLine($"docker pull --quiet {cromwellDrsLocalizerImageName} && \\");
                sb.AppendLinuxLine($"write_ts CromwellDrsLocalizerPullEnd && \\");
            }

            if (executorImageIsPublic)
            {
                // Private executor images are pulled via pool ContainerConfiguration
                sb.AppendLinuxLine($"write_ts ExecutorPullStart && docker pull --quiet {executor.Image} && write_ts ExecutorPullEnd && \\");
            }

            // The remainder of the script downloads the inputs, runs the main executor container, and uploads the outputs, including the metrics.txt file
            // After task completion, metrics file is downloaded and used to populate the BatchNodeMetrics object
            sb.AppendLinuxLine($"write_kv ExecutorImageSizeInBytes $(docker inspect {executor.Image} | grep \\\"Size\\\" | grep -Po '(?i)\\\"Size\\\":\\K([^,]*)') && \\");

            if (drsInputFiles.Count > 0)
            {
                // resolve DRS input files with Cromwell DRS Localizer Docker image
                sb.AppendLinuxLine($"write_ts DrsLocalizationStart && \\");

                foreach (var drsInputFile in drsInputFiles)
                {
                    var drsUrl = drsInputFile.Url;
                    var localizedFilePath = drsInputFile.Path;
                    var drsLocalizationCommand = $"docker run --rm {volumeMountsOption} -e MARTHA_URL=\"{marthaUrl}\" {cromwellDrsLocalizerImageName} {drsUrl} {localizedFilePath} --access-token-strategy azure{(!string.IsNullOrWhiteSpace(marthaKeyVaultName) ? " --vault-name " + marthaKeyVaultName : string.Empty)}{(!string.IsNullOrWhiteSpace(marthaSecretName) ? " --secret-name " + marthaSecretName : string.Empty)} && \\";
                    sb.AppendLinuxLine(drsLocalizationCommand);
                }

                sb.AppendLinuxLine($"write_ts DrsLocalizationEnd && \\");
            }

            var uploadMetricsScriptPath = $"/{storageUploadPath}/{UploadMetricsScriptFileName}";
            var uploadMetricsScriptContent = new NodeTask
            {
                Outputs = new List<FileOutput>() { new FileOutput { Required = true, FullFileName = metricsName, TargetUrl = metricsUrl.ToString(), FileType = FileType.File, SasStrategy = SasResolutionStrategy.None } }
            };

            sb.AppendLinuxLine($"write_ts DownloadStart && \\");
            sb.AppendLinuxLine($"./{NodeTaskRunnerFilename} download --file {DownloadFilesScriptFileName} && \\");
            sb.AppendLinuxLine($"write_ts DownloadEnd && \\");
            sb.AppendLinuxLine($"chmod -R o+rwx $AZ_BATCH_TASK_WORKING_DIR/wd && \\");
            sb.AppendLinuxLine($"export TES_TASK_WD=$AZ_BATCH_TASK_WORKING_DIR/wd && \\");
            sb.AppendLinuxLine($"write_ts ExecutorStart && \\");
            sb.AppendLinuxLine($"docker run --rm {volumeMountsOption} --entrypoint= --workdir / {executor.Image} {executor.Command[0]}  \"{string.Join(" && ", executor.Command.Skip(1))}\" && \\");
            sb.AppendLinuxLine($"write_ts ExecutorEnd && \\");
            sb.AppendLinuxLine($"write_ts UploadStart && \\");
            sb.AppendLinuxLine($"./{NodeTaskRunnerFilename} upload --file {UploadFilesScriptFileName} && \\");
            sb.AppendLinuxLine($"write_ts UploadEnd && \\");
            sb.AppendLinuxLine($"/bin/bash -c 'disk=( `df -k $AZ_BATCH_TASK_WORKING_DIR | tail -1` ) && echo DiskSizeInKiB=${{disk[1]}} >> $AZ_BATCH_TASK_WORKING_DIR/metrics.txt && echo DiskUsedInKiB=${{disk[2]}} >> $AZ_BATCH_TASK_WORKING_DIR/metrics.txt' && \\");
            sb.AppendLinuxLine($"write_kv VmCpuModelName \"$(cat /proc/cpuinfo | grep -m1 name | cut -f 2 -d ':' | xargs)\" && \\");
            sb.AppendLinuxLine($"./{NodeTaskRunnerFilename} upload --file {UploadMetricsScriptFileName}");

            await storageAccessProvider.UploadBlobAsync(downloadFilesScriptPath, SerializeNodeTask(downloadFilesScriptContent), cancellationToken);
            await storageAccessProvider.UploadBlobAsync(uploadFilesScriptPath, SerializeNodeTask(uploadFilesScriptContent), cancellationToken);
            await storageAccessProvider.UploadBlobAsync(uploadMetricsScriptPath, SerializeNodeTask(uploadMetricsScriptContent), cancellationToken);
            await storageAccessProvider.UploadBlobAsync(batchScriptPath, sb.ToString(), cancellationToken);

            var nodeTaskRunnerSasUrl = await storageAccessProvider.MapLocalPathToSasUrlAsync($"/{defaultStorageAccountName}{TesExecutionsPathPrefix}/{NodeTaskRunnerFilename}", cancellationToken);
            var batchScriptSasUrl = await storageAccessProvider.MapLocalPathToSasUrlAsync(batchScriptPath, cancellationToken);
            var downloadFilesScriptUrl = await storageAccessProvider.MapLocalPathToSasUrlAsync(downloadFilesScriptPath, cancellationToken);
            var uploadFilesScriptSasUrl = await storageAccessProvider.MapLocalPathToSasUrlAsync(uploadFilesScriptPath, cancellationToken);
            var uploadMetricsScriptSasUrl = await storageAccessProvider.MapLocalPathToSasUrlAsync(uploadMetricsScriptPath, cancellationToken);
            var tesInternalDirectorySasUrl = await storageAccessProvider.MapLocalPathToSasUrlAsync(storageUploadPath, cancellationToken, getContainerSas: true);

            var batchRunCommand = enableBatchAutopool
                ? $"/bin/bash -c chmod u+x ./{NodeTaskRunnerFilename} && /bin/bash $AZ_BATCH_TASK_WORKING_DIR/{BatchScriptFileName}"
                : $"/bin/bash -c \"{MungeBatchScript()}\"";

            var cloudTask = new CloudTask(taskId, batchRunCommand)
            {
                UserIdentity = new UserIdentity(new AutoUserSpecification(elevationLevel: ElevationLevel.Admin, scope: AutoUserScope.Pool)),
                ResourceFiles = new List<ResourceFile>
                {
                    ResourceFile.FromUrl(nodeTaskRunnerSasUrl, NodeTaskRunnerFilename),
                    ResourceFile.FromUrl(batchScriptSasUrl, BatchScriptFileName),
                    ResourceFile.FromUrl(downloadFilesScriptUrl, DownloadFilesScriptFileName),
                    ResourceFile.FromUrl(uploadFilesScriptSasUrl, UploadFilesScriptFileName),
                    ResourceFile.FromUrl(uploadMetricsScriptSasUrl, UploadMetricsScriptFileName),
                },
                OutputFiles = new List<OutputFile>
                {
                    new OutputFile(
                        "../std*.txt",
                        new OutputFileDestination(new(tesInternalDirectorySasUrl)),
                        new OutputFileUploadOptions(OutputFileUploadCondition.TaskFailure))
                }
            };

            if (poolHasContainerConfig)
            {
                // If the executor image is private, and in order to run multiple containers in the main task, the image has to be downloaded via pool ContainerConfiguration.
                // This also requires that the main task runs inside a container. So we run the "docker" container that in turn runs other containers.
                // If the executor image is public, there is no need for pool ContainerConfiguration and task can run normally, without being wrapped in a docker container.
                // Volume mapping for docker.sock below allows the docker client in the container to access host's docker daemon.
                // Remark: Batch provides "-v $AZ_BATCH_NODE_ROOT_DIR:$AZ_BATCH_NODE_ROOT_DIR" for us.
                var containerRunOptions = $"--rm -v /var/run/docker.sock:/var/run/docker.sock ";
                cloudTask.ContainerSettings = new TaskContainerSettings(dockerInDockerImageName, containerRunOptions);
            }

            return cloudTask;

            static FileType ConvertFileType(TesFileType tesFileType)
            {
                return tesFileType switch
                {
                    TesFileType.FILEEnum => FileType.File,
                    TesFileType.DIRECTORYEnum => FileType.Directory,
                    _ => throw new ArgumentOutOfRangeException(nameof(tesFileType)),
                }; ;
            }

            // Yes, this looks "Windowsy", while all our executors run on Linux. Environment.ExpandEnvironmentVariables requires environment variables to be delimited by '%' no matter the platform.
            static string LocalizeLocalPath(string path)
                => $"%AZ_BATCH_TASK_WORKING_DIR%/wd{path}";

            static string SerializeNodeTask(NodeTask task)
                => JsonConvert.SerializeObject(task, new JsonSerializerSettings { NullValueHandling = NullValueHandling.Ignore, DefaultValueHandling = DefaultValueHandling.Ignore });

            string MungeBatchScript()
                => string.Join("\n", taskRunScriptContent)
                    .Replace(@"{CleanupScriptLines}", string.Join("\n", poolHasContainerConfig ? MungeCleanupScriptForContainerConfig(taskCleanupScriptContent) : MungeCleanupScript(taskCleanupScriptContent)))
                    .Replace(@"{BatchScriptPath}", $"$AZ_BATCH_TASK_WORKING_DIR/{BatchScriptFileName}")
                    .Replace(@"{TaskExecutor}", executor.Image)
                    .Replace(@"{ExecutionPathPrefix}", "wd")
                    .Replace("\"", "\\\"");

            static IEnumerable<string> MungeCleanupScript(IEnumerable<string> content)
            {
                return content.Select((line, index) => $"echo '{line}' {Redirect(index)} ../clean-executor.sh");

                static string Redirect(int index)
                    => index == 0 ? ">" : ">>";
            }

            static IEnumerable<string> MungeCleanupScriptForContainerConfig(IEnumerable<string> content)
                => MungeCleanupScript(content.Where(line => !line.Contains(@"{TaskExecutor}")));
        }

        /// <summary>
        /// Converts the input file URL into proper http URL with SAS token, ready for batch to download.
        /// Removes the query strings from the input file path and the command script content.
        /// Uploads the file if content is provided.
        /// </summary>
        /// <param name="inputFile"><see cref="TesInput"/> file</param>
        /// <param name="task">TES task</param>
        /// <param name="queryStringsToRemoveFromLocalFilePaths">Query strings to remove from local file paths</param>
        /// <param name="cancellationToken">A <see cref="CancellationToken"/> for controlling the lifetime of the asynchronous operation.</param>
        /// <returns>List of modified <see cref="TesInput"/> files</returns>
        private async Task<TesInput> GetTesInputFileUrlAsync(TesInput inputFile, TesTask task, List<string> queryStringsToRemoveFromLocalFilePaths, CancellationToken cancellationToken)
        {
            if (string.IsNullOrWhiteSpace(inputFile.Path) || !inputFile.Path.StartsWith("/"))
            {
                throw new TesException("InvalidInputFilePath", $"Unsupported input path '{inputFile.Path}' for task Id {task.Id}. Must start with '/'.");
            }

            if (inputFile.Url is not null && inputFile.Content is not null)
            {
                throw new TesException("InvalidInputFilePath", "Input Url and Content cannot be both set");
            }

            if (inputFile.Url is null && inputFile.Content is null)
            {
                throw new TesException("InvalidInputFilePath", "One of Input Url or Content must be set");
            }

            if (inputFile.Type == TesFileType.DIRECTORYEnum)
            {
                throw new TesException("InvalidInputFilePath", "Directory input is not supported.");
            }

            string inputFileUrl;

            if (inputFile.Content is not null || IsCromwellCommandScript(inputFile))
            {
                var storageFileName = $"/{GetStorageUploadPath(task)}/{Guid.NewGuid()}";
                inputFileUrl = await storageAccessProvider.MapLocalPathToSasUrlAsync(storageFileName, cancellationToken);

                var content = inputFile.Content ?? await storageAccessProvider.DownloadBlobAsync(inputFile.Url, cancellationToken);
                content = IsCromwellCommandScript(inputFile) ? RemoveQueryStringsFromLocalFilePaths(content, queryStringsToRemoveFromLocalFilePaths) : content;

                await storageAccessProvider.UploadBlobAsync(storageFileName, content, cancellationToken);
            }
            else if (TryGetCromwellTmpFilePath(inputFile.Url, out var localPath))
            {
                var storageFileName = $"/{GetStorageUploadPath(task)}/{Guid.NewGuid()}";
                inputFileUrl = await storageAccessProvider.MapLocalPathToSasUrlAsync(storageFileName, cancellationToken);
                await storageAccessProvider.UploadBlobFromFileAsync(storageFileName, localPath, cancellationToken);
            }
            else if (await storageAccessProvider.IsPublicHttpUrlAsync(inputFile.Url, cancellationToken))
            {
                inputFileUrl = inputFile.Url;
            }
            else
            {
                // Convert file:///account/container/blob paths to /account/container/blob
                var url = Uri.TryCreate(inputFile.Url, UriKind.Absolute, out var tempUrl) && tempUrl.IsFile ? tempUrl.AbsolutePath : inputFile.Url;
                inputFileUrl = (await storageAccessProvider.MapLocalPathToSasUrlAsync(url, cancellationToken)) ?? throw new TesException("InvalidInputFilePath", $"Unsupported input URL '{inputFile.Url}' for task Id {task.Id}. Must start with 'http', '{CromwellPathPrefix}' or use '/accountName/containerName/blobName' pattern where TES service has Contributor access to the storage account.");
            }

            var path = RemoveQueryStringsFromLocalFilePaths(inputFile.Path, queryStringsToRemoveFromLocalFilePaths);
            return new TesInput { Url = inputFileUrl, Path = path };
        }

        /// <summary>
        /// Constructs a universal Azure Start Task instance if needed
        /// </summary>
        /// <param name="cancellationToken">A <see cref="CancellationToken"/> for controlling the lifetime of the asynchronous operation.</param>
        /// <returns></returns>
        private async Task<StartTask> StartTaskIfNeeded(CancellationToken cancellationToken)
        {
            string startTaskSasUrl = default;

            if (!string.IsNullOrWhiteSpace(globalStartTaskPath))
            {
                startTaskSasUrl = await storageAccessProvider.MapLocalPathToSasUrlAsync(globalStartTaskPath, cancellationToken);
                if (!await azureProxy.BlobExistsAsync(new Uri(startTaskSasUrl), cancellationToken))
                {
                    startTaskSasUrl = null;
                }
            }

            if (!string.IsNullOrWhiteSpace(startTaskSasUrl) && !string.IsNullOrWhiteSpace(StartTaskScriptFilename))
            {
                return new StartTask
                {
                    CommandLine = $"./{StartTaskScriptFilename}",
                    UserIdentity = new UserIdentity(new AutoUserSpecification(elevationLevel: ElevationLevel.Admin, scope: AutoUserScope.Pool)),
                    ResourceFiles = new List<ResourceFile> { ResourceFile.FromUrl(startTaskSasUrl, StartTaskScriptFilename) }
                };
            }

            return default;
        }

        /// <summary>
        /// Constructs an Azure Batch Container Configuration instance
        /// </summary>
        /// <param name="executorImage">The image name for the current <see cref="TesTask"/></param>
        /// <param name="cancellationToken">A <see cref="CancellationToken"/> for controlling the lifetime of the asynchronous operation.</param>
        /// <returns></returns>
        private async ValueTask<ContainerConfiguration> GetContainerConfigurationIfNeededAsync(string executorImage, CancellationToken cancellationToken)
        {
            if (containerRegistryProvider.IsImagePublic(executorImage))
            {
                return default;
            }

            BatchModels.ContainerConfiguration result = default;
            var containerRegistryInfo = await containerRegistryProvider.GetContainerRegistryInfoAsync(executorImage, cancellationToken);

            if (containerRegistryInfo is not null)
            {
                // Download private images at node startup, since those cannot be downloaded in the main task that runs multiple containers.
                // Doing this also requires that the main task runs inside a container, hence downloading the "docker" image (contains docker client) as well.
                result = new BatchModels.ContainerConfiguration
                {
                    ContainerImageNames = new List<string> { executorImage, dockerInDockerImageName },
                    ContainerRegistries = new List<BatchModels.ContainerRegistry>
                    {
                        new(
                            userName: containerRegistryInfo.Username,
                            registryServer: containerRegistryInfo.RegistryServer,
                            password: containerRegistryInfo.Password)
                    }
                };

                ContainerRegistryInfo containerRegistryInfoForDockerInDocker = null;

                if (!containerRegistryProvider.IsImagePublic(dockerInDockerImageName))
                {
                    containerRegistryInfoForDockerInDocker = await containerRegistryProvider.GetContainerRegistryInfoAsync(dockerInDockerImageName, cancellationToken);

                    if (containerRegistryInfoForDockerInDocker is not null && containerRegistryInfoForDockerInDocker.RegistryServer != containerRegistryInfo.RegistryServer)
                    {
                        result.ContainerRegistries.Add(new(
                            userName: containerRegistryInfoForDockerInDocker.Username,
                            registryServer: containerRegistryInfoForDockerInDocker.RegistryServer,
                            password: containerRegistryInfoForDockerInDocker.Password));
                    }
                }
            }

            return result is null ? default : new()
            {
                ContainerImageNames = result.ContainerImageNames,
                ContainerRegistries = result
                                    .ContainerRegistries
                                    .Select(r => new ContainerRegistry(
                                        userName: r.UserName,
                                        password: r.Password,
                                        registryServer: r.RegistryServer,
                                        identityReference: r.IdentityReference is null ? null : new() { ResourceId = r.IdentityReference.ResourceId }))
                                    .ToList()
            };
        }

        /// <summary>
        /// Constructs either an <see cref="AutoPoolSpecification"/> or a new pool in the batch account ready for a job to be attached.
        /// </summary>
        /// <param name="poolSpecification"></param>
        /// <param name="tesTaskId"></param>
        /// <param name="jobId"></param>
        /// <param name="cancellationToken">A <see cref="CancellationToken"/> for controlling the lifetime of the asynchronous operation.</param>
        /// <param name="identityResourceIds"></param>
        /// <remarks>If <paramref name="identityResourceIds"/> is provided, <paramref name="jobId"/> must also be provided.<br/>This method does not support autscaled pools.</remarks>
        /// <returns>An <see cref="PoolInformation"/></returns>
        private async Task<PoolInformation> CreateAutoPoolModePoolInformation(PoolSpecification poolSpecification, string tesTaskId, string jobId, CancellationToken cancellationToken, IEnumerable<string> identityResourceIds = null)
        {
            var identities = identityResourceIds?.ToArray() ?? Array.Empty<string>();
            var isAutoPool = !identities.Any();

            if (isAutoPool)
            {
                logger.LogInformation($"TES task: {tesTaskId} creating Auto Pool using VM size {poolSpecification.VirtualMachineSize}");
            }
            else
            {
                logger.LogInformation($"TES task: {tesTaskId} creating Manual Batch Pool using VM size {poolSpecification.VirtualMachineSize}");
            }

            // By default, the pool will have the same name/ID as the job if the identity is provided, otherwise we return an actual autopool.
            return isAutoPool
                ? new()
                {
                    AutoPoolSpecification = new()
                    {
                        AutoPoolIdPrefix = "TES",
                        PoolLifetimeOption = PoolLifetimeOption.Job,
                        PoolSpecification = poolSpecification,
                        KeepAlive = false
                    }
                }
                : await azureProxy.CreateBatchPoolAsync(
                    ConvertPoolSpecificationToModelsPool(
                        $"TES_{jobId}",
                        jobId,
                        GetBatchPoolIdentity(identities),
                        poolSpecification),
                    IsPreemptable(), cancellationToken);

            bool IsPreemptable()
                => true switch
                {
                    _ when poolSpecification.TargetDedicatedComputeNodes > 0 => false,
                    _ when poolSpecification.TargetLowPriorityComputeNodes > 0 => true,
                    _ => throw new ArgumentException("Unable to determine if pool will host a low priority compute node.", nameof(poolSpecification)),
                };
        }

        /// <summary>
        /// Generate the BatchPoolIdentity object
        /// </summary>
        /// <param name="identities"></param>
        /// <returns></returns>
        private static BatchModels.BatchPoolIdentity GetBatchPoolIdentity(string[] identities)
            => identities is null || !identities.Any() ? null : new(BatchModels.PoolIdentityType.UserAssigned, identities.ToDictionary(identity => identity, _ => new BatchModels.UserAssignedIdentities()));

        /// <summary>
        /// Generate the PoolSpecification for the needed pool.
        /// </summary>
        /// <param name="vmSize"></param>
        /// <param name="autoscaled"></param>
        /// <param name="preemptable"></param>
        /// <param name="nodeInfo"></param>
        /// <param name="containerConfiguration"></param>
        /// <param name="cancellationToken">A <see cref="CancellationToken"/> for controlling the lifetime of the asynchronous operation.</param>
        /// <returns><see cref="PoolSpecification"/></returns>
        /// <remarks>We use the PoolSpecification for both the namespace of all the constituent parts and for the fact that it allows us to configure shared and autopools using the same code.</remarks>
        private async ValueTask<PoolSpecification> GetPoolSpecification(string vmSize, bool autoscaled, bool preemptable, BatchNodeInfo nodeInfo, ContainerConfiguration containerConfiguration, CancellationToken cancellationToken)
        {
            // Any changes to any properties set in this method will require corresponding changes to ConvertPoolSpecificationToModelsPool()

            var vmConfig = new VirtualMachineConfiguration(
                imageReference: new ImageReference(
                    nodeInfo.BatchImageOffer,
                    nodeInfo.BatchImagePublisher,
                    nodeInfo.BatchImageSku,
                    nodeInfo.BatchImageVersion),
                nodeAgentSkuId: nodeInfo.BatchNodeAgentSkuId)
            {
                ContainerConfiguration = containerConfiguration
            };

            var poolSpecification = new PoolSpecification
            {
                VirtualMachineConfiguration = vmConfig,
                VirtualMachineSize = vmSize,
                ResizeTimeout = TimeSpan.FromMinutes(30),
                StartTask = await StartTaskIfNeeded(cancellationToken),
                TargetNodeCommunicationMode = NodeCommunicationMode.Simplified,
            };

            if (autoscaled)
            {
                poolSpecification.AutoScaleEnabled = true;
                poolSpecification.AutoScaleEvaluationInterval = BatchPool.AutoScaleEvaluationInterval;
                poolSpecification.AutoScaleFormula = BatchPool.AutoPoolFormula(preemptable, 1);
            }
            else
            {
                poolSpecification.AutoScaleEnabled = false;
                poolSpecification.TargetLowPriorityComputeNodes = preemptable == true ? 1 : 0;
                poolSpecification.TargetDedicatedComputeNodes = preemptable == false ? 1 : 0;
            }

            if (!string.IsNullOrEmpty(batchNodesSubnetId))
            {
                poolSpecification.NetworkConfiguration = new()
                {
                    PublicIPAddressConfiguration = new PublicIPAddressConfiguration(disableBatchNodesPublicIpAddress ? IPAddressProvisioningType.NoPublicIPAddresses : IPAddressProvisioningType.BatchManaged),
                    SubnetId = batchNodesSubnetId
                };
            }

            return poolSpecification;
        }

        /// <summary>
        /// Convert PoolSpecification to Models.Pool, including any BatchPoolIdentity
        /// </summary>
        /// <remarks>
        /// Note: this is not a complete conversion. It only converts properties we are currently using (including referenced objects).<br/>
        /// Devs: Any changes to any properties set in this method will require corresponding changes to all classes implementing <see cref="Management.Batch.IBatchPoolManager"/> along with possibly any systems they call, with the possible exception of <seealso cref="Management.Batch.ArmBatchPoolManager"/>.
        /// </remarks>
        /// <param name="name"></param>
        /// <param name="displayName"></param>
        /// <param name="poolIdentity"></param>
        /// <param name="pool"></param>
        /// <returns>A <see cref="BatchModels.Pool"/>.</returns>
        private static BatchModels.Pool ConvertPoolSpecificationToModelsPool(string name, string displayName, BatchModels.BatchPoolIdentity poolIdentity, PoolSpecification pool)
        {
            // Don't add feature work here that isn't necesitated by a change to GetPoolSpecification() unless it's a feature that PoolSpecification does not support.
            // TODO: (perpetually) add new properties we set in the future on <see cref="PoolSpecification"/> and/or its contained objects, if possible. When not, update CreateAutoPoolModePoolInformation().

            ValidateString(name, nameof(name), 64);
            ValidateString(displayName, nameof(displayName), 1024);

            return new(name: name, displayName: displayName, identity: poolIdentity)
            {
                VmSize = pool.VirtualMachineSize,
                ScaleSettings = true == pool.AutoScaleEnabled ? ConvertAutoScale(pool) : ConvertManualScale(pool),
                DeploymentConfiguration = new(virtualMachineConfiguration: ConvertVirtualMachineConfiguration(pool.VirtualMachineConfiguration)),
                ApplicationPackages = pool.ApplicationPackageReferences?.Select(ConvertApplicationPackage).ToList(),
                NetworkConfiguration = ConvertNetworkConfiguration(pool.NetworkConfiguration),
                StartTask = ConvertStartTask(pool.StartTask),
                TargetNodeCommunicationMode = ConvertNodeCommunicationMode(pool.TargetNodeCommunicationMode),
            };

            static void ValidateString(string value, string name, int length)
            {
                ArgumentNullException.ThrowIfNull(value, name);
                if (value.Length > length) throw new ArgumentException($"{name} exceeds maximum length {length}", name);
            }

            static BatchModels.ScaleSettings ConvertManualScale(PoolSpecification pool)
                => new()
                {
                    FixedScale = new()
                    {
                        TargetDedicatedNodes = pool.TargetDedicatedComputeNodes,
                        TargetLowPriorityNodes = pool.TargetLowPriorityComputeNodes,
                        ResizeTimeout = pool.ResizeTimeout,
                        NodeDeallocationOption = BatchModels.ComputeNodeDeallocationOption.TaskCompletion
                    }
                };

            static BatchModels.ScaleSettings ConvertAutoScale(PoolSpecification pool)
                => new()
                {
                    AutoScale = new()
                    {
                        Formula = pool.AutoScaleFormula,
                        EvaluationInterval = pool.AutoScaleEvaluationInterval
                    }
                };

            static BatchModels.VirtualMachineConfiguration ConvertVirtualMachineConfiguration(VirtualMachineConfiguration virtualMachineConfiguration)
                => virtualMachineConfiguration is null ? default : new(ConvertImageReference(virtualMachineConfiguration.ImageReference), virtualMachineConfiguration.NodeAgentSkuId, containerConfiguration: ConvertContainerConfiguration(virtualMachineConfiguration.ContainerConfiguration));

            static BatchModels.ContainerConfiguration ConvertContainerConfiguration(ContainerConfiguration containerConfiguration)
                => containerConfiguration is null ? default : new(containerConfiguration.ContainerImageNames, containerConfiguration.ContainerRegistries?.Select(ConvertContainerRegistry).ToList());

            static BatchModels.StartTask ConvertStartTask(StartTask startTask)
                => startTask is null ? default : new(startTask.CommandLine, startTask.ResourceFiles?.Select(ConvertResourceFile).ToList(), startTask.EnvironmentSettings?.Select(ConvertEnvironmentSetting).ToList(), ConvertUserIdentity(startTask.UserIdentity), startTask.MaxTaskRetryCount, startTask.WaitForSuccess, ConvertTaskContainerSettings(startTask.ContainerSettings));

            static BatchModels.UserIdentity ConvertUserIdentity(UserIdentity userIdentity)
                => userIdentity is null ? default : new(userIdentity.UserName, ConvertAutoUserSpecification(userIdentity.AutoUser));

            static BatchModels.AutoUserSpecification ConvertAutoUserSpecification(AutoUserSpecification autoUserSpecification)
                => autoUserSpecification is null ? default : new((BatchModels.AutoUserScope?)autoUserSpecification.Scope, (BatchModels.ElevationLevel?)autoUserSpecification.ElevationLevel);

            static BatchModels.TaskContainerSettings ConvertTaskContainerSettings(TaskContainerSettings containerSettings)
                => containerSettings is null ? default : new(containerSettings.ImageName, containerSettings.ContainerRunOptions, ConvertContainerRegistry(containerSettings.Registry), (BatchModels.ContainerWorkingDirectory?)containerSettings.WorkingDirectory);

            static BatchModels.ContainerRegistry ConvertContainerRegistry(ContainerRegistry containerRegistry)
                => containerRegistry is null ? default : new(containerRegistry.UserName, containerRegistry.Password, containerRegistry.RegistryServer, ConvertComputeNodeIdentityReference(containerRegistry.IdentityReference));

            static BatchModels.ResourceFile ConvertResourceFile(ResourceFile resourceFile)
                => resourceFile is null ? default : new(resourceFile.AutoStorageContainerName, resourceFile.StorageContainerUrl, resourceFile.HttpUrl, resourceFile.BlobPrefix, resourceFile.FilePath, resourceFile.FileMode, ConvertComputeNodeIdentityReference(resourceFile.IdentityReference));

            static BatchModels.ComputeNodeIdentityReference ConvertComputeNodeIdentityReference(ComputeNodeIdentityReference computeNodeIdentityReference)
                => computeNodeIdentityReference is null ? default : new(computeNodeIdentityReference.ResourceId);

            static BatchModels.EnvironmentSetting ConvertEnvironmentSetting(EnvironmentSetting environmentSetting)
                => environmentSetting is null ? default : new(environmentSetting.Name, environmentSetting.Value);

            static BatchModels.ImageReference ConvertImageReference(ImageReference imageReference)
                => imageReference is null ? default : new(imageReference.Publisher, imageReference.Offer, imageReference.Sku, imageReference.Version);

            static BatchModels.ApplicationPackageReference ConvertApplicationPackage(ApplicationPackageReference applicationPackage)
                => applicationPackage is null ? default : new(applicationPackage.ApplicationId, applicationPackage.Version);

            static BatchModels.NetworkConfiguration ConvertNetworkConfiguration(NetworkConfiguration networkConfiguration)
                => networkConfiguration is null ? default : new(subnetId: networkConfiguration.SubnetId, publicIPAddressConfiguration: ConvertPublicIPAddressConfiguration(networkConfiguration.PublicIPAddressConfiguration));

            static BatchModels.PublicIPAddressConfiguration ConvertPublicIPAddressConfiguration(PublicIPAddressConfiguration publicIPAddressConfiguration)
                => publicIPAddressConfiguration is null ? default : new(provision: (BatchModels.IPAddressProvisioningType?)publicIPAddressConfiguration.Provision);

            static BatchModels.NodeCommunicationMode? ConvertNodeCommunicationMode(NodeCommunicationMode? nodeCommunicationMode)
                => (BatchModels.NodeCommunicationMode?)nodeCommunicationMode;
        }

        /// <summary>
        /// Removes a set of strings from the given string
        /// </summary>
        /// <param name="stringsToRemove">Strings to remove</param>
        /// <param name="originalString">The original string</param>
        /// <returns>The modified string</returns>
        private static string RemoveQueryStringsFromLocalFilePaths(string originalString, IEnumerable<string> stringsToRemove)
        {
            if (!stringsToRemove.Any(s => originalString.Contains(s, StringComparison.OrdinalIgnoreCase)))
            {
                return originalString;
            }

            var modifiedString = originalString;

            foreach (var stringToRemove in stringsToRemove)
            {
                modifiedString = modifiedString.Replace(stringToRemove, string.Empty, StringComparison.OrdinalIgnoreCase);
            }

            return modifiedString;
        }

        /// <summary>
        /// Gets the cheapest available VM size that satisfies the <see cref="TesTask"/> execution requirements
        /// </summary>
        /// <param name="tesTask"><see cref="TesTask"/></param>
        /// <param name="cancellationToken">A <see cref="CancellationToken"/> for controlling the lifetime of the asynchronous operation.</param>
        /// <param name="forcePreemptibleVmsOnly">Force consideration of preemptible virtual machines only.</param>
        /// <returns>The virtual machine info</returns>
        public async Task<VirtualMachineInformation> GetVmSizeAsync(TesTask tesTask, CancellationToken cancellationToken, bool forcePreemptibleVmsOnly = false)
        {
            var allowedVmSizes = await allowedVmSizesService.GetAllowedVmSizes(cancellationToken);
            bool allowedVmSizesFilter(VirtualMachineInformation vm) => allowedVmSizes is null || !allowedVmSizes.Any() || allowedVmSizes.Contains(vm.VmSize, StringComparer.OrdinalIgnoreCase) || allowedVmSizes.Contains(vm.VmFamily, StringComparer.OrdinalIgnoreCase);

            var tesResources = tesTask.Resources;

            var previouslyFailedVmSizes = tesTask.Logs?
                .Where(log => log.FailureReason == BatchTaskState.NodeAllocationFailed.ToString() && log.VirtualMachineInfo?.VmSize is not null)
                .Select(log => log.VirtualMachineInfo.VmSize)
                .Distinct()
                .ToList();

            var virtualMachineInfoList = await skuInformationProvider.GetVmSizesAndPricesAsync(azureProxy.GetArmRegion(), cancellationToken);
            var preemptible = forcePreemptibleVmsOnly || usePreemptibleVmsOnly || (tesResources?.Preemptible).GetValueOrDefault(true);

            var eligibleVms = new List<VirtualMachineInformation>();
            var noVmFoundMessage = string.Empty;

            var vmSize = tesResources?.GetBackendParameterValue(TesResources.SupportedBackendParameters.vm_size);

            if (!string.IsNullOrWhiteSpace(vmSize))
            {
                eligibleVms = virtualMachineInfoList
                    .Where(vm =>
                        vm.LowPriority == preemptible
                        && vm.VmSize.Equals(vmSize, StringComparison.OrdinalIgnoreCase))
                    .ToList();

                noVmFoundMessage = $"No VM (out of {virtualMachineInfoList.Count}) available with the required resources (vmsize: {vmSize}, preemptible: {preemptible}) for task id {tesTask.Id}.";
            }
            else
            {
                var requiredNumberOfCores = (tesResources?.CpuCores).GetValueOrDefault(DefaultCoreCount);
                var requiredMemoryInGB = (tesResources?.RamGb).GetValueOrDefault(DefaultMemoryGb);
                var requiredDiskSizeInGB = (tesResources?.DiskGb).GetValueOrDefault(DefaultDiskGb);

                eligibleVms = virtualMachineInfoList
                    .Where(vm =>
                        vm.LowPriority == preemptible
                        && vm.VCpusAvailable >= requiredNumberOfCores
                        && vm.MemoryInGiB >= requiredMemoryInGB
                        && vm.ResourceDiskSizeInGiB >= requiredDiskSizeInGB)
                    .ToList();

                noVmFoundMessage = $"No VM (out of {virtualMachineInfoList.Count}) available with the required resources (cores: {requiredNumberOfCores}, memory: {requiredMemoryInGB} GB, disk: {requiredDiskSizeInGB} GB, preemptible: {preemptible}) for task id {tesTask.Id}.";
            }


            var coreQuota = await quotaVerifier
                .GetBatchQuotaProvider()
                .GetVmCoreQuotaAsync(preemptible, cancellationToken);

            var selectedVm = eligibleVms
                .Where(allowedVmSizesFilter)
                .Where(vm => IsThereSufficientCoreQuota(coreQuota, vm))
                .Where(vm =>
                    !(previouslyFailedVmSizes?.Contains(vm.VmSize, StringComparer.OrdinalIgnoreCase) ?? false))
                .MinBy(vm => vm.PricePerHour);

            if (!preemptible && selectedVm is not null)
            {
                var idealVm = eligibleVms
                    .Where(allowedVmSizesFilter)
                    .Where(vm => !(previouslyFailedVmSizes?.Contains(vm.VmSize, StringComparer.OrdinalIgnoreCase) ?? false))
                    .MinBy(x => x.PricePerHour);

                if (selectedVm.PricePerHour >= idealVm.PricePerHour * 2)
                {
                    tesTask.SetWarning("UsedLowPriorityInsteadOfDedicatedVm",
                        $"This task ran on low priority machine because dedicated quota was not available for VM Series '{idealVm.VmFamily}'.",
                        $"Increase the quota for VM Series '{idealVm.VmFamily}' to run this task on a dedicated VM. Please submit an Azure Support request to increase your quota: {AzureSupportUrl}");

                    return await GetVmSizeAsync(tesTask, cancellationToken, true);
                }
            }

            if (selectedVm is not null)
            {
                return selectedVm;
            }

            if (!eligibleVms.Any())
            {
                noVmFoundMessage += $" There are no VM sizes that match the requirements. Review the task resources.";
            }

            if (previouslyFailedVmSizes is not null)
            {
                noVmFoundMessage += $" The following VM sizes were excluded from consideration because of {BatchTaskState.NodeAllocationFailed} error(s) on previous attempts: {string.Join(", ", previouslyFailedVmSizes)}.";
            }

            var vmsExcludedByTheAllowedVmsConfiguration = eligibleVms.Except(eligibleVms.Where(allowedVmSizesFilter)).Count();

            if (vmsExcludedByTheAllowedVmsConfiguration > 0)
            {
                noVmFoundMessage += $" Note that {vmsExcludedByTheAllowedVmsConfiguration} VM(s), suitable for this task, were excluded by the allowed-vm-sizes configuration. Consider expanding the list of allowed VM sizes.";
            }

            throw new AzureBatchVirtualMachineAvailabilityException(noVmFoundMessage.Trim());
        }

        private static bool IsThereSufficientCoreQuota(BatchVmCoreQuota coreQuota, VirtualMachineInformation vm)
        {
            if (coreQuota.IsLowPriority || !coreQuota.IsDedicatedAndPerVmFamilyCoreQuotaEnforced)
            {
                return coreQuota.NumberOfCores >= vm.VCpusAvailable;
            }

            var result = coreQuota.DedicatedCoreQuotas?.FirstOrDefault(q => q.VmFamilyName.Equals(vm.VmFamily, StringComparison.OrdinalIgnoreCase));

            if (result is null)
            {
                return false;
            }

            return result?.CoreQuota >= vm.VCpusAvailable;
        }

        private async Task<(Tes.Models.BatchNodeMetrics BatchNodeMetrics, DateTimeOffset? TaskStartTime, DateTimeOffset? TaskEndTime, int? CromwellRcCode)> GetBatchNodeMetricsAndCromwellResultCodeAsync(TesTask tesTask, CancellationToken cancellationToken)
        {
            var bytesInGB = Math.Pow(1000, 3);
            var kiBInGB = Math.Pow(1000, 3) / 1024;

            static double? GetDurationInSeconds(Dictionary<string, string> dict, string startKey, string endKey)
            {
                return TryGetValueAsDateTimeOffset(dict, startKey, out var startTime) && TryGetValueAsDateTimeOffset(dict, endKey, out var endTime)
                    ? endTime.Subtract(startTime).TotalSeconds
                    : (double?)null;
            }

            static bool TryGetValueAsDateTimeOffset(Dictionary<string, string> dict, string key, out DateTimeOffset result)
            {
                result = default;
                return dict.TryGetValue(key, out var valueAsString) && DateTimeOffset.TryParse(valueAsString, out result);
            }

            static bool TryGetValueAsDouble(Dictionary<string, string> dict, string key, out double result)
            {
                result = default;
                return dict.TryGetValue(key, out var valueAsString) && double.TryParse(valueAsString, out result);
            }

            BatchNodeMetrics batchNodeMetrics = null;
            DateTimeOffset? taskStartTime = null;
            DateTimeOffset? taskEndTime = null;
            int? cromwellRcCode = null;

            try
            {
                var cromwellRcContent = await storageAccessProvider.DownloadBlobAsync($"/{GetCromwellExecutionDirectoryPath(tesTask)}/rc", cancellationToken);

                if (cromwellRcContent is not null && int.TryParse(cromwellRcContent, out var temp))
                {
                    cromwellRcCode = temp;
                }

                var metricsContent = await storageAccessProvider.DownloadBlobAsync($"/{GetStorageUploadPath(tesTask)}/metrics.txt", cancellationToken);

                if (metricsContent is not null)
                {
                    try
                    {
                        var metrics = DelimitedTextToDictionary(metricsContent.Trim());

                        var diskSizeInGB = TryGetValueAsDouble(metrics, "DiskSizeInKiB", out var diskSizeInKiB) ? diskSizeInKiB / kiBInGB : (double?)null;
                        var diskUsedInGB = TryGetValueAsDouble(metrics, "DiskUsedInKiB", out var diskUsedInKiB) ? diskUsedInKiB / kiBInGB : (double?)null;

                        batchNodeMetrics = new BatchNodeMetrics
                        {
                            BlobXferImagePullDurationInSeconds = GetDurationInSeconds(metrics, "BlobXferPullStart", "BlobXferPullEnd"),
                            ExecutorImagePullDurationInSeconds = GetDurationInSeconds(metrics, "ExecutorPullStart", "ExecutorPullEnd"),
                            ExecutorImageSizeInGB = TryGetValueAsDouble(metrics, "ExecutorImageSizeInBytes", out var executorImageSizeInBytes) ? executorImageSizeInBytes / bytesInGB : (double?)null,
                            FileDownloadDurationInSeconds = GetDurationInSeconds(metrics, "DownloadStart", "DownloadEnd"),
                            FileDownloadSizeInGB = TryGetValueAsDouble(metrics, "FileDownloadSizeInBytes", out var fileDownloadSizeInBytes) ? fileDownloadSizeInBytes / bytesInGB : (double?)null,
                            ExecutorDurationInSeconds = GetDurationInSeconds(metrics, "ExecutorStart", "ExecutorEnd"),
                            FileUploadDurationInSeconds = GetDurationInSeconds(metrics, "UploadStart", "UploadEnd"),
                            FileUploadSizeInGB = TryGetValueAsDouble(metrics, "FileUploadSizeInBytes", out var fileUploadSizeInBytes) ? fileUploadSizeInBytes / bytesInGB : (double?)null,
                            DiskUsedInGB = diskUsedInGB,
                            DiskUsedPercent = diskUsedInGB.HasValue && diskSizeInGB.HasValue && diskSizeInGB > 0 ? (float?)(diskUsedInGB / diskSizeInGB * 100) : null,
                            VmCpuModelName = metrics.GetValueOrDefault("VmCpuModelName")
                        };

                        taskStartTime = TryGetValueAsDateTimeOffset(metrics, "BlobXferPullStart", out var startTime) ? (DateTimeOffset?)startTime : null;
                        taskEndTime = TryGetValueAsDateTimeOffset(metrics, "UploadEnd", out var endTime) ? (DateTimeOffset?)endTime : null;
                    }
                    catch (Exception ex)
                    {
                        logger.LogError($"Failed to parse metrics for task {tesTask.Id}. Error: {ex.Message}");
                    }
                }
            }
            catch (Exception ex)
            {
                logger.LogError($"Failed to get batch node metrics for task {tesTask.Id}. Error: {ex.Message}");
            }

            return (batchNodeMetrics, taskStartTime, taskEndTime, cromwellRcCode);
        }

        private static Dictionary<string, string> DelimitedTextToDictionary(string text, string fieldDelimiter = "=", string rowDelimiter = "\n")
            => text.Split(rowDelimiter)
                .Select(line => { var parts = line.Split(fieldDelimiter); return new KeyValuePair<string, string>(parts[0], parts[1]); })
                .ToDictionary(kv => kv.Key, kv => kv.Value);

        /// <summary>
        /// Class that captures how <see cref="TesTask"/> transitions from current state to the new state, given the current Batch task state and optional condition. 
        /// Transitions typically include an action that needs to run in order for the task to move to the new state.
        /// </summary>
        private class TesTaskStateTransition
        {
            public TesTaskStateTransition(Func<TesTask, bool> condition, BatchTaskState? batchTaskState, string alternateSystemLogItem, Func<TesTask, CombinedBatchTaskInfo, CancellationToken, Task> asyncAction)
                : this(condition, batchTaskState, alternateSystemLogItem, asyncAction, null)
            { }

            public TesTaskStateTransition(Func<TesTask, bool> condition, BatchTaskState? batchTaskState, string alternateSystemLogItem, Action<TesTask, CombinedBatchTaskInfo> action)
                : this(condition, batchTaskState, alternateSystemLogItem, null, action)
            {
            }

            private TesTaskStateTransition(Func<TesTask, bool> condition, BatchTaskState? batchTaskState, string alternateSystemLogItem, Func<TesTask, CombinedBatchTaskInfo, CancellationToken, Task> asyncAction, Action<TesTask, CombinedBatchTaskInfo> action)
            {
                Condition = condition;
                CurrentBatchTaskState = batchTaskState;
                AlternateSystemLogItem = alternateSystemLogItem;
                AsyncAction = asyncAction;
                Action = action;
            }

            public Func<TesTask, bool> Condition { get; }
            public BatchTaskState? CurrentBatchTaskState { get; }
            private string AlternateSystemLogItem { get; }
            private Func<TesTask, CombinedBatchTaskInfo, CancellationToken, Task> AsyncAction { get; }
            private Action<TesTask, CombinedBatchTaskInfo> Action { get; }

            /// <summary>
            /// Calls <see cref="Action"/> and/or <see cref="AsyncAction"/>.
            /// </summary>
            /// <param name="tesTask"></param>
            /// <param name="combinedBatchTaskInfo"></param>
            /// <param name="cancellationToken">A <see cref="CancellationToken"/> for controlling the lifetime of the asynchronous operation.</param>
            /// <returns>True an action was called, otherwise False.</returns>
            public async ValueTask<bool> ActionAsync(TesTask tesTask, CombinedBatchTaskInfo combinedBatchTaskInfo, CancellationToken cancellationToken)
            {
                combinedBatchTaskInfo.AlternateSystemLogItem = AlternateSystemLogItem;
                var tesTaskChanged = false;

                if (AsyncAction is not null)
                {
                    await AsyncAction(tesTask, combinedBatchTaskInfo, cancellationToken);
                    tesTaskChanged = true;
                }

                if (Action is not null)
                {
                    Action(tesTask, combinedBatchTaskInfo);
                    tesTaskChanged = true;
                }

                return tesTaskChanged;
            }
        }

        private class ExternalStorageContainerInfo
        {
            public string AccountName { get; set; }
            public string ContainerName { get; set; }
            public string BlobEndpoint { get; set; }
            public string SasToken { get; set; }
        }

        private class CombinedBatchTaskInfo
        {
            public BatchTaskState BatchTaskState { get; set; }
            public BatchNodeMetrics BatchNodeMetrics { get; set; }
            public string FailureReason { get; set; }
            public DateTimeOffset? BatchTaskStartTime { get; set; }
            public DateTimeOffset? BatchTaskEndTime { get; set; }
            public int? BatchTaskExitCode { get; set; }
            public int? CromwellRcCode { get; set; }
            public IEnumerable<string> SystemLogItems { get; set; }
            public PoolInformation Pool { get; set; }
            public string AlternateSystemLogItem { get; set; }
        }
    }
}<|MERGE_RESOLUTION|>--- conflicted
+++ resolved
@@ -379,7 +379,7 @@
         /// <inheritdoc/>
         public async Task UploadTaskRunnerIfNeeded(CancellationToken cancellationToken)
         {
-            var blobUri = new Uri(await storageAccessProvider.MapLocalPathToSasUrlAsync($"/{defaultStorageAccountName}{TesExecutionsPathPrefix}/{NodeTaskRunnerFilename}", cancellationToken, true));
+            var blobUri = new Uri(await storageAccessProvider.MapLocalPathToSasUrlAsync($"{tesExecutionsPathPrefix}/{NodeTaskRunnerFilename}", cancellationToken, true));
             var blobProperties = await azureProxy.GetBlobPropertiesAsync(blobUri, cancellationToken);
             if (!(await File.ReadAllTextAsync(Path.Combine(AppContext.BaseDirectory, $"scripts/{NodeTaskRunnerMD5HashFilename}"), cancellationToken)).Trim().Equals(blobProperties?.ContentMD5, StringComparison.OrdinalIgnoreCase))
             {
@@ -980,14 +980,9 @@
             //    }
             //}
 
-<<<<<<< HEAD
             var storageUploadPath = GetStorageUploadPath(task);
-            var metricsPath = $"/{storageUploadPath}/metrics.txt";
-=======
-            var storageUploadPath = GetStorageUploadPath(task, defaultStorageAccountName);
             var metricsName = "metrics.txt";
             var metricsPath = $"/{storageUploadPath}/{metricsName}";
->>>>>>> 7a3e9b7d
             var metricsUrl = new Uri(await storageAccessProvider.MapLocalPathToSasUrlAsync(metricsPath, cancellationToken, getContainerSas: true));
 
             var additionalInputFiles = new List<TesInput>();
@@ -1131,7 +1126,7 @@
             await storageAccessProvider.UploadBlobAsync(uploadMetricsScriptPath, SerializeNodeTask(uploadMetricsScriptContent), cancellationToken);
             await storageAccessProvider.UploadBlobAsync(batchScriptPath, sb.ToString(), cancellationToken);
 
-            var nodeTaskRunnerSasUrl = await storageAccessProvider.MapLocalPathToSasUrlAsync($"/{defaultStorageAccountName}{TesExecutionsPathPrefix}/{NodeTaskRunnerFilename}", cancellationToken);
+            var nodeTaskRunnerSasUrl = await storageAccessProvider.MapLocalPathToSasUrlAsync($"{tesExecutionsPathPrefix}/{NodeTaskRunnerFilename}", cancellationToken);
             var batchScriptSasUrl = await storageAccessProvider.MapLocalPathToSasUrlAsync(batchScriptPath, cancellationToken);
             var downloadFilesScriptUrl = await storageAccessProvider.MapLocalPathToSasUrlAsync(downloadFilesScriptPath, cancellationToken);
             var uploadFilesScriptSasUrl = await storageAccessProvider.MapLocalPathToSasUrlAsync(uploadFilesScriptPath, cancellationToken);
