﻿// Copyright (c) Microsoft Corporation.
// Licensed under the MIT License.

using System;
using System.Collections.Generic;
using System.Linq;
using System.Threading;
using System.Threading.Tasks;
using Azure;
using Microsoft.Azure.Batch;
using Microsoft.Azure.Batch.Common;
using Microsoft.Extensions.Logging;
using Microsoft.Extensions.Options;

namespace TesApi.Web
{
    /// <summary>
    /// Represents a pool in an Azure Batch Account.
    /// </summary>
    public sealed partial class BatchPool
    {
        /// <summary>
        /// Minimum property set required for <see cref="CloudPool"/> provided to constructors of this class
        /// </summary>
        public const string CloudPoolSelectClause = "id,creationTime,metadata";

        /// <summary>
        /// Autoscale evalutation interval
        /// </summary>
        public static TimeSpan AutoScaleEvaluationInterval { get; } = TimeSpan.FromMinutes(5);

        private const int MaxComputeNodesToRemoveAtOnce = 100; // https://learn.microsoft.com/en-us/rest/api/batchservice/pool/remove-nodes?tabs=HTTP#request-body nodeList description

        private readonly ILogger _logger;
        private readonly IAzureProxy _azureProxy;

        /// <summary>
        /// Constructor of <see cref="BatchPool"/>.
        /// </summary>
        /// <param name="batchScheduler"></param>
        /// <param name="batchSchedulingOptions"></param>
        /// <param name="azureProxy"></param>
        /// <param name="logger"></param>
        /// <exception cref="ArgumentException"></exception>
        public BatchPool(IBatchScheduler batchScheduler, IOptions<Options.BatchSchedulingOptions> batchSchedulingOptions, IAzureProxy azureProxy, ILogger<BatchPool> logger)
        {
            var rotationDays = batchSchedulingOptions.Value.PoolRotationForcedDays;
            if (rotationDays == 0) { rotationDays = Options.BatchSchedulingOptions.DefaultPoolRotationForcedDays; }
            _forcePoolRotationAge = TimeSpan.FromDays(rotationDays);

            this._azureProxy = azureProxy;
            this._logger = logger;
            _batchPools = batchScheduler as BatchScheduler ?? throw new ArgumentException("batchScheduler must be of type BatchScheduler", nameof(batchScheduler));
        }

        private Queue<TaskFailureInformation> StartTaskFailures { get; } = new();
        private Queue<ResizeError> ResizeErrors { get; } = new();

        internal IAsyncEnumerable<CloudTask> GetTasksAsync(bool includeCompleted)
            => _azureProxy.ListTasksAsync(Pool.PoolId, new ODATADetailLevel { SelectClause = "id,stateTransitionTime", FilterClause = includeCompleted ? default : "state ne 'completed'" });

        private async ValueTask RemoveNodesAsync(IList<ComputeNode> nodesToRemove, CancellationToken cancellationToken)
        {
            _logger.LogDebug("Removing {Nodes} nodes from {PoolId}", nodesToRemove.Count, Pool.PoolId);
            _resizeErrorsRetrieved = false;
            await _azureProxy.DeleteBatchComputeNodesAsync(Pool.PoolId, nodesToRemove, cancellationToken);
        }
    }

    /// <content>
    /// Implements the various ServicePool* methods.
    /// </content>
    public sealed partial class BatchPool
    {
        private enum ScalingMode
        {
            Unknown,
            AutoScaleEnabled,
            SettingManualScale,
            RemovingFailedNodes,
            WaitingForAutoScale,
            SettingAutoScale
        }

        private ScalingMode _scalingMode = ScalingMode.Unknown;
        private DateTime _autoScaleWaitTime;

        private readonly TimeSpan _forcePoolRotationAge;
        private readonly BatchScheduler _batchPools;
        private bool _resizeErrorsRetrieved;
        private bool _resetAutoScalingRequired;

        private DateTime? Creation { get; set; }
        private bool IsDedicated { get; set; }
        private DateTime? LastAllocationStateTransitionToSteady { get; set; }
        private DateTime? LastAllocationRequestSent { get; set; }

        private void EnsureScalingModeSet(bool? autoScaleEnabled)
        {
            if (ScalingMode.Unknown == _scalingMode)
            {
                _scalingMode = autoScaleEnabled switch
                {
                    true => ScalingMode.AutoScaleEnabled,
                    false => ScalingMode.RemovingFailedNodes,
                    null => _scalingMode,
                };
            }
        }

        private bool IsAllocationStateSteady(AzureBatchPoolAllocationState poolAllocationState)
        {
            var isAllocationStateSteady = poolAllocationState.AllocationState == AllocationState.Steady;
            if (isAllocationStateSteady && poolAllocationState.AllocationStateTransitionTime > (LastAllocationStateTransitionToSteady ?? DateTime.MinValue))
            {
                LastAllocationStateTransitionToSteady = poolAllocationState.AllocationStateTransitionTime;
            }

            return isAllocationStateSteady && (LastAllocationRequestSent ?? Creation) <= poolAllocationState.AllocationStateTransitionTime;
        }

        private void MarkAllocationStateDirty(AzureBatchPoolAllocationState poolAllocationState)
        {
            poolAllocationState.AllocationState = AllocationState.Resizing;
            LastAllocationRequestSent = DateTime.UtcNow;
        }

        private async ValueTask ServicePoolGetResizeErrorsAsync(AzureBatchPoolAllocationState poolAllocationState, CancellationToken cancellationToken)
        {
            EnsureScalingModeSet(poolAllocationState.AutoScaleEnabled);

            if (_scalingMode == ScalingMode.AutoScaleEnabled)
            {
                if (!IsAllocationStateSteady(poolAllocationState))
                {
<<<<<<< HEAD
                    _resetAutoScalingRequired = false;
                    _resizeErrorsRetrieved = false;
                }
                else if (!_resizeErrorsRetrieved)
                {
                    ResizeErrors.Clear();
                    var pool = await _azureProxy.GetBatchPoolAsync(Pool.PoolId, cancellationToken, new ODATADetailLevel { SelectClause = "resizeErrors" });

                    foreach (var error in pool.ResizeErrors ?? Enumerable.Empty<ResizeError>())
                    {
                        switch (error.Code)
                        {
                            // Errors to ignore
                            case PoolResizeErrorCodes.RemoveNodesFailed:
                            case PoolResizeErrorCodes.AccountCoreQuotaReached:
                            case PoolResizeErrorCodes.AccountLowPriorityCoreQuotaReached:
                            case PoolResizeErrorCodes.CommunicationEnabledPoolReachedMaxVMCount:
                            case PoolResizeErrorCodes.AccountSpotCoreQuotaReached:
                            case PoolResizeErrorCodes.AllocationTimedOut:
                                break;

                            // Errors to force autoscale to be reset
                            case PoolResizeErrorCodes.ResizeStopped:
                                _resetAutoScalingRequired |= true;
                                break;

                            // Errors to both force resetting autoscale and fail tasks
                            case PoolResizeErrorCodes.AllocationFailed:
                                _resetAutoScalingRequired |= true;
                                goto default;

                            // Errors to fail tasks should be directed here
                            default:
                                ResizeErrors.Enqueue(error);
                                break;
=======
                    if (!_resizeErrorsRetrieved)
                    {
                        ResizeErrors.Clear();
                        var pool = await _azureProxy.GetBatchPoolAsync(Pool.PoolId, cancellationToken, new ODATADetailLevel { SelectClause = "id,allocationStateTransitionTime,autoScaleFormula,autoScaleRun,resizeErrors" });

                        if (pool.AutoScaleRun?.Timestamp < DateTime.UtcNow - (5 * AutoScaleEvaluationInterval)) // It takes some cycles to reset autoscale, so give batch some time to catch up on its own.
                        {
                            _resetAutoScalingRequired |= true;
                        }
                        else
                        {
                            foreach (var error in pool.ResizeErrors ?? Enumerable.Empty<ResizeError>())
                            {
                                switch (error.Code)
                                {
                                    // Errors to ignore
                                    case PoolResizeErrorCodes.RemoveNodesFailed:
                                    case PoolResizeErrorCodes.CommunicationEnabledPoolReachedMaxVMCount:
                                    case PoolResizeErrorCodes.AccountSpotCoreQuotaReached:
                                    case PoolResizeErrorCodes.AllocationTimedOut:
                                        break;

                                    // Errors that sometimes require mitigation
                                    case PoolResizeErrorCodes.AccountCoreQuotaReached:
                                    case PoolResizeErrorCodes.AccountLowPriorityCoreQuotaReached:
                                        if (pool.AllocationStateTransitionTime < DateTime.UtcNow - (10 * AutoScaleEvaluationInterval) &&
                                            (await pool.EvaluateAutoScaleAsync(pool.AutoScaleFormula, cancellationToken: cancellationToken))?.Error is not null)
                                        {
                                            _resetAutoScalingRequired |= true;
                                        }
                                        break;

                                    // Errors to force autoscale to be reset
                                    case PoolResizeErrorCodes.ResizeStopped:
                                        _resetAutoScalingRequired |= true;
                                        break;

                                    // Errors to both force resetting autoscale and fail tasks
                                    case PoolResizeErrorCodes.AllocationFailed:
                                        _resetAutoScalingRequired |= true;
                                        goto default;

                                    // Errors to fail tasks should be directed here
                                    default:
                                        ResizeErrors.Enqueue(error);
                                        break;
                                }
                            }
>>>>>>> 972f8218
                        }
                    }

                    _resizeErrorsRetrieved = true;
                }
            }
        }

        /// <summary>
        /// Generates a formula for Azure batch account auto-pool usage
        /// </summary>
        /// <param name="preemptable">false if compute nodes are dedicated, true otherwise.</param>
        /// <param name="initialTarget">Number of compute nodes to allocate the first time this formula is evaluated.</param>
        /// <remarks>Implements <see cref="IAzureProxy.BatchPoolAutoScaleFormulaFactory"/>.</remarks>
        /// <returns></returns>
        public static string AutoPoolFormula(bool preemptable, int initialTarget)
        /*
          Notes on the formula:
              Reference: https://docs.microsoft.com/en-us/azure/batch/batch-automatic-scaling

          In order to avoid confusion, some of the builtin variable names in batch's autoscale formulas named in a way that may not appear intuitive:
              Running tasks are named RunningTasks, which is fine
              Queued tasks are named ActiveTasks, which matches the same value of the "state" property
              The sum of running & queued tasks (what I would have named TotalTasks) is named PendingTasks

          The type of ~Tasks is what batch calls a "doubleVec", which needs to be first turned into a "doubleVecList" before it can be turned into a scaler.
          This is accomplished by calling doubleVec's GetSample method, which returns some number of the most recent available samples of the related metric.
          Then, a function is used to extract a scaler from the list of scalers (measurements). NOTE: there does not seem to be a "last" function.

          Whenever autoscaling is first turned on, including when the pool is first created, there are no sampled metrics available. Thus, we need to prevent the
          expected errors that would result from trying to extract the samples. Later on, if recent samples aren't available, we prefer that the formula fails
          (1- so we can potentially capture that, and 2- so that we don't suddenly try to remove all nodes from the pool when there's still demand) so we use a
          timed scheme to substitue an "initial value" (aka initialTarget).

          We set NodeDeallocationOption to taskcompletion to prevent wasting time/money by stopping a running task, only to requeue it onto another node, or worse,
          fail it, just because batch's last sample was taken longer ago than a task's assignment was made to a node, because the formula evaluations are not coordinated
          with the metric sampling based on my observations. This does mean that some resizes will time out, so we mustn't simply consider timeout to be a fatal error.

          internal variables in this formula:
            * lifespan: the amount of time between the creation of the formula and the evaluation time of the formula.
            * span: the amount of time of sampled data to use.
            * startup: the amount of time we use the initialTarget value instead of using the sampled data.
            * ratio: the minimum percentage of "valid" measurements to within `span` needed to consider the data collection to be valid.
        */
        {
            var targetVariable = preemptable ? "TargetLowPriorityNodes" : "TargetDedicated";
            return string.Join(Environment.NewLine, new[]
            {
                "$NodeDeallocationOption = taskcompletion;",
                $"""lifespan = time() - time("{DateTime.UtcNow:r}");""",
                "span = TimeInterval_Second * 90;",
                "startup = TimeInterval_Minute * 2;",
                "ratio = 10;",
                $"${targetVariable} = (lifespan > startup ? min($PendingTasks.GetSample(span, ratio)) : {initialTarget});"
            });
        }

        private async ValueTask ServicePoolManagePoolScalingAsync(AzureBatchPoolAllocationState poolAllocationState, CancellationToken cancellationToken)
        {
            // This method implememts a state machine to disable/enable autoscaling as needed to clear certain conditions that can be observed
            EnsureScalingModeSet(poolAllocationState.AutoScaleEnabled);

            if (IsAllocationStateSteady(poolAllocationState))
            {
                switch (_scalingMode)
                {
                    case ScalingMode.AutoScaleEnabled:
                        if (_resetAutoScalingRequired || await GetNodesToRemove(false).AnyAsync(cancellationToken))
                        {
                            _logger.LogInformation(@"Switching pool {PoolId} to manual scale to clear resize errors and/or compute nodes in invalid states.", Pool.PoolId);
                            await _azureProxy.DisableBatchPoolAutoScaleAsync(Pool.PoolId, cancellationToken);
                            MarkAllocationStateDirty(poolAllocationState);
                            _scalingMode = ScalingMode.SettingManualScale;
                        }
                        break;

                    case ScalingMode.SettingManualScale:
                        {
                            var nodesToRemove = Enumerable.Empty<ComputeNode>();

                            // It's documented that a max of 100 nodes can be removed at a time. Excess eligible nodes will be removed in a future call to this method.
                            await foreach (var node in GetNodesToRemove(true).Take(MaxComputeNodesToRemoveAtOnce).WithCancellation(cancellationToken))
                            {
                                switch (node.State)
                                {
                                    case ComputeNodeState.Unusable:
                                        _logger.LogDebug("Found unusable node {NodeId}", node.Id);
                                        break;

                                    case ComputeNodeState.StartTaskFailed:
                                        _logger.LogDebug("Found starttaskfailed node {NodeId}", node.Id);
                                        StartTaskFailures.Enqueue(node.StartTaskInformation.FailureInformation);
                                        break;

                                    case ComputeNodeState.Preempted:
                                        _logger.LogDebug("Found preempted node {NodeId}", node.Id);
                                        break;

                                    default: // Should never reach here. Skip.
                                        continue;
                                }

                                nodesToRemove = nodesToRemove.Append(node);
                                _resizeErrorsRetrieved = false;
                            }

                            nodesToRemove = nodesToRemove.ToList();

                            if (nodesToRemove.Any())
                            {
                                await RemoveNodesAsync((IList<ComputeNode>)nodesToRemove, cancellationToken);
                                MarkAllocationStateDirty(poolAllocationState);
                                _scalingMode = ScalingMode.RemovingFailedNodes;
                            }
                            else
                            {
                                goto case ScalingMode.RemovingFailedNodes;
                            }
                        }
                        break;

                    case ScalingMode.RemovingFailedNodes:
                        _scalingMode = ScalingMode.RemovingFailedNodes;
                        ResizeErrors.Clear();
                        _resizeErrorsRetrieved = true;
                        _logger.LogInformation(@"Switching pool {PoolId} back to autoscale.", Pool.PoolId);
                        await _azureProxy.EnableBatchPoolAutoScaleAsync(Pool.PoolId, !IsDedicated, AutoScaleEvaluationInterval, (p, t) => AutoPoolFormula(p, GetTaskCount(t)), cancellationToken);
                        MarkAllocationStateDirty(poolAllocationState);
                        _autoScaleWaitTime = DateTime.UtcNow + (3 * AutoScaleEvaluationInterval) + BatchPoolService.RunInterval;
                        _scalingMode = _resetAutoScalingRequired ? ScalingMode.WaitingForAutoScale : ScalingMode.SettingAutoScale;
                        break;

                    case ScalingMode.WaitingForAutoScale:
                        _resetAutoScalingRequired = false;
                        if (DateTime.UtcNow > _autoScaleWaitTime)
                        {
                            _scalingMode = ScalingMode.SettingAutoScale;
                        }
                        break;

                    case ScalingMode.SettingAutoScale:
                        _scalingMode = ScalingMode.AutoScaleEnabled;
                        break;
                }

                int GetTaskCount(int @default) // Used to make reenabling auto-scale more performant by attempting to gather the current number of "pending" tasks, falling back on the current target.
                {
                    try
                    {
                        return GetTasksAsync(includeCompleted: false).CountAsync(cancellationToken).AsTask().Result;
                    }
                    catch
                    {
                        return @default;
                    }
                }
            }

            IAsyncEnumerable<ComputeNode> GetNodesToRemove(bool withState)
                => _azureProxy.ListComputeNodesAsync(Pool.PoolId, new ODATADetailLevel(filterClause: @"state eq 'starttaskfailed' or state eq 'preempted' or state eq 'unusable'", selectClause: withState ? @"id,state,startTaskInfo" : @"id"));
        }

        private bool DetermineIsAvailable(DateTime? creation)
            => creation.HasValue && creation.Value + _forcePoolRotationAge > DateTime.UtcNow;

        private ValueTask ServicePoolRotateAsync(AzureBatchPoolAllocationState _1, CancellationToken _2)
        {
            if (IsAvailable)
            {
                IsAvailable = DetermineIsAvailable(Creation);
            }

            return ValueTask.CompletedTask;
        }

        private async ValueTask ServicePoolRemovePoolIfEmptyAsync(AzureBatchPoolAllocationState poolAllocationState, CancellationToken cancellationToken)
        {
            if (!IsAvailable && IsAllocationStateSteady(poolAllocationState))
            {
                if (poolAllocationState.CurrentLowPriority.GetValueOrDefault(0) == 0 && poolAllocationState.CurrentDedicated.GetValueOrDefault(0) == 0 && !await GetTasksAsync(includeCompleted: true).AnyAsync(cancellationToken))
                {
                    await _batchPools.DeletePoolAsync(this, cancellationToken);
                    MarkAllocationStateDirty(poolAllocationState);
                    _ = _batchPools.RemovePoolFromList(this);
                }
            }
        }
    }

    /// <content>
    /// Implements the <see cref="IBatchPool"/> interface.
    /// </content>
    public sealed partial class BatchPool : IBatchPool
    {
        private static readonly SemaphoreSlim lockObj = new(1, 1);

        /// <summary>
        /// Types of maintenance calls offered by the <see cref="ServicePoolAsync(ServiceKind, AzureBatchPoolAllocationState, CancellationToken)"/> service method.
        /// </summary>
        internal enum ServiceKind
        {
            /// <summary>
            /// Queues resize errors (if available).
            /// </summary>
            GetResizeErrors,

            /// <summary>
            /// Proactively removes errored nodes from pool and manages certain autopool error conditions.
            /// </summary>
            ManagePoolScaling,

            /// <summary>
            /// Removes <see cref="CloudPool"/> if it's retired and empty.
            /// </summary>
            RemovePoolIfEmpty,

            /// <summary>
            /// Stages rotating or retiring this <see cref="CloudPool"/> if needed.
            /// </summary>
            Rotate,
        }

        /// <inheritdoc/>
        public bool IsAvailable { get; private set; } = true;

        /// <inheritdoc/>
        public PoolInformation Pool { get; private set; }

        /// <inheritdoc/>
        public async ValueTask<bool> CanBeDeleted(CancellationToken cancellationToken = default)
        {
            if (await GetTasksAsync(includeCompleted: true).AnyAsync(cancellationToken))
            {
                return false;
            }

            await foreach (var node in _azureProxy.ListComputeNodesAsync(Pool.PoolId, new ODATADetailLevel(selectClause: "state")).WithCancellation(cancellationToken))
            {
                switch (node.State)
                {
                    case ComputeNodeState.Rebooting:
                    case ComputeNodeState.Reimaging:
                    case ComputeNodeState.Running:
                    case ComputeNodeState.Creating:
                    case ComputeNodeState.Starting:
                    case ComputeNodeState.WaitingForStartTask:
                        return false;
                }
            }

            return true;
        }

        /// <inheritdoc/>
        public ResizeError PopNextResizeError()
            => ResizeErrors.TryDequeue(out var resizeError) ? resizeError : default;

        /// <inheritdoc/>
        public TaskFailureInformation PopNextStartTaskFailure()
            => StartTaskFailures.TryDequeue(out var failure) ? failure : default;

        /// <summary>
        /// Service methods dispatcher.
        /// </summary>
        /// <param name="serviceKind">The type of <see cref="ServiceKind"/> service call.</param>
        /// <param name="poolAllocationState">Shared state to be passed to the implementing method.</param>
        /// <param name="cancellationToken"></param>
        internal async ValueTask ServicePoolAsync(ServiceKind serviceKind, AzureBatchPoolAllocationState poolAllocationState = default, CancellationToken cancellationToken = default)
        {
            poolAllocationState ??= await _azureProxy.GetFullAllocationStateAsync(Pool.PoolId, cancellationToken);

            Func<AzureBatchPoolAllocationState, CancellationToken, ValueTask> func = serviceKind switch
            {
                ServiceKind.GetResizeErrors => ServicePoolGetResizeErrorsAsync,
                ServiceKind.ManagePoolScaling => ServicePoolManagePoolScalingAsync,
                ServiceKind.RemovePoolIfEmpty => ServicePoolRemovePoolIfEmptyAsync,
                ServiceKind.Rotate => ServicePoolRotateAsync,
                _ => throw new ArgumentOutOfRangeException(nameof(serviceKind)),
            };

            await lockObj.WaitAsync(cancellationToken); // Don't release if we never acquire. Thus, don't put this inside the try/finally where the finally calls Release().

            try // Don't add any code that can throw between this line and the call above to acquire lockObj.
            {
                await func(poolAllocationState, cancellationToken);
            }
            finally
            {
                _ = lockObj.Release();
            }
        }

        /// <inheritdoc/>
        public async ValueTask ServicePoolAsync(CancellationToken cancellationToken = default)
        {
            var exceptions = new List<Exception>();
            var poolAllocationState = await _azureProxy.GetFullAllocationStateAsync(Pool.PoolId, cancellationToken);

            _ = await PerformTask(ServicePoolAsync(ServiceKind.GetResizeErrors, poolAllocationState, cancellationToken), cancellationToken)
            && await PerformTask(ServicePoolAsync(ServiceKind.ManagePoolScaling, poolAllocationState, cancellationToken), cancellationToken)
            && await PerformTask(ServicePoolAsync(ServiceKind.Rotate, poolAllocationState, cancellationToken), cancellationToken)
            && await PerformTask(ServicePoolAsync(ServiceKind.RemovePoolIfEmpty, poolAllocationState, cancellationToken), cancellationToken);

            switch (exceptions.Count)
            {
                case 0:
                    return;

                case 1:
                    throw exceptions.First();

                default:
                    throw new AggregateException(exceptions.SelectMany(Flatten));
            }

            static IEnumerable<Exception> Flatten(Exception ex)
                => ex switch
                {
                    AggregateException aggregateException => aggregateException.InnerExceptions,
                    _ => Enumerable.Empty<Exception>().Append(ex),
                };

            async ValueTask<bool> PerformTask(ValueTask serviceAction, CancellationToken cancellationToken)
            {
                if (!cancellationToken.IsCancellationRequested)
                {
                    try
                    {
                        await serviceAction;
                        return true;
                    }
                    catch (Exception ex)
                    {
                        exceptions.Add(ex);
                        return await RemoveMissingPools(ex);
                    }
                }

                return false;
            }

            async ValueTask<bool> RemoveMissingPools(Exception ex)
            {
                switch (ex)
                {
                    case AggregateException aggregateException:
                        var result = true;
                        foreach (var e in aggregateException.InnerExceptions)
                        {
                            result &= await RemoveMissingPools(e);
                        }
                        return result;

                    case BatchException batchException:
                        if (batchException.RequestInformation.BatchError.Code == BatchErrorCodeStrings.PoolNotFound)
                        {
                            _logger.LogError(ex, "Batch pool {PoolId} is missing. Removing it from TES's active pool list.", Pool.PoolId);
                            _ = _batchPools.RemovePoolFromList(this);
                            // TODO: Consider moving any remaining tasks to another pool, or failing tasks explicitly
                            await _batchPools.DeletePoolAsync(this, cancellationToken); // Ensure job removal too
                            return false;
                        }
                        break;
                }
                return true;
            }
        }

        /// <inheritdoc/>
        public async ValueTask<DateTime> GetAllocationStateTransitionTime(CancellationToken cancellationToken = default)
            => (await _azureProxy.GetBatchPoolAsync(Pool.PoolId, cancellationToken, new ODATADetailLevel { SelectClause = "allocationStateTransitionTime" })).AllocationStateTransitionTime ?? DateTime.UtcNow;

        /// <inheritdoc/>
        public async ValueTask CreatePoolAndJobAsync(Microsoft.Azure.Management.Batch.Models.Pool poolModel, bool isPreemptible, CancellationToken cancellationToken)
        {
            try
            {
                CloudPool pool = default;
                await Task.WhenAll(
                    _azureProxy.CreateBatchJobAsync(new() { PoolId = poolModel.Name }, cancellationToken),
                    Task.Run(async () =>
                    {
                        var poolInfo = await _azureProxy.CreateBatchPoolAsync(poolModel, isPreemptible, cancellationToken);
                        pool = await _azureProxy.GetBatchPoolAsync(poolInfo.PoolId, cancellationToken, new ODATADetailLevel { SelectClause = CloudPoolSelectClause });
                    }, cancellationToken));

                Configure(pool);
            }
            catch (AggregateException ex)
            {
                var exception = ex.Flatten();
                // If there is only one contained exception, we don't need an AggregateException, and we have a simple path to success (following this if block)
                // In the extremely unlikely event that there are no innerexceptions, we don't want to change the existing code flow nor do we want to complicate the (less than 2) path.
                if (exception.InnerExceptions?.Count != 1)
                {
                    throw new AggregateException(exception.Message, exception.InnerExceptions?.Select(HandleException) ?? Enumerable.Empty<Exception>());
                }

                throw HandleException(exception.InnerException);
            }
            catch (Exception ex)
            {
                throw HandleException(ex);
            }

            Exception HandleException(Exception ex)
            {
                // When the batch management API creating the pool times out, it may or may not have created the pool. Add an inactive record to delete it if it did get created and try again later. That record will be removed later whether or not the pool was created.
                Pool ??= new() { PoolId = poolModel.Name };
                _ = _batchPools.AddPool(this);
                return ex switch
                {
                    OperationCanceledException => ex.InnerException is null ? ex : new AzureBatchPoolCreationException(ex.Message, true, ex),
                    var x when x is RequestFailedException rfe && rfe.Status == 0 && rfe.InnerException is System.Net.WebException webException && webException.Status == System.Net.WebExceptionStatus.Timeout => new AzureBatchPoolCreationException(ex.Message, true, ex),
                    var x when IsInnermostExceptionSocketException(x) => new AzureBatchPoolCreationException(ex.Message, ex),
                    _ => new AzureBatchPoolCreationException(ex.Message, ex),
                };

                static bool IsInnermostExceptionSocketException(Exception ex)
                {
                    for (var e = ex; e is not System.Net.Sockets.SocketException; e = e.InnerException)
                    {
                        if (e.InnerException is null) { return false; }
                    }

                    return true;
                }
            }
        }

        /// <inheritdoc/>
        public async ValueTask AssignPoolAsync(CloudPool pool, CancellationToken cancellationToken)
        {
            ArgumentNullException.ThrowIfNull(pool);

            if (pool.Id is null || pool.CreationTime is null || pool.Metadata is null || !pool.Metadata.Any(m => BatchScheduler.PoolHostName.Equals(m.Name, StringComparison.Ordinal)) || !pool.Metadata.Any(m => BatchScheduler.PoolIsDedicated.Equals(m.Name, StringComparison.Ordinal)))
            {
                throw new ArgumentException("CloudPool is either not configured correctly or was not retrieved with all required metadata.", nameof(pool));
            }

            // Pool is "broken" if job is missing/not active. Reject this pool via the side effect of the exception that is thrown.
            try
            {
                if ((await _azureProxy.GetBatchJobAsync(pool.Id, cancellationToken, new ODATADetailLevel { SelectClause = "id,state" })).State != JobState.Active)
                {
                    throw new InvalidOperationException($"Active Job not found for Pool {pool.Id}");
                }
            }
            catch (Exception ex)
            {
                throw new InvalidOperationException($"Active Job not found for Pool {pool.Id}", ex);
            }

            Configure(pool);
        }

        private void Configure(CloudPool pool)
        {
            ArgumentNullException.ThrowIfNull(pool);

            Pool = new() { PoolId = pool.Id };
            IsAvailable = DetermineIsAvailable(pool.CreationTime);

            if (IsAvailable)
            {
                Creation = pool.CreationTime.Value;
            }

            IsDedicated = bool.Parse(pool.Metadata.First(m => BatchScheduler.PoolIsDedicated.Equals(m.Name, StringComparison.Ordinal)).Value);
            _ = _batchPools.AddPool(this);
        }
    }

    /// <content>
    /// Used for unit/module testing.
    /// </content>
    public sealed partial class BatchPool
    {
        internal int TestPendingReservationsCount => GetTasksAsync(includeCompleted: false).CountAsync().AsTask().Result;

        internal int? TestTargetDedicated => _azureProxy.GetFullAllocationStateAsync(Pool.PoolId, CancellationToken.None).Result.TargetDedicated;
        internal int? TestTargetLowPriority => _azureProxy.GetFullAllocationStateAsync(Pool.PoolId, CancellationToken.None).Result.TargetLowPriority;

        internal TimeSpan TestRotatePoolTime
            => _forcePoolRotationAge;

        internal void TestSetAvailable(bool available)
            => IsAvailable = available;

        internal void TimeShift(TimeSpan shift)
            => Creation -= shift;
    }
}<|MERGE_RESOLUTION|>--- conflicted
+++ resolved
@@ -116,7 +116,7 @@
                 LastAllocationStateTransitionToSteady = poolAllocationState.AllocationStateTransitionTime;
             }
 
-            return isAllocationStateSteady && (LastAllocationRequestSent ?? Creation) <= poolAllocationState.AllocationStateTransitionTime;
+            return isAllocationStateSteady && (LastAllocationRequestSent ?? Creation) <= (poolAllocationState.AllocationStateTransitionTime ?? Creation);
         }
 
         private void MarkAllocationStateDirty(AzureBatchPoolAllocationState poolAllocationState)
@@ -131,45 +131,8 @@
 
             if (_scalingMode == ScalingMode.AutoScaleEnabled)
             {
-                if (!IsAllocationStateSteady(poolAllocationState))
-                {
-<<<<<<< HEAD
-                    _resetAutoScalingRequired = false;
-                    _resizeErrorsRetrieved = false;
-                }
-                else if (!_resizeErrorsRetrieved)
-                {
-                    ResizeErrors.Clear();
-                    var pool = await _azureProxy.GetBatchPoolAsync(Pool.PoolId, cancellationToken, new ODATADetailLevel { SelectClause = "resizeErrors" });
-
-                    foreach (var error in pool.ResizeErrors ?? Enumerable.Empty<ResizeError>())
-                    {
-                        switch (error.Code)
-                        {
-                            // Errors to ignore
-                            case PoolResizeErrorCodes.RemoveNodesFailed:
-                            case PoolResizeErrorCodes.AccountCoreQuotaReached:
-                            case PoolResizeErrorCodes.AccountLowPriorityCoreQuotaReached:
-                            case PoolResizeErrorCodes.CommunicationEnabledPoolReachedMaxVMCount:
-                            case PoolResizeErrorCodes.AccountSpotCoreQuotaReached:
-                            case PoolResizeErrorCodes.AllocationTimedOut:
-                                break;
-
-                            // Errors to force autoscale to be reset
-                            case PoolResizeErrorCodes.ResizeStopped:
-                                _resetAutoScalingRequired |= true;
-                                break;
-
-                            // Errors to both force resetting autoscale and fail tasks
-                            case PoolResizeErrorCodes.AllocationFailed:
-                                _resetAutoScalingRequired |= true;
-                                goto default;
-
-                            // Errors to fail tasks should be directed here
-                            default:
-                                ResizeErrors.Enqueue(error);
-                                break;
-=======
+                if (IsAllocationStateSteady(poolAllocationState))
+                {
                     if (!_resizeErrorsRetrieved)
                     {
                         ResizeErrors.Clear();
@@ -218,11 +181,15 @@
                                         break;
                                 }
                             }
->>>>>>> 972f8218
                         }
+
+                        _resizeErrorsRetrieved = true;
                     }
-
-                    _resizeErrorsRetrieved = true;
+                }
+                else
+                {
+                    _resetAutoScalingRequired = false;
+                    _resizeErrorsRetrieved = false;
                 }
             }
         }
