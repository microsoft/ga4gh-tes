--- conflicted
+++ resolved
@@ -1,4 +1,4 @@
-// Copyright (c) Microsoft Corporation.
+﻿// Copyright (c) Microsoft Corporation.
 // Licensed under the MIT License.
 
 using System;
@@ -64,14 +64,8 @@
 
         private async ValueTask RemoveNodesAsync(IList<ComputeNode> nodesToRemove, CancellationToken cancellationToken)
         {
-<<<<<<< HEAD
             _logger.LogDebug("Removing {Nodes} nodes from {PoolId}", nodesToRemove.Count, Id);
-            _resizeErrorsRetrieved = false;
             await _azureProxy.DeleteBatchComputeNodesAsync(Id, nodesToRemove, cancellationToken);
-=======
-            _logger.LogDebug("Removing {Nodes} nodes from {PoolId}", nodesToRemove.Count, Pool.PoolId);
-            await _azureProxy.DeleteBatchComputeNodesAsync(Pool.PoolId, nodesToRemove, cancellationToken);
->>>>>>> 25995f4f
         }
     }
 
@@ -204,79 +198,13 @@
 
         private async ValueTask ServicePoolGetResizeErrorsAsync(CancellationToken cancellationToken)
         {
-<<<<<<< HEAD
-            var currentAllocationState = await _azureProxy.GetFullAllocationStateAsync(Id, cancellationToken);
-            EnsureScalingModeSet(currentAllocationState.AutoScaleEnabled);
-=======
             // This method must only collect error information when allocation state is not Steady. It only obtains resize errors once after each time the allocation state returned to Steady.
->>>>>>> 25995f4f
-
-            var (allocationState, allocationStateTransitionTime, autoScaleEnabled, _, _, _, _) = await _azureProxy.GetFullAllocationStateAsync(Pool.PoolId, cancellationToken);
+            var (allocationState, allocationStateTransitionTime, autoScaleEnabled, _, _, _, _) = await _azureProxy.GetFullAllocationStateAsync(Id, cancellationToken);
 
             if (allocationState == AllocationState.Steady)
             {
-                var pool = await _azureProxy.GetBatchPoolAsync(Pool.PoolId, cancellationToken, new ODATADetailLevel
-                {
-<<<<<<< HEAD
-                    if (!_resizeErrorsRetrieved)
-                    {
-                        ResizeErrors.Clear();
-                        var pool = await _azureProxy.GetBatchPoolAsync(Id, cancellationToken, new ODATADetailLevel { SelectClause = "id,allocationStateTransitionTime,autoScaleFormula,autoScaleRun,resizeErrors" });
-                        var now = DateTime.UtcNow;
-                        var autoScaleRunCutoff = now - (5 * AutoScaleEvaluationInterval); // It takes some cycles to reset autoscale, so give batch some time to catch up on its own.
-                        var autoScaleTransitionCutoff = now - (10 * AutoScaleEvaluationInterval);
-
-                        if (pool.AutoScaleRun?.Error is not null || (autoScaleRunCutoff > Creation && pool.AutoScaleRun?.Timestamp < autoScaleRunCutoff))
-                        {
-                            _resetAutoScalingRequired |= true;
-                            _logger.LogDebug("Resetting AutoScale for pool {PoolId} because AutoScaleRun error '{AutoScaleRunError}' or timestamp '{AutoScaleRunTimestamp}' is older than {AutoScaleRunCutoff}.",
-                                Id,
-                                pool.AutoScaleRun?.Error?.Code ?? "n/a",
-                                pool.AutoScaleRun?.Timestamp.ToUniversalTime().ToString("O") ?? "n/a",
-                                autoScaleRunCutoff.ToUniversalTime().ToString("O"));
-
-                            if (pool.AutoScaleRun?.Error is not null)
-                            {
-                                _logger.LogDebug("AutoScale({PoolId}) Error '{AutoScaleRunErrorMessage}': Details: {AutoScaleRunErrorValues} .", Id, pool.AutoScaleRun?.Error?.Message ?? "n/a",
-                                    string.Join(", ", (pool.AutoScaleRun?.Error?.Values ?? Enumerable.Empty<NameValuePair>()).Select(pair => $"'{pair.Name}': '{pair.Value}'")));
-                            }
-                        }
-                        else
-                        {
-                            foreach (var error in pool.ResizeErrors ?? Enumerable.Empty<ResizeError>())
-                            {
-                                switch (error.Code)
-                                {
-                                    // Errors to ignore
-                                    case PoolResizeErrorCodes.RemoveNodesFailed:
-                                    case PoolResizeErrorCodes.CommunicationEnabledPoolReachedMaxVMCount:
-                                    case PoolResizeErrorCodes.AllocationTimedOut:
-                                        break;
-
-                                    // Errors that sometimes require mitigation
-                                    case PoolResizeErrorCodes.AccountCoreQuotaReached:
-                                    case PoolResizeErrorCodes.AccountSpotCoreQuotaReached:
-                                    case PoolResizeErrorCodes.AccountLowPriorityCoreQuotaReached:
-                                        if (autoScaleTransitionCutoff > Creation && pool.AllocationStateTransitionTime < autoScaleTransitionCutoff &&
-                                            (await _azureProxy.EvaluateAutoScaleAsync(pool.Id, pool.AutoScaleFormula, cancellationToken: cancellationToken))?.Error is not null)
-                                        {
-                                            _resetAutoScalingRequired |= true;
-                                            _logger.LogDebug("Resetting AutoScale for pool {PoolId} because AllocationStateTransitionTime timestamp is older than {AllocationStateTransitionTimeCutoff} and formula evaluation fails.", Id, autoScaleTransitionCutoff);
-                                        }
-                                        break;
-
-                                    // Errors to force autoscale to be reset
-                                    case PoolResizeErrorCodes.ResizeStopped:
-                                        _resetAutoScalingRequired |= true;
-                                        _logger.LogDebug("Resetting AutoScale for pool {PoolId} because pool resize was stopped.", Id);
-                                        break;
-
-                                    // Errors to both force resetting autoscale and fail tasks
-                                    case PoolResizeErrorCodes.AllocationFailed:
-                                        _resetAutoScalingRequired |= true;
-                                        _logger.LogDebug("Resetting AutoScale for pool {PoolId} because pool allocation failed.", Id);
-                                        goto default;
-=======
+                var pool = await _azureProxy.GetBatchPoolAsync(Id, cancellationToken, new ODATADetailLevel
+                {
                     SelectClause = autoScaleEnabled ?? false
                         ? "id,allocationStateTransitionTime,autoScaleFormula,autoScaleRun,resizeErrors"
                         : "id,allocationStateTransitionTime,resizeErrors"
@@ -285,12 +213,12 @@
                 if ((autoScaleEnabled ?? false) && pool.AutoScaleRun?.Error is not null)
                 {
                     _resetAutoScalingRequired |= true;
-                    _logger.LogError(@"Pool {PoolId} Autoscale evaluation resulted in failure({ErrorCode}): '{ErrorMessage}'.", Pool.PoolId, pool.AutoScaleRun.Error.Code, pool.AutoScaleRun.Error.Message);
+                    _logger.LogError(@"Pool {PoolId} Autoscale evaluation resulted in failure({ErrorCode}): '{ErrorMessage}'.", Id, pool.AutoScaleRun.Error.Code, pool.AutoScaleRun.Error.Message);
                 }
                 else if ((autoScaleEnabled ?? false) && pool.AutoScaleRun?.Timestamp < DateTime.UtcNow - (5 * AutoScaleEvaluationInterval)) // It sometimes takes some cycles to reset autoscale, so give batch some time to catch up on its own.
                 {
                     _resetAutoScalingRequired |= true;
-                    _logger.LogWarning(@"Pool {PoolId} Autoscale evaluation last ran at {AutoScaleRunTimestamp}.", Pool.PoolId, pool.AutoScaleRun.Timestamp);
+                    _logger.LogWarning(@"Pool {PoolId} Autoscale evaluation last ran at {AutoScaleRunTimestamp}.", Id, pool.AutoScaleRun.Timestamp);
                 }
 
                 if (AllocationStateTransitionTime != allocationStateTransitionTime)
@@ -298,7 +226,6 @@
                     AllocationStateTransitionTime = allocationStateTransitionTime;
 
                     ResizeErrors.Clear();
->>>>>>> 25995f4f
 
                     foreach (var error in pool.ResizeErrors ?? Enumerable.Empty<ResizeError>())
                     {
@@ -387,14 +314,9 @@
             // This method implememts a state machine to disable/enable autoscaling as needed to clear certain conditions that can be observed
             // Inputs are _resetAutoScalingRequired, compute nodes in ejectable states, and the current _scalingMode, along with the pool's
 	    // allocation state and autoscale enablement.
-            // This method must noop whenthe  allocation state is not Steady
-
-<<<<<<< HEAD
-            var (allocationState, autoScaleEnabled, _, _, _, _) = await _azureProxy.GetFullAllocationStateAsync(Id, cancellationToken);
-            EnsureScalingModeSet(autoScaleEnabled);
-=======
-            var (allocationState, _, autoScaleEnabled, _, _, _, _) = await _azureProxy.GetFullAllocationStateAsync(Pool.PoolId, cancellationToken);
->>>>>>> 25995f4f
+            // This method must no-op when the allocation state is not Steady
+
+            var (allocationState, _, autoScaleEnabled, _, _, _, _) = await _azureProxy.GetFullAllocationStateAsync(Id, cancellationToken);
 
             if (allocationState == AllocationState.Steady)
             {
@@ -409,15 +331,9 @@
                     case ScalingMode.AutoScaleEnabled when autoScaleEnabled == true:
                         if (_resetAutoScalingRequired || await GetNodesToRemove(false).AnyAsync(cancellationToken))
                         {
-<<<<<<< HEAD
                             _logger.LogInformation(@"Switching pool {PoolId} to manual scale to clear resize errors and/or compute nodes in invalid states.", Id);
                             await _azureProxy.DisableBatchPoolAutoScaleAsync(Id, cancellationToken);
-                            _scalingMode = ScalingMode.SettingManualScale;
-=======
-                            _logger.LogInformation(@"Switching pool {PoolId} to manual scale to clear resize errors and/or compute nodes in invalid states.", Pool.PoolId);
-                            await _azureProxy.DisableBatchPoolAutoScaleAsync(Pool.PoolId, cancellationToken);
                             _scalingMode = ScalingMode.AutoScaleDisabled;
->>>>>>> 25995f4f
                         }
                         break;
 
@@ -469,16 +385,9 @@
 
                     case ScalingMode.RemovingFailedNodes:
                         _scalingMode = ScalingMode.RemovingFailedNodes;
-<<<<<<< HEAD
-                        ResizeErrors.Clear();
-                        _resizeErrorsRetrieved = true;
                         _logger.LogInformation(@"Switching pool {PoolId} back to autoscale.", Id);
                         await _azureProxy.EnableBatchPoolAutoScaleAsync(Id, !IsDedicated, AutoScaleEvaluationInterval, AutoPoolFormula, GetTaskCountAsync, cancellationToken);
-=======
-                        _logger.LogInformation(@"Switching pool {PoolId} back to autoscale.", Pool.PoolId);
-                        await _azureProxy.EnableBatchPoolAutoScaleAsync(Pool.PoolId, !IsDedicated, AutoScaleEvaluationInterval, (p, t) => AutoPoolFormula(p, GetTaskCount(t)), cancellationToken);
->>>>>>> 25995f4f
-                        _autoScaleWaitTime = DateTime.UtcNow + (3 * AutoScaleEvaluationInterval) + BatchPoolService.RunInterval;
+                        _autoScaleWaitTime = DateTime.UtcNow + (3 * AutoScaleEvaluationInterval) + (BatchPoolService.RunInterval / 2);
                         _scalingMode = _resetAutoScalingRequired ? ScalingMode.WaitingForAutoScale : ScalingMode.SettingAutoScale;
                         _resetAutoScalingRequired = false;
                         break;
@@ -530,13 +439,9 @@
         {
             if (!IsAvailable)
             {
-<<<<<<< HEAD
-                var (_, _, _, lowPriorityNodes, _, dedicatedNodes) = await _azureProxy.GetFullAllocationStateAsync(Id, cancellationToken);
-=======
                 // Get current node counts
-                var (_, _, _, _, lowPriorityNodes, _, dedicatedNodes) = await _azureProxy.GetFullAllocationStateAsync(Pool.PoolId, cancellationToken);
-
->>>>>>> 25995f4f
+                var (_, _, _, _, lowPriorityNodes, _, dedicatedNodes) = await _azureProxy.GetFullAllocationStateAsync(Id, cancellationToken);
+
                 if (lowPriorityNodes.GetValueOrDefault(0) == 0 && dedicatedNodes.GetValueOrDefault(0) == 0 && !await GetTasksAsync(includeCompleted: true).AnyAsync(cancellationToken))
                 {
                     _ = _batchPools.RemovePoolFromList(this);
@@ -691,6 +596,33 @@
                 return false;
             }
 
+            // Returns false when pool/job was removed because it was not found. Returns true if the error was completely something else.
+            async ValueTask<bool> RemoveMissingPoolsAsync(Exception ex, CancellationToken cancellationToken)
+            {
+                switch (ex)
+                {
+                    case AggregateException aggregateException:
+                        var result = true;
+                        foreach (var e in aggregateException.InnerExceptions)
+                        {
+                            result &= await RemoveMissingPoolsAsync(e, cancellationToken);
+                        }
+                        return result;
+
+                    case BatchException batchException:
+                        if (batchException.RequestInformation.BatchError.Code == BatchErrorCodeStrings.PoolNotFound ||
+                            batchException.RequestInformation.BatchError.Code == BatchErrorCodeStrings.JobNotFound)
+                        {
+                            _logger.LogError(ex, "Batch pool and/or job {PoolId} is missing. Removing them from TES's active pool list.", Id);
+                            _ = _batchPools.RemovePoolFromList(this);
+                            await _batchPools.DeletePoolAsync(this, cancellationToken);
+                            return false;
+                        }
+                        break;
+                }
+                return true;
+            }
+
 #pragma warning disable CS1998 // Async method lacks 'await' operators and will run synchronously
             async IAsyncEnumerable<AzureBatchTaskState> GetFailures([System.Runtime.CompilerServices.EnumeratorCancellation] CancellationToken cancellationToken)
 #pragma warning restore CS1998 // Async method lacks 'await' operators and will run synchronously
@@ -726,34 +658,7 @@
 
         /// <inheritdoc/>
         public IAsyncEnumerable<CloudTask> GetCompletedTasks(CancellationToken _1)
-            => GetTasksAsync("id,executionInfo", $"state eq 'completed' and stateTransitionTime lt '{DateTime.UtcNow - TimeSpan.FromSeconds(90):O}'");
-
-        // Returns false when pool/job was removed because it was not found. Returns true if the error was completely something else.
-        private async ValueTask<bool> RemoveMissingPoolsAsync(Exception ex, CancellationToken cancellationToken)
-        {
-            switch (ex)
-            {
-                case AggregateException aggregateException:
-                    var result = true;
-                    foreach (var e in aggregateException.InnerExceptions)
-                    {
-                        result &= await RemoveMissingPoolsAsync(e, cancellationToken);
-                    }
-                    return result;
-
-                case BatchException batchException:
-                    if (batchException.RequestInformation.BatchError.Code == BatchErrorCodeStrings.PoolNotFound ||
-                        batchException.RequestInformation.BatchError.Code == BatchErrorCodeStrings.JobNotFound)
-                    {
-                        _logger.LogError(ex, "Batch pool and/or job {PoolId} is missing. Removing them from TES's active pool list.", Id);
-                        _ = _batchPools.RemovePoolFromList(this);
-                        await _batchPools.DeletePoolAsync(this, cancellationToken);
-                        return false;
-                    }
-                    break;
-            }
-            return true;
-        }
+            => GetTasksAsync("id,executionInfo", $"state eq 'completed' and stateTransitionTime lt '{DateTime.UtcNow - TimeSpan.FromMinutes(2):O}'");
 
         /// <inheritdoc/>
         public async ValueTask<DateTime> GetAllocationStateTransitionTime(CancellationToken cancellationToken = default)
