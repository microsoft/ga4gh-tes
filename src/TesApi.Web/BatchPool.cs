﻿// Copyright (c) Microsoft Corporation.
// Licensed under the MIT License.

using System;
using System.Collections.Generic;
using System.Linq;
using System.Threading;
using System.Threading.Tasks;
using Azure;
using Microsoft.Azure.Batch;
using Microsoft.Azure.Batch.Common;
using Microsoft.Extensions.Logging;
using Microsoft.Extensions.Options;

namespace TesApi.Web
{
    /// <summary>
    /// Represents a pool in an Azure Batch Account.
    /// </summary>
    public sealed partial class BatchPool
    {
        /// <summary>
        /// Minimum property set required for <see cref="CloudPool"/> provided to constructors of this class
        /// </summary>
        public const string CloudPoolSelectClause = "id,creationTime,metadata";

        /// <summary>
        /// Autoscale evalutation interval
        /// </summary>
        public static TimeSpan AutoScaleEvaluationInterval { get; } = TimeSpan.FromMinutes(5);

        private const int MaxComputeNodesToRemoveAtOnce = 100; // https://learn.microsoft.com/en-us/rest/api/batchservice/pool/remove-nodes?tabs=HTTP#request-body nodeList description

        private readonly ILogger _logger;
        private readonly IAzureProxy _azureProxy;

        /// <summary>
        /// Constructor of <see cref="BatchPool"/>.
        /// </summary>
        /// <param name="batchScheduler"></param>
        /// <param name="batchSchedulingOptions"></param>
        /// <param name="azureProxy"></param>
        /// <param name="logger"></param>
        /// <exception cref="ArgumentException"></exception>
        public BatchPool(IBatchScheduler batchScheduler, IOptions<Options.BatchSchedulingOptions> batchSchedulingOptions, IAzureProxy azureProxy, ILogger<BatchPool> logger)
        {
            var rotationDays = batchSchedulingOptions.Value.PoolRotationForcedDays;
            if (rotationDays == 0) { rotationDays = Options.BatchSchedulingOptions.DefaultPoolRotationForcedDays; }
            _forcePoolRotationAge = TimeSpan.FromDays(rotationDays);

            this._azureProxy = azureProxy;
            this._logger = logger;
            _batchPools = batchScheduler as BatchScheduler ?? throw new ArgumentException("batchScheduler must be of type BatchScheduler", nameof(batchScheduler));
        }

        private Queue<TaskFailureInformation> StartTaskFailures { get; } = new();
        private Queue<ResizeError> ResizeErrors { get; } = new();

        internal IAsyncEnumerable<CloudTask> GetTasksAsync(bool includeCompleted)
            => _azureProxy.ListTasksAsync(Pool.PoolId, new ODATADetailLevel { SelectClause = "id,stateTransitionTime", FilterClause = includeCompleted ? default : "state ne 'completed'" });

        private async ValueTask RemoveNodesAsync(IList<ComputeNode> nodesToRemove, CancellationToken cancellationToken)
        {
            _logger.LogDebug("Removing {Nodes} nodes from {PoolId}", nodesToRemove.Count, Pool.PoolId);
            _resizeErrorsRetrieved = false;
            await _azureProxy.DeleteBatchComputeNodesAsync(Pool.PoolId, nodesToRemove, cancellationToken);
        }
    }

    /// <content>
    /// Implements the various ServicePool* methods.
    /// </content>
    public sealed partial class BatchPool
    {
        private enum ScalingMode
        {
            Unknown,
            AutoScaleEnabled,
            SettingManualScale,
            RemovingFailedNodes,
            WaitingForAutoScale,
            SettingAutoScale
        }

        private ScalingMode _scalingMode = ScalingMode.Unknown;
        private DateTime _autoScaleWaitTime;

        private readonly TimeSpan _forcePoolRotationAge;
        private readonly BatchScheduler _batchPools;
        private bool _resizeErrorsRetrieved;
        private bool _resetAutoScalingRequired;

        private DateTime? Creation { get; set; }
        private bool IsDedicated { get; set; }
        private DateTime? LastAllocationStateTransitionToSteady { get; set; }
        private DateTime? LastAllocationRequestSent { get; set; }

        private void EnsureScalingModeSet(bool? autoScaleEnabled)
        {
            if (ScalingMode.Unknown == _scalingMode)
            {
                _scalingMode = autoScaleEnabled switch
                {
                    true => ScalingMode.AutoScaleEnabled,
                    false => ScalingMode.RemovingFailedNodes,
                    null => _scalingMode,
                };
            }
        }

        private bool IsAllocationStateSteady(AzureBatchPoolAllocationState poolAllocationState)
        {
            var isAllocationStateSteady = poolAllocationState.AllocationState == AllocationState.Steady;
            if (isAllocationStateSteady && poolAllocationState.AllocationStateTransitionTime > (LastAllocationStateTransitionToSteady ?? DateTime.MinValue))
            {
                LastAllocationStateTransitionToSteady = poolAllocationState.AllocationStateTransitionTime;
            }

            return isAllocationStateSteady && (LastAllocationRequestSent ?? Creation) <= poolAllocationState.AllocationStateTransitionTime;
        }

        private void MarkAllocationStateDirty(AzureBatchPoolAllocationState poolAllocationState)
        {
            poolAllocationState.AllocationState = AllocationState.Resizing;
            LastAllocationRequestSent = DateTime.UtcNow;
        }

        private async ValueTask ServicePoolGetResizeErrorsAsync(AzureBatchPoolAllocationState poolAllocationState, CancellationToken cancellationToken)
        {
            EnsureScalingModeSet(poolAllocationState.AutoScaleEnabled);

            if (_scalingMode == ScalingMode.AutoScaleEnabled)
            {
                if (!IsAllocationStateSteady(poolAllocationState))
                {
                    _resetAutoScalingRequired = false;
                    _resizeErrorsRetrieved = false;
                }
                else if (!_resizeErrorsRetrieved)
                {
                    ResizeErrors.Clear();
                    var pool = await _azureProxy.GetBatchPoolAsync(Pool.PoolId, cancellationToken, new ODATADetailLevel { SelectClause = "resizeErrors" });

                    foreach (var error in pool.ResizeErrors ?? Enumerable.Empty<ResizeError>())
                    {
                        switch (error.Code)
                        {
                            // Errors to ignore
                            case PoolResizeErrorCodes.RemoveNodesFailed:
                            case PoolResizeErrorCodes.AccountCoreQuotaReached:
                            case PoolResizeErrorCodes.AccountLowPriorityCoreQuotaReached:
                            case PoolResizeErrorCodes.CommunicationEnabledPoolReachedMaxVMCount:
                            case PoolResizeErrorCodes.AccountSpotCoreQuotaReached:
                            case PoolResizeErrorCodes.AllocationTimedOut:
                                break;

                            // Errors to force autoscale to be reset
                            case PoolResizeErrorCodes.ResizeStopped:
                                _resetAutoScalingRequired |= true;
                                break;

                            // Errors to both force resetting autoscale and fail tasks
                            case PoolResizeErrorCodes.AllocationFailed:
                                _resetAutoScalingRequired |= true;
                                goto default;

                            // Errors to fail tasks should be directed here
                            default:
                                ResizeErrors.Enqueue(error);
                                break;
                        }
                    }

                    _resizeErrorsRetrieved = true;
                }
            }
        }

        /// <summary>
        /// Generates a formula for Azure batch account auto-pool usage
        /// </summary>
        /// <param name="preemptable">false if compute nodes are dedicated, true otherwise.</param>
        /// <param name="initialTarget">Number of compute nodes to allocate the first time this formula is evaluated.</param>
        /// <remarks>Implements <see cref="IAzureProxy.BatchPoolAutoScaleFormulaFactory"/>.</remarks>
        /// <returns></returns>
        public static string AutoPoolFormula(bool preemptable, int initialTarget)
        /*
          Notes on the formula:
              Reference: https://docs.microsoft.com/en-us/azure/batch/batch-automatic-scaling

          In order to avoid confusion, some of the builtin variable names in batch's autoscale formulas named in a way that may not appear intuitive:
              Running tasks are named RunningTasks, which is fine
              Queued tasks are named ActiveTasks, which matches the same value of the "state" property
              The sum of running & queued tasks (what I would have named TotalTasks) is named PendingTasks

          The type of ~Tasks is what batch calls a "doubleVec", which needs to be first turned into a "doubleVecList" before it can be turned into a scaler.
          This is accomplished by calling doubleVec's GetSample method, which returns some number of the most recent available samples of the related metric.
          Then, a function is used to extract a scaler from the list of scalers (measurements). NOTE: there does not seem to be a "last" function.

          Whenever autoscaling is first turned on, including when the pool is first created, there are no sampled metrics available. Thus, we need to prevent the
          expected errors that would result from trying to extract the samples. Later on, if recent samples aren't available, we prefer that the formula fails
          (1- so we can potentially capture that, and 2- so that we don't suddenly try to remove all nodes from the pool when there's still demand) so we use a
          timed scheme to substitue an "initial value" (aka initialTarget).

          We set NodeDeallocationOption to taskcompletion to prevent wasting time/money by stopping a running task, only to requeue it onto another node, or worse,
          fail it, just because batch's last sample was taken longer ago than a task's assignment was made to a node, because the formula evaluations are not coordinated
          with the metric sampling based on my observations. This does mean that some resizes will time out, so we mustn't simply consider timeout to be a fatal error.

          internal variables in this formula:
            * lifespan: the amount of time between the creation of the formula and the evaluation time of the formula.
            * span: the amount of time of sampled data to use.
            * startup: the amount of time we use the initialTarget value instead of using the sampled data.
            * ratio: the minimum percentage of "valid" measurements to within `span` needed to consider the data collection to be valid.
        */
        {
            var targetVariable = preemptable ? "TargetLowPriorityNodes" : "TargetDedicated";
            return string.Join(Environment.NewLine, new[]
            {
                "$NodeDeallocationOption = taskcompletion;",
                $"""lifespan = time() - time("{DateTime.UtcNow:r}");""",
                "span = TimeInterval_Second * 90;",
                "startup = TimeInterval_Minute * 2;",
                "ratio = 10;",
                $"${targetVariable} = (lifespan > startup ? min($PendingTasks.GetSample(span, ratio)) : {initialTarget});"
            });
        }

        private async ValueTask ServicePoolManagePoolScalingAsync(AzureBatchPoolAllocationState poolAllocationState, CancellationToken cancellationToken)
        {
            // This method implememts a state machine to disable/enable autoscaling as needed to clear certain conditions that can be observed
            EnsureScalingModeSet(poolAllocationState.AutoScaleEnabled);

            if (IsAllocationStateSteady(poolAllocationState))
            {
                switch (_scalingMode)
                {
                    case ScalingMode.AutoScaleEnabled:
                        if (_resetAutoScalingRequired || await GetNodesToRemove(false).AnyAsync(cancellationToken))
                        {
                            _logger.LogInformation(@"Switching pool {PoolId} to manual scale to clear resize errors and/or compute nodes in invalid states.", Pool.PoolId);
                            await _azureProxy.DisableBatchPoolAutoScaleAsync(Pool.PoolId, cancellationToken);
                            MarkAllocationStateDirty(poolAllocationState);
                            _scalingMode = ScalingMode.SettingManualScale;
                        }
                        break;

                    case ScalingMode.SettingManualScale:
                        {
                            var nodesToRemove = Enumerable.Empty<ComputeNode>();

                            // It's documented that a max of 100 nodes can be removed at a time. Excess eligible nodes will be removed in a future call to this method.
                            await foreach (var node in GetNodesToRemove(true).Take(MaxComputeNodesToRemoveAtOnce).WithCancellation(cancellationToken))
                            {
                                switch (node.State)
                                {
                                    case ComputeNodeState.Unusable:
                                        _logger.LogDebug("Found unusable node {NodeId}", node.Id);
                                        break;

                                    case ComputeNodeState.StartTaskFailed:
                                        _logger.LogDebug("Found starttaskfailed node {NodeId}", node.Id);
                                        StartTaskFailures.Enqueue(node.StartTaskInformation.FailureInformation);
                                        break;

                                    case ComputeNodeState.Preempted:
                                        _logger.LogDebug("Found preempted node {NodeId}", node.Id);
                                        break;

                                    default: // Should never reach here. Skip.
                                        continue;
                                }

                                nodesToRemove = nodesToRemove.Append(node);
                                _resizeErrorsRetrieved = false;
                            }

                            nodesToRemove = nodesToRemove.ToList();

                            if (nodesToRemove.Any())
                            {
                                await RemoveNodesAsync((IList<ComputeNode>)nodesToRemove, cancellationToken);
                                MarkAllocationStateDirty(poolAllocationState);
                                _scalingMode = ScalingMode.RemovingFailedNodes;
                            }
                            else
                            {
                                goto case ScalingMode.RemovingFailedNodes;
                            }
                        }
                        break;

                    case ScalingMode.RemovingFailedNodes:
                        _scalingMode = ScalingMode.RemovingFailedNodes;
                        ResizeErrors.Clear();
                        _resizeErrorsRetrieved = true;
                        _logger.LogInformation(@"Switching pool {PoolId} back to autoscale.", Pool.PoolId);
                        await _azureProxy.EnableBatchPoolAutoScaleAsync(Pool.PoolId, !IsDedicated, AutoScaleEvaluationInterval, (p, t) => AutoPoolFormula(p, GetTaskCount(t)), cancellationToken);
<<<<<<< HEAD
                        MarkAllocationStateDirty(poolAllocationState);
=======
>>>>>>> 3a4f6def
                        _autoScaleWaitTime = DateTime.UtcNow + (3 * AutoScaleEvaluationInterval) + BatchPoolService.RunInterval;
                        _scalingMode = _resetAutoScalingRequired ? ScalingMode.WaitingForAutoScale : ScalingMode.SettingAutoScale;
                        break;

                    case ScalingMode.WaitingForAutoScale:
                        _resetAutoScalingRequired = false;
                        if (DateTime.UtcNow > _autoScaleWaitTime)
                        {
                            _scalingMode = ScalingMode.SettingAutoScale;
                        }
                        break;

                    case ScalingMode.SettingAutoScale:
                        _scalingMode = ScalingMode.AutoScaleEnabled;
                        break;
                }

                int GetTaskCount(int @default) // Used to make reenabling auto-scale more performant by attempting to gather the current number of "pending" tasks, falling back on the current target.
                {
                    try
                    {
                        return GetTasksAsync(includeCompleted: false).CountAsync(cancellationToken).AsTask().Result;
                    }
                    catch
                    {
                        return @default;
                    }
                }
            }

            IAsyncEnumerable<ComputeNode> GetNodesToRemove(bool withState)
                => _azureProxy.ListComputeNodesAsync(Pool.PoolId, new ODATADetailLevel(filterClause: @"state eq 'starttaskfailed' or state eq 'preempted' or state eq 'unusable'", selectClause: withState ? @"id,state,startTaskInfo" : @"id"));
        }

        private bool DetermineIsAvailable(DateTime? creation)
            => creation.HasValue && creation.Value + _forcePoolRotationAge > DateTime.UtcNow;

<<<<<<< HEAD
        private ValueTask ServicePoolRotateAsync(AzureBatchPoolAllocationState _1, CancellationToken _2)
=======
        private ValueTask ServicePoolRotateAsync(CancellationToken _1)
>>>>>>> 3a4f6def
        {
            if (IsAvailable)
            {
                IsAvailable = DetermineIsAvailable(Creation);
            }

            return ValueTask.CompletedTask;
        }

        private async ValueTask ServicePoolRemovePoolIfEmptyAsync(AzureBatchPoolAllocationState poolAllocationState, CancellationToken cancellationToken)
        {
            if (!IsAvailable && IsAllocationStateSteady(poolAllocationState))
            {
<<<<<<< HEAD
                if (poolAllocationState.CurrentLowPriority.GetValueOrDefault(0) == 0 && poolAllocationState.CurrentDedicated.GetValueOrDefault(0) == 0 && !await GetTasksAsync(includeCompleted: true).AnyAsync(cancellationToken))
=======
                var (_, _, _, lowPriorityNodes, _, dedicatedNodes) = await _azureProxy.GetFullAllocationStateAsync(Pool.PoolId, cancellationToken);
                if (lowPriorityNodes.GetValueOrDefault(0) == 0 && dedicatedNodes.GetValueOrDefault(0) == 0 && !await GetTasksAsync(includeCompleted: true).AnyAsync(cancellationToken))
>>>>>>> 3a4f6def
                {
                    await _batchPools.DeletePoolAsync(this, cancellationToken);
                    MarkAllocationStateDirty(poolAllocationState);
                    _ = _batchPools.RemovePoolFromList(this);
                }
            }
        }
    }

    /// <content>
    /// Implements the <see cref="IBatchPool"/> interface.
    /// </content>
    public sealed partial class BatchPool : IBatchPool
    {
        private static readonly SemaphoreSlim lockObj = new(1, 1);

        /// <summary>
<<<<<<< HEAD
        /// Types of maintenance calls offered by the <see cref="ServicePoolAsync(ServiceKind, AzureBatchPoolAllocationState, CancellationToken)"/> service method.
=======
        /// Types of maintenance calls offered by the <see cref="ServicePoolAsync(ServiceKind, CancellationToken)"/> service method.
>>>>>>> 3a4f6def
        /// </summary>
        internal enum ServiceKind
        {
            /// <summary>
            /// Queues resize errors (if available).
            /// </summary>
            GetResizeErrors,

            /// <summary>
            /// Proactively removes errored nodes from pool and manages certain autopool error conditions.
            /// </summary>
            ManagePoolScaling,

            /// <summary>
            /// Removes <see cref="CloudPool"/> if it's retired and empty.
            /// </summary>
            RemovePoolIfEmpty,

            /// <summary>
            /// Stages rotating or retiring this <see cref="CloudPool"/> if needed.
            /// </summary>
            Rotate,
        }

        /// <inheritdoc/>
        public bool IsAvailable { get; private set; } = true;

        /// <inheritdoc/>
        public PoolInformation Pool { get; private set; }

        /// <inheritdoc/>
        public async ValueTask<bool> CanBeDeleted(CancellationToken cancellationToken = default)
        {
            if (await GetTasksAsync(includeCompleted: true).AnyAsync(cancellationToken))
            {
                return false;
            }

            await foreach (var node in _azureProxy.ListComputeNodesAsync(Pool.PoolId, new ODATADetailLevel(selectClause: "state")).WithCancellation(cancellationToken))
            {
                switch (node.State)
                {
                    case ComputeNodeState.Rebooting:
                    case ComputeNodeState.Reimaging:
                    case ComputeNodeState.Running:
                    case ComputeNodeState.Creating:
                    case ComputeNodeState.Starting:
                    case ComputeNodeState.WaitingForStartTask:
                        return false;
                }
            }

            return true;
        }

        /// <inheritdoc/>
        public ResizeError PopNextResizeError()
            => ResizeErrors.TryDequeue(out var resizeError) ? resizeError : default;

        /// <inheritdoc/>
        public TaskFailureInformation PopNextStartTaskFailure()
            => StartTaskFailures.TryDequeue(out var failure) ? failure : default;

        /// <summary>
        /// Service methods dispatcher.
        /// </summary>
        /// <param name="serviceKind">The type of <see cref="ServiceKind"/> service call.</param>
<<<<<<< HEAD
        /// <param name="poolAllocationState">Shared state to be passed to the implementing method.</param>
        /// <param name="cancellationToken"></param>
        internal async ValueTask ServicePoolAsync(ServiceKind serviceKind, AzureBatchPoolAllocationState poolAllocationState = default, CancellationToken cancellationToken = default)
=======
        /// <param name="cancellationToken"></param>
        internal async ValueTask ServicePoolAsync(ServiceKind serviceKind, CancellationToken cancellationToken = default)
>>>>>>> 3a4f6def
        {
            poolAllocationState ??= await _azureProxy.GetFullAllocationStateAsync(Pool.PoolId, cancellationToken);

            Func<AzureBatchPoolAllocationState, CancellationToken, ValueTask> func = serviceKind switch
            {
                ServiceKind.GetResizeErrors => ServicePoolGetResizeErrorsAsync,
                ServiceKind.ManagePoolScaling => ServicePoolManagePoolScalingAsync,
                ServiceKind.RemovePoolIfEmpty => ServicePoolRemovePoolIfEmptyAsync,
                ServiceKind.Rotate => ServicePoolRotateAsync,
                _ => throw new ArgumentOutOfRangeException(nameof(serviceKind)),
            };

            await lockObj.WaitAsync(cancellationToken); // Don't release if we never acquire. Thus, don't put this inside the try/finally where the finally calls Release().

            try // Don't add any code that can throw between this line and the call above to acquire lockObj.
            {
                await func(poolAllocationState, cancellationToken);
            }
            finally
            {
                _ = lockObj.Release();
            }
        }

        /// <inheritdoc/>
        public async ValueTask ServicePoolAsync(CancellationToken cancellationToken = default)
        {
            var exceptions = new List<Exception>();
            var poolAllocationState = await _azureProxy.GetFullAllocationStateAsync(Pool.PoolId, cancellationToken);

<<<<<<< HEAD
            _ = await PerformTask(ServicePoolAsync(ServiceKind.GetResizeErrors, poolAllocationState, cancellationToken), cancellationToken)
            && await PerformTask(ServicePoolAsync(ServiceKind.ManagePoolScaling, poolAllocationState, cancellationToken), cancellationToken)
            && await PerformTask(ServicePoolAsync(ServiceKind.Rotate, poolAllocationState, cancellationToken), cancellationToken)
            && await PerformTask(ServicePoolAsync(ServiceKind.RemovePoolIfEmpty, poolAllocationState, cancellationToken), cancellationToken);
=======
            _ = await PerformTask(ServicePoolAsync(ServiceKind.GetResizeErrors, cancellationToken), cancellationToken) &&
            await PerformTask(ServicePoolAsync(ServiceKind.ManagePoolScaling, cancellationToken), cancellationToken) &&
            await PerformTask(ServicePoolAsync(ServiceKind.Rotate, cancellationToken), cancellationToken) &&
            await PerformTask(ServicePoolAsync(ServiceKind.RemovePoolIfEmpty, cancellationToken), cancellationToken);
>>>>>>> 3a4f6def

            switch (exceptions.Count)
            {
                case 0:
                    return;

                case 1:
                    throw exceptions.First();

                default:
                    throw new AggregateException(exceptions.SelectMany(Flatten));
            }

            static IEnumerable<Exception> Flatten(Exception ex)
                => ex switch
                {
                    AggregateException aggregateException => aggregateException.InnerExceptions,
                    _ => Enumerable.Empty<Exception>().Append(ex),
                };

            async ValueTask<bool> PerformTask(ValueTask serviceAction, CancellationToken cancellationToken)
            {
                if (!cancellationToken.IsCancellationRequested)
                {
                    try
                    {
                        await serviceAction;
                        return true;
                    }
                    catch (Exception ex)
                    {
                        exceptions.Add(ex);
                        return await RemoveMissingPools(ex);
                    }
                }

                return false;
            }

            async ValueTask<bool> RemoveMissingPools(Exception ex)
            {
                switch (ex)
                {
                    case AggregateException aggregateException:
                        var result = true;
                        foreach (var e in aggregateException.InnerExceptions)
                        {
                            result &= await RemoveMissingPools(e);
                        }
                        return result;

                    case BatchException batchException:
                        if (batchException.RequestInformation.BatchError.Code == BatchErrorCodeStrings.PoolNotFound)
                        {
                            _logger.LogError(ex, "Batch pool {PoolId} is missing. Removing it from TES's active pool list.", Pool.PoolId);
                            _ = _batchPools.RemovePoolFromList(this);
                            // TODO: Consider moving any remaining tasks to another pool, or failing tasks explicitly
                            await _batchPools.DeletePoolAsync(this, cancellationToken); // Ensure job removal too
                            return false;
                        }
                        break;
                }
                return true;
            }
        }

        /// <inheritdoc/>
        public async ValueTask<DateTime> GetAllocationStateTransitionTime(CancellationToken cancellationToken = default)
            => (await _azureProxy.GetBatchPoolAsync(Pool.PoolId, cancellationToken, new ODATADetailLevel { SelectClause = "allocationStateTransitionTime" })).AllocationStateTransitionTime ?? DateTime.UtcNow;

        /// <inheritdoc/>
        public async ValueTask CreatePoolAndJobAsync(Microsoft.Azure.Management.Batch.Models.Pool poolModel, bool isPreemptible, CancellationToken cancellationToken)
        {
            try
            {
                CloudPool pool = default;
                await Task.WhenAll(
                    _azureProxy.CreateBatchJobAsync(new() { PoolId = poolModel.Name }, cancellationToken),
                    Task.Run(async () =>
                    {
<<<<<<< HEAD
                        var poolInfo = await _azureProxy.CreateBatchPoolAsync(poolModel, isPreemptible, cancellationToken);
                        pool = await _azureProxy.GetBatchPoolAsync(poolInfo.PoolId, cancellationToken, new ODATADetailLevel { SelectClause = CloudPoolSelectClause });
=======
                        var poolInfo = await _azureProxy.CreateBatchPoolAsync(poolModel, isPreemptible);
                        pool = await _azureProxy.GetBatchPoolAsync(poolInfo.PoolId, new ODATADetailLevel { SelectClause = CloudPoolSelectClause }, cancellationToken);
>>>>>>> 3a4f6def
                    }, cancellationToken));

                Configure(pool);
            }
            catch (AggregateException ex)
            {
                var exception = ex.Flatten();
<<<<<<< HEAD
=======
                // If there is only one contained exception, we don't need an AggregateException, and we have a simple path to success (following this if block)
                // In the extremely unlikely event that there are no innerexceptions, we don't want to change the existing code flow nor do we want to complicate the (less than 2) path.
>>>>>>> 3a4f6def
                if (exception.InnerExceptions?.Count != 1)
                {
                    throw new AggregateException(exception.Message, exception.InnerExceptions?.Select(HandleException) ?? Enumerable.Empty<Exception>());
                }

                throw HandleException(exception.InnerException);
            }
            catch (Exception ex)
            {
                throw HandleException(ex);
            }

            Exception HandleException(Exception ex)
            {
                // When the batch management API creating the pool times out, it may or may not have created the pool. Add an inactive record to delete it if it did get created and try again later. That record will be removed later whether or not the pool was created.
                Pool ??= new() { PoolId = poolModel.Name };
                _ = _batchPools.AddPool(this);
                return ex switch
                {
                    OperationCanceledException => ex.InnerException is null ? ex : new AzureBatchPoolCreationException(ex.Message, true, ex),
                    var x when x is RequestFailedException rfe && rfe.Status == 0 && rfe.InnerException is System.Net.WebException webException && webException.Status == System.Net.WebExceptionStatus.Timeout => new AzureBatchPoolCreationException(ex.Message, true, ex),
                    var x when IsInnermostExceptionSocketException(x) => new AzureBatchPoolCreationException(ex.Message, ex),
                    _ => new AzureBatchPoolCreationException(ex.Message, ex),
                };

                static bool IsInnermostExceptionSocketException(Exception ex)
                {
                    for (var e = ex; e is not System.Net.Sockets.SocketException; e = e.InnerException)
                    {
                        if (e.InnerException is null) { return false; }
                    }

                    return true;
                }
            }
        }

        /// <inheritdoc/>
        public async ValueTask AssignPoolAsync(CloudPool pool, CancellationToken cancellationToken)
        {
            ArgumentNullException.ThrowIfNull(pool);

            if (pool.Id is null || pool.CreationTime is null || pool.Metadata is null || !pool.Metadata.Any(m => BatchScheduler.PoolHostName.Equals(m.Name, StringComparison.Ordinal)) || !pool.Metadata.Any(m => BatchScheduler.PoolIsDedicated.Equals(m.Name, StringComparison.Ordinal)))
            {
                throw new ArgumentException("CloudPool is either not configured correctly or was not retrieved with all required metadata.", nameof(pool));
            }

            // Pool is "broken" if job is missing/not active. Reject this pool via the side effect of the exception that is thrown.
            try
            {
                if ((await _azureProxy.GetBatchJobAsync(pool.Id, cancellationToken, new ODATADetailLevel { SelectClause = "id,state" })).State != JobState.Active)
                {
                    throw new InvalidOperationException($"Active Job not found for Pool {pool.Id}");
                }
            }
            catch(Exception ex)
            {
                throw new InvalidOperationException($"Active Job not found for Pool {pool.Id}", ex);
            }

            Configure(pool);
        }

        private void Configure(CloudPool pool)
        {
            ArgumentNullException.ThrowIfNull(pool);

            Pool = new() { PoolId = pool.Id };
            IsAvailable = DetermineIsAvailable(pool.CreationTime);

            if (IsAvailable)
<<<<<<< HEAD
            {
=======
	    {
>>>>>>> 3a4f6def
                Creation = pool.CreationTime.Value;
            }

            IsDedicated = bool.Parse(pool.Metadata.First(m => BatchScheduler.PoolIsDedicated.Equals(m.Name, StringComparison.Ordinal)).Value);
            _ = _batchPools.AddPool(this);
        }
    }

    /// <content>
    /// Used for unit/module testing.
    /// </content>
    public sealed partial class BatchPool
    {
        internal int TestPendingReservationsCount => GetTasksAsync(includeCompleted: false).CountAsync().AsTask().Result;

        internal int? TestTargetDedicated => _azureProxy.GetFullAllocationStateAsync(Pool.PoolId).Result.TargetDedicated;
        internal int? TestTargetLowPriority => _azureProxy.GetFullAllocationStateAsync(Pool.PoolId).Result.TargetLowPriority;

        internal TimeSpan TestRotatePoolTime
            => _forcePoolRotationAge;

        internal void TestSetAvailable(bool available)
            => IsAvailable = available;

        internal void TimeShift(TimeSpan shift)
            => Creation -= shift;
    }
}<|MERGE_RESOLUTION|>--- conflicted
+++ resolved
@@ -295,10 +295,7 @@
                         _resizeErrorsRetrieved = true;
                         _logger.LogInformation(@"Switching pool {PoolId} back to autoscale.", Pool.PoolId);
                         await _azureProxy.EnableBatchPoolAutoScaleAsync(Pool.PoolId, !IsDedicated, AutoScaleEvaluationInterval, (p, t) => AutoPoolFormula(p, GetTaskCount(t)), cancellationToken);
-<<<<<<< HEAD
                         MarkAllocationStateDirty(poolAllocationState);
-=======
->>>>>>> 3a4f6def
                         _autoScaleWaitTime = DateTime.UtcNow + (3 * AutoScaleEvaluationInterval) + BatchPoolService.RunInterval;
                         _scalingMode = _resetAutoScalingRequired ? ScalingMode.WaitingForAutoScale : ScalingMode.SettingAutoScale;
                         break;
@@ -336,11 +333,7 @@
         private bool DetermineIsAvailable(DateTime? creation)
             => creation.HasValue && creation.Value + _forcePoolRotationAge > DateTime.UtcNow;
 
-<<<<<<< HEAD
         private ValueTask ServicePoolRotateAsync(AzureBatchPoolAllocationState _1, CancellationToken _2)
-=======
-        private ValueTask ServicePoolRotateAsync(CancellationToken _1)
->>>>>>> 3a4f6def
         {
             if (IsAvailable)
             {
@@ -354,12 +347,7 @@
         {
             if (!IsAvailable && IsAllocationStateSteady(poolAllocationState))
             {
-<<<<<<< HEAD
                 if (poolAllocationState.CurrentLowPriority.GetValueOrDefault(0) == 0 && poolAllocationState.CurrentDedicated.GetValueOrDefault(0) == 0 && !await GetTasksAsync(includeCompleted: true).AnyAsync(cancellationToken))
-=======
-                var (_, _, _, lowPriorityNodes, _, dedicatedNodes) = await _azureProxy.GetFullAllocationStateAsync(Pool.PoolId, cancellationToken);
-                if (lowPriorityNodes.GetValueOrDefault(0) == 0 && dedicatedNodes.GetValueOrDefault(0) == 0 && !await GetTasksAsync(includeCompleted: true).AnyAsync(cancellationToken))
->>>>>>> 3a4f6def
                 {
                     await _batchPools.DeletePoolAsync(this, cancellationToken);
                     MarkAllocationStateDirty(poolAllocationState);
@@ -377,11 +365,7 @@
         private static readonly SemaphoreSlim lockObj = new(1, 1);
 
         /// <summary>
-<<<<<<< HEAD
         /// Types of maintenance calls offered by the <see cref="ServicePoolAsync(ServiceKind, AzureBatchPoolAllocationState, CancellationToken)"/> service method.
-=======
-        /// Types of maintenance calls offered by the <see cref="ServicePoolAsync(ServiceKind, CancellationToken)"/> service method.
->>>>>>> 3a4f6def
         /// </summary>
         internal enum ServiceKind
         {
@@ -449,14 +433,9 @@
         /// Service methods dispatcher.
         /// </summary>
         /// <param name="serviceKind">The type of <see cref="ServiceKind"/> service call.</param>
-<<<<<<< HEAD
         /// <param name="poolAllocationState">Shared state to be passed to the implementing method.</param>
         /// <param name="cancellationToken"></param>
         internal async ValueTask ServicePoolAsync(ServiceKind serviceKind, AzureBatchPoolAllocationState poolAllocationState = default, CancellationToken cancellationToken = default)
-=======
-        /// <param name="cancellationToken"></param>
-        internal async ValueTask ServicePoolAsync(ServiceKind serviceKind, CancellationToken cancellationToken = default)
->>>>>>> 3a4f6def
         {
             poolAllocationState ??= await _azureProxy.GetFullAllocationStateAsync(Pool.PoolId, cancellationToken);
 
@@ -487,17 +466,10 @@
             var exceptions = new List<Exception>();
             var poolAllocationState = await _azureProxy.GetFullAllocationStateAsync(Pool.PoolId, cancellationToken);
 
-<<<<<<< HEAD
             _ = await PerformTask(ServicePoolAsync(ServiceKind.GetResizeErrors, poolAllocationState, cancellationToken), cancellationToken)
             && await PerformTask(ServicePoolAsync(ServiceKind.ManagePoolScaling, poolAllocationState, cancellationToken), cancellationToken)
             && await PerformTask(ServicePoolAsync(ServiceKind.Rotate, poolAllocationState, cancellationToken), cancellationToken)
             && await PerformTask(ServicePoolAsync(ServiceKind.RemovePoolIfEmpty, poolAllocationState, cancellationToken), cancellationToken);
-=======
-            _ = await PerformTask(ServicePoolAsync(ServiceKind.GetResizeErrors, cancellationToken), cancellationToken) &&
-            await PerformTask(ServicePoolAsync(ServiceKind.ManagePoolScaling, cancellationToken), cancellationToken) &&
-            await PerformTask(ServicePoolAsync(ServiceKind.Rotate, cancellationToken), cancellationToken) &&
-            await PerformTask(ServicePoolAsync(ServiceKind.RemovePoolIfEmpty, cancellationToken), cancellationToken);
->>>>>>> 3a4f6def
 
             switch (exceptions.Count)
             {
@@ -578,13 +550,8 @@
                     _azureProxy.CreateBatchJobAsync(new() { PoolId = poolModel.Name }, cancellationToken),
                     Task.Run(async () =>
                     {
-<<<<<<< HEAD
                         var poolInfo = await _azureProxy.CreateBatchPoolAsync(poolModel, isPreemptible, cancellationToken);
                         pool = await _azureProxy.GetBatchPoolAsync(poolInfo.PoolId, cancellationToken, new ODATADetailLevel { SelectClause = CloudPoolSelectClause });
-=======
-                        var poolInfo = await _azureProxy.CreateBatchPoolAsync(poolModel, isPreemptible);
-                        pool = await _azureProxy.GetBatchPoolAsync(poolInfo.PoolId, new ODATADetailLevel { SelectClause = CloudPoolSelectClause }, cancellationToken);
->>>>>>> 3a4f6def
                     }, cancellationToken));
 
                 Configure(pool);
@@ -592,11 +559,8 @@
             catch (AggregateException ex)
             {
                 var exception = ex.Flatten();
-<<<<<<< HEAD
-=======
                 // If there is only one contained exception, we don't need an AggregateException, and we have a simple path to success (following this if block)
                 // In the extremely unlikely event that there are no innerexceptions, we don't want to change the existing code flow nor do we want to complicate the (less than 2) path.
->>>>>>> 3a4f6def
                 if (exception.InnerExceptions?.Count != 1)
                 {
                     throw new AggregateException(exception.Message, exception.InnerExceptions?.Select(HandleException) ?? Enumerable.Empty<Exception>());
@@ -668,11 +632,7 @@
             IsAvailable = DetermineIsAvailable(pool.CreationTime);
 
             if (IsAvailable)
-<<<<<<< HEAD
-            {
-=======
-	    {
->>>>>>> 3a4f6def
+            {
                 Creation = pool.CreationTime.Value;
             }
 
