--- conflicted
+++ resolved
@@ -294,12 +294,8 @@
                         ResizeErrors.Clear();
                         _resizeErrorsRetrieved = true;
                         _logger.LogInformation(@"Switching pool {PoolId} back to autoscale.", Pool.PoolId);
-<<<<<<< HEAD
-                        await _azureProxy.EnableBatchPoolAutoScaleAsync(Pool.PoolId, !IsDedicated, AutoScaleEvaluationInterval, AutoPoolFormula, cancellationToken);
+                        await _azureProxy.EnableBatchPoolAutoScaleAsync(Pool.PoolId, !IsDedicated, AutoScaleEvaluationInterval, (p, t) => AutoPoolFormula(p, GetTaskCount(t)), cancellationToken);
                         MarkAllocationStateDirty(poolAllocationState);
-=======
-                        await _azureProxy.EnableBatchPoolAutoScaleAsync(Pool.PoolId, !IsDedicated, AutoScaleEvaluationInterval, (p, t) => AutoPoolFormula(p, GetTaskCount(t)), cancellationToken);
->>>>>>> 4c70c739
                         _autoScaleWaitTime = DateTime.UtcNow + (3 * AutoScaleEvaluationInterval) + BatchPoolService.RunInterval;
                         _scalingMode = _resetAutoScalingRequired ? ScalingMode.WaitingForAutoScale : ScalingMode.SettingAutoScale;
                         break;
@@ -337,11 +333,7 @@
         private bool DetermineIsAvailable(DateTime? creation)
             => creation.HasValue && creation.Value + _forcePoolRotationAge > DateTime.UtcNow;
 
-<<<<<<< HEAD
         private ValueTask ServicePoolRotateAsync(AzureBatchPoolAllocationState _1, CancellationToken _2)
-=======
-        private ValueTask ServicePoolRotateAsync(CancellationToken _1)
->>>>>>> 4c70c739
         {
             if (IsAvailable)
             {
@@ -355,12 +347,7 @@
         {
             if (!IsAvailable && IsAllocationStateSteady(poolAllocationState))
             {
-<<<<<<< HEAD
-                if (poolAllocationState.CurrentLowPriority < 1 && poolAllocationState.CurrentDedicated < 1 && !await GetTasksAsync(includeCompleted: true).AnyAsync(cancellationToken))
-=======
-                var (_, _, _, lowPriorityNodes, _, dedicatedNodes) = await _azureProxy.GetFullAllocationStateAsync(Pool.PoolId, cancellationToken);
-                if (lowPriorityNodes < 1 && dedicatedNodes < 1 && !await GetTasksAsync(includeCompleted: true).AnyAsync(cancellationToken))
->>>>>>> 4c70c739
+                if (poolAllocationState.CurrentLowPriority.GetValueOrDefault(0) == 0 && poolAllocationState.CurrentDedicated.GetValueOrDefault(0) == 0 && !await GetTasksAsync(includeCompleted: true).AnyAsync(cancellationToken))
                 {
                     await _batchPools.DeletePoolAsync(this, cancellationToken);
                     MarkAllocationStateDirty(poolAllocationState);
@@ -633,22 +620,15 @@
         private void Configure(CloudPool pool)
         {
             ArgumentNullException.ThrowIfNull(pool);
-<<<<<<< HEAD
-
-            Pool = new() { PoolId = pool.Id };
-            Creation = pool.CreationTime ?? throw new InvalidOperationException($"Pool {pool.Id} has a null CreationTime. CreationTime is a required property for {nameof(BatchPool)}'s operations.");
-            IsAvailable = DetermineIsAvailable(pool.CreationTime);
-=======
 
             Pool = new() { PoolId = pool.Id };
             IsAvailable = DetermineIsAvailable(pool.CreationTime);
 
             if (IsAvailable)
-	    {
+            {
                 Creation = pool.CreationTime.Value;
             }
 
->>>>>>> 4c70c739
             IsDedicated = bool.Parse(pool.Metadata.First(m => BatchScheduler.PoolIsDedicated.Equals(m.Name, StringComparison.Ordinal)).Value);
             _ = _batchPools.AddPool(this);
         }
