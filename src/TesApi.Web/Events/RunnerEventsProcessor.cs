--- conflicted
+++ resolved
@@ -411,19 +411,14 @@
                 var blobNameStartsWith = message.Name switch
                 {
                     Tes.Runner.Events.EventsPublisher.DownloadEndEvent => "download_std",
-<<<<<<< HEAD
+
                     Tes.Runner.Events.EventsPublisher.ExecutorEndEvent => $"exec-{ParseExecutorIndex(message.EventData):D3}_std",
-=======
-                    Tes.Runner.Events.EventsPublisher.ExecutorEndEvent => "exec-",
->>>>>>> acf6fd3e
                     Tes.Runner.Events.EventsPublisher.UploadEndEvent => "upload_std",
                     _ => string.Empty,
                 };
 
                 if (message.EventData.TryGetValue("executor", out var value) &&
-                    int.TryParse(value.Split('/', 2, StringSplitOptions.TrimEntries)[0], out var executor)
-                    ? executor
-                    : -1)
+                    int.TryParse(value.Split('/', 2, StringSplitOptions.TrimEntries)[0], out var executor))
                 {
                     // Maintain format with Tes.RunnerCLI.Commands.CommandLauncher.LaunchesExecutorCommandAsSubProcessAsync()
                     blobNameStartsWith += $"{executor:D3}_std";
