﻿// Copyright (c) Microsoft Corporation.
// Licensed under the MIT License.

using System;
using System.Collections.Generic;
using System.Threading;
using System.Threading.Tasks;
using Microsoft.Extensions.Hosting;
using Microsoft.Extensions.Logging;

namespace TesApi.Web
{
    /// <summary>
    /// Service that periodically fetches the allowed vms list from storage, and updates the supported vms list.
    /// </summary>
    public class AllowedVmSizesService : BackgroundService, IAllowedVmSizesService
    {
        private readonly TimeSpan refreshInterval = TimeSpan.FromHours(24);
        private readonly ILogger logger;
        private readonly ConfigurationUtils configUtils;
        private List<string> allowedVmSizes;
        private Task firstTask;

        /// <summary>
        /// Service that periodically fetches the allowed vms list from storage, and updates the supported vms list.
        /// </summary>
        /// <param name="configUtils"></param>
        /// <param name="logger"></param>
        public AllowedVmSizesService(ConfigurationUtils configUtils, ILogger<AllowedVmSizesService> logger)
        {
            ArgumentNullException.ThrowIfNull(configUtils);
            ArgumentNullException.ThrowIfNull(logger);

            this.configUtils = configUtils;
            this.logger = logger;
        }

<<<<<<< HEAD
        private async Task GetAllowedVmSizesImpl(CancellationToken stoppingToken)
=======
        private async Task GetAllowedVmSizesImpl(CancellationToken cancellationToken)
>>>>>>> 3c2d8b20
        {
            try
            {
                logger.LogInformation("Executing allowed vm sizes config setup");
<<<<<<< HEAD
                allowedVmSizes = await configUtils.ProcessAllowedVmSizesConfigurationFileAsync(stoppingToken);
=======
                allowedVmSizes = await configUtils.ProcessAllowedVmSizesConfigurationFileAsync(cancellationToken);
>>>>>>> 3c2d8b20
            }
            catch (Exception e)
            {
                logger.LogError(e, "Failed to execute allowed vm sizes config setup");
                throw;
            }
        }

        /// <inheritdoc/>
        protected override async Task ExecuteAsync(CancellationToken stoppingToken)
        {
            firstTask = GetAllowedVmSizesImpl(stoppingToken);
            await firstTask;

            using PeriodicTimer timer = new(refreshInterval);

            try
            {
                while (await timer.WaitForNextTickAsync(stoppingToken))
                {
                    await GetAllowedVmSizesImpl(stoppingToken);
                }
            }
            catch (OperationCanceledException)
            {
                logger.LogInformation("AllowedVmSizes Service is stopping.");
            }
        }

        /// <summary>
        /// Awaits start up and then return allowed vm sizes. 
        /// </summary>
        /// <param name="cancellationToken">A <see cref="CancellationToken"/> for controlling the lifetime of the asynchronous operation.</param>
        /// <returns>List of allowed vms.</returns>
        public async Task<List<string>> GetAllowedVmSizes(CancellationToken cancellationToken)
        {
            if (allowedVmSizes == null)
            {
                while (firstTask is null)
                {
                    await Task.Delay(TimeSpan.FromSeconds(1), cancellationToken);
                }
                await firstTask;
            }

            return allowedVmSizes;
        }
    }
}<|MERGE_RESOLUTION|>--- conflicted
+++ resolved
@@ -35,20 +35,12 @@
             this.logger = logger;
         }
 
-<<<<<<< HEAD
-        private async Task GetAllowedVmSizesImpl(CancellationToken stoppingToken)
-=======
         private async Task GetAllowedVmSizesImpl(CancellationToken cancellationToken)
->>>>>>> 3c2d8b20
         {
             try
             {
                 logger.LogInformation("Executing allowed vm sizes config setup");
-<<<<<<< HEAD
-                allowedVmSizes = await configUtils.ProcessAllowedVmSizesConfigurationFileAsync(stoppingToken);
-=======
                 allowedVmSizes = await configUtils.ProcessAllowedVmSizesConfigurationFileAsync(cancellationToken);
->>>>>>> 3c2d8b20
             }
             catch (Exception e)
             {
