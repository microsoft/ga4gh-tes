﻿// Copyright (c) Microsoft Corporation.
// Licensed under the MIT License.
using Azure.Core;
using Azure.Identity;
using Azure.ResourceManager;
using Azure.ResourceManager.Batch;
using Microsoft.Extensions.Configuration;
using System.Reflection;
using System.Text.Json;
using Tes.Models;
using Azure.ResourceManager.Compute;
using Azure;
using Azure.ResourceManager.Compute.Models;
using Azure.ResourceManager.Resources.Models;

namespace TesUtils
{
    internal class Configuration
    {
        public string? SubscriptionId { get; set; }
        public string? OutputFilePath { get; set; }

        public static Configuration BuildConfiguration(string[] args)
        {
            var configBuilder = new ConfigurationBuilder();

            var configurationSource = configBuilder.AddCommandLine(args).Build();
            var configurationProperties = typeof(Configuration).GetTypeInfo().DeclaredProperties.Select(p => p.Name).ToList();

            var invalidArguments = configurationSource.Providers
                .SelectMany(p => p.GetChildKeys(Enumerable.Empty<string>(), null))
                .Where(k => !configurationProperties.Contains(k, StringComparer.OrdinalIgnoreCase));

            if (invalidArguments.Any())
            {
                throw new ArgumentException($"Invalid argument(s): {string.Join(", ", invalidArguments)}");
            }

            var configuration = new Configuration();
            configurationSource.Bind(configuration);

            return configuration;
        }
    }

    internal class Program
    {
        static async Task Main(string[] args)
        {
            Configuration? configuration = null;

            try
            {
                configuration = Configuration.BuildConfiguration(args);
            }
            catch (ArgumentException ex)
            {
                Console.ForegroundColor = ConsoleColor.Red;
                Console.WriteLine(ex.Message);
                Console.ResetColor();
                Environment.Exit(1);
            }

            Environment.Exit(await RunAsync(configuration));
        }

        static async Task<int> RunAsync(Configuration configuration)
        {
            ArgumentException.ThrowIfNullOrEmpty(configuration.OutputFilePath);
            ArgumentException.ThrowIfNullOrEmpty(configuration.SubscriptionId);

            var client = new ArmClient(new DefaultAzureCredential());
            static double ConvertMiBToGiB(int value) => Math.Round(value / 1024.0, 2);
            var subscription = client.GetSubscriptionResource(new ResourceIdentifier($"/subscriptions/{configuration.SubscriptionId}"));

            var regionsForVm = new Dictionary<string, HashSet<string>>();
            var sizeForVm = new Dictionary<string, VirtualMachineSize>();
            var skuForVm = new Dictionary<string, ComputeResourceSku>();

            var regions = await subscription.GetLocationsAsync().Where(x => x.Metadata.RegionType == RegionType.Physical).ToListAsync();

            foreach (var region in regions)
            {
                try
                {
                    var location = new AzureLocation(region.Name);
                    var vms = await subscription.GetBatchSupportedVirtualMachineSkusAsync(location).Select(s => s.Name).ToListAsync();

                    List<VirtualMachineSize>? sizes = null;
                    List<ComputeResourceSku>? skus = null;

                    foreach (var vm in vms)
                    {
                        if (regionsForVm.TryGetValue(vm, out var value))
                        {
                            value.Add(region.Name);
                        }
                        else
                        {
                            regionsForVm[vm] = new() { region.Name };
                        }

                        if (!sizeForVm.ContainsKey(vm))
                        {
                            sizes ??= await subscription.GetVirtualMachineSizesAsync(location).ToListAsync();
                            var size = sizes.SingleOrDefault(vmsize => vmsize.Name.Equals(vm, StringComparison.OrdinalIgnoreCase));

                            if (size is not null)
                            {
                                sizeForVm[vm] = size;
                            }
<<<<<<< HEAD
=======
                            sizeForVm[vm] = sizes.Single(vmsize => vmsize.Name.Equals(vm, StringComparison.OrdinalIgnoreCase));
>>>>>>> bd950189
                        }

                        if (!skuForVm.ContainsKey(vm))
                        {
                            skus ??= await subscription.GetComputeResourceSkusAsync($"location eq '{region.Name}'").ToListAsync();
                            var sku = skus.SingleOrDefault(sku => sku.Name.Equals(vm, StringComparison.OrdinalIgnoreCase));

                            if (sku is not null)
                            {
                                skuForVm[vm] = sku;
                            }
<<<<<<< HEAD
=======
                            skuForVm[vm] = skus.Single(sku => sku.Name.Equals(vm, StringComparison.OrdinalIgnoreCase));
>>>>>>> bd950189
                        }
                    }

                    Console.WriteLine($"{region.Name} supportedSkuCount:{vms.Count}");
                }
                catch (RequestFailedException e)
                {
                    Console.WriteLine($"No skus supported in {region.Name}. {e.ErrorCode}");
                }
            }

            var batchSupportedVmSet = regionsForVm.Keys.ToList();
            Console.WriteLine($"Superset supportedSkuCount:{batchSupportedVmSet.Count}");

            var batchVmInfo = batchSupportedVmSet.Select((s) =>
            {
                var sizeInfo = sizeForVm[s];
                var sku = skuForVm[s];

                if (sizeInfo is null || sizeInfo.MemoryInMB is null || sizeInfo.ResourceDiskSizeInMB is null)
                {
                    throw new Exception($"Size info is null for VM {s}");
                }

                if (sku is null)
                {
                    throw new Exception($"Sku info is null for VM {s}");
                }

                var generationList = new List<string>();
                var generation = sku?.Capabilities.Where(x => x.Name.Equals("HyperVGenerations")).SingleOrDefault()?.Value;

                if (generation is not null)
                {
                    generationList = generation.Split(",").ToList();
                }

                _ = int.TryParse(sku?.Capabilities.Where(x => x.Name.Equals("vCPUsAvailable")).SingleOrDefault()?.Value, out var vCpusAvailable);

                return new VirtualMachineInformation()
                {
                    MaxDataDiskCount = sizeInfo.MaxDataDiskCount,
                    MemoryInGiB = ConvertMiBToGiB(sizeInfo.MemoryInMB!.Value),
                    VCpusAvailable = vCpusAvailable,
                    ResourceDiskSizeInGiB = ConvertMiBToGiB(sizeInfo.ResourceDiskSizeInMB!.Value),
                    VmSize = sizeInfo.Name,
                    VmFamily = sku?.Family,
                    HyperVGenerations = generationList,
                    RegionsAvailable = new List<string>(regionsForVm[s])
                };
            }).OrderBy(x => x.VmSize).ToList();

            var jsonOptions = new JsonSerializerOptions(JsonSerializerDefaults.General)
            {
                WriteIndented = true
            };
            var data = JsonSerializer.Serialize(batchVmInfo, options: jsonOptions);
            await File.WriteAllTextAsync(configuration.OutputFilePath!, data);
            return 0;
        }
    }
}<|MERGE_RESOLUTION|>--- conflicted
+++ resolved
@@ -1,17 +1,18 @@
 ﻿// Copyright (c) Microsoft Corporation.
 // Licensed under the MIT License.
+
+using System.Reflection;
+using System.Text.Json;
+using Azure;
 using Azure.Core;
 using Azure.Identity;
 using Azure.ResourceManager;
 using Azure.ResourceManager.Batch;
-using Microsoft.Extensions.Configuration;
-using System.Reflection;
-using System.Text.Json;
-using Tes.Models;
 using Azure.ResourceManager.Compute;
-using Azure;
 using Azure.ResourceManager.Compute.Models;
 using Azure.ResourceManager.Resources.Models;
+using Microsoft.Extensions.Configuration;
+using Tes.Models;
 
 namespace TesUtils
 {
@@ -103,31 +104,13 @@
                         if (!sizeForVm.ContainsKey(vm))
                         {
                             sizes ??= await subscription.GetVirtualMachineSizesAsync(location).ToListAsync();
-                            var size = sizes.SingleOrDefault(vmsize => vmsize.Name.Equals(vm, StringComparison.OrdinalIgnoreCase));
-
-                            if (size is not null)
-                            {
-                                sizeForVm[vm] = size;
-                            }
-<<<<<<< HEAD
-=======
                             sizeForVm[vm] = sizes.Single(vmsize => vmsize.Name.Equals(vm, StringComparison.OrdinalIgnoreCase));
->>>>>>> bd950189
                         }
 
                         if (!skuForVm.ContainsKey(vm))
                         {
                             skus ??= await subscription.GetComputeResourceSkusAsync($"location eq '{region.Name}'").ToListAsync();
-                            var sku = skus.SingleOrDefault(sku => sku.Name.Equals(vm, StringComparison.OrdinalIgnoreCase));
-
-                            if (sku is not null)
-                            {
-                                skuForVm[vm] = sku;
-                            }
-<<<<<<< HEAD
-=======
                             skuForVm[vm] = skus.Single(sku => sku.Name.Equals(vm, StringComparison.OrdinalIgnoreCase));
->>>>>>> bd950189
                         }
                     }
 
