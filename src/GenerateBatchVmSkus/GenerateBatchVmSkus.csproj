--- conflicted
+++ resolved
@@ -17,18 +17,10 @@
   </PropertyGroup>
 
   <ItemGroup>
-<<<<<<< HEAD
-    <PackageReference Include="Azure.ResourceManager.Batch" Version="1.4.0" />
-    <PackageReference Include="Azure.ResourceManager.Compute" Version="1.5.0" />
-    <PackageReference Include="Microsoft.Azure.Batch" Version="16.2.0" />
-    <PackageReference Include="Microsoft.Extensions.Azure" Version="1.7.5" />
-=======
     <PackageReference Include="Azure.ResourceManager.Batch" Version="1.5.0" />
     <PackageReference Include="Azure.ResourceManager.Compute" Version="1.6.0" />
-    <PackageReference Include="Azure.Security.KeyVault.Secrets" Version="4.7.0" />
-    <PackageReference Include="Microsoft.ApplicationInsights.AspNetCore" Version="2.22.0" />
     <PackageReference Include="Microsoft.Azure.Batch" Version="16.3.1" />
->>>>>>> ef06f547
+    <PackageReference Include="Microsoft.Extensions.Azure" Version="1.7.5" />
     <PackageReference Include="Microsoft.Extensions.Configuration" Version="8.0.0" />
     <PackageReference Include="Microsoft.Extensions.Configuration.Binder" Version="8.0.2" />
     <PackageReference Include="Microsoft.Extensions.Configuration.CommandLine" Version="8.0.0" />
