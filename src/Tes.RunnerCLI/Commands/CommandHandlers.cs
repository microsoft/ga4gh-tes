﻿// Copyright (c) Microsoft Corporation.
// Licensed under the MIT License.

using System.Text.Json;
using Microsoft.Extensions.Logging;
using Tes.Runner;
using Tes.Runner.Docker;
using Tes.Runner.Events;
using Tes.Runner.Models;
using Tes.Runner.Transfer;

namespace Tes.RunnerCLI.Commands
{
    internal class CommandHandlers
    {
        private static readonly ILogger Logger = PipelineLoggerFactory.Create<CommandHandlers>();
        private const int SuccessExitCode = 0;
        private const int ErrorExitCode = 1;

        internal static async Task<int> ExecuteNodeTaskAsync(FileInfo file,
            int blockSize,
            int writers,
            int readers,
            int bufferCapacity,
            string apiVersion,
            Uri dockerUri)
        {
            try
            {
                var options = BlobPipelineOptionsConverter.ToBlobPipelineOptions(blockSize, writers, readers, bufferCapacity, apiVersion);

                await ExecuteTransferAsSubProcessAsync(CommandFactory.DownloadCommandName, file, options);

                await ExecuteNodeContainerTaskAsync(file, dockerUri);

                await ExecuteTransferAsSubProcessAsync(CommandFactory.UploadCommandName, file, options);

                return SuccessExitCode;
            }
            catch (Exception e)
            {
                Logger.LogError(e, "Failed to execute the task");
                return ErrorExitCode;
            }
        }

        private static async Task ExecuteNodeContainerTaskAsync(FileInfo file, Uri dockerUri)
        {
            try
            {
                var nodeTask = await DeserializeNodeTaskAsync(file.FullName);

                var executor = await Executor.CreateExecutorAsync(nodeTask);

                var result = await executor.ExecuteNodeContainerTaskAsync(new DockerExecutor(dockerUri));

                if (result is null)
                {
                    throw new InvalidOperationException("The container task failed to return results");
                }

<<<<<<< HEAD
                Logger.LogInformation($"Docker container execution status code: {result.ContainerResult.ExitCode}");
=======
                Logger.LogInformation($"Docker container execution status code: {result.ContainerResult.StatusCode}");
>>>>>>> cf39c629

                if (!string.IsNullOrWhiteSpace(result.ContainerResult.Error))
                {
                    Logger.LogInformation($"Docker container result error: {result.ContainerResult.Error}");
                }
            }
            catch (Exception e)
            {
                Logger.LogError(e, "Failed to execute the task.");
                throw;
            }
        }

        private static BlobPipelineOptions CreateBlobPipelineOptions(int blockSize, int writers, int readers,
            int bufferCapacity, string apiVersion)
        {
            var options = new BlobPipelineOptions(
                BlockSizeBytes: blockSize,
                NumberOfWriters: writers,
                NumberOfReaders: readers,
                ReadWriteBuffersCapacity: bufferCapacity,
                MemoryBufferCapacity: bufferCapacity,
                ApiVersion: apiVersion);

            return options;
        }

        internal static async Task<int> ExecuteUploadTaskAsync(FileInfo file,
            int blockSize,
            int writers,
            int readers,
            int bufferCapacity,
            string apiVersion)
        {
            var options = CreateBlobPipelineOptions(blockSize, writers, readers, bufferCapacity, apiVersion);

            Logger.LogInformation("Starting upload operation.");

            return await ExecuteTransferTaskAsync(file, exec => exec.UploadOutputsAsync(options));
        }

        private static void HandleResult(ProcessExecutionResult results, string command)
        {
            if (results.ExitCode != 0)
            {
                throw new Exception(
                    $"Task operation failed. Command: {command}. Exit Code: {results.ExitCode}{Environment.NewLine}Error: {results.StandardError}{Environment.NewLine}Output: {results.StandardOutput}");
            }

            Console.WriteLine($"{results.StandardOutput}"); //writing the result to the console to keep formatting
        }

        private static async Task ExecuteTransferAsSubProcessAsync(string command, FileInfo file, BlobPipelineOptions options)
        {
            var processLauncher = new ProcessLauncher();

            var results = await processLauncher.LaunchProcessAndWaitAsync(BlobPipelineOptionsConverter.ToCommandArgs(command, file.FullName, options));

            HandleResult(results, command);
        }

        internal static async Task<int> ExecuteDownloadTaskAsync(FileInfo file,
            int blockSize,
            int writers,
            int readers,
            int bufferCapacity,
            string apiVersion)
        {
            var options = CreateBlobPipelineOptions(blockSize, writers, readers, bufferCapacity, apiVersion);

            Logger.LogInformation("Starting download operation.");

            return await ExecuteTransferTaskAsync(file, exec => exec.DownloadInputsAsync(options));
        }

        private static async Task<int> ExecuteTransferTaskAsync(FileInfo taskDefinitionFile, Func<Executor, Task<long>> transferOperation)
        {
            try
            {
                var nodeTask = await DeserializeNodeTaskAsync(taskDefinitionFile.FullName);

                var executor = await Executor.CreateExecutorAsync(nodeTask);

                var result = await transferOperation(executor);

                Logger.LogInformation($"Total bytes transferred: {result:n0}");

                return SuccessExitCode;
            }
            catch (Exception e)
            {
                Console.WriteLine($"Failed to perform transfer. Error: {e.Message} Operation: {transferOperation.Method.Name}");
                Logger.LogError(e, $"Failed to perform transfer. Operation: {transferOperation}");
                return ErrorExitCode;
            }
        }

        private static async Task<NodeTask> DeserializeNodeTaskAsync(string tesNodeTaskFilePath)
        {
            try
            {
                var nodeTaskText = await File.ReadAllTextAsync(tesNodeTaskFilePath);

                var nodeTask = JsonSerializer.Deserialize<NodeTask>(nodeTaskText, new JsonSerializerOptions() { PropertyNameCaseInsensitive = true }) ?? throw new InvalidOperationException("The JSON data provided is invalid.");

                AddDefaultValuesIfMissing(nodeTask);

                return nodeTask;
            }
            catch (Exception e)
            {
                Logger.LogError(e, "Failed to deserialize task JSON file.");
                throw;
            }
        }

        private static void AddDefaultValuesIfMissing(NodeTask nodeTask)
        {
            nodeTask.RuntimeOptions ??= new RuntimeOptions();
        }
    }
}<|MERGE_RESOLUTION|>--- conflicted
+++ resolved
@@ -1,13 +1,5 @@
 ﻿// Copyright (c) Microsoft Corporation.
 // Licensed under the MIT License.
-
-using System.Text.Json;
-using Microsoft.Extensions.Logging;
-using Tes.Runner;
-using Tes.Runner.Docker;
-using Tes.Runner.Events;
-using Tes.Runner.Models;
-using Tes.Runner.Transfer;
 
 namespace Tes.RunnerCLI.Commands
 {
@@ -59,11 +51,7 @@
                     throw new InvalidOperationException("The container task failed to return results");
                 }
 
-<<<<<<< HEAD
                 Logger.LogInformation($"Docker container execution status code: {result.ContainerResult.ExitCode}");
-=======
-                Logger.LogInformation($"Docker container execution status code: {result.ContainerResult.StatusCode}");
->>>>>>> cf39c629
 
                 if (!string.IsNullOrWhiteSpace(result.ContainerResult.Error))
                 {
