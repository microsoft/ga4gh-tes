﻿// Copyright (c) Microsoft Corporation.
// Licensed under the MIT License.

using System.Diagnostics;
using Microsoft.Extensions.Logging;
using Tes.Runner;
using Tes.Runner.Docker;
using Tes.Runner.Events;
using Tes.Runner.Transfer;

namespace Tes.RunnerCLI.Commands
{
    internal class CommandHandlers
    {
        private static readonly NodeTaskResolver nodeTaskUtils = new();
        private static readonly ILogger Logger = PipelineLoggerFactory.Create<CommandHandlers>();

        /// <summary>
        /// Root command of the CLI. Executes all operations (download, executor, upload) as sub-processes.
        /// </summary>
        /// <param name="fileUri">Node task definition uri</param>
        /// <param name="file">Node task definition file</param>
        /// <param name="blockSize">Blob block size in bytes</param>
        /// <param name="writers">Number of concurrent writers</param>
        /// <param name="readers">Number of concurrent readers</param>
        /// <param name="bufferCapacity">Pipeline buffer capacity</param>
        /// <param name="apiVersion">Azure Storage API version</param>
        /// <param name="dockerUri">Local docker engine endpoint</param>
        /// <returns></returns>
        internal static async Task<int> ExecuteRootCommandAsync(
            Uri? fileUri,
            FileInfo? file,
            int blockSize,
            int writers,
            int readers,
            int bufferCapacity,
            string apiVersion,
            Uri dockerUri)
        {
            try
            {
                var duration = Stopwatch.StartNew();

                var nodeTask = await nodeTaskUtils.ResolveNodeTaskAsync(file, fileUri, apiVersion, saveDownload: true);
                file ??= new(CommandFactory.DefaultTaskDefinitionFile);

                await using var eventsPublisher = await EventsPublisher.CreateEventsPublisherAsync(nodeTask, apiVersion);

                try
                {
                    await eventsPublisher.PublishTaskCommencementEventAsync(nodeTask);

                    await RootCommandNodeCleanupAsync(nodeTask, dockerUri);

                    await ExecuteAllOperationsAsSubProcessesAsync(nodeTask, file, blockSize, writers, readers, bufferCapacity, apiVersion, dockerUri);

                    {
                        await using var executor = await Executor.CreateExecutorAsync(nodeTask, apiVersion);
                        await executor.AppendMetrics();
                    }

                    await eventsPublisher.PublishTaskCompletionEventAsync(nodeTask, duration.Elapsed,
                        EventsPublisher.SuccessStatus, errorMessage: string.Empty);
                }
                catch (Exception e)
                {
                    await eventsPublisher.PublishTaskCompletionEventAsync(nodeTask, duration.Elapsed,
                        EventsPublisher.FailedStatus, errorMessage: e.Message);
                    throw;
                }
            }
            catch (Exception e)
            {
                try
                {
                    CommandLauncher.HandleFatalLauncherError(CommandFactory.ExecutorCommandName, e);
                }
                catch (CommandExecutionException commandExecutionException)
                {
                    Logger.LogError(commandExecutionException, "Failed to execute Node Task: {NodeTaskPath}", file?.FullName ?? fileUri?.AbsoluteUri ?? "<missing>");
                    return commandExecutionException.ExitCode;
                }

                Logger.LogError(e, "Failed to execute Node Task: {NodeTaskPath}", file?.FullName ?? fileUri?.AbsoluteUri ?? "<missing>");

                return (int)ProcessExitCode.UncategorizedError;
            }

            return (int)ProcessExitCode.Success;
        }

        private static async Task RootCommandNodeCleanupAsync(Runner.Models.NodeTask nodeTask, Uri dockerUri)
        {
<<<<<<< HEAD
            Task[]? cleanupTasks = [];
            try
            {
                cleanupTasks =
                [
                    new DockerExecutor(dockerUri).NodeCleanupAsync(new(nodeTask.ImageName, nodeTask.ImageTag, default, default, default, new()), Logger),
                    Executor.RunnerHost.NodeCleanupAsync()
                ];
                await Task.WhenAll(cleanupTasks);
            }
            catch (AggregateException ex)
            {
                foreach (var e in ex.InnerExceptions)
                {
                    Logger.LogWarning(e, "({ExceptionType}): {ExceptionMessage}\n{ExceptionStackTrace}", e.GetType().FullName, e.Message, e.StackTrace);
                }
            }
            catch (Exception)
            {
                foreach (var e in cleanupTasks?.Where(t => t.IsFaulted).Select(t => t.Exception) ?? [])
                {
                    Logger.LogWarning(e!, "({ExceptionType}): {ExceptionMessage}\n{ExceptionStackTrace}", e!.GetType().FullName, e!.Message, e!.StackTrace);
                }
            }
=======
            await new DockerExecutor(dockerUri).NodeCleanupAsync(new(nodeTask.ImageName, nodeTask.ImageTag, default, default, default, new()));
            await Executor.RunnerHost.NodeCleanupPreviousTasksAsync();
>>>>>>> 94a1006c
        }

        /// <summary>
        /// Executor (exec) command. Executes the executor operation as defined in the node task definition file.
        /// </summary>
        /// <param name="fileUri">Node task definition uri</param>
        /// <param name="file">Node task definition file</param>
        /// <param name="apiVersion">Azure Storage API version</param>
        /// <param name="dockerUri">Local docker engine endpoint</param>
        /// <returns></returns>
        /// <exception cref="InvalidOperationException"></exception>
        internal static async Task ExecuteExecCommandAsync(Uri? fileUri, FileInfo? file, string apiVersion, Uri dockerUri)
        {
            try
            {
                var nodeTask = await nodeTaskUtils.ResolveNodeTaskAsync(file, fileUri, apiVersion);

                Logger.LogDebug("Executing commands in container for Task ID: {NodeTaskId}", nodeTask.Id);

                await using var executor = await Executor.CreateExecutorAsync(nodeTask, apiVersion);

                var result = await executor.ExecuteNodeContainerTaskAsync(new DockerExecutor(dockerUri)) ?? throw new InvalidOperationException("The container task failed to return results");

                Logger.LogInformation("Docker container execution status code: {ContainerResultExitCode}", result.ContainerResult.ExitCode);

                if (!string.IsNullOrWhiteSpace(result.ContainerResult.Error))
                {
                    Logger.LogInformation("Docker container result error: {ContainerResultError}", result.ContainerResult.Error);
                }
            }
            catch (Exception e)
            {
                Logger.LogError(e, "Failed to execute the task.");
                throw;
            }
        }

        /// <summary>
        /// Upload (upload) command. Executes the upload of outputs as defined in the node task definition file.
        /// </summary>
        /// <param name="fileUri">Node task definition uri</param>
        /// <param name="file">Node task definition file</param>
        /// <param name="blockSize">Blob block size in bytes</param>
        /// <param name="writers">Number of concurrent writers</param>
        /// <param name="readers">Number of concurrent readers</param>
        /// <param name="bufferCapacity">Pipeline buffer capacity</param>
        /// <param name="apiVersion">Azure Storage API version</param>
        /// <returns></returns>
        internal static async Task<int> ExecuteUploadCommandAsync(
            Uri? fileUri,
            FileInfo file,
            int blockSize,
            int writers,
            int readers,
            int bufferCapacity,
            string apiVersion)
        {

            Logger.LogDebug("Starting upload operation.");

            var nodeTask = await nodeTaskUtils.ResolveNodeTaskAsync(file, fileUri, apiVersion);

            //TODO: Eventually all the options should come from the node runner task and we should remove the CLI flags as they are not used            
            var options = CommandLauncher.CreateBlobPipelineOptions(blockSize, writers, readers, bufferCapacity, apiVersion, nodeTask.RuntimeOptions?.SetContentMd5OnUpload ?? false);

            return await ExecuteTransferTaskAsync(nodeTask, exec => exec.UploadOutputsAsync(options), apiVersion);
        }

        /// <summary>
        /// Download (download) command. Executes the download of inputs as defined in the node task definition file.
        /// </summary>
        /// <param name="fileUri">Node task definition uri</param>
        /// <param name="file">Node task definition file</param>
        /// <param name="blockSize">Blob block size in bytes</param>
        /// <param name="writers">Number of concurrent writers</param>
        /// <param name="readers">Number of concurrent readers</param>
        /// <param name="bufferCapacity">Pipeline buffer capacity</param>
        /// <param name="apiVersion">Azure Storage API version</param>
        /// <returns></returns>
        internal static async Task<int> ExecuteDownloadCommandAsync(
            Uri? fileUri,
            FileInfo file,
            int blockSize,
            int writers,
            int readers,
            int bufferCapacity,
            string apiVersion)
        {
            var options = CommandLauncher.CreateBlobPipelineOptions(blockSize, writers, readers, bufferCapacity, apiVersion, setContentMd5OnUploads: false);

            Logger.LogDebug("Starting download operation.");

            var nodeTask = await nodeTaskUtils.ResolveNodeTaskAsync(file, fileUri, apiVersion);

            return await ExecuteTransferTaskAsync(nodeTask, exec => exec.DownloadInputsAsync(options), apiVersion);
        }

        private static async Task ExecuteAllOperationsAsSubProcessesAsync(Runner.Models.NodeTask nodeTask, FileInfo file, int blockSize, int writers, int readers, int bufferCapacity,
            string apiVersion, Uri dockerUri)
        {
            ArgumentNullException.ThrowIfNull(nodeTask);
            ArgumentNullException.ThrowIfNull(file);

            if (!file.Exists)
            {
                throw new ArgumentException($"Node task definition file '{file.FullName}' not found.", nameof(file));
            }

            var options =
                BlobPipelineOptionsConverter.ToBlobPipelineOptions(blockSize, writers, readers, bufferCapacity,
                    apiVersion);

            await CommandLauncher.LaunchTransferCommandAsSubProcessAsync(CommandFactory.DownloadCommandName, nodeTask, file, options);

            await CommandLauncher.LaunchesExecutorCommandAsSubProcessAsync(nodeTask, file, apiVersion, dockerUri);

            await CommandLauncher.LaunchTransferCommandAsSubProcessAsync(CommandFactory.UploadCommandName, nodeTask, file, options);
        }

        private static async Task<int> ExecuteTransferTaskAsync(Runner.Models.NodeTask nodeTask, Func<Executor, Task<long>> transferOperation, string apiVersion)
        {
            try
            {
                await using var executor = await Executor.CreateExecutorAsync(nodeTask, apiVersion);

                await transferOperation(executor);

                return (int)ProcessExitCode.Success;
            }
            catch (Exception e)
            {
                Console.WriteLine($"Failed to perform transfer. Error: {e.Message} Operation: {transferOperation.Method.Name}");
                Logger.LogError(e, "Failed to perform transfer. Operation: {TransferOperation}", transferOperation.Method.Name);
                return (int)ProcessExitCode.UncategorizedError;
            }
        }
    }
}<|MERGE_RESOLUTION|>--- conflicted
+++ resolved
@@ -91,14 +91,13 @@
 
         private static async Task RootCommandNodeCleanupAsync(Runner.Models.NodeTask nodeTask, Uri dockerUri)
         {
-<<<<<<< HEAD
             Task[]? cleanupTasks = [];
             try
             {
                 cleanupTasks =
                 [
                     new DockerExecutor(dockerUri).NodeCleanupAsync(new(nodeTask.ImageName, nodeTask.ImageTag, default, default, default, new()), Logger),
-                    Executor.RunnerHost.NodeCleanupAsync()
+                    Executor.RunnerHost.NodeCleanupPreviousTasksAsync()
                 ];
                 await Task.WhenAll(cleanupTasks);
             }
@@ -116,10 +115,6 @@
                     Logger.LogWarning(e!, "({ExceptionType}): {ExceptionMessage}\n{ExceptionStackTrace}", e!.GetType().FullName, e!.Message, e!.StackTrace);
                 }
             }
-=======
-            await new DockerExecutor(dockerUri).NodeCleanupAsync(new(nodeTask.ImageName, nodeTask.ImageTag, default, default, default, new()));
-            await Executor.RunnerHost.NodeCleanupPreviousTasksAsync();
->>>>>>> 94a1006c
         }
 
         /// <summary>
