--- conflicted
+++ resolved
@@ -91,16 +91,12 @@
 
         private static async Task RootCommandNodeCleanupAsync(Runner.Models.NodeTask nodeTask, Uri dockerUri)
         {
-<<<<<<< HEAD
-            await new DockerExecutor(dockerUri).NodeCleanupAsync(new(nodeTask.ImageName, nodeTask.ImageTag, default, default, default, new(), default));
-            await Executor.RunnerHost.NodeCleanupPreviousTasksAsync();
-=======
             Task[]? cleanupTasks = [];
             try
             {
                 cleanupTasks =
                 [
-                    new DockerExecutor(dockerUri).NodeCleanupAsync(new(nodeTask.ImageName, nodeTask.ImageTag, default, default, default, new()), Logger),
+                    new DockerExecutor(dockerUri).NodeCleanupAsync(new(nodeTask.ImageName, nodeTask.ImageTag, default, default, default, new(), default), Logger),
                     Executor.RunnerHost.NodeCleanupPreviousTasksAsync()
                 ];
                 await Task.WhenAll(cleanupTasks);
@@ -119,7 +115,6 @@
                     Logger.LogWarning(e!, "({ExceptionType}): {ExceptionMessage}\n{ExceptionStackTrace}", e!.GetType().FullName, e!.Message, e!.StackTrace);
                 }
             }
->>>>>>> 2aa81871
         }
 
         /// <summary>
