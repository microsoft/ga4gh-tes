--- conflicted
+++ resolved
@@ -144,22 +144,17 @@
         /// <param name="dockerUri">Local docker engine endpoint</param>
         /// <returns></returns>
         /// <exception cref="InvalidOperationException"></exception>
-<<<<<<< HEAD
-        internal static async Task<long> ExecuteExecCommandAsync(Uri? fileUri, FileInfo? file, string apiVersion, Uri dockerUri)
+        internal static async Task<int> ExecuteExecCommandAsync(Uri? fileUri, FileInfo? file, string apiVersion, Uri dockerUri)
         {
             var nodeTask = await Services.Create<NodeTaskResolver>(logger => new(logger))
                 .ResolveNodeTaskAsync(file, fileUri, apiVersion, saveDownload: false);
 
-            return await Services.BuildAndRunAsync<CommandHandlers, long>(
+            return await Services.BuildAndRunAsync<CommandHandlers, int>(
                 handler => handler.ExecuteExecCommandAsync(dockerUri),
                 Services.ConfigureParameters(nodeTask, apiVersion));
         }
 
-
-        private async Task<long> ExecuteExecCommandAsync(Uri dockerUri)
-=======
-        internal static async Task<int> ExecuteExecCommandAsync(Uri? fileUri, FileInfo? file, string apiVersion, Uri dockerUri)
->>>>>>> 89f467ea
+        private async Task<int> ExecuteExecCommandAsync(Uri dockerUri)
         {
             try
             {
@@ -174,9 +169,6 @@
                     Logger.LogInformation("Docker container result error: {ContainerResultError}", result.ContainerResult.Error);
                 }
 
-<<<<<<< HEAD
-                return result.ContainerResult.ExitCode;
-=======
                 return result.ContainerResult.ExitCode switch
                 {
                     var code when code == 0 => 0,
@@ -184,7 +176,6 @@
                     var code when code > 255 => 255,
                     _ => (int)result.ContainerResult.ExitCode,
                 };
->>>>>>> 89f467ea
             }
             catch (Exception e)
             {
