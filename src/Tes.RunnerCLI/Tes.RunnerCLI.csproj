--- conflicted
+++ resolved
@@ -39,16 +39,13 @@
   </ItemGroup>
 
   <ItemGroup>
-<<<<<<< HEAD
     <AssemblyAttribute Include="System.Runtime.CompilerServices.InternalsVisibleTo">
       <_Parameter1>Tes.Runner.Test</_Parameter1>
     </AssemblyAttribute>
   </ItemGroup>
 
   <ItemGroup>
-=======
     <ProjectReference Include="..\CommonUtilities\CommonUtilities.csproj" />
->>>>>>> 437cca0c
     <ProjectReference Include="..\Tes.Runner\Tes.Runner.csproj" />
   </ItemGroup>
 
