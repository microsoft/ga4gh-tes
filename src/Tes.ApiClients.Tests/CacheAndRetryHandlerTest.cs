--- conflicted
+++ resolved
@@ -105,11 +105,7 @@
         mockFactory.Setup(f => f.CreateResponseAsync()).Returns(CreateResponseAsync(statusCode));
 
         var response =
-<<<<<<< HEAD
-            await cachingRetryHandler.ExecuteWithRetryAsync(_ =>
-=======
             await cachingAsyncHttpResponseMessagePolicy.ExecuteWithRetryAsync(_ =>
->>>>>>> a24a9035
                 mockFactory.Object.CreateResponseAsync(),
                 CancellationToken.None);
 
