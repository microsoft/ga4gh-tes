--- conflicted
+++ resolved
@@ -38,11 +38,7 @@
     {
         mockInstanceToRetry.Setup(o => o.ToString()).Throws<Exception>();
 
-<<<<<<< HEAD
-        await Assert.ThrowsExceptionAsync<Exception>(() => cacheAndRetryHandler.ExecuteWithRetryAsync(_ => Task.Run(() => mockInstanceToRetry.Object.ToString()), System.Threading.CancellationToken.None));
-=======
-        await Assert.ThrowsExceptionAsync<Exception>(() => cachingRetryHandler.ExecuteWithRetryAsync(() => Task.Run(() => mockInstanceToRetry.Object.ToString())));
->>>>>>> 40e79678
+        await Assert.ThrowsExceptionAsync<Exception>(() => cachingRetryHandler.ExecuteWithRetryAsync(_ => Task.Run(() => mockInstanceToRetry.Object.ToString()), System.Threading.CancellationToken.None));
         mockInstanceToRetry.Verify(o => o.ToString(), Times.Exactly(MaxRetryCount + 1)); // 3 retries (MaxRetryCount), plus original call
     }
 
@@ -51,11 +47,7 @@
     {
         mockInstanceToRetry.Setup(o => o.ToString()).Returns("foo");
 
-<<<<<<< HEAD
-        var value = await cacheAndRetryHandler.ExecuteWithRetryAsync(ct => Task.Run(() => mockInstanceToRetry.Object.ToString()), System.Threading.CancellationToken.None);
-=======
-        var value = await cachingRetryHandler.ExecuteWithRetryAsync(() => Task.Run(() => mockInstanceToRetry.Object.ToString()));
->>>>>>> 40e79678
+        var value = await cachingRetryHandler.ExecuteWithRetryAsync(ct => Task.Run(() => mockInstanceToRetry.Object.ToString()), System.Threading.CancellationToken.None);
         mockInstanceToRetry.Verify(o => o.ToString(), Times.Once);
         Assert.AreEqual("foo", value);
     }
@@ -66,13 +58,8 @@
         var cacheKey = Guid.NewGuid().ToString();
         mockInstanceToRetry.Setup(o => o.ToString()).Returns("foo");
 
-<<<<<<< HEAD
-        var first = await cacheAndRetryHandler.ExecuteWithRetryAndCachingAsync(cacheKey, _ => Task.Run(() => mockInstanceToRetry.Object.ToString()), System.Threading.CancellationToken.None);
-        var second = await cacheAndRetryHandler.ExecuteWithRetryAndCachingAsync(cacheKey, _ => Task.Run(() => mockInstanceToRetry.Object.ToString()), System.Threading.CancellationToken.None);
-=======
-        var first = await cachingRetryHandler.ExecuteWithRetryAndCachingAsync(cacheKey, () => Task.Run(() => mockInstanceToRetry.Object.ToString()));
-        var second = await cachingRetryHandler.ExecuteWithRetryAndCachingAsync(cacheKey, () => Task.Run(() => mockInstanceToRetry.Object.ToString()));
->>>>>>> 40e79678
+        var first = await cachingRetryHandler.ExecuteWithRetryAndCachingAsync(cacheKey, _ => Task.Run(() => mockInstanceToRetry.Object.ToString()), System.Threading.CancellationToken.None);
+        var second = await cachingRetryHandler.ExecuteWithRetryAndCachingAsync(cacheKey, _ => Task.Run(() => mockInstanceToRetry.Object.ToString()), System.Threading.CancellationToken.None);
 
         mockInstanceToRetry.Verify(o => o.ToString(), Times.Once);
         Assert.AreEqual("foo", first);
@@ -86,11 +73,7 @@
         var cacheKey = Guid.NewGuid().ToString();
         mockInstanceToRetry.Setup(o => o.ToString()).Throws<Exception>();
 
-<<<<<<< HEAD
-        await Assert.ThrowsExceptionAsync<Exception>(() => cacheAndRetryHandler.ExecuteWithRetryAndCachingAsync(cacheKey, _ => Task.Run(() => mockInstanceToRetry.Object.ToString()), System.Threading.CancellationToken.None));
-=======
-        await Assert.ThrowsExceptionAsync<Exception>(() => cachingRetryHandler.ExecuteWithRetryAndCachingAsync(cacheKey, () => Task.Run(() => mockInstanceToRetry.Object.ToString())));
->>>>>>> 40e79678
+        await Assert.ThrowsExceptionAsync<Exception>(() => cachingRetryHandler.ExecuteWithRetryAndCachingAsync(cacheKey, _ => Task.Run(() => mockInstanceToRetry.Object.ToString()), System.Threading.CancellationToken.None));
 
         Assert.IsFalse(appCache.TryGetValue(cacheKey, out string _));
     }
@@ -109,70 +92,14 @@
         mockFactory.Setup(f => f.CreateResponseAsync()).Returns(CreateResponseAsync(statusCode));
 
         var response =
-<<<<<<< HEAD
-            await cacheAndRetryHandler.ExecuteHttpRequestWithRetryAsync(_ =>
+            await cachingRetryHandler.ExecuteHttpRequestWithRetryAsync(_ =>
                 mockFactory.Object.CreateResponseAsync(),
                 System.Threading.CancellationToken.None);
-=======
-            await cachingRetryHandler.ExecuteHttpRequestWithRetryAsync(() =>
-                mockFactory.Object.CreateResponseAsync());
->>>>>>> 40e79678
 
         mockFactory.Verify(f => f.CreateResponseAsync(), Times.Exactly(numberOfTimes));
         Assert.AreEqual(response.StatusCode, statusCode);
     }
 
-<<<<<<< HEAD
-    [TestMethod]
-    [DataRow(HttpStatusCode.OK)]
-    [DataRow(HttpStatusCode.Created)]
-    [DataRow(HttpStatusCode.Accepted)]
-    [DataRow(HttpStatusCode.PartialContent)]
-    [DataRow(HttpStatusCode.NoContent)]
-    public async Task ExecuteHttpRequestWithRetryAndCachingAsync_CallOnceCachesOnSuccess(HttpStatusCode statusCode)
-    {
-        var cacheKey = Guid.NewGuid().ToString();
-        var mockFactory = new Mock<ITestHttpResponseMessageFactory>();
-        mockFactory.Setup(f => f.CreateResponseAsync()).Returns(CreateResponseAsync(statusCode));
-
-        var first =
-            await cacheAndRetryHandler.ExecuteHttpRequestWithRetryAndCachingAsync(cacheKey, _ =>
-                mockFactory.Object.CreateResponseAsync(),
-                System.Threading.CancellationToken.None);
-
-        var second =
-            await cacheAndRetryHandler.ExecuteHttpRequestWithRetryAndCachingAsync(cacheKey, _ =>
-                mockFactory.Object.CreateResponseAsync(),
-                System.Threading.CancellationToken.None);
-
-        mockFactory.Verify(f => f.CreateResponseAsync(), Times.Once);
-        Assert.AreEqual(first.StatusCode, statusCode);
-        Assert.AreEqual(second.StatusCode, statusCode);
-        Assert.IsTrue(appCache.TryGetValue(cacheKey, out HttpResponseMessage? cachedResponse));
-        Assert.AreEqual(first.StatusCode, cachedResponse!.StatusCode);
-    }
-
-    [TestMethod]
-    [DataRow(HttpStatusCode.Forbidden, 1)] //bad codes but not retriable
-    [DataRow(HttpStatusCode.BadRequest, 1)]
-    [DataRow(HttpStatusCode.NotFound, 1)]
-    [DataRow(HttpStatusCode.Conflict, 1)]
-    [DataRow(HttpStatusCode.BadGateway, MaxRetryCount + 1)] //retriable codes
-    [DataRow(HttpStatusCode.TooManyRequests, MaxRetryCount + 1)]
-    [DataRow(HttpStatusCode.ServiceUnavailable, MaxRetryCount + 1)]
-    [DataRow(HttpStatusCode.InternalServerError, MaxRetryCount + 1)]
-    public async Task ExecuteHttpRequestWithRetryAndCachingAsync_RetriesThrowsAndNotCachedOnFailure(HttpStatusCode statusCode, int numberOfTimes)
-    {
-        var cacheKey = Guid.NewGuid().ToString();
-        var mockFactory = new Mock<ITestHttpResponseMessageFactory>();
-        mockFactory.Setup(f => f.CreateResponseAsync()).Returns(CreateResponseAsync(statusCode));
-
-        await Assert.ThrowsExceptionAsync<HttpRequestException>(() => cacheAndRetryHandler.ExecuteHttpRequestWithRetryAndCachingAsync(cacheKey, _ => mockFactory.Object.CreateResponseAsync(), System.Threading.CancellationToken.None));
-
-        mockFactory.Verify(f => f.CreateResponseAsync(), Times.Exactly(numberOfTimes));
-        Assert.IsFalse(appCache.TryGetValue(cacheKey, out HttpResponseMessage _));
-    }
-=======
     // [TestMethod]
     // [DataRow(HttpStatusCode.OK)]
     // [DataRow(HttpStatusCode.Created)]
@@ -186,13 +113,15 @@
     //     mockFactory.Setup(f => f.CreateResponseAsync()).Returns(CreateResponseAsync(statusCode));
     //
     //     var first =
-    //         await cachingRetryHandler.ExecuteHttpRequestWithRetryAndCachingAsync(cacheKey, () =>
-    //             mockFactory.Object.CreateResponseAsync());
-    //
+    //         await cacheAndRetryHandler.ExecuteHttpRequestWithRetryAndCachingAsync(cacheKey, _ =>
+    //             mockFactory.Object.CreateResponseAsync(),
+    //             System.Threading.CancellationToken.None);
+    // 
     //     var second =
-    //         await cachingRetryHandler.ExecuteHttpRequestWithRetryAndCachingAsync(cacheKey, () =>
-    //             mockFactory.Object.CreateResponseAsync());
-    //
+    //         await cacheAndRetryHandler.ExecuteHttpRequestWithRetryAndCachingAsync(cacheKey, _ =>
+    //             mockFactory.Object.CreateResponseAsync(),
+    //             System.Threading.CancellationToken.None);
+    // 
     //     mockFactory.Verify(f => f.CreateResponseAsync(), Times.Once);
     //     Assert.AreEqual(first.StatusCode, statusCode);
     //     Assert.AreEqual(second.StatusCode, statusCode);
@@ -214,13 +143,12 @@
     //     var cacheKey = Guid.NewGuid().ToString();
     //     var mockFactory = new Mock<ITestHttpResponseMessageFactory>();
     //     mockFactory.Setup(f => f.CreateResponseAsync()).Returns(CreateResponseAsync(statusCode));
-    //
-    //     await Assert.ThrowsExceptionAsync<HttpRequestException>(() => cachingRetryHandler.ExecuteHttpRequestWithRetryAndCachingAsync(cacheKey, () => mockFactory.Object.CreateResponseAsync()));
-    //
+    // 
+    //     await Assert.ThrowsExceptionAsync<HttpRequestException>(() => cacheAndRetryHandler.ExecuteHttpRequestWithRetryAndCachingAsync(cacheKey, _ => mockFactory.Object.CreateResponseAsync(), System.Threading.CancellationToken.None));
+    // 
     //     mockFactory.Verify(f => f.CreateResponseAsync(), Times.Exactly(numberOfTimes));
     //     Assert.IsFalse(appCache.TryGetValue(cacheKey, out HttpResponseMessage _));
     // }
->>>>>>> 40e79678
 
     private Task<HttpResponseMessage> CreateResponseAsync(HttpStatusCode statusCode)
         => Task.FromResult<HttpResponseMessage>(new(statusCode));
