﻿// Copyright (c) Microsoft Corporation.
// Licensed under the MIT License.

using System.Net;
using System.Web;
using Azure.Core;
using Microsoft.Extensions.Logging.Abstractions;
using Moq;
using Tes.ApiClients.Models.Terra;
using TesApi.Web.Management.Models.Terra;

namespace Tes.ApiClients.Tests
{
    [TestClass, TestCategory("Unit")]
    public class TerraWsmApiClientTests
    {
        private TerraWsmApiClient terraWsmApiClient = null!;
        private Mock<TokenCredential> tokenCredential = null!;
        private Mock<CachingRetryPolicyBuilder> cacheAndRetryBuilder = null!;
        private Lazy<Mock<CachingRetryHandler.CachingAsyncRetryHandlerPolicy<HttpResponseMessage>>> cacheAndRetryHandler = null!;
        private TerraApiStubData terraApiStubData = null!;

        [TestInitialize]
        public void SetUp()
        {
            terraApiStubData = new TerraApiStubData();
            tokenCredential = new Mock<TokenCredential>();
<<<<<<< HEAD
            cacheAndRetryHandler = new Mock<CachingRetryHandler>();
            var cache = new Mock<Microsoft.Extensions.Caching.Memory.IMemoryCache>();
            cache.Setup(c => c.CreateEntry(It.IsAny<object>())).Returns(new Mock<Microsoft.Extensions.Caching.Memory.ICacheEntry>().Object);
            cacheAndRetryHandler.SetupGet(c => c.AppCache).Returns(cache.Object);
=======
            cacheAndRetryBuilder = new Mock<CachingRetryPolicyBuilder>();
            var cache = new Mock<Microsoft.Extensions.Caching.Memory.IMemoryCache>();
            cache.Setup(c => c.CreateEntry(It.IsAny<object>())).Returns(new Mock<Microsoft.Extensions.Caching.Memory.ICacheEntry>().Object);
            cacheAndRetryBuilder.SetupGet(c => c.AppCache).Returns(cache.Object);
            cacheAndRetryHandler = new(TestServices.RetryHandlersHelpers.GetCachingAsyncRetryPolicyMock(cacheAndRetryBuilder, c => c.DefaultRetryHttpResponseMessagePolicyBuilder()));
>>>>>>> a24a9035
            terraWsmApiClient = new TerraWsmApiClient(TerraApiStubData.WsmApiHost, tokenCredential.Object,
                cacheAndRetryBuilder.Object, NullLogger<TerraWsmApiClient>.Instance);
        }

        [TestMethod]
        public void GetContainerSasTokenApiUri_NoSasParameters_ReturnsExpectedUriWithoutQueryString()
        {
            var uri = terraWsmApiClient.GetSasTokenApiUrl(terraApiStubData.WorkspaceId,
                terraApiStubData.ContainerResourceId, null!);

            var expectedUri =
                $"{TerraApiStubData.WsmApiHost}/api/workspaces/v1/{terraApiStubData.WorkspaceId}/resources/controlled/azure/storageContainer/{terraApiStubData.ContainerResourceId}/getSasToken";
            Assert.AreEqual(expectedUri, uri.ToString());
            Assert.AreEqual(string.Empty, uri.Query);
        }

        [TestMethod]
        public void GetContainerSasTokenApiUri_WithAllSasParameters_ReturnsExpectedUriWithQueryString()
        {
            var sasParams = new SasTokenApiParameters("ipRange", 10, "rwdl", "blobName");

            var uri = terraWsmApiClient.GetSasTokenApiUrl(terraApiStubData.WorkspaceId,
                terraApiStubData.ContainerResourceId, sasParams);

            var expectedUri =
                $"{TerraApiStubData.WsmApiHost}/api/workspaces/v1/{terraApiStubData.WorkspaceId}/resources/controlled/azure/storageContainer/{terraApiStubData.ContainerResourceId}/getSasToken"
                + $"?sasIpRange={sasParams.SasIpRange}&sasExpirationDuration={sasParams.SasExpirationInSeconds}&sasPermissions={sasParams.SasPermission}&sasBlobName={sasParams.SasBlobName}";

            var parsedQs = HttpUtility.ParseQueryString(uri.Query);

            Assert.AreEqual(expectedUri, uri.ToString());
            Assert.AreEqual(parsedQs["sasIpRange"], sasParams.SasIpRange);
            Assert.AreEqual(parsedQs["sasExpirationDuration"], sasParams.SasExpirationInSeconds.ToString());
            Assert.AreEqual(parsedQs["sasPermissions"], sasParams.SasPermission);
            Assert.AreEqual(parsedQs["sasBlobName"], sasParams.SasBlobName);
        }

        [TestMethod]
        public void GetContainerSasTokenApiUri_WithSomeSasParameters_ReturnsExpectedUriWithQueryString()
        {
            var sasParams = new SasTokenApiParameters("ipRange", 10, null!, null!);

            var uri = terraWsmApiClient.GetSasTokenApiUrl(terraApiStubData.WorkspaceId,
                terraApiStubData.ContainerResourceId, sasParams);

            var expectedUri =
                $"{TerraApiStubData.WsmApiHost}/api/workspaces/v1/{terraApiStubData.WorkspaceId}/resources/controlled/azure/storageContainer/{terraApiStubData.ContainerResourceId}/getSasToken"
                + $"?sasIpRange={sasParams.SasIpRange}&sasExpirationDuration={sasParams.SasExpirationInSeconds}";

            var parsedQs = HttpUtility.ParseQueryString(uri.Query);

            Assert.AreEqual(expectedUri, uri.ToString());
            Assert.AreEqual(parsedQs["sasIpRange"], sasParams.SasIpRange);
            Assert.AreEqual(parsedQs["sasExpirationDuration"], sasParams.SasExpirationInSeconds.ToString());
        }

        [TestMethod]
        public async Task GetSasTokenAsync_ValidRequest_ReturnsPayload()
        {
<<<<<<< HEAD
            var response = new HttpResponseMessage(HttpStatusCode.OK)
            {
                Content = new StringContent(terraApiStubData.GetWsmSasTokenApiResponseInJson())
            };

            cacheAndRetryHandler.Setup(c => c.ExecuteWithRetryAsync(It.IsAny<Func<CancellationToken, Task<HttpResponseMessage>>>(), It.IsAny<CancellationToken>(), It.IsAny<Polly.Context>()))
                .ReturnsAsync(response);
=======
            cacheAndRetryHandler.Value.Setup(c => c.ExecuteWithRetryAndConversionAsync(It.IsAny<Func<CancellationToken, Task<HttpResponseMessage>>>(), It.IsAny<Func<HttpResponseMessage, CancellationToken, Task<WsmSasTokenApiResponse>>>(), It.IsAny<CancellationToken>(), It.IsAny<string>()))
                .ReturnsAsync(System.Text.Json.JsonSerializer.Deserialize<WsmSasTokenApiResponse>(terraApiStubData.GetWsmSasTokenApiResponseInJson())!);
>>>>>>> a24a9035

            cacheAndRetryHandler.Setup(c => c.ExecuteWithRetryAsync(It.IsAny<Func<CancellationToken, Task<string>>>(), It.IsAny<CancellationToken>(), It.IsAny<Polly.Context>()))
                .Returns((Func<CancellationToken, Task<string>> action, CancellationToken cancellationToken, Polly.Context _2) => action(cancellationToken));

            var apiResponse = await terraWsmApiClient.GetSasTokenAsync(terraApiStubData.WorkspaceId,
                terraApiStubData.ContainerResourceId, null!, CancellationToken.None);

            Assert.IsNotNull(apiResponse);
            Assert.IsTrue(!string.IsNullOrEmpty(apiResponse.Token));
            Assert.IsTrue(!string.IsNullOrEmpty(apiResponse.Url));
        }

        [TestMethod]
        public async Task GetContainerResourcesAsync_ValidRequest_ReturnsPayload()
        {
<<<<<<< HEAD
            var response = new HttpResponseMessage(HttpStatusCode.OK)
            {
                Content = new StringContent(terraApiStubData.GetContainerResourcesApiResponseInJson())
            };

            cacheAndRetryHandler.Setup(c => c.ExecuteWithRetryAsync(It.IsAny<Func<CancellationToken, Task<HttpResponseMessage>>>(), It.IsAny<CancellationToken>(), It.IsAny<Polly.Context>()))
                .ReturnsAsync(response);
=======
            cacheAndRetryHandler.Value.Setup(c => c.ExecuteWithRetryAndConversionAsync(It.IsAny<Func<CancellationToken, Task<HttpResponseMessage>>>(), It.IsAny<Func<HttpResponseMessage, CancellationToken, Task<WsmListContainerResourcesResponse>>>(), It.IsAny<CancellationToken>(), It.IsAny<string>()))
                .ReturnsAsync(System.Text.Json.JsonSerializer.Deserialize<WsmListContainerResourcesResponse>(terraApiStubData.GetContainerResourcesApiResponseInJson())!);
>>>>>>> a24a9035

            cacheAndRetryHandler.Setup(c => c.ExecuteWithRetryAsync(It.IsAny<Func<CancellationToken, Task<string>>>(), It.IsAny<CancellationToken>(), It.IsAny<Polly.Context>()))
                .Returns((Func<CancellationToken, Task<string>> action, CancellationToken cancellationToken, Polly.Context _2) => action(cancellationToken));

            var apiResponse = await terraWsmApiClient.GetContainerResourcesAsync(terraApiStubData.WorkspaceId,
                offset: 0, limit: 10, CancellationToken.None);

            Assert.IsNotNull(apiResponse);
            Assert.AreEqual(1, apiResponse.Resources.Count);
            Assert.IsTrue(apiResponse.Resources.Any(r => r.Metadata.ResourceId.ToString().Equals(terraApiStubData.ContainerResourceId.ToString(), StringComparison.OrdinalIgnoreCase)));
        }

        [TestMethod]
        public async Task DeleteBatchPoolAsync_204Response_Succeeds()
        {
            var wsmResourceId = Guid.NewGuid();
            var response = new HttpResponseMessage(HttpStatusCode.NoContent);

<<<<<<< HEAD
            cacheAndRetryHandler.Setup(c => c.ExecuteWithRetryAsync(It.IsAny<Func<CancellationToken, Task<HttpResponseMessage>>>(), It.IsAny<CancellationToken>(), It.IsAny<Polly.Context>()))
=======
            cacheAndRetryHandler.Value.Setup(c => c.ExecuteWithRetryAsync(It.IsAny<Func<CancellationToken, Task<HttpResponseMessage>>>(), It.IsAny<CancellationToken>(), It.IsAny<string>()))
>>>>>>> a24a9035
                .ReturnsAsync(response);

            await terraWsmApiClient.DeleteBatchPoolAsync(terraApiStubData.WorkspaceId, wsmResourceId, CancellationToken.None);
        }

        [TestMethod]
        public void GetDeleteBatchPoolUrl_ValidWorkspaceAndResourceId_ValidWSMUrl()
        {
            var wsmResourceId = Guid.NewGuid();

            var url = terraWsmApiClient.GetDeleteBatchPoolUrl(terraApiStubData.WorkspaceId, wsmResourceId);

            Assert.IsNotNull(url);
            var expectedUrl = $"{TerraApiStubData.WsmApiHost}/api/workspaces/v1/{terraApiStubData.WorkspaceId}/resources/controlled/azure/batchpool/{wsmResourceId}";
            Assert.AreEqual(expectedUrl, url);
        }

        [TestMethod]
        public async Task GetResourceQuotaAsync_ValidResourceIdReturnsQuotaInformationAndGetsAuthToken()
        {
<<<<<<< HEAD
            var response = new HttpResponseMessage(HttpStatusCode.OK)
            {
                Content = new StringContent(terraApiStubData.GetResourceQuotaApiResponseInJson())
            };

            cacheAndRetryHandler.Setup(c => c.ExecuteWithRetryAsync(It.IsAny<Func<CancellationToken, Task<HttpResponseMessage>>>(), It.IsAny<CancellationToken>(), It.IsAny<Polly.Context>()))
                .ReturnsAsync(response);

            cacheAndRetryHandler.Setup(c => c.ExecuteWithRetryAsync(It.IsAny<Func<CancellationToken, Task<string>>>(), It.IsAny<CancellationToken>(), It.IsAny<Polly.Context>()))
                .Returns((Func<CancellationToken, Task<string>> action, CancellationToken cancellationToken, Polly.Context _2) => action(cancellationToken));
=======
            cacheAndRetryHandler.Value.Setup(c => c.ExecuteWithRetryConversionAndCachingAsync(It.IsAny<string>(),
                    It.IsAny<Func<CancellationToken, Task<HttpResponseMessage>>>(), It.IsAny<Func<HttpResponseMessage, CancellationToken, Task<QuotaApiResponse>>>(), It.IsAny<CancellationToken>(), It.IsAny<string>()))
                .ReturnsAsync(System.Text.Json.JsonSerializer.Deserialize<QuotaApiResponse>(terraApiStubData.GetResourceQuotaApiResponseInJson())!);
>>>>>>> a24a9035

            var quota = await terraWsmApiClient.GetResourceQuotaAsync(terraApiStubData.WorkspaceId, terraApiStubData.BatchAccountId, cacheResults: true, cancellationToken: CancellationToken.None);

            Assert.IsNotNull(quota);
            Assert.AreEqual(terraApiStubData.LandingZoneId, quota.LandingZoneId);
            Assert.AreEqual(terraApiStubData.BatchAccountId, quota.AzureResourceId);
            Assert.AreEqual("Microsoft.Batch/batchAccounts", quota.ResourceType);
            Assert.AreEqual(100, quota.QuotaValues.PoolQuota);
            Assert.IsTrue(quota.QuotaValues.DedicatedCoreQuotaPerVmFamilyEnforced);
            Assert.AreEqual(300, quota.QuotaValues.ActiveJobAndJobScheduleQuota);
            Assert.AreEqual(350, quota.QuotaValues.DedicatedCoreQuota);
            Assert.AreEqual(59, quota.QuotaValues.DedicatedCoreQuotaPerVmFamily.Count);
            Assert.AreEqual("standardLSv2Family", quota.QuotaValues.DedicatedCoreQuotaPerVmFamily.Keys.First());
            Assert.AreEqual(0, quota.QuotaValues.DedicatedCoreQuotaPerVmFamily.Values.First());
            tokenCredential.Verify(t => t.GetTokenAsync(It.IsAny<TokenRequestContext>(),
                    It.IsAny<CancellationToken>()),
                Times.Once);
        }

        [TestMethod]
        public async Task GetLandingZoneResourcesAsync_ListOfLandingZoneResourcesAndGetsAuthToken()
        {
<<<<<<< HEAD
            var response = new HttpResponseMessage(HttpStatusCode.OK)
            {
                Content = new StringContent(terraApiStubData.GetResourceApiResponseInJson())
            };

            cacheAndRetryHandler.Setup(c => c.ExecuteWithRetryAsync(It.IsAny<Func<CancellationToken, Task<HttpResponseMessage>>>(), It.IsAny<CancellationToken>(), It.IsAny<Polly.Context>()))
                .ReturnsAsync(response);

            cacheAndRetryHandler.Setup(c => c.ExecuteWithRetryAsync(It.IsAny<Func<CancellationToken, Task<string>>>(), It.IsAny<CancellationToken>(), It.IsAny<Polly.Context>()))
                .Returns((Func<CancellationToken, Task<string>> action, CancellationToken cancellationToken, Polly.Context _2) => action(cancellationToken));
=======
            cacheAndRetryHandler.Value.Setup(c => c.ExecuteWithRetryConversionAndCachingAsync(It.IsAny<string>(),
                    It.IsAny<Func<CancellationToken, Task<HttpResponseMessage>>>(), It.IsAny<Func<HttpResponseMessage, CancellationToken, Task<LandingZoneResourcesApiResponse>>>(), It.IsAny<CancellationToken>(), It.IsAny<string>()))
                .ReturnsAsync(System.Text.Json.JsonSerializer.Deserialize<LandingZoneResourcesApiResponse>(terraApiStubData.GetResourceApiResponseInJson())!);
>>>>>>> a24a9035

            var resources = await terraWsmApiClient.GetLandingZoneResourcesAsync(terraApiStubData.WorkspaceId, CancellationToken.None);

            Assert.IsNotNull(resources);
            Assert.AreEqual(terraApiStubData.LandingZoneId, resources.Id);
            Assert.AreEqual(5, resources.Resources.Length);
            tokenCredential.Verify(t => t.GetTokenAsync(It.IsAny<TokenRequestContext>(),
                    It.IsAny<CancellationToken>()),
                Times.Once);

        }

        [TestMethod]
        public void GetLandingZoneResourcesApiUrl_CorrectUrlIsParsed()
        {
            var url = terraWsmApiClient.GetLandingZoneResourcesApiUrl(terraApiStubData.WorkspaceId);
            var expectedUrl = $"{TerraApiStubData.WsmApiHost}/api/workspaces/v1/{terraApiStubData.WorkspaceId}/resources/controlled/azure/landingzone";

            Assert.AreEqual(expectedUrl, url.ToString());

        }

        [TestMethod]
        public void GetQuotaApiUrl_CorrectUrlIsParsed()
        {
            var url = terraWsmApiClient.GetQuotaApiUrl(terraApiStubData.WorkspaceId, terraApiStubData.BatchAccountId);
            var expectedUrl = $"{TerraApiStubData.WsmApiHost}/api/workspaces/v1/{terraApiStubData.WorkspaceId}/resources/controlled/azure/landingzone/quota?azureResourceId={Uri.EscapeDataString(terraApiStubData.BatchAccountId)}";

            Assert.AreEqual(expectedUrl, url.ToString());

        }
    }
}<|MERGE_RESOLUTION|>--- conflicted
+++ resolved
@@ -25,18 +25,11 @@
         {
             terraApiStubData = new TerraApiStubData();
             tokenCredential = new Mock<TokenCredential>();
-<<<<<<< HEAD
-            cacheAndRetryHandler = new Mock<CachingRetryHandler>();
-            var cache = new Mock<Microsoft.Extensions.Caching.Memory.IMemoryCache>();
-            cache.Setup(c => c.CreateEntry(It.IsAny<object>())).Returns(new Mock<Microsoft.Extensions.Caching.Memory.ICacheEntry>().Object);
-            cacheAndRetryHandler.SetupGet(c => c.AppCache).Returns(cache.Object);
-=======
             cacheAndRetryBuilder = new Mock<CachingRetryPolicyBuilder>();
             var cache = new Mock<Microsoft.Extensions.Caching.Memory.IMemoryCache>();
             cache.Setup(c => c.CreateEntry(It.IsAny<object>())).Returns(new Mock<Microsoft.Extensions.Caching.Memory.ICacheEntry>().Object);
             cacheAndRetryBuilder.SetupGet(c => c.AppCache).Returns(cache.Object);
             cacheAndRetryHandler = new(TestServices.RetryHandlersHelpers.GetCachingAsyncRetryPolicyMock(cacheAndRetryBuilder, c => c.DefaultRetryHttpResponseMessagePolicyBuilder()));
->>>>>>> a24a9035
             terraWsmApiClient = new TerraWsmApiClient(TerraApiStubData.WsmApiHost, tokenCredential.Object,
                 cacheAndRetryBuilder.Object, NullLogger<TerraWsmApiClient>.Instance);
         }
@@ -96,21 +89,11 @@
         [TestMethod]
         public async Task GetSasTokenAsync_ValidRequest_ReturnsPayload()
         {
-<<<<<<< HEAD
-            var response = new HttpResponseMessage(HttpStatusCode.OK)
-            {
-                Content = new StringContent(terraApiStubData.GetWsmSasTokenApiResponseInJson())
-            };
-
-            cacheAndRetryHandler.Setup(c => c.ExecuteWithRetryAsync(It.IsAny<Func<CancellationToken, Task<HttpResponseMessage>>>(), It.IsAny<CancellationToken>(), It.IsAny<Polly.Context>()))
-                .ReturnsAsync(response);
-=======
             cacheAndRetryHandler.Value.Setup(c => c.ExecuteWithRetryAndConversionAsync(It.IsAny<Func<CancellationToken, Task<HttpResponseMessage>>>(), It.IsAny<Func<HttpResponseMessage, CancellationToken, Task<WsmSasTokenApiResponse>>>(), It.IsAny<CancellationToken>(), It.IsAny<string>()))
                 .ReturnsAsync(System.Text.Json.JsonSerializer.Deserialize<WsmSasTokenApiResponse>(terraApiStubData.GetWsmSasTokenApiResponseInJson())!);
->>>>>>> a24a9035
-
-            cacheAndRetryHandler.Setup(c => c.ExecuteWithRetryAsync(It.IsAny<Func<CancellationToken, Task<string>>>(), It.IsAny<CancellationToken>(), It.IsAny<Polly.Context>()))
-                .Returns((Func<CancellationToken, Task<string>> action, CancellationToken cancellationToken, Polly.Context _2) => action(cancellationToken));
+
+            //cacheAndRetryHandler.Setup(c => c.ExecuteWithRetryAsync(It.IsAny<Func<CancellationToken, Task<string>>>(), It.IsAny<CancellationToken>(), It.IsAny<Polly.Context>()))
+            //    .Returns((Func<CancellationToken, Task<string>> action, CancellationToken cancellationToken, Polly.Context _2) => action(cancellationToken));
 
             var apiResponse = await terraWsmApiClient.GetSasTokenAsync(terraApiStubData.WorkspaceId,
                 terraApiStubData.ContainerResourceId, null!, CancellationToken.None);
@@ -123,21 +106,11 @@
         [TestMethod]
         public async Task GetContainerResourcesAsync_ValidRequest_ReturnsPayload()
         {
-<<<<<<< HEAD
-            var response = new HttpResponseMessage(HttpStatusCode.OK)
-            {
-                Content = new StringContent(terraApiStubData.GetContainerResourcesApiResponseInJson())
-            };
-
-            cacheAndRetryHandler.Setup(c => c.ExecuteWithRetryAsync(It.IsAny<Func<CancellationToken, Task<HttpResponseMessage>>>(), It.IsAny<CancellationToken>(), It.IsAny<Polly.Context>()))
-                .ReturnsAsync(response);
-=======
             cacheAndRetryHandler.Value.Setup(c => c.ExecuteWithRetryAndConversionAsync(It.IsAny<Func<CancellationToken, Task<HttpResponseMessage>>>(), It.IsAny<Func<HttpResponseMessage, CancellationToken, Task<WsmListContainerResourcesResponse>>>(), It.IsAny<CancellationToken>(), It.IsAny<string>()))
                 .ReturnsAsync(System.Text.Json.JsonSerializer.Deserialize<WsmListContainerResourcesResponse>(terraApiStubData.GetContainerResourcesApiResponseInJson())!);
->>>>>>> a24a9035
-
-            cacheAndRetryHandler.Setup(c => c.ExecuteWithRetryAsync(It.IsAny<Func<CancellationToken, Task<string>>>(), It.IsAny<CancellationToken>(), It.IsAny<Polly.Context>()))
-                .Returns((Func<CancellationToken, Task<string>> action, CancellationToken cancellationToken, Polly.Context _2) => action(cancellationToken));
+
+            //cacheAndRetryHandler.Setup(c => c.ExecuteWithRetryAsync(It.IsAny<Func<CancellationToken, Task<string>>>(), It.IsAny<CancellationToken>(), It.IsAny<Polly.Context>()))
+            //    .Returns((Func<CancellationToken, Task<string>> action, CancellationToken cancellationToken, Polly.Context _2) => action(cancellationToken));
 
             var apiResponse = await terraWsmApiClient.GetContainerResourcesAsync(terraApiStubData.WorkspaceId,
                 offset: 0, limit: 10, CancellationToken.None);
@@ -153,11 +126,7 @@
             var wsmResourceId = Guid.NewGuid();
             var response = new HttpResponseMessage(HttpStatusCode.NoContent);
 
-<<<<<<< HEAD
-            cacheAndRetryHandler.Setup(c => c.ExecuteWithRetryAsync(It.IsAny<Func<CancellationToken, Task<HttpResponseMessage>>>(), It.IsAny<CancellationToken>(), It.IsAny<Polly.Context>()))
-=======
             cacheAndRetryHandler.Value.Setup(c => c.ExecuteWithRetryAsync(It.IsAny<Func<CancellationToken, Task<HttpResponseMessage>>>(), It.IsAny<CancellationToken>(), It.IsAny<string>()))
->>>>>>> a24a9035
                 .ReturnsAsync(response);
 
             await terraWsmApiClient.DeleteBatchPoolAsync(terraApiStubData.WorkspaceId, wsmResourceId, CancellationToken.None);
@@ -178,22 +147,9 @@
         [TestMethod]
         public async Task GetResourceQuotaAsync_ValidResourceIdReturnsQuotaInformationAndGetsAuthToken()
         {
-<<<<<<< HEAD
-            var response = new HttpResponseMessage(HttpStatusCode.OK)
-            {
-                Content = new StringContent(terraApiStubData.GetResourceQuotaApiResponseInJson())
-            };
-
-            cacheAndRetryHandler.Setup(c => c.ExecuteWithRetryAsync(It.IsAny<Func<CancellationToken, Task<HttpResponseMessage>>>(), It.IsAny<CancellationToken>(), It.IsAny<Polly.Context>()))
-                .ReturnsAsync(response);
-
-            cacheAndRetryHandler.Setup(c => c.ExecuteWithRetryAsync(It.IsAny<Func<CancellationToken, Task<string>>>(), It.IsAny<CancellationToken>(), It.IsAny<Polly.Context>()))
-                .Returns((Func<CancellationToken, Task<string>> action, CancellationToken cancellationToken, Polly.Context _2) => action(cancellationToken));
-=======
             cacheAndRetryHandler.Value.Setup(c => c.ExecuteWithRetryConversionAndCachingAsync(It.IsAny<string>(),
                     It.IsAny<Func<CancellationToken, Task<HttpResponseMessage>>>(), It.IsAny<Func<HttpResponseMessage, CancellationToken, Task<QuotaApiResponse>>>(), It.IsAny<CancellationToken>(), It.IsAny<string>()))
                 .ReturnsAsync(System.Text.Json.JsonSerializer.Deserialize<QuotaApiResponse>(terraApiStubData.GetResourceQuotaApiResponseInJson())!);
->>>>>>> a24a9035
 
             var quota = await terraWsmApiClient.GetResourceQuotaAsync(terraApiStubData.WorkspaceId, terraApiStubData.BatchAccountId, cacheResults: true, cancellationToken: CancellationToken.None);
 
@@ -216,22 +172,9 @@
         [TestMethod]
         public async Task GetLandingZoneResourcesAsync_ListOfLandingZoneResourcesAndGetsAuthToken()
         {
-<<<<<<< HEAD
-            var response = new HttpResponseMessage(HttpStatusCode.OK)
-            {
-                Content = new StringContent(terraApiStubData.GetResourceApiResponseInJson())
-            };
-
-            cacheAndRetryHandler.Setup(c => c.ExecuteWithRetryAsync(It.IsAny<Func<CancellationToken, Task<HttpResponseMessage>>>(), It.IsAny<CancellationToken>(), It.IsAny<Polly.Context>()))
-                .ReturnsAsync(response);
-
-            cacheAndRetryHandler.Setup(c => c.ExecuteWithRetryAsync(It.IsAny<Func<CancellationToken, Task<string>>>(), It.IsAny<CancellationToken>(), It.IsAny<Polly.Context>()))
-                .Returns((Func<CancellationToken, Task<string>> action, CancellationToken cancellationToken, Polly.Context _2) => action(cancellationToken));
-=======
             cacheAndRetryHandler.Value.Setup(c => c.ExecuteWithRetryConversionAndCachingAsync(It.IsAny<string>(),
                     It.IsAny<Func<CancellationToken, Task<HttpResponseMessage>>>(), It.IsAny<Func<HttpResponseMessage, CancellationToken, Task<LandingZoneResourcesApiResponse>>>(), It.IsAny<CancellationToken>(), It.IsAny<string>()))
                 .ReturnsAsync(System.Text.Json.JsonSerializer.Deserialize<LandingZoneResourcesApiResponse>(terraApiStubData.GetResourceApiResponseInJson())!);
->>>>>>> a24a9035
 
             var resources = await terraWsmApiClient.GetLandingZoneResourcesAsync(terraApiStubData.WorkspaceId, CancellationToken.None);
 
@@ -241,7 +184,6 @@
             tokenCredential.Verify(t => t.GetTokenAsync(It.IsAny<TokenRequestContext>(),
                     It.IsAny<CancellationToken>()),
                 Times.Once);
-
         }
 
         [TestMethod]
@@ -251,7 +193,6 @@
             var expectedUrl = $"{TerraApiStubData.WsmApiHost}/api/workspaces/v1/{terraApiStubData.WorkspaceId}/resources/controlled/azure/landingzone";
 
             Assert.AreEqual(expectedUrl, url.ToString());
-
         }
 
         [TestMethod]
@@ -261,7 +202,6 @@
             var expectedUrl = $"{TerraApiStubData.WsmApiHost}/api/workspaces/v1/{terraApiStubData.WorkspaceId}/resources/controlled/azure/landingzone/quota?azureResourceId={Uri.EscapeDataString(terraApiStubData.BatchAccountId)}";
 
             Assert.AreEqual(expectedUrl, url.ToString());
-
         }
     }
 }