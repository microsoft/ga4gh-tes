--- conflicted
+++ resolved
@@ -10,22 +10,12 @@
   </PropertyGroup>
 
   <ItemGroup>
-<<<<<<< HEAD
-    <PackageReference Include="Microsoft.Extensions.Caching.Memory" Version="8.0.1" />
     <PackageReference Include="Microsoft.Extensions.Logging" Version="8.0.1" />
     <PackageReference Include="Microsoft.Extensions.Logging.Console" Version="8.0.1" />
     <PackageReference Include="Microsoft.NET.Test.Sdk" Version="17.11.1" />
     <PackageReference Include="Moq" Version="4.20.72" />
     <PackageReference Include="MSTest.TestAdapter" Version="3.6.1" />
     <PackageReference Include="MSTest.TestFramework" Version="3.6.1" />
-=======
-    <PackageReference Include="Microsoft.Extensions.Logging" Version="8.0.0" />
-    <PackageReference Include="Microsoft.Extensions.Logging.Console" Version="8.0.0" />
-    <PackageReference Include="Microsoft.NET.Test.Sdk" Version="17.10.0" />
-    <PackageReference Include="Moq" Version="4.20.70" />
-    <PackageReference Include="MSTest.TestAdapter" Version="3.5.0" />
-    <PackageReference Include="MSTest.TestFramework" Version="3.5.0" />
->>>>>>> a10d91b2
   </ItemGroup>
 
   <ItemGroup>
