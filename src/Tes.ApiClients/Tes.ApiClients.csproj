--- conflicted
+++ resolved
@@ -7,13 +7,8 @@
   </PropertyGroup>
 
   <ItemGroup>
-<<<<<<< HEAD
-    <PackageReference Include="Azure.Core" Version="1.38.0" />
-    <PackageReference Include="Azure.Identity" Version="1.11.1" />
-=======
     <PackageReference Include="Azure.Core" Version="1.39.0" />
     <PackageReference Include="Azure.Identity" Version="1.11.2" />
->>>>>>> 393a7821
     <PackageReference Include="Microsoft.Extensions.Caching.Abstractions" Version="8.0.0" />
     <PackageReference Include="Microsoft.Extensions.Caching.Memory" Version="8.0.0" />
     <PackageReference Include="Microsoft.Extensions.Logging" Version="8.0.0" />
