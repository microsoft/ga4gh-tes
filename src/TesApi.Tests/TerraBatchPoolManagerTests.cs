--- conflicted
+++ resolved
@@ -74,11 +74,7 @@
 
             var poolId = await terraBatchPoolManager.CreateBatchPoolAsync(poolInfo, false, System.Threading.CancellationToken.None);
 
-<<<<<<< HEAD
-            Assert.IsNotNull(poolId);
-=======
             Assert.IsFalse(string.IsNullOrWhiteSpace(poolId));
->>>>>>> b825c936
             Assert.AreEqual(terraApiStubData.PoolId, poolId);
         }
 
