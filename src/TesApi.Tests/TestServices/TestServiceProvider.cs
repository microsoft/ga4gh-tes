﻿// Copyright (c) Microsoft Corporation.
// Licensed under the MIT License.

using System;
using System.Collections.Generic;
using System.Linq;
using System.Threading.Tasks;
using CommonUtilities;
using CommonUtilities.AzureCloud;
using CommonUtilities.Options;
using Microsoft.Extensions.Caching.Memory;
using Microsoft.Extensions.Configuration;
using Microsoft.Extensions.DependencyInjection;
using Microsoft.Extensions.Logging;
using Microsoft.Extensions.Logging.Abstractions;
using Microsoft.Extensions.Options;
using Moq;
using Swashbuckle.AspNetCore.SwaggerGen;
using Tes.ApiClients;
using Tes.Models;
using Tes.Repository;
using TesApi.Web;
using TesApi.Web.Events;
using TesApi.Web.Management;
using TesApi.Web.Management.Configuration;
using TesApi.Web.Options;
using TesApi.Web.Runner;
using TesApi.Web.Storage;

namespace TesApi.Tests.TestServices
{
    internal sealed class TestServiceProvider<T> : IDisposable, IAsyncDisposable
    {
        private readonly IServiceProvider provider;

        internal TestServiceProvider(
            bool mockStorageAccessProvider = false,
            bool wrapAzureProxy = false,
            IEnumerable<(string Key, string Value)> configuration = default,
            BatchAccountResourceInformation accountResourceInformation = default,
            Action<Mock<IAzureProxy>> azureProxy = default,
            Action<Mock<IRepository<TesTask>>> tesTaskRepository = default,
            Action<Mock<IStorageAccessProvider>> storageAccessProvider = default,
            Action<Mock<IBatchSkuInformationProvider>> batchSkuInformationProvider = default,
            Action<Mock<IBatchQuotaProvider>> batchQuotaProvider = default,
            (Func<IServiceProvider, System.Linq.Expressions.Expression<Func<ArmBatchQuotaProvider>>> expression, Action<Mock<ArmBatchQuotaProvider>> action) armBatchQuotaProvider = default, //added so config utils gets the arm implementation, to be removed once config utils is refactored.
            Action<Mock<IAllowedVmSizesService>> allowedVmSizesServiceSetup = default,
            Action<IServiceCollection> additionalActions = default)
        {
            Configuration = GetConfiguration(configuration);
            var azureCloudConfig = ExpensiveObjectTestUtility.AzureCloudConfig;
            provider = new ServiceCollection()
<<<<<<< HEAD
=======
                .AddSingleton(_ => new TesServiceInfo { CreatedAt = DateTimeOffset.UtcNow, Environment = "unittest", Id = "unit-test-id", Organization = new() { Name = "unit-test-org", Url = "http://localhost/" }, Storage = [], UpdatedAt = DateTimeOffset.UtcNow })
>>>>>>> 1f161d27
                .AddSingleton(azureCloudConfig)
                .AddSingleton(azureCloudConfig.AzureEnvironmentConfig)
                .AddSingleton<ConfigurationUtils>()
                .AddSingleton(_ => GetAllowedVmSizesServiceProviderProvider(allowedVmSizesServiceSetup).Object)
                .AddSingleton(Configuration)
                .AddSingleton(BindHelper<BatchAccountOptions>(BatchAccountOptions.SectionName))
                .AddSingleton(BindHelper<RetryPolicyOptions>(RetryPolicyOptions.SectionName))
                .AddSingleton(BindHelper<TerraOptions>(TerraOptions.SectionName))
                .AddSingleton(BindHelper<BatchImageGeneration1Options>(BatchImageGeneration1Options.SectionName))
                .AddSingleton(BindHelper<BatchImageGeneration2Options>(BatchImageGeneration2Options.SectionName))
                .AddSingleton(BindHelper<BatchNodesOptions>(BatchNodesOptions.SectionName))
                .AddSingleton(BindHelper<BatchSchedulingOptions>(BatchSchedulingOptions.SectionName))
                .AddSingleton(BindHelper<StorageOptions>(StorageOptions.SectionName))
                .AddSingleton(BindHelper<MarthaOptions>(MarthaOptions.SectionName))
                .AddSingleton(s => wrapAzureProxy ? ActivatorUtilities.CreateInstance<CachingWithRetriesAzureProxy>(s, GetAzureProxy(azureProxy).Object) : GetAzureProxy(azureProxy).Object)
                .AddSingleton(_ => GetTesTaskRepository(tesTaskRepository).Object)
                .AddSingleton(s => mockStorageAccessProvider ? GetStorageAccessProvider(storageAccessProvider).Object : ActivatorUtilities.CreateInstance<DefaultStorageAccessProvider>(s))
                .AddMemoryCache()
                .IfThenElse(accountResourceInformation is null, s => s, s => s.AddSingleton(accountResourceInformation))
                .AddTransient<ILogger<T>>(_ => NullLogger<T>.Instance)
                .IfThenElse(mockStorageAccessProvider, s => s, s => s.AddTransient<ILogger<DefaultStorageAccessProvider>>(_ => NullLogger<DefaultStorageAccessProvider>.Instance))
                .IfThenElse(batchSkuInformationProvider is null,
                    s => s.AddSingleton<IBatchSkuInformationProvider>(sp => ActivatorUtilities.CreateInstance<PriceApiBatchSkuInformationProvider>(sp))
                        .AddSingleton(sp => new PriceApiBatchSkuInformationProvider(sp.GetRequiredService<PriceApiClient>(), azureCloudConfig, sp.GetRequiredService<ILogger<PriceApiBatchSkuInformationProvider>>())),
                    s => s.AddSingleton(_ => GetBatchSkuInformationProvider(batchSkuInformationProvider).Object))
                .AddSingleton(_ => GetBatchQuotaProvider(batchQuotaProvider).Object)
                .AddTransient<ILogger<BatchScheduler>>(_ => NullLogger<BatchScheduler>.Instance)
                .AddTransient<ILogger<BatchPool>>(_ => NullLogger<BatchPool>.Instance)
                .AddTransient<ILogger<ArmBatchQuotaProvider>>(_ => NullLogger<ArmBatchQuotaProvider>.Instance)
                .AddTransient<ILogger<BatchQuotaVerifier>>(_ => NullLogger<BatchQuotaVerifier>.Instance)
                .AddTransient<ILogger<ConfigurationUtils>>(_ => NullLogger<ConfigurationUtils>.Instance)
                .AddTransient<ILogger<PriceApiBatchSkuInformationProvider>>(_ => NullLogger<PriceApiBatchSkuInformationProvider>.Instance)
                .AddTransient<ILogger<TaskToNodeTaskConverter>>(_ => NullLogger<TaskToNodeTaskConverter>.Instance)
                .AddTransient<ILogger<TaskExecutionScriptingManager>>(_ => NullLogger<TaskExecutionScriptingManager>.Instance)
                .AddTransient<ILogger<BatchNodeScriptBuilder>>(_ => NullLogger<BatchNodeScriptBuilder>.Instance)
<<<<<<< HEAD
                .AddTransient<ILogger<RunnerEventsProcessor>>(_ => NullLogger<RunnerEventsProcessor>.Instance)
                .AddTransient<ILogger<CachingWithRetriesAzureProxy>>(_ => NullLogger<CachingWithRetriesAzureProxy>.Instance)
                .AddSingleton<CachingRetryPolicyBuilder>()
                .AddSingleton<PriceApiClient>()
                .AddSingleton<Func<IBatchPool>>(s => () => s.GetService<BatchPool>())
                .AddTransient<BatchPool>()
                .AddSingleton<RunnerEventsProcessor>()
=======
                .AddTransient<ILogger<CachingWithRetriesAzureProxy>>(_ => NullLogger<CachingWithRetriesAzureProxy>.Instance)
                .AddSingleton<CachingRetryPolicyBuilder>()
                .AddSingleton<PriceApiClient>()
                .AddSingleton<IBatchPoolFactory, BatchPoolFactory>()
                .AddTransient<BatchPool>()
>>>>>>> 1f161d27
                .AddSingleton<IBatchScheduler, BatchScheduler>()
                .AddSingleton(s => GetArmBatchQuotaProvider(s, armBatchQuotaProvider)) //added so config utils gets the arm implementation, to be removed once config utils is refactored.
                .AddSingleton<IBatchQuotaVerifier, BatchQuotaVerifier>()
                .AddSingleton<TaskToNodeTaskConverter>()
                .AddSingleton<TaskExecutionScriptingManager>()
                .AddSingleton<BatchNodeScriptBuilder>()
                .IfThenElse(additionalActions is null, s => { }, s => additionalActions(s))
<<<<<<< HEAD
                .BuildServiceProvider();
=======
            .BuildServiceProvider();
>>>>>>> 1f161d27

            IOptions<TOption> BindHelper<TOption>(string key) where TOption : class, new()
                => Options.Create<TOption>(Configuration.GetSection(key).Get<TOption>() ?? new TOption());
        }

        internal IConfiguration Configuration { get; private set; }
        internal Mock<IAzureProxy> AzureProxy { get; private set; }
        internal Mock<IBatchSkuInformationProvider> BatchSkuInformationProvider { get; private set; }
        internal Mock<IBatchQuotaProvider> BatchQuotaProvider { get; private set; }
        internal Mock<ArmBatchQuotaProvider> ArmBatchQuotaProvider { get; private set; } //added so config utils gets the arm implementation, to be removed once config utils is refactored.
        internal Mock<IRepository<TesTask>> TesTaskRepository { get; private set; }
        internal Mock<IStorageAccessProvider> StorageAccessProvider { get; private set; }
        internal Mock<IAllowedVmSizesService> AllowedVmSizesServiceProvider { get; private set; }

        internal T GetT()
            => GetT([], []);

        internal T GetT<T1>(T1 t1)
            => GetT([typeof(T1)], [t1]);

        internal T GetT<T1, T2>(T1 t1, T2 t2)
            => GetT([typeof(T1), typeof(T2)], [t1, t2]);

        internal T GetT<T1, T2, T3>(T1 t1, T2 t2, T3 t3)
            => GetT([typeof(T1), typeof(T2), typeof(T3)], [t1, t2, t3]);

        internal T GetT<T1, T2, T3, T4>(T1 t1, T2 t2, T3 t3, T4 t4)
            => GetT([typeof(T1), typeof(T2), typeof(T3), typeof(T4)], [t1, t2, t3, t4]);

        internal T GetT<T1, T2, T3, T4, T5>(T1 t1, T2 t2, T3 t3, T4 t4, T5 t5)
            => GetT([typeof(T1), typeof(T2), typeof(T3), typeof(T4), typeof(T5)], [t1, t2, t3, t4, t5]);

        internal T GetT<T1, T2, T3, T4, T5, T6>(T1 t1, T2 t2, T3 t3, T4 t4, T5 t5, T6 t6)
            => GetT([typeof(T1), typeof(T2), typeof(T3), typeof(T4), typeof(T5), typeof(T6)], [t1, t2, t3, t4, t5, t6]);

        internal T GetT(Type[] types, object[] args)
        {
            types ??= [];
            args ??= [];
            if (types.Length != args.Length) throw new ArgumentException("The quantity of argument types and arguments does not match.", nameof(types));
            foreach (var (type, arg) in types.Zip(args))
            {
                if (type is null) throw new ArgumentException("One or more of the types is null.", nameof(types));
                if (!type.IsInstanceOfType(arg) && type.GetDefaultValue() != arg)
                {
                    throw new ArgumentException("One or more arguments are not of the corresponding type.", nameof(args));
                }
            }

            return args.Length == 0 ? ActivatorUtilities.GetServiceOrCreateInstance<T>(provider) : (T)ActivatorUtilities.CreateFactory(typeof(T), types)(provider, args);
        }

        internal TService GetService<TService>()
            => provider.GetService<TService>();

        internal TInstance GetServiceOrCreateInstance<TInstance>()
            => ActivatorUtilities.GetServiceOrCreateInstance<TInstance>(provider);

        private static IConfiguration GetConfiguration(IEnumerable<(string Key, string Value)> configuration)
            => new ConfigurationBuilder()
                .AddInMemoryCollection(
                [ // defaults

                    new($"{RetryPolicyOptions.SectionName}:{nameof(RetryPolicyOptions.MaxRetryCount)}", "3"),
                    new($"{RetryPolicyOptions.SectionName}:{nameof(RetryPolicyOptions.ExponentialBackOffExponent)}", "2")
                ])
                .AddInMemoryCollection(configuration?.Select(t => new KeyValuePair<string, string>(t.Key, t.Value)) ?? [])
                .Build();

        private Mock<IAzureProxy> GetAzureProxy(Action<Mock<IAzureProxy>> action)
        {
            var proxy = new Mock<IAzureProxy>();
            action?.Invoke(proxy);
            return AzureProxy = proxy;
        }

        private Mock<IAllowedVmSizesService> GetAllowedVmSizesServiceProviderProvider(Action<Mock<IAllowedVmSizesService>> action)
        {
            var proxy = new Mock<IAllowedVmSizesService>();
            action?.Invoke(proxy);
            return AllowedVmSizesServiceProvider = proxy;
        }

        private Mock<IBatchSkuInformationProvider> GetBatchSkuInformationProvider(Action<Mock<IBatchSkuInformationProvider>> action)
        {
            var proxy = new Mock<IBatchSkuInformationProvider>();
            action?.Invoke(proxy);
            return BatchSkuInformationProvider = proxy;
        }

        private Mock<IBatchQuotaProvider> GetBatchQuotaProvider(Action<Mock<IBatchQuotaProvider>> action)
        {
            var proxy = new Mock<IBatchQuotaProvider>();
            action?.Invoke(proxy);
            return BatchQuotaProvider = proxy;
        }

        private ArmBatchQuotaProvider GetArmBatchQuotaProvider(IServiceProvider provider, (Func<IServiceProvider, System.Linq.Expressions.Expression<Func<ArmBatchQuotaProvider>>> expression, Action<Mock<ArmBatchQuotaProvider>> action) configure) //added so config utils gets the arm implementation, to be removed once config utils is refactored.
        {
            var constructor = configure.expression is null ? null : configure.expression(provider);
            var proxy = constructor is null ? new Mock<ArmBatchQuotaProvider>() : new Mock<ArmBatchQuotaProvider>(constructor);
            configure.action?.Invoke(proxy);
            ArmBatchQuotaProvider = proxy;
            return proxy.Object;
        }

        private Mock<IRepository<TesTask>> GetTesTaskRepository(Action<Mock<IRepository<TesTask>>> action)
        {
            var proxy = new Mock<IRepository<TesTask>>();
            action?.Invoke(proxy);
            return TesTaskRepository = proxy;
        }

        private Mock<IStorageAccessProvider> GetStorageAccessProvider(Action<Mock<IStorageAccessProvider>> action)
        {
            var proxy = new Mock<IStorageAccessProvider>();
            action?.Invoke(proxy);
            return StorageAccessProvider = proxy;
        }

        public void Dispose()
            => (provider as IDisposable)?.Dispose();

        public ValueTask DisposeAsync()
        {
            if (provider is IAsyncDisposable asyncDisposable)
                return asyncDisposable.DisposeAsync();
            else
                Dispose();
            return ValueTask.CompletedTask;
        }
    }
}<|MERGE_RESOLUTION|>--- conflicted
+++ resolved
@@ -50,10 +50,7 @@
             Configuration = GetConfiguration(configuration);
             var azureCloudConfig = ExpensiveObjectTestUtility.AzureCloudConfig;
             provider = new ServiceCollection()
-<<<<<<< HEAD
-=======
                 .AddSingleton(_ => new TesServiceInfo { CreatedAt = DateTimeOffset.UtcNow, Environment = "unittest", Id = "unit-test-id", Organization = new() { Name = "unit-test-org", Url = "http://localhost/" }, Storage = [], UpdatedAt = DateTimeOffset.UtcNow })
->>>>>>> 1f161d27
                 .AddSingleton(azureCloudConfig)
                 .AddSingleton(azureCloudConfig.AzureEnvironmentConfig)
                 .AddSingleton<ConfigurationUtils>()
@@ -89,7 +86,6 @@
                 .AddTransient<ILogger<TaskToNodeTaskConverter>>(_ => NullLogger<TaskToNodeTaskConverter>.Instance)
                 .AddTransient<ILogger<TaskExecutionScriptingManager>>(_ => NullLogger<TaskExecutionScriptingManager>.Instance)
                 .AddTransient<ILogger<BatchNodeScriptBuilder>>(_ => NullLogger<BatchNodeScriptBuilder>.Instance)
-<<<<<<< HEAD
                 .AddTransient<ILogger<RunnerEventsProcessor>>(_ => NullLogger<RunnerEventsProcessor>.Instance)
                 .AddTransient<ILogger<CachingWithRetriesAzureProxy>>(_ => NullLogger<CachingWithRetriesAzureProxy>.Instance)
                 .AddSingleton<CachingRetryPolicyBuilder>()
@@ -97,13 +93,6 @@
                 .AddSingleton<Func<IBatchPool>>(s => () => s.GetService<BatchPool>())
                 .AddTransient<BatchPool>()
                 .AddSingleton<RunnerEventsProcessor>()
-=======
-                .AddTransient<ILogger<CachingWithRetriesAzureProxy>>(_ => NullLogger<CachingWithRetriesAzureProxy>.Instance)
-                .AddSingleton<CachingRetryPolicyBuilder>()
-                .AddSingleton<PriceApiClient>()
-                .AddSingleton<IBatchPoolFactory, BatchPoolFactory>()
-                .AddTransient<BatchPool>()
->>>>>>> 1f161d27
                 .AddSingleton<IBatchScheduler, BatchScheduler>()
                 .AddSingleton(s => GetArmBatchQuotaProvider(s, armBatchQuotaProvider)) //added so config utils gets the arm implementation, to be removed once config utils is refactored.
                 .AddSingleton<IBatchQuotaVerifier, BatchQuotaVerifier>()
@@ -111,11 +100,7 @@
                 .AddSingleton<TaskExecutionScriptingManager>()
                 .AddSingleton<BatchNodeScriptBuilder>()
                 .IfThenElse(additionalActions is null, s => { }, s => additionalActions(s))
-<<<<<<< HEAD
                 .BuildServiceProvider();
-=======
-            .BuildServiceProvider();
->>>>>>> 1f161d27
 
             IOptions<TOption> BindHelper<TOption>(string key) where TOption : class, new()
                 => Options.Create<TOption>(Configuration.GetSection(key).Get<TOption>() ?? new TOption());
