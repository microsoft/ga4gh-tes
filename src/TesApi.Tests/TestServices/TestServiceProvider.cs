﻿// Copyright (c) Microsoft Corporation.
// Licensed under the MIT License.

using System;
using System.Collections.Generic;
using System.Linq;
using System.Threading.Tasks;
using Microsoft.Extensions.Caching.Memory;
using Microsoft.Extensions.Configuration;
using Microsoft.Extensions.DependencyInjection;
using Microsoft.Extensions.Logging;
using Microsoft.Extensions.Logging.Abstractions;
using Microsoft.Extensions.Options;
using Moq;
using Swashbuckle.AspNetCore.SwaggerGen;
using Tes.ApiClients;
using Tes.ApiClients.Options;
using Tes.Models;
using Tes.Repository;
using TesApi.Web;
using TesApi.Web.Management;
using TesApi.Web.Management.Configuration;
using TesApi.Web.Options;
using TesApi.Web.Runner;
using TesApi.Web.Storage;

namespace TesApi.Tests.TestServices
{
    internal sealed class TestServiceProvider<T> : IDisposable, IAsyncDisposable
    {
        private readonly IServiceProvider provider;

        internal TestServiceProvider(
            bool mockStorageAccessProvider = false,
            bool wrapAzureProxy = false,
            IEnumerable<(string Key, string Value)> configuration = default,
            BatchAccountResourceInformation accountResourceInformation = default,
            Action<Mock<IAzureProxy>> azureProxy = default,
            Action<Mock<IRepository<TesTask>>> tesTaskRepository = default,
            Action<Mock<IStorageAccessProvider>> storageAccessProvider = default,
            Action<Mock<IBatchSkuInformationProvider>> batchSkuInformationProvider = default,
            Action<Mock<IBatchQuotaProvider>> batchQuotaProvider = default,
            (Func<IServiceProvider, System.Linq.Expressions.Expression<Func<ArmBatchQuotaProvider>>> expression, Action<Mock<ArmBatchQuotaProvider>> action) armBatchQuotaProvider = default, //added so config utils gets the arm implementation, to be removed once config utils is refactored.
            Action<Mock<IAllowedVmSizesService>> allowedVmSizesServiceSetup = default,
            Action<IServiceCollection> additionalActions = default)
        {
            Configuration = GetConfiguration(configuration);
            provider = new ServiceCollection()
                        .AddSingleton<ConfigurationUtils>()
                        .AddSingleton(_ => GetAllowedVmSizesServiceProviderProvider(allowedVmSizesServiceSetup).Object)
                        .AddSingleton(Configuration)
                        .AddSingleton(BindHelper<BatchAccountOptions>(BatchAccountOptions.SectionName))
                        .AddSingleton(BindHelper<RetryPolicyOptions>(RetryPolicyOptions.SectionName))
                        .AddSingleton(BindHelper<TerraOptions>(TerraOptions.SectionName))
                        .AddSingleton(BindHelper<BatchImageGeneration1Options>(BatchImageGeneration1Options.SectionName))
                        .AddSingleton(BindHelper<BatchImageGeneration2Options>(BatchImageGeneration2Options.SectionName))
                        .AddSingleton(BindHelper<BatchNodesOptions>(BatchNodesOptions.SectionName))
                        .AddSingleton(BindHelper<BatchSchedulingOptions>(BatchSchedulingOptions.SectionName))
                        .AddSingleton(BindHelper<StorageOptions>(StorageOptions.SectionName))
                        .AddSingleton(BindHelper<MarthaOptions>(MarthaOptions.SectionName))
                        .AddSingleton(s => wrapAzureProxy ? ActivatorUtilities.CreateInstance<CachingWithRetriesAzureProxy>(s, GetAzureProxy(azureProxy).Object) : GetAzureProxy(azureProxy).Object)
                        .AddSingleton(_ => GetTesTaskRepository(tesTaskRepository).Object)
                        .AddSingleton(s => mockStorageAccessProvider ? GetStorageAccessProvider(storageAccessProvider).Object : ActivatorUtilities.CreateInstance<DefaultStorageAccessProvider>(s))
                        .AddMemoryCache()
                        .IfThenElse(accountResourceInformation is null, s => s, s => s.AddSingleton(accountResourceInformation))
                        .AddTransient<ILogger<T>>(_ => NullLogger<T>.Instance)
                        .IfThenElse(mockStorageAccessProvider, s => s, s => s.AddTransient<ILogger<DefaultStorageAccessProvider>>(_ => NullLogger<DefaultStorageAccessProvider>.Instance))
                        .IfThenElse(batchSkuInformationProvider is null,
                            s => s.AddSingleton<IBatchSkuInformationProvider>(sp => ActivatorUtilities.CreateInstance<PriceApiBatchSkuInformationProvider>(sp))
                                .AddSingleton(sp => new PriceApiBatchSkuInformationProvider(sp.GetRequiredService<PriceApiClient>(), sp.GetRequiredService<ILogger<PriceApiBatchSkuInformationProvider>>())),
                            s => s.AddSingleton(_ => GetBatchSkuInformationProvider(batchSkuInformationProvider).Object))
                        .AddSingleton(_ => GetBatchQuotaProvider(batchQuotaProvider).Object)
                        .AddTransient<ILogger<BatchScheduler>>(_ => NullLogger<BatchScheduler>.Instance)
                        .AddTransient<ILogger<BatchPool>>(_ => NullLogger<BatchPool>.Instance)
                        .AddTransient<ILogger<ArmBatchQuotaProvider>>(_ => NullLogger<ArmBatchQuotaProvider>.Instance)
                        .AddTransient<ILogger<BatchQuotaVerifier>>(_ => NullLogger<BatchQuotaVerifier>.Instance)
                        .AddTransient<ILogger<ConfigurationUtils>>(_ => NullLogger<ConfigurationUtils>.Instance)
                        .AddTransient<ILogger<PriceApiBatchSkuInformationProvider>>(_ => NullLogger<PriceApiBatchSkuInformationProvider>.Instance)
                        .AddTransient<ILogger<TaskToNodeTaskConverter>>(_ => NullLogger<TaskToNodeTaskConverter>.Instance)
                        .AddTransient<ILogger<TaskExecutionScriptingManager>>(_ => NullLogger<TaskExecutionScriptingManager>.Instance)
                        .AddTransient<ILogger<BatchNodeScriptBuilder>>(_ => NullLogger<BatchNodeScriptBuilder>.Instance)
                        .AddTransient<ILogger<CachingWithRetriesAzureProxy>>(_ => NullLogger<CachingWithRetriesAzureProxy>.Instance)
<<<<<<< HEAD
                        .AddSingleton<TestRepositoryStorage>()
=======
>>>>>>> 1bfef3e7
                        .AddSingleton<CachingRetryHandler>()
                        .AddSingleton<PriceApiClient>()
                        .AddSingleton<IBatchPoolFactory, BatchPoolFactory>()
                        .AddTransient<BatchPool>()
                        .AddSingleton<IBatchScheduler, BatchScheduler>()
                        .AddSingleton(s => GetArmBatchQuotaProvider(s, armBatchQuotaProvider)) //added so config utils gets the arm implementation, to be removed once config utils is refactored.
                        .AddSingleton<IBatchQuotaVerifier, BatchQuotaVerifier>()
                        .AddSingleton<TaskToNodeTaskConverter>()
                        .AddSingleton<TaskExecutionScriptingManager>()
                        .AddSingleton<BatchNodeScriptBuilder>()
                        .IfThenElse(additionalActions is null, s => { }, s => additionalActions(s))
                    .BuildServiceProvider();

            IOptions<TOption> BindHelper<TOption>(string key) where TOption : class, new()
                => Options.Create<TOption>(Configuration.GetSection(key).Get<TOption>() ?? new TOption());
        }

        internal IConfiguration Configuration { get; private set; }
        internal Mock<IAzureProxy> AzureProxy { get; private set; }
        internal Mock<IBatchSkuInformationProvider> BatchSkuInformationProvider { get; private set; }
        internal Mock<IBatchQuotaProvider> BatchQuotaProvider { get; private set; }
        internal Mock<ArmBatchQuotaProvider> ArmBatchQuotaProvider { get; private set; } //added so config utils gets the arm implementation, to be removed once config utils is refactored.
        internal Mock<IRepository<TesTask>> TesTaskRepository { get; private set; }
        internal Mock<IStorageAccessProvider> StorageAccessProvider { get; private set; }
        internal Mock<IAllowedVmSizesService> AllowedVmSizesServiceProvider { get; private set; }

        internal T GetT()
            => GetT(Array.Empty<Type>(), Array.Empty<object>());

        internal T GetT<T1>(T1 t1)
            => GetT(new Type[] { typeof(T1) }, new object[] { t1 });

        internal T GetT<T1, T2>(T1 t1, T2 t2)
            => GetT(new Type[] { typeof(T1), typeof(T2) }, new object[] { t1, t2 });

        internal T GetT<T1, T2, T3>(T1 t1, T2 t2, T3 t3)
            => GetT(new Type[] { typeof(T1), typeof(T2), typeof(T3) }, new object[] { t1, t2, t3 });

        internal T GetT<T1, T2, T3, T4>(T1 t1, T2 t2, T3 t3, T4 t4)
            => GetT(new Type[] { typeof(T1), typeof(T2), typeof(T3), typeof(T4) }, new object[] { t1, t2, t3, t4 });

        internal T GetT<T1, T2, T3, T4, T5>(T1 t1, T2 t2, T3 t3, T4 t4, T5 t5)
            => GetT(new Type[] { typeof(T1), typeof(T2), typeof(T3), typeof(T4), typeof(T5) }, new object[] { t1, t2, t3, t4, t5 });

        internal T GetT<T1, T2, T3, T4, T5, T6>(T1 t1, T2 t2, T3 t3, T4 t4, T5 t5, T6 t6)
            => GetT(new Type[] { typeof(T1), typeof(T2), typeof(T3), typeof(T4), typeof(T5), typeof(T6) }, new object[] { t1, t2, t3, t4, t5, t6 });

        internal T GetT(Type[] types, object[] args)
        {
            types ??= Array.Empty<Type>();
            args ??= Array.Empty<object>();
            if (types.Length != args.Length) throw new ArgumentException("The quantity of argument types and arguments does not match.", nameof(types));
            foreach (var (type, arg) in types.Zip(args))
            {
                if (type is null) throw new ArgumentException("One or more of the types is null.", nameof(types));
                if (!type.IsInstanceOfType(arg) && type.GetDefaultValue() != arg)
                {
                    throw new ArgumentException("One or more arguments are not of the corresponding type.", nameof(args));
                }
            }

            return args.Length == 0 ? ActivatorUtilities.GetServiceOrCreateInstance<T>(provider) : (T)ActivatorUtilities.CreateFactory(typeof(T), types)(provider, args);
        }

        internal TService GetService<TService>()
            => provider.GetService<TService>();

        internal TInstance GetServiceOrCreateInstance<TInstance>()
            => ActivatorUtilities.GetServiceOrCreateInstance<TInstance>(provider);

        private static IConfiguration GetConfiguration(IEnumerable<(string Key, string Value)> configuration)
            => new ConfigurationBuilder()
                .AddInMemoryCollection(new KeyValuePair<string, string/*?*/>[] // defaults
                {
                    new($"{RetryPolicyOptions.SectionName}:{nameof(RetryPolicyOptions.MaxRetryCount)}", "3"),
                    new($"{RetryPolicyOptions.SectionName}:{nameof(RetryPolicyOptions.ExponentialBackOffExponent)}", "2")
                })
                .AddInMemoryCollection(configuration?.Select(t => new KeyValuePair<string, string>(t.Key, t.Value)) ?? Enumerable.Empty<KeyValuePair<string, string>>())
                .Build();

        private Mock<IAzureProxy> GetAzureProxy(Action<Mock<IAzureProxy>> action)
        {
            var proxy = new Mock<IAzureProxy>();
            action?.Invoke(proxy);
            return AzureProxy = proxy;
        }

        private Mock<IAllowedVmSizesService> GetAllowedVmSizesServiceProviderProvider(Action<Mock<IAllowedVmSizesService>> action)
        {
            var proxy = new Mock<IAllowedVmSizesService>();
            action?.Invoke(proxy);
            return AllowedVmSizesServiceProvider = proxy;
        }

        private Mock<IBatchSkuInformationProvider> GetBatchSkuInformationProvider(Action<Mock<IBatchSkuInformationProvider>> action)
        {
            var proxy = new Mock<IBatchSkuInformationProvider>();
            action?.Invoke(proxy);
            return BatchSkuInformationProvider = proxy;
        }

        private Mock<IBatchQuotaProvider> GetBatchQuotaProvider(Action<Mock<IBatchQuotaProvider>> action)
        {
            var proxy = new Mock<IBatchQuotaProvider>();
            action?.Invoke(proxy);
            return BatchQuotaProvider = proxy;
        }

        private ArmBatchQuotaProvider GetArmBatchQuotaProvider(IServiceProvider provider, (Func<IServiceProvider, System.Linq.Expressions.Expression<Func<ArmBatchQuotaProvider>>> expression, Action<Mock<ArmBatchQuotaProvider>> action) configure) //added so config utils gets the arm implementation, to be removed once config utils is refactored.
        {
            var constructor = configure.expression is null ? null : configure.expression(provider);
            var proxy = constructor is null ? new Mock<ArmBatchQuotaProvider>() : new Mock<ArmBatchQuotaProvider>(constructor);
            configure.action?.Invoke(proxy);
            ArmBatchQuotaProvider = proxy;
            return proxy.Object;
        }

        private Mock<IRepository<TesTask>> GetTesTaskRepository(Action<Mock<IRepository<TesTask>>> action)
        {
            var proxy = new Mock<IRepository<TesTask>>();
            action?.Invoke(proxy);
            return TesTaskRepository = proxy;
        }

        private Mock<IStorageAccessProvider> GetStorageAccessProvider(Action<Mock<IStorageAccessProvider>> action)
        {
            var proxy = new Mock<IStorageAccessProvider>();
            action?.Invoke(proxy);
            return StorageAccessProvider = proxy;
        }

        public void Dispose()
            => (provider as IDisposable)?.Dispose();

        public ValueTask DisposeAsync()
        {
            if (provider is IAsyncDisposable asyncDisposable)
                return asyncDisposable.DisposeAsync();
            else
                Dispose();
            return ValueTask.CompletedTask;
        }
    }
}<|MERGE_RESOLUTION|>--- conflicted
+++ resolved
@@ -5,6 +5,7 @@
 using System.Collections.Generic;
 using System.Linq;
 using System.Threading.Tasks;
+using CommonUtilities.Options;
 using Microsoft.Extensions.Caching.Memory;
 using Microsoft.Extensions.Configuration;
 using Microsoft.Extensions.DependencyInjection;
@@ -14,7 +15,6 @@
 using Moq;
 using Swashbuckle.AspNetCore.SwaggerGen;
 using Tes.ApiClients;
-using Tes.ApiClients.Options;
 using Tes.Models;
 using Tes.Repository;
 using TesApi.Web;
@@ -80,10 +80,6 @@
                         .AddTransient<ILogger<TaskExecutionScriptingManager>>(_ => NullLogger<TaskExecutionScriptingManager>.Instance)
                         .AddTransient<ILogger<BatchNodeScriptBuilder>>(_ => NullLogger<BatchNodeScriptBuilder>.Instance)
                         .AddTransient<ILogger<CachingWithRetriesAzureProxy>>(_ => NullLogger<CachingWithRetriesAzureProxy>.Instance)
-<<<<<<< HEAD
-                        .AddSingleton<TestRepositoryStorage>()
-=======
->>>>>>> 1bfef3e7
                         .AddSingleton<CachingRetryHandler>()
                         .AddSingleton<PriceApiClient>()
                         .AddSingleton<IBatchPoolFactory, BatchPoolFactory>()
