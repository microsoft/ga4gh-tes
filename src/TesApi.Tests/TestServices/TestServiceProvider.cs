﻿// Copyright (c) Microsoft Corporation.
// Licensed under the MIT License.

using System;
using System.Collections.Generic;
using System.Linq;
using System.Threading.Tasks;
using CommonUtilities;
using CommonUtilities.AzureCloud;
using CommonUtilities.Options;
using Microsoft.Extensions.Caching.Memory;
using Microsoft.Extensions.Configuration;
using Microsoft.Extensions.DependencyInjection;
using Microsoft.Extensions.Logging;
using Microsoft.Extensions.Logging.Abstractions;
using Microsoft.Extensions.Options;
using Moq;
using Swashbuckle.AspNetCore.SwaggerGen;
using Tes.ApiClients;
using Tes.Models;
using Tes.Repository;
using TesApi.Web;
using TesApi.Web.Management;
using TesApi.Web.Management.Configuration;
using TesApi.Web.Options;
using TesApi.Web.Runner;
using TesApi.Web.Storage;

namespace TesApi.Tests.TestServices
{
    internal sealed class TestServiceProvider<T> : IDisposable, IAsyncDisposable
    {
        private readonly IServiceProvider provider;

        internal TestServiceProvider(
            bool mockStorageAccessProvider = false,
            bool wrapAzureProxy = false,
            IEnumerable<(string Key, string Value)> configuration = default,
            BatchAccountResourceInformation accountResourceInformation = default,
            Action<Mock<IAzureProxy>> azureProxy = default,
            Action<Mock<IRepository<TesTask>>> tesTaskRepository = default,
            Action<Mock<IStorageAccessProvider>> storageAccessProvider = default,
            Action<Mock<IBatchSkuInformationProvider>> batchSkuInformationProvider = default,
            Action<Mock<IBatchQuotaProvider>> batchQuotaProvider = default,
            (Func<IServiceProvider, System.Linq.Expressions.Expression<Func<ArmBatchQuotaProvider>>> expression, Action<Mock<ArmBatchQuotaProvider>> action) armBatchQuotaProvider = default, //added so config utils gets the arm implementation, to be removed once config utils is refactored.
            Action<Mock<IAllowedVmSizesService>> allowedVmSizesServiceSetup = default,
            Action<IServiceCollection> additionalActions = default)
        {
            Configuration = GetConfiguration(configuration);
            var azureCloudConfig = ExpensiveObjectTestUtility.AzureCloudConfig;
            provider = new ServiceCollection()
<<<<<<< HEAD
                        .AddSingleton(_ => new TesServiceInfo())
=======
                        .AddSingleton(azureCloudConfig)
                        .AddSingleton(azureCloudConfig.AzureEnvironmentConfig)
>>>>>>> 179b96d3
                        .AddSingleton<ConfigurationUtils>()
                        .AddSingleton(_ => GetAllowedVmSizesServiceProviderProvider(allowedVmSizesServiceSetup).Object)
                        .AddSingleton(Configuration)
                        .AddSingleton(BindHelper<BatchAccountOptions>(BatchAccountOptions.SectionName))
                        .AddSingleton(BindHelper<RetryPolicyOptions>(RetryPolicyOptions.SectionName))
                        .AddSingleton(BindHelper<TerraOptions>(TerraOptions.SectionName))
                        .AddSingleton(BindHelper<BatchImageGeneration1Options>(BatchImageGeneration1Options.SectionName))
                        .AddSingleton(BindHelper<BatchImageGeneration2Options>(BatchImageGeneration2Options.SectionName))
                        .AddSingleton(BindHelper<BatchNodesOptions>(BatchNodesOptions.SectionName))
                        .AddSingleton(BindHelper<BatchSchedulingOptions>(BatchSchedulingOptions.SectionName))
                        .AddSingleton(BindHelper<StorageOptions>(StorageOptions.SectionName))
                        .AddSingleton(BindHelper<MarthaOptions>(MarthaOptions.SectionName))
                        .AddSingleton(s => wrapAzureProxy ? ActivatorUtilities.CreateInstance<CachingWithRetriesAzureProxy>(s, GetAzureProxy(azureProxy).Object) : GetAzureProxy(azureProxy).Object)
                        .AddSingleton(_ => GetTesTaskRepository(tesTaskRepository).Object)
                        .AddSingleton(s => mockStorageAccessProvider ? GetStorageAccessProvider(storageAccessProvider).Object : ActivatorUtilities.CreateInstance<DefaultStorageAccessProvider>(s))
                        .AddMemoryCache()
                        .IfThenElse(accountResourceInformation is null, s => s, s => s.AddSingleton(accountResourceInformation))
                        .AddTransient<ILogger<T>>(_ => NullLogger<T>.Instance)
                        .IfThenElse(mockStorageAccessProvider, s => s, s => s.AddTransient<ILogger<DefaultStorageAccessProvider>>(_ => NullLogger<DefaultStorageAccessProvider>.Instance))
                        .IfThenElse(batchSkuInformationProvider is null,
                            s => s.AddSingleton<IBatchSkuInformationProvider>(sp => ActivatorUtilities.CreateInstance<PriceApiBatchSkuInformationProvider>(sp))
                                .AddSingleton(sp => new PriceApiBatchSkuInformationProvider(sp.GetRequiredService<PriceApiClient>(), azureCloudConfig, sp.GetRequiredService<ILogger<PriceApiBatchSkuInformationProvider>>())),
                            s => s.AddSingleton(_ => GetBatchSkuInformationProvider(batchSkuInformationProvider).Object))
                        .AddSingleton(_ => GetBatchQuotaProvider(batchQuotaProvider).Object)
                        .AddTransient<ILogger<BatchScheduler>>(_ => NullLogger<BatchScheduler>.Instance)
                        .AddTransient<ILogger<BatchPool>>(_ => NullLogger<BatchPool>.Instance)
                        .AddTransient<ILogger<ArmBatchQuotaProvider>>(_ => NullLogger<ArmBatchQuotaProvider>.Instance)
                        .AddTransient<ILogger<BatchQuotaVerifier>>(_ => NullLogger<BatchQuotaVerifier>.Instance)
                        .AddTransient<ILogger<ConfigurationUtils>>(_ => NullLogger<ConfigurationUtils>.Instance)
                        .AddTransient<ILogger<PriceApiBatchSkuInformationProvider>>(_ => NullLogger<PriceApiBatchSkuInformationProvider>.Instance)
                        .AddTransient<ILogger<TaskToNodeTaskConverter>>(_ => NullLogger<TaskToNodeTaskConverter>.Instance)
                        .AddTransient<ILogger<TaskExecutionScriptingManager>>(_ => NullLogger<TaskExecutionScriptingManager>.Instance)
                        .AddTransient<ILogger<BatchNodeScriptBuilder>>(_ => NullLogger<BatchNodeScriptBuilder>.Instance)
                        .AddTransient<ILogger<CachingWithRetriesAzureProxy>>(_ => NullLogger<CachingWithRetriesAzureProxy>.Instance)
                        .AddSingleton<CachingRetryPolicyBuilder>()
                        .AddSingleton<PriceApiClient>()
                        .AddSingleton<IBatchPoolFactory, BatchPoolFactory>()
                        .AddTransient<BatchPool>()
                        .AddSingleton<IBatchScheduler, BatchScheduler>()
                        .AddSingleton(s => GetArmBatchQuotaProvider(s, armBatchQuotaProvider)) //added so config utils gets the arm implementation, to be removed once config utils is refactored.
                        .AddSingleton<IBatchQuotaVerifier, BatchQuotaVerifier>()
                        .AddSingleton<TaskToNodeTaskConverter>()
                        .AddSingleton<TaskExecutionScriptingManager>()
                        .AddSingleton<BatchNodeScriptBuilder>()
                        .IfThenElse(additionalActions is null, s => { }, s => additionalActions(s))
                    .BuildServiceProvider();

            IOptions<TOption> BindHelper<TOption>(string key) where TOption : class, new()
                => Options.Create<TOption>(Configuration.GetSection(key).Get<TOption>() ?? new TOption());
        }

        internal IConfiguration Configuration { get; private set; }
        internal Mock<IAzureProxy> AzureProxy { get; private set; }
        internal Mock<IBatchSkuInformationProvider> BatchSkuInformationProvider { get; private set; }
        internal Mock<IBatchQuotaProvider> BatchQuotaProvider { get; private set; }
        internal Mock<ArmBatchQuotaProvider> ArmBatchQuotaProvider { get; private set; } //added so config utils gets the arm implementation, to be removed once config utils is refactored.
        internal Mock<IRepository<TesTask>> TesTaskRepository { get; private set; }
        internal Mock<IStorageAccessProvider> StorageAccessProvider { get; private set; }
        internal Mock<IAllowedVmSizesService> AllowedVmSizesServiceProvider { get; private set; }

        internal T GetT()
            => GetT(Array.Empty<Type>(), Array.Empty<object>());

        internal T GetT<T1>(T1 t1)
            => GetT(new Type[] { typeof(T1) }, new object[] { t1 });

        internal T GetT<T1, T2>(T1 t1, T2 t2)
            => GetT(new Type[] { typeof(T1), typeof(T2) }, new object[] { t1, t2 });

        internal T GetT<T1, T2, T3>(T1 t1, T2 t2, T3 t3)
            => GetT(new Type[] { typeof(T1), typeof(T2), typeof(T3) }, new object[] { t1, t2, t3 });

        internal T GetT<T1, T2, T3, T4>(T1 t1, T2 t2, T3 t3, T4 t4)
            => GetT(new Type[] { typeof(T1), typeof(T2), typeof(T3), typeof(T4) }, new object[] { t1, t2, t3, t4 });

        internal T GetT<T1, T2, T3, T4, T5>(T1 t1, T2 t2, T3 t3, T4 t4, T5 t5)
            => GetT(new Type[] { typeof(T1), typeof(T2), typeof(T3), typeof(T4), typeof(T5) }, new object[] { t1, t2, t3, t4, t5 });

        internal T GetT<T1, T2, T3, T4, T5, T6>(T1 t1, T2 t2, T3 t3, T4 t4, T5 t5, T6 t6)
            => GetT(new Type[] { typeof(T1), typeof(T2), typeof(T3), typeof(T4), typeof(T5), typeof(T6) }, new object[] { t1, t2, t3, t4, t5, t6 });

        internal T GetT(Type[] types, object[] args)
        {
            types ??= Array.Empty<Type>();
            args ??= Array.Empty<object>();
            if (types.Length != args.Length) throw new ArgumentException("The quantity of argument types and arguments does not match.", nameof(types));
            foreach (var (type, arg) in types.Zip(args))
            {
                if (type is null) throw new ArgumentException("One or more of the types is null.", nameof(types));
                if (!type.IsInstanceOfType(arg) && type.GetDefaultValue() != arg)
                {
                    throw new ArgumentException("One or more arguments are not of the corresponding type.", nameof(args));
                }
            }

            return args.Length == 0 ? ActivatorUtilities.GetServiceOrCreateInstance<T>(provider) : (T)ActivatorUtilities.CreateFactory(typeof(T), types)(provider, args);
        }

        internal TService GetService<TService>()
            => provider.GetService<TService>();

        internal TInstance GetServiceOrCreateInstance<TInstance>()
            => ActivatorUtilities.GetServiceOrCreateInstance<TInstance>(provider);

        private static IConfiguration GetConfiguration(IEnumerable<(string Key, string Value)> configuration)
            => new ConfigurationBuilder()
                .AddInMemoryCollection(new KeyValuePair<string, string/*?*/>[] // defaults
                {
                    new($"{RetryPolicyOptions.SectionName}:{nameof(RetryPolicyOptions.MaxRetryCount)}", "3"),
                    new($"{RetryPolicyOptions.SectionName}:{nameof(RetryPolicyOptions.ExponentialBackOffExponent)}", "2")
                })
                .AddInMemoryCollection(configuration?.Select(t => new KeyValuePair<string, string>(t.Key, t.Value)) ?? Enumerable.Empty<KeyValuePair<string, string>>())
                .Build();

        private Mock<IAzureProxy> GetAzureProxy(Action<Mock<IAzureProxy>> action)
        {
            var proxy = new Mock<IAzureProxy>();
            action?.Invoke(proxy);
            return AzureProxy = proxy;
        }

        private Mock<IAllowedVmSizesService> GetAllowedVmSizesServiceProviderProvider(Action<Mock<IAllowedVmSizesService>> action)
        {
            var proxy = new Mock<IAllowedVmSizesService>();
            action?.Invoke(proxy);
            return AllowedVmSizesServiceProvider = proxy;
        }

        private Mock<IBatchSkuInformationProvider> GetBatchSkuInformationProvider(Action<Mock<IBatchSkuInformationProvider>> action)
        {
            var proxy = new Mock<IBatchSkuInformationProvider>();
            action?.Invoke(proxy);
            return BatchSkuInformationProvider = proxy;
        }

        private Mock<IBatchQuotaProvider> GetBatchQuotaProvider(Action<Mock<IBatchQuotaProvider>> action)
        {
            var proxy = new Mock<IBatchQuotaProvider>();
            action?.Invoke(proxy);
            return BatchQuotaProvider = proxy;
        }

        private ArmBatchQuotaProvider GetArmBatchQuotaProvider(IServiceProvider provider, (Func<IServiceProvider, System.Linq.Expressions.Expression<Func<ArmBatchQuotaProvider>>> expression, Action<Mock<ArmBatchQuotaProvider>> action) configure) //added so config utils gets the arm implementation, to be removed once config utils is refactored.
        {
            var constructor = configure.expression is null ? null : configure.expression(provider);
            var proxy = constructor is null ? new Mock<ArmBatchQuotaProvider>() : new Mock<ArmBatchQuotaProvider>(constructor);
            configure.action?.Invoke(proxy);
            ArmBatchQuotaProvider = proxy;
            return proxy.Object;
        }

        private Mock<IRepository<TesTask>> GetTesTaskRepository(Action<Mock<IRepository<TesTask>>> action)
        {
            var proxy = new Mock<IRepository<TesTask>>();
            action?.Invoke(proxy);
            return TesTaskRepository = proxy;
        }

        private Mock<IStorageAccessProvider> GetStorageAccessProvider(Action<Mock<IStorageAccessProvider>> action)
        {
            var proxy = new Mock<IStorageAccessProvider>();
            action?.Invoke(proxy);
            return StorageAccessProvider = proxy;
        }

        public void Dispose()
            => (provider as IDisposable)?.Dispose();

        public ValueTask DisposeAsync()
        {
            if (provider is IAsyncDisposable asyncDisposable)
                return asyncDisposable.DisposeAsync();
            else
                Dispose();
            return ValueTask.CompletedTask;
        }
    }
}<|MERGE_RESOLUTION|>--- conflicted
+++ resolved
@@ -49,12 +49,8 @@
             Configuration = GetConfiguration(configuration);
             var azureCloudConfig = ExpensiveObjectTestUtility.AzureCloudConfig;
             provider = new ServiceCollection()
-<<<<<<< HEAD
-                        .AddSingleton(_ => new TesServiceInfo())
-=======
                         .AddSingleton(azureCloudConfig)
                         .AddSingleton(azureCloudConfig.AzureEnvironmentConfig)
->>>>>>> 179b96d3
                         .AddSingleton<ConfigurationUtils>()
                         .AddSingleton(_ => GetAllowedVmSizesServiceProviderProvider(allowedVmSizesServiceSetup).Object)
                         .AddSingleton(Configuration)
