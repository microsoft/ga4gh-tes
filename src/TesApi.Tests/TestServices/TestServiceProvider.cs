﻿// Copyright (c) Microsoft Corporation.
// Licensed under the MIT License.

using System;
using System.Collections.Generic;
using System.Linq;
using System.Threading.Tasks;
using CommonUtilities;
using CommonUtilities.AzureCloud;
using CommonUtilities.Options;
using Microsoft.Extensions.Caching.Memory;
using Microsoft.Extensions.Configuration;
using Microsoft.Extensions.DependencyInjection;
using Microsoft.Extensions.Logging;
using Microsoft.Extensions.Logging.Abstractions;
using Microsoft.Extensions.Options;
using Moq;
using Swashbuckle.AspNetCore.SwaggerGen;
using Tes.ApiClients;
using Tes.Models;
using Tes.Repository;
using TesApi.Web;
using TesApi.Web.Events;
using TesApi.Web.Management;
using TesApi.Web.Management.Configuration;
using TesApi.Web.Options;
using TesApi.Web.Runner;
using TesApi.Web.Storage;

namespace TesApi.Tests.TestServices
{
    internal sealed class TestServiceProvider<T> : IDisposable, IAsyncDisposable
    {
        private readonly IServiceProvider provider;

        internal TestServiceProvider(
            bool mockStorageAccessProvider = false,
            bool wrapAzureProxy = false,
            IEnumerable<(string Key, string Value)> configuration = default,
            BatchAccountResourceInformation accountResourceInformation = default,
            Action<Mock<IAzureProxy>> azureProxy = default,
            Action<Mock<IRepository<TesTask>>> tesTaskRepository = default,
            Action<Mock<IStorageAccessProvider>> storageAccessProvider = default,
            Action<Mock<IBatchSkuInformationProvider>> batchSkuInformationProvider = default,
            Action<Mock<IBatchQuotaProvider>> batchQuotaProvider = default,
            (Func<IServiceProvider, System.Linq.Expressions.Expression<Func<ArmBatchQuotaProvider>>> expression, Action<Mock<ArmBatchQuotaProvider>> action) armBatchQuotaProvider = default, //added so config utils gets the arm implementation, to be removed once config utils is refactored.
            Action<Mock<IAllowedVmSizesService>> allowedVmSizesServiceSetup = default,
            Action<IServiceCollection> additionalActions = default)
        {
            Configuration = GetConfiguration(configuration);
            var azureCloudConfig = ExpensiveObjectTestUtility.AzureCloudConfig;
            provider = new ServiceCollection()
                .AddSingleton(_ => new TesServiceInfo { CreatedAt = DateTimeOffset.UtcNow, Environment = "unittest", Id = "unit-test-id", Organization = new() { Name = "unit-test-org", Url = "http://localhost/" }, Storage = [], UpdatedAt = DateTimeOffset.UtcNow })
                .AddSingleton(azureCloudConfig)
                .AddSingleton(azureCloudConfig.AzureEnvironmentConfig)
                .AddSingleton<ConfigurationUtils>()
                .AddSingleton(_ => GetAllowedVmSizesServiceProviderProvider(allowedVmSizesServiceSetup).Object)
                .AddSingleton(Configuration)
                .AddSingleton(BindHelper<BatchAccountOptions>(BatchAccountOptions.SectionName))
                .AddSingleton(BindHelper<RetryPolicyOptions>(RetryPolicyOptions.SectionName))
                .AddSingleton(BindHelper<TerraOptions>(TerraOptions.SectionName))
                .AddSingleton(BindHelper<BatchImageGeneration1Options>(BatchImageGeneration1Options.SectionName))
                .AddSingleton(BindHelper<BatchImageGeneration2Options>(BatchImageGeneration2Options.SectionName))
                .AddSingleton(BindHelper<BatchNodesOptions>(BatchNodesOptions.SectionName))
                .AddSingleton(BindHelper<BatchSchedulingOptions>(BatchSchedulingOptions.SectionName))
                .AddSingleton(BindHelper<StorageOptions>(StorageOptions.SectionName))
                .AddSingleton(BindHelper<DrsHubOptions>(DrsHubOptions.SectionName))
                .AddSingleton(s => wrapAzureProxy ? ActivatorUtilities.CreateInstance<CachingWithRetriesAzureProxy>(s, GetAzureProxy(azureProxy).Object) : GetAzureProxy(azureProxy).Object)
                .AddSingleton(_ => GetTesTaskRepository(tesTaskRepository).Object)
                .AddSingleton(s => mockStorageAccessProvider ? GetStorageAccessProvider(storageAccessProvider).Object : ActivatorUtilities.CreateInstance<DefaultStorageAccessProvider>(s))
                .AddMemoryCache()
                .IfThenElse(accountResourceInformation is null, s => s, s => s.AddSingleton(accountResourceInformation))
                .AddTransient<ILogger<T>>(_ => NullLogger<T>.Instance)
                .IfThenElse(mockStorageAccessProvider, s => s, s => s.AddTransient<ILogger<DefaultStorageAccessProvider>>(_ => NullLogger<DefaultStorageAccessProvider>.Instance))
                .IfThenElse(batchSkuInformationProvider is null,
                    s => s.AddSingleton<IBatchSkuInformationProvider>(sp => ActivatorUtilities.CreateInstance<PriceApiBatchSkuInformationProvider>(sp))
                        .AddSingleton(sp => new PriceApiBatchSkuInformationProvider(sp.GetRequiredService<PriceApiClient>(), azureCloudConfig, sp.GetRequiredService<ILogger<PriceApiBatchSkuInformationProvider>>())),
                    s => s.AddSingleton(_ => GetBatchSkuInformationProvider(batchSkuInformationProvider).Object))
                .AddSingleton(_ => GetBatchQuotaProvider(batchQuotaProvider).Object)
                .AddTransient<ILogger<BatchScheduler>>(_ => NullLogger<BatchScheduler>.Instance)
                .AddTransient<ILogger<BatchPool>>(_ => NullLogger<BatchPool>.Instance)
                .AddTransient<ILogger<ArmBatchQuotaProvider>>(_ => NullLogger<ArmBatchQuotaProvider>.Instance)
                .AddTransient<ILogger<BatchQuotaVerifier>>(_ => NullLogger<BatchQuotaVerifier>.Instance)
                .AddTransient<ILogger<ConfigurationUtils>>(_ => NullLogger<ConfigurationUtils>.Instance)
                .AddTransient<ILogger<PriceApiBatchSkuInformationProvider>>(_ => NullLogger<PriceApiBatchSkuInformationProvider>.Instance)
                .AddTransient<ILogger<TaskToNodeTaskConverter>>(_ => NullLogger<TaskToNodeTaskConverter>.Instance)
                .AddTransient<ILogger<TaskExecutionScriptingManager>>(_ => NullLogger<TaskExecutionScriptingManager>.Instance)
                .AddTransient<ILogger<BatchNodeScriptBuilder>>(_ => NullLogger<BatchNodeScriptBuilder>.Instance)
                .AddTransient<ILogger<RunnerEventsProcessor>>(_ => NullLogger<RunnerEventsProcessor>.Instance)
                .AddTransient<ILogger<CachingWithRetriesAzureProxy>>(_ => NullLogger<CachingWithRetriesAzureProxy>.Instance)
                .AddSingleton<CachingRetryPolicyBuilder>()
                .AddSingleton<PriceApiClient>()
                .AddSingleton<Func<IBatchPool>>(s => () => s.GetService<BatchPool>())
                .AddTransient<BatchPool>()
                .AddSingleton<RunnerEventsProcessor>()
                .AddSingleton<IBatchScheduler, BatchScheduler>()
                .AddSingleton(s => GetArmBatchQuotaProvider(s, armBatchQuotaProvider)) //added so config utils gets the arm implementation, to be removed once config utils is refactored.
                .AddSingleton<IBatchQuotaVerifier, BatchQuotaVerifier>()
                .AddSingleton<TaskToNodeTaskConverter>()
                .AddSingleton<TaskExecutionScriptingManager>()
                .AddSingleton<BatchNodeScriptBuilder>()
                .IfThenElse(additionalActions is null, s => { }, s => additionalActions(s))
                .BuildServiceProvider();

            IOptions<TOption> BindHelper<TOption>(string key) where TOption : class, new()
                => Options.Create<TOption>(Configuration.GetSection(key).Get<TOption>() ?? new TOption());
        }

        internal IConfiguration Configuration { get; private set; }
        internal Mock<IAzureProxy> AzureProxy { get; private set; }
        internal Mock<IBatchSkuInformationProvider> BatchSkuInformationProvider { get; private set; }
        internal Mock<IBatchQuotaProvider> BatchQuotaProvider { get; private set; }
        internal Mock<ArmBatchQuotaProvider> ArmBatchQuotaProvider { get; private set; } //added so config utils gets the arm implementation, to be removed once config utils is refactored.
        internal Mock<IRepository<TesTask>> TesTaskRepository { get; private set; }
        internal Mock<IStorageAccessProvider> StorageAccessProvider { get; private set; }
        internal Mock<IAllowedVmSizesService> AllowedVmSizesServiceProvider { get; private set; }

        internal T GetT()
            => GetT([], []);

        internal T GetT<T1>(T1 t1)
            => GetT([typeof(T1)], [t1]);

        internal T GetT<T1, T2>(T1 t1, T2 t2)
            => GetT([typeof(T1), typeof(T2)], [t1, t2]);

        internal T GetT<T1, T2, T3>(T1 t1, T2 t2, T3 t3)
            => GetT([typeof(T1), typeof(T2), typeof(T3)], [t1, t2, t3]);

        internal T GetT<T1, T2, T3, T4>(T1 t1, T2 t2, T3 t3, T4 t4)
            => GetT([typeof(T1), typeof(T2), typeof(T3), typeof(T4)], [t1, t2, t3, t4]);

        internal T GetT<T1, T2, T3, T4, T5>(T1 t1, T2 t2, T3 t3, T4 t4, T5 t5)
            => GetT([typeof(T1), typeof(T2), typeof(T3), typeof(T4), typeof(T5)], [t1, t2, t3, t4, t5]);

        internal T GetT<T1, T2, T3, T4, T5, T6>(T1 t1, T2 t2, T3 t3, T4 t4, T5 t5, T6 t6)
            => GetT([typeof(T1), typeof(T2), typeof(T3), typeof(T4), typeof(T5), typeof(T6)], [t1, t2, t3, t4, t5, t6]);

        internal T GetT(Type[] types, object[] args)
        {
            types ??= [];
            args ??= [];
            if (types.Length != args.Length) throw new ArgumentException("The quantity of argument types and arguments does not match.", nameof(types));
            foreach (var (type, arg) in types.Zip(args))
            {
                if (type is null) throw new ArgumentException("One or more of the types is null.", nameof(types));
                if (!type.IsInstanceOfType(arg) && type.GetDefaultValue() != arg)
                {
                    throw new ArgumentException("One or more arguments are not of the corresponding type.", nameof(args));
                }
            }

            return args.Length == 0 ? ActivatorUtilities.GetServiceOrCreateInstance<T>(provider) : (T)ActivatorUtilities.CreateFactory(typeof(T), types)(provider, args);
        }

        internal TService GetService<TService>()
            => provider.GetService<TService>();

        internal TInstance GetServiceOrCreateInstance<TInstance>()
            => ActivatorUtilities.GetServiceOrCreateInstance<TInstance>(provider);

        private static IConfiguration GetConfiguration(IEnumerable<(string Key, string Value)> configuration)
            => new ConfigurationBuilder()
                .AddInMemoryCollection(
                [ // defaults
<<<<<<< HEAD

=======
>>>>>>> 43884e2c
                    new($"{RetryPolicyOptions.SectionName}:{nameof(RetryPolicyOptions.MaxRetryCount)}", "3"),
                    new($"{RetryPolicyOptions.SectionName}:{nameof(RetryPolicyOptions.ExponentialBackOffExponent)}", "2")
                ])
                .AddInMemoryCollection(configuration?.Select(t => new KeyValuePair<string, string>(t.Key, t.Value)) ?? [])
                .Build();

        private Mock<IAzureProxy> GetAzureProxy(Action<Mock<IAzureProxy>> action)
        {
            var proxy = new Mock<IAzureProxy>();
            action?.Invoke(proxy);
            return AzureProxy = proxy;
        }

        private Mock<IAllowedVmSizesService> GetAllowedVmSizesServiceProviderProvider(Action<Mock<IAllowedVmSizesService>> action)
        {
            var proxy = new Mock<IAllowedVmSizesService>();
            action?.Invoke(proxy);
            return AllowedVmSizesServiceProvider = proxy;
        }

        private Mock<IBatchSkuInformationProvider> GetBatchSkuInformationProvider(Action<Mock<IBatchSkuInformationProvider>> action)
        {
            var proxy = new Mock<IBatchSkuInformationProvider>();
            action?.Invoke(proxy);
            return BatchSkuInformationProvider = proxy;
        }

        private Mock<IBatchQuotaProvider> GetBatchQuotaProvider(Action<Mock<IBatchQuotaProvider>> action)
        {
            var proxy = new Mock<IBatchQuotaProvider>();
            action?.Invoke(proxy);
            return BatchQuotaProvider = proxy;
        }

        private ArmBatchQuotaProvider GetArmBatchQuotaProvider(IServiceProvider provider, (Func<IServiceProvider, System.Linq.Expressions.Expression<Func<ArmBatchQuotaProvider>>> expression, Action<Mock<ArmBatchQuotaProvider>> action) configure) //added so config utils gets the arm implementation, to be removed once config utils is refactored.
        {
            var constructor = configure.expression is null ? null : configure.expression(provider);
            var proxy = constructor is null ? new Mock<ArmBatchQuotaProvider>() : new Mock<ArmBatchQuotaProvider>(constructor);
            configure.action?.Invoke(proxy);
            ArmBatchQuotaProvider = proxy;
            return proxy.Object;
        }

        private Mock<IRepository<TesTask>> GetTesTaskRepository(Action<Mock<IRepository<TesTask>>> action)
        {
            var proxy = new Mock<IRepository<TesTask>>();
            action?.Invoke(proxy);
            return TesTaskRepository = proxy;
        }

        private Mock<IStorageAccessProvider> GetStorageAccessProvider(Action<Mock<IStorageAccessProvider>> action)
        {
            var proxy = new Mock<IStorageAccessProvider>();
            action?.Invoke(proxy);
            return StorageAccessProvider = proxy;
        }

        public void Dispose()
            => (provider as IDisposable)?.Dispose();

        public ValueTask DisposeAsync()
        {
            if (provider is IAsyncDisposable asyncDisposable)
                return asyncDisposable.DisposeAsync();
            else
                Dispose();
            return ValueTask.CompletedTask;
        }
    }
}<|MERGE_RESOLUTION|>--- conflicted
+++ resolved
@@ -163,10 +163,6 @@
             => new ConfigurationBuilder()
                 .AddInMemoryCollection(
                 [ // defaults
-<<<<<<< HEAD
-
-=======
->>>>>>> 43884e2c
                     new($"{RetryPolicyOptions.SectionName}:{nameof(RetryPolicyOptions.MaxRetryCount)}", "3"),
                     new($"{RetryPolicyOptions.SectionName}:{nameof(RetryPolicyOptions.ExponentialBackOffExponent)}", "2")
                 ])
