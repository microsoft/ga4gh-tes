﻿// Copyright (c) Microsoft Corporation.
// Licensed under the MIT License.

using System;
using System.Collections.Generic;
using System.Linq;
using System.Threading.Tasks;
using CommonUtilities;
using CommonUtilities.AzureCloud;
using CommonUtilities.Options;
using Microsoft.Extensions.Caching.Memory;
using Microsoft.Extensions.Configuration;
using Microsoft.Extensions.DependencyInjection;
using Microsoft.Extensions.Logging;
using Microsoft.Extensions.Logging.Abstractions;
using Microsoft.Extensions.Options;
using Moq;
using Swashbuckle.AspNetCore.SwaggerGen;
using Tes.ApiClients;
using Tes.Models;
using Tes.Repository;
using TesApi.Web;
using TesApi.Web.Events;
using TesApi.Web.Management;
using TesApi.Web.Management.Configuration;
using TesApi.Web.Options;
using TesApi.Web.Runner;
using TesApi.Web.Storage;

namespace TesApi.Tests.TestServices
{
    internal sealed class TestServiceProvider<T> : IDisposable, IAsyncDisposable
    {
        private readonly IServiceProvider provider;

        internal TestServiceProvider(
            bool mockStorageAccessProvider = false,
            bool wrapAzureProxy = false,
            IEnumerable<(string Key, string Value)> configuration = default,
            BatchAccountResourceInformation accountResourceInformation = default,
            Action<Mock<IAzureProxy>> azureProxy = default,
            Action<Mock<IRepository<TesTask>>> tesTaskRepository = default,
            Action<Mock<IStorageAccessProvider>> storageAccessProvider = default,
            Action<Mock<IBatchSkuInformationProvider>> batchSkuInformationProvider = default,
            Action<Mock<IBatchQuotaProvider>> batchQuotaProvider = default,
            (Func<IServiceProvider, System.Linq.Expressions.Expression<Func<ArmBatchQuotaProvider>>> expression, Action<Mock<ArmBatchQuotaProvider>> action) armBatchQuotaProvider = default, //added so config utils gets the arm implementation, to be removed once config utils is refactored.
            Action<Mock<IAllowedVmSizesService>> allowedVmSizesServiceSetup = default,
            Action<IServiceCollection> additionalActions = default)
        {
            Configuration = GetConfiguration(configuration);
            var azureCloudConfig = ExpensiveObjectTestUtility.AzureCloudConfig;
            provider = new ServiceCollection()
                .AddSingleton(_ => new TesServiceInfo { CreatedAt = DateTimeOffset.UtcNow, Environment = "unittest", Id = "unit-test-id", Organization = new() { Name = "unit-test-org", Url = "http://localhost/" }, Storage = [], UpdatedAt = DateTimeOffset.UtcNow })
                .AddSingleton(azureCloudConfig)
                .AddSingleton(azureCloudConfig.AzureEnvironmentConfig)
                .AddSingleton<ConfigurationUtils>()
                .AddSingleton(_ => GetAllowedVmSizesServiceProviderProvider(allowedVmSizesServiceSetup).Object)
                .AddSingleton(Configuration)
                .AddSingleton(BindHelper<BatchAccountOptions>(BatchAccountOptions.SectionName))
                .AddSingleton(BindHelper<RetryPolicyOptions>(RetryPolicyOptions.SectionName))
                .AddSingleton(BindHelper<TerraOptions>(TerraOptions.SectionName))
                .AddSingleton(BindHelper<BatchImageGeneration1Options>(BatchImageGeneration1Options.SectionName))
                .AddSingleton(BindHelper<BatchImageGeneration2Options>(BatchImageGeneration2Options.SectionName))
                .AddSingleton(BindHelper<BatchNodesOptions>(BatchNodesOptions.SectionName))
                .AddSingleton(BindHelper<BatchSchedulingOptions>(BatchSchedulingOptions.SectionName))
                .AddSingleton(BindHelper<StorageOptions>(StorageOptions.SectionName))
                .AddSingleton(BindHelper<DrsHubOptions>(DrsHubOptions.SectionName))
                .AddSingleton(s => wrapAzureProxy ? ActivatorUtilities.CreateInstance<CachingWithRetriesAzureProxy>(s, GetAzureProxy(azureProxy).Object) : GetAzureProxy(azureProxy).Object)
                .AddSingleton(_ => GetTesTaskRepository(tesTaskRepository).Object)
                .AddSingleton(s => mockStorageAccessProvider ? GetStorageAccessProvider(storageAccessProvider).Object : ActivatorUtilities.CreateInstance<DefaultStorageAccessProvider>(s))
                .AddMemoryCache()
                .IfThenElse(accountResourceInformation is null, s => s, s => s.AddSingleton(accountResourceInformation))
                .AddTransient<ILogger<T>>(_ => NullLogger<T>.Instance)
                .IfThenElse(mockStorageAccessProvider, s => s, s => s.AddTransient<ILogger<DefaultStorageAccessProvider>>(_ => NullLogger<DefaultStorageAccessProvider>.Instance))
                .IfThenElse(batchSkuInformationProvider is null,
                    s => s.AddSingleton<IBatchSkuInformationProvider>(sp => ActivatorUtilities.CreateInstance<PriceApiBatchSkuInformationProvider>(sp))
                        .AddSingleton(sp => new PriceApiBatchSkuInformationProvider(sp.GetRequiredService<PriceApiClient>(), azureCloudConfig, sp.GetRequiredService<ILogger<PriceApiBatchSkuInformationProvider>>())),
                    s => s.AddSingleton(_ => GetBatchSkuInformationProvider(batchSkuInformationProvider).Object))
                .AddSingleton(_ => GetBatchQuotaProvider(batchQuotaProvider).Object)
                .AddTransient<ILogger<BatchScheduler>>(_ => NullLogger<BatchScheduler>.Instance)
                .AddTransient<ILogger<BatchPool>>(_ => NullLogger<BatchPool>.Instance)
                .AddTransient<ILogger<ArmBatchQuotaProvider>>(_ => NullLogger<ArmBatchQuotaProvider>.Instance)
                .AddTransient<ILogger<BatchQuotaVerifier>>(_ => NullLogger<BatchQuotaVerifier>.Instance)
                .AddTransient<ILogger<ConfigurationUtils>>(_ => NullLogger<ConfigurationUtils>.Instance)
                .AddTransient<ILogger<PriceApiBatchSkuInformationProvider>>(_ => NullLogger<PriceApiBatchSkuInformationProvider>.Instance)
                .AddTransient<ILogger<TaskToNodeTaskConverter>>(_ => NullLogger<TaskToNodeTaskConverter>.Instance)
                .AddTransient<ILogger<TaskExecutionScriptingManager>>(_ => NullLogger<TaskExecutionScriptingManager>.Instance)
<<<<<<< HEAD
                .AddTransient<ILogger<BatchNodeScriptBuilder>>(_ => NullLogger<BatchNodeScriptBuilder>.Instance)
                .AddTransient<ILogger<RunnerEventsProcessor>>(_ => NullLogger<RunnerEventsProcessor>.Instance)
=======
>>>>>>> 94a1006c
                .AddTransient<ILogger<CachingWithRetriesAzureProxy>>(_ => NullLogger<CachingWithRetriesAzureProxy>.Instance)
                .AddSingleton<CachingRetryPolicyBuilder>()
                .AddSingleton<PriceApiClient>()
                .AddSingleton<Func<IBatchPool>>(s => () => s.GetService<BatchPool>())
                .AddTransient<BatchPool>()
                .AddSingleton<RunnerEventsProcessor>()
                .AddSingleton<IBatchScheduler, BatchScheduler>()
                .AddSingleton(s => GetArmBatchQuotaProvider(s, armBatchQuotaProvider)) //added so config utils gets the arm implementation, to be removed once config utils is refactored.
                .AddSingleton<IBatchQuotaVerifier, BatchQuotaVerifier>()
                .AddSingleton<TaskToNodeTaskConverter>()
                .AddSingleton<TaskExecutionScriptingManager>()
                .IfThenElse(additionalActions is null, s => { }, s => additionalActions(s))
                .BuildServiceProvider();

            IOptions<TOption> BindHelper<TOption>(string key) where TOption : class, new()
                => Options.Create<TOption>(Configuration.GetSection(key).Get<TOption>() ?? new TOption());
        }

        internal IConfiguration Configuration { get; private set; }
        internal Mock<IAzureProxy> AzureProxy { get; private set; }
        internal Mock<IBatchSkuInformationProvider> BatchSkuInformationProvider { get; private set; }
        internal Mock<IBatchQuotaProvider> BatchQuotaProvider { get; private set; }
        internal Mock<ArmBatchQuotaProvider> ArmBatchQuotaProvider { get; private set; } //added so config utils gets the arm implementation, to be removed once config utils is refactored.
        internal Mock<IRepository<TesTask>> TesTaskRepository { get; private set; }
        internal Mock<IStorageAccessProvider> StorageAccessProvider { get; private set; }
        internal Mock<IAllowedVmSizesService> AllowedVmSizesServiceProvider { get; private set; }

        internal T GetT()
            => GetT([], []);

        internal T GetT<T1>(T1 t1)
            => GetT([typeof(T1)], [t1]);

        internal T GetT<T1, T2>(T1 t1, T2 t2)
            => GetT([typeof(T1), typeof(T2)], [t1, t2]);

        internal T GetT<T1, T2, T3>(T1 t1, T2 t2, T3 t3)
            => GetT([typeof(T1), typeof(T2), typeof(T3)], [t1, t2, t3]);

        internal T GetT<T1, T2, T3, T4>(T1 t1, T2 t2, T3 t3, T4 t4)
            => GetT([typeof(T1), typeof(T2), typeof(T3), typeof(T4)], [t1, t2, t3, t4]);

        internal T GetT<T1, T2, T3, T4, T5>(T1 t1, T2 t2, T3 t3, T4 t4, T5 t5)
            => GetT([typeof(T1), typeof(T2), typeof(T3), typeof(T4), typeof(T5)], [t1, t2, t3, t4, t5]);

        internal T GetT<T1, T2, T3, T4, T5, T6>(T1 t1, T2 t2, T3 t3, T4 t4, T5 t5, T6 t6)
            => GetT([typeof(T1), typeof(T2), typeof(T3), typeof(T4), typeof(T5), typeof(T6)], [t1, t2, t3, t4, t5, t6]);

        internal T GetT(Type[] types, object[] args)
        {
            types ??= [];
            args ??= [];
            if (types.Length != args.Length) throw new ArgumentException("The quantity of argument types and arguments does not match.", nameof(types));
            foreach (var (type, arg) in types.Zip(args))
            {
                if (type is null) throw new ArgumentException("One or more of the types is null.", nameof(types));
                if (!type.IsInstanceOfType(arg) && type.GetDefaultValue() != arg)
                {
                    throw new ArgumentException("One or more arguments are not of the corresponding type.", nameof(args));
                }
            }

            return args.Length == 0 ? ActivatorUtilities.GetServiceOrCreateInstance<T>(provider) : (T)ActivatorUtilities.CreateFactory(typeof(T), types)(provider, args);
        }

        internal TService GetService<TService>()
            => provider.GetService<TService>();

        internal TInstance GetServiceOrCreateInstance<TInstance>()
            => ActivatorUtilities.GetServiceOrCreateInstance<TInstance>(provider);

        private static IConfiguration GetConfiguration(IEnumerable<(string Key, string Value)> configuration)
            => new ConfigurationBuilder()
                .AddInMemoryCollection(
                [ // defaults
                    new($"{RetryPolicyOptions.SectionName}:{nameof(RetryPolicyOptions.MaxRetryCount)}", "3"),
                    new($"{RetryPolicyOptions.SectionName}:{nameof(RetryPolicyOptions.ExponentialBackOffExponent)}", "2")
                ])
                .AddInMemoryCollection(configuration?.Select(t => new KeyValuePair<string, string>(t.Key, t.Value)) ?? [])
                .Build();

        private Mock<IAzureProxy> GetAzureProxy(Action<Mock<IAzureProxy>> action)
        {
            var proxy = new Mock<IAzureProxy>();
            action?.Invoke(proxy);
            return AzureProxy = proxy;
        }

        private Mock<IAllowedVmSizesService> GetAllowedVmSizesServiceProviderProvider(Action<Mock<IAllowedVmSizesService>> action)
        {
            var proxy = new Mock<IAllowedVmSizesService>();
            action?.Invoke(proxy);
            return AllowedVmSizesServiceProvider = proxy;
        }

        private Mock<IBatchSkuInformationProvider> GetBatchSkuInformationProvider(Action<Mock<IBatchSkuInformationProvider>> action)
        {
            var proxy = new Mock<IBatchSkuInformationProvider>();
            action?.Invoke(proxy);
            return BatchSkuInformationProvider = proxy;
        }

        private Mock<IBatchQuotaProvider> GetBatchQuotaProvider(Action<Mock<IBatchQuotaProvider>> action)
        {
            var proxy = new Mock<IBatchQuotaProvider>();
            action?.Invoke(proxy);
            return BatchQuotaProvider = proxy;
        }

        private ArmBatchQuotaProvider GetArmBatchQuotaProvider(IServiceProvider provider, (Func<IServiceProvider, System.Linq.Expressions.Expression<Func<ArmBatchQuotaProvider>>> expression, Action<Mock<ArmBatchQuotaProvider>> action) configure) //added so config utils gets the arm implementation, to be removed once config utils is refactored.
        {
            var constructor = configure.expression is null ? null : configure.expression(provider);
            var proxy = constructor is null ? new Mock<ArmBatchQuotaProvider>() : new Mock<ArmBatchQuotaProvider>(constructor);
            configure.action?.Invoke(proxy);
            ArmBatchQuotaProvider = proxy;
            return proxy.Object;
        }

        private Mock<IRepository<TesTask>> GetTesTaskRepository(Action<Mock<IRepository<TesTask>>> action)
        {
            var proxy = new Mock<IRepository<TesTask>>();
            action?.Invoke(proxy);
            return TesTaskRepository = proxy;
        }

        private Mock<IStorageAccessProvider> GetStorageAccessProvider(Action<Mock<IStorageAccessProvider>> action)
        {
            var proxy = new Mock<IStorageAccessProvider>();
            action?.Invoke(proxy);
            return StorageAccessProvider = proxy;
        }

        public void Dispose()
            => (provider as IDisposable)?.Dispose();

        public ValueTask DisposeAsync()
        {
            if (provider is IAsyncDisposable asyncDisposable)
                return asyncDisposable.DisposeAsync();
            else
                Dispose();
            return ValueTask.CompletedTask;
        }
    }
}<|MERGE_RESOLUTION|>--- conflicted
+++ resolved
@@ -85,11 +85,6 @@
                 .AddTransient<ILogger<PriceApiBatchSkuInformationProvider>>(_ => NullLogger<PriceApiBatchSkuInformationProvider>.Instance)
                 .AddTransient<ILogger<TaskToNodeTaskConverter>>(_ => NullLogger<TaskToNodeTaskConverter>.Instance)
                 .AddTransient<ILogger<TaskExecutionScriptingManager>>(_ => NullLogger<TaskExecutionScriptingManager>.Instance)
-<<<<<<< HEAD
-                .AddTransient<ILogger<BatchNodeScriptBuilder>>(_ => NullLogger<BatchNodeScriptBuilder>.Instance)
-                .AddTransient<ILogger<RunnerEventsProcessor>>(_ => NullLogger<RunnerEventsProcessor>.Instance)
-=======
->>>>>>> 94a1006c
                 .AddTransient<ILogger<CachingWithRetriesAzureProxy>>(_ => NullLogger<CachingWithRetriesAzureProxy>.Instance)
                 .AddSingleton<CachingRetryPolicyBuilder>()
                 .AddSingleton<PriceApiClient>()
