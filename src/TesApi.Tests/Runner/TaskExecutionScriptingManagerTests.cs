--- conflicted
+++ resolved
@@ -56,11 +56,7 @@
                 .ReturnsAsync(nodeTask);
 
 
-<<<<<<< HEAD
-            taskExecutionScriptingManager = new TaskExecutionScriptingManager(storageAccessProviderMock.Object, taskToNodeTaskConverterMock.Object, batchNodeScriptBuilderMock.Object, Options.Create<Web.Options.BatchNodesOptions>(new()), new NullLogger<TaskExecutionScriptingManager>());
-=======
-            taskExecutionScriptingManager = new TaskExecutionScriptingManager(storageAccessProviderMock.Object, taskToNodeTaskConverterMock.Object, new NullLogger<TaskExecutionScriptingManager>());
->>>>>>> 2e4f4f9f
+            taskExecutionScriptingManager = new TaskExecutionScriptingManager(storageAccessProviderMock.Object, taskToNodeTaskConverterMock.Object, Options.Create<Web.Options.BatchNodesOptions>(new()), new NullLogger<TaskExecutionScriptingManager>());
         }
 
         [TestMethod]
