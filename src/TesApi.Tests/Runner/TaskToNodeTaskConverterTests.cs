﻿// Copyright (c) Microsoft Corporation.
// Licensed under the MIT License.

using System;
using System.Collections.Generic;
using System.IO;
using System.Linq;
using System.Threading;
using System.Threading.Tasks;
using Azure.Storage.Blobs;
using Microsoft.Extensions.Logging.Abstractions;
using Microsoft.Extensions.Options;
using Microsoft.VisualStudio.TestTools.UnitTesting;
using Moq;
using Newtonsoft.Json;
using Tes.Models;
using TesApi.Web.Management.Configuration;
using TesApi.Web.Options;
using TesApi.Web.Runner;
using TesApi.Web.Storage;

// Copyright (c) Microsoft Corporation.
// Licensed under the MIT License.

namespace TesApi.Tests.Runner
{
    [TestClass, TestCategory("Unit")]
    public class TaskToNodeTaskConverterTests
    {
        private Mock<IStorageAccessProvider> storageAccessProviderMock;
        private TaskToNodeTaskConverter taskToNodeTaskConverter;
        private readonly TesTask tesTask = GetTestTesTask();
        private TerraOptions terraOptions;
        private StorageOptions storageOptions;
        private BatchAccountOptions batchAccountOptions;

        private const string SasToken = "sv=2019-12-12&ss=bfqt&srt=sco&spr=https&st=2023-09-27T17%3A32%3A57Z&se=2023-09-28T17%3A32%3A57Z&sp=rwdlacupx&sig=SIGNATURE";

        const string DefaultStorageAccountName = "default";
        static readonly Uri InternalBlobUrl = new("http://foo.bar/tes-internal");
        static readonly Uri InternalBlobUrlWithSas = new($"{InternalBlobUrl}?{SasToken}");
        const string GlobalManagedIdentity = $@"/subscriptions/{SubscriptionId}/resourceGroups/{ResourceGroup}/providers/Microsoft.ManagedIdentity/userAssignedIdentities/globalId";


        const string ExternalStorageAccountName = "external";
        const string ExternalStorageContainer =
            $"https://{ExternalStorageAccountName}{StorageUrlUtils.BlobEndpointHostNameSuffix}/cont";
        const string ExternalStorageContainerWithSas =
            $"{ExternalStorageContainer}?{SasToken}";
        const string ResourceGroup = "myResourceGroup";
        const string SubscriptionId = "12345678-1234-5678-abcd-1234567890ab";

        [TestInitialize]
        public void SetUp()
        {
            terraOptions = new TerraOptions();
            storageOptions = new StorageOptions() { ExternalStorageContainers = ExternalStorageContainerWithSas };
            batchAccountOptions = new BatchAccountOptions() { SubscriptionId = SubscriptionId, ResourceGroup = ResourceGroup };
            storageAccessProviderMock = new Mock<IStorageAccessProvider>();
            storageAccessProviderMock.Setup(x =>
<<<<<<< HEAD
                    x.GetInternalTesTaskBlobUrlAsync(It.IsAny<TesTask>(), It.IsAny<string>(), It.IsAny<Azure.Storage.Sas.BlobSasPermissions>(), It.IsAny<CancellationToken>()))
=======
                    x.GetInternalTesTaskBlobUrlAsync(It.IsAny<TesTask>(), It.IsAny<string>(), It.IsAny<CancellationToken>()))
>>>>>>> 7b3c5026
                .ReturnsAsync(InternalBlobUrlWithSas);
            storageAccessProviderMock.Setup(x =>
                    x.GetInternalTesBlobUrlWithoutSasToken(It.IsAny<string>()))
                .Returns(InternalBlobUrl);
            storageAccessProviderMock.Setup(x =>
                    x.GetInternalTesTaskBlobUrlWithoutSasToken(It.IsAny<TesTask>(), It.IsAny<string>()))
                .Returns(InternalBlobUrl);


            taskToNodeTaskConverter = new TaskToNodeTaskConverter(Options.Create(terraOptions), storageAccessProviderMock.Object,
                Options.Create(storageOptions), Options.Create(batchAccountOptions), new NullLogger<TaskToNodeTaskConverter>());
        }


        [TestMethod]
        public async Task ToNodeTaskAsync_TesTaskWithContentInputs_ContentInputsAreUploadedAndSetInTaskDefinition()
        {
            var contentInput = tesTask.Inputs.Find(i => !string.IsNullOrWhiteSpace(i.Content));
            var options = OptionsWithoutAdditionalInputs();
            var nodeTask = await taskToNodeTaskConverter.ToNodeTaskAsync(tesTask, options, CancellationToken.None);

            Assert.IsNotNull(nodeTask);

            // Verify that the content input was uploaded and the node task has the correct url
            storageAccessProviderMock.Verify(x => x.UploadBlobAsync(It.IsAny<Uri>(), It.IsAny<string>(), It.IsAny<CancellationToken>()), Times.Exactly(1));
            // The input must be uploaded to the internal blob url without a sas token.
            Assert.AreEqual(InternalBlobUrl.AbsoluteUri, nodeTask.Inputs!.Find(i => i.Path == $"{TaskToNodeTaskConverter.BatchTaskWorkingDirEnvVar}{contentInput!.Path}")!.SourceUrl);
        }

        [DataTestMethod]
        [DataRow("myIdentity", $@"/subscriptions/{SubscriptionId}/resourceGroups/{ResourceGroup}/providers/Microsoft.ManagedIdentity/userAssignedIdentities/myIdentity")]
        [DataRow($@"/subscriptions/{SubscriptionId}/resourcegroups/{ResourceGroup}/providers/Microsoft.ManagedIdentity/userAssignedIdentities/myIdentity", $@"/subscriptions/{SubscriptionId}/resourcegroups/{ResourceGroup}/providers/Microsoft.ManagedIdentity/userAssignedIdentities/myIdentity")]
        [DataRow($@"/subscriptions/{SubscriptionId}/resourceGroups/{ResourceGroup}/providers/Microsoft.ManagedIdentity/userAssignedIdentities/myIdentity", $@"/subscriptions/{SubscriptionId}/resourceGroups/{ResourceGroup}/providers/Microsoft.ManagedIdentity/userAssignedIdentities/myIdentity")]
        [DataRow("", GlobalManagedIdentity)]
        [DataRow(null, GlobalManagedIdentity)]
        public void GetNodeManagedIdentityResourceId_ResourceIsProvided_ReturnsExpectedResult(string workflowIdentity, string expectedResourceId)
        {

            tesTask.Resources = new TesResources()
            {
                BackendParameters = new Dictionary<string, string>()
                {
                    {TesResources.SupportedBackendParameters.workflow_execution_identity.ToString(), workflowIdentity}
                }
            };

            var resourceId = taskToNodeTaskConverter.GetNodeManagedIdentityResourceId(tesTask, GlobalManagedIdentity);

            Assert.AreEqual(expectedResourceId, resourceId);
        }

        [TestMethod]
        public async Task
            ToNodeTaskAsync_TesTaskWithInputsAndOutputs_AllInputsAndOutputsArePrefixedWithBatchTaskWorkingDir()
        {
            var options = OptionsWithoutAdditionalInputs();
            var nodeTask = await taskToNodeTaskConverter.ToNodeTaskAsync(tesTask, options, CancellationToken.None);
            Assert.IsNotNull(nodeTask);
            // Verify that all inputs and outputs are prefixed with the batch task working dir
            foreach (var input in nodeTask.Inputs!)
            {
                Assert.IsTrue(input.Path!.StartsWith(TaskToNodeTaskConverter.BatchTaskWorkingDirEnvVar));
            }

            foreach (var output in nodeTask.Outputs!)
            {
                Assert.IsTrue(output.Path!.StartsWith(TaskToNodeTaskConverter.BatchTaskWorkingDirEnvVar));
            }
        }

        [TestMethod]
        public async Task ToNodeTaskAsync_ExternalStorageInputsProvided_NodeTesTaskContainsUrlsWithSasTokens()
        {

            tesTask.Inputs = new List<TesInput>
            {
                new TesInput()
                {
                    Path = "/input/file1",
                    Url = $"{ExternalStorageContainer}/blob"
                }
            };

            var options = OptionsWithoutAdditionalInputs();

            var nodeTask = await taskToNodeTaskConverter.ToNodeTaskAsync(tesTask, options, CancellationToken.None);

            Assert.IsNotNull(nodeTask);

            var url = new BlobUriBuilder(new Uri(nodeTask.Inputs![0].SourceUrl!));

            Assert.IsNotNull(url);
            Assert.AreEqual($"?{SasToken}", url.ToUri().Query);
            Assert.AreEqual("blob", url.BlobName);
        }


        [TestMethod]
        public async Task ToNodeTaskAsync_AdditionalInputsProvided_NodeTesTaskContainsTheAdditionalInputs()
        {
            var options = OptionsWithAdditionalInputs();

            var nodeTask = await taskToNodeTaskConverter.ToNodeTaskAsync(tesTask, options, CancellationToken.None);

            Assert.IsNotNull(nodeTask);

            //verify the additional inputs are added to the node task
            var expectedPath = $"{TaskToNodeTaskConverter.BatchTaskWorkingDirEnvVar}{options.AdditionalInputs[0].Path}";
            Assert.IsTrue(nodeTask.Inputs!.Any(i => i.Path!.Equals(expectedPath, StringComparison.OrdinalIgnoreCase)));
            expectedPath = $"{TaskToNodeTaskConverter.BatchTaskWorkingDirEnvVar}{options.AdditionalInputs[1].Path}";
            Assert.IsTrue(nodeTask.Inputs!.Any(i => i.Path!.Equals(expectedPath, StringComparison.OrdinalIgnoreCase)));
        }


        [TestMethod]
        public async Task ToNodeTaskAsync_TesTaskWithNoInputsAndOutputs_NodeTaskContainsNoInputsAndOutputs()
        {
            var task = GetTestTesTask();
            task.Inputs = null;
            task.Outputs = null;
            var options = OptionsWithoutAdditionalInputs();
            var nodeTask = await taskToNodeTaskConverter.ToNodeTaskAsync(task, options, CancellationToken.None);
            Assert.IsNotNull(nodeTask);
            Assert.IsNull(nodeTask.Inputs);
            Assert.IsNull(nodeTask.Outputs);
        }

        [TestMethod]
        public async Task
            ToNodeTaskAsync_TesTaskWithNoInputsAndOutputsAndAdditionalInputs_NodeTaskContainsOnlyAdditionalInputs()
        {
            var task = GetTestTesTask();
            task.Inputs = null;
            task.Outputs = null;
            var options = OptionsWithAdditionalInputs();
            var nodeTask = await taskToNodeTaskConverter.ToNodeTaskAsync(task, options, CancellationToken.None);

            Assert.IsNotNull(nodeTask);
            Assert.AreEqual(2, nodeTask.Inputs!.Count);
            Assert.IsNull(nodeTask.Outputs);
        }

        [TestMethod]
        public async Task
            ToNodeTaskAsync_TesTaskWithNoInputsAndOutputsAndNoAdditionalInputs_NodeTaskContainsNoInputsAndOutputs()
        {
            var task = GetTestTesTask();
            task.Inputs = null;
            task.Outputs = null;
            var options = OptionsWithoutAdditionalInputs();
            var nodeTask = await taskToNodeTaskConverter.ToNodeTaskAsync(task, options, CancellationToken.None);
            Assert.IsNotNull(nodeTask);
            Assert.IsNull(nodeTask.Inputs);
            Assert.IsNull(nodeTask.Outputs);
        }

        [TestMethod]
        public async Task ToNodeTaskAsync_AdditionalInputsContainsAnExistingInput_OnlyDistinctAdditionalInputsAreAdded()
        {
            var options = OptionsWithAdditionalInputs();
            options.AdditionalInputs[0].Path = tesTask.Inputs.First().Path;

            var nodeTask = await taskToNodeTaskConverter.ToNodeTaskAsync(tesTask, options, CancellationToken.None);
            Assert.IsNotNull(nodeTask);

            //verify that only one additional inputs is added to the node task
            Assert.AreEqual(tesTask.Inputs.Count + 1, nodeTask.Inputs!.Count);
            var expectedPath = $"{TaskToNodeTaskConverter.BatchTaskWorkingDirEnvVar}{options.AdditionalInputs[1].Path}";
            Assert.IsTrue(nodeTask.Inputs!.Any(i => i.Path!.Equals(expectedPath, StringComparison.OrdinalIgnoreCase)));
        }

        [TestMethod]
        public async Task ToNodeTaskAsync_InputUrlIsALocalPath_UrlIsConverted()
        {
            var options = OptionsWithoutAdditionalInputs();
            var nodeTask = await taskToNodeTaskConverter.ToNodeTaskAsync(tesTask, options, CancellationToken.None);

            Assert.IsNotNull(nodeTask);
            //first input in the task has a url with the the format: /storageaccount/container
            var url = new Uri(nodeTask.Inputs![0].SourceUrl!);
            Assert.IsNotNull(url);
        }

        [TestMethod]
        public async Task ToNodeTaskAsync_InputUrlIsACromwellLocalPath_UrlIsConvertedUsesDefaultStorageAccount()
        {
            tesTask.Inputs = new List<TesInput>
            {
                new TesInput()
                {
                    Name = "local input",
                    Path = "/cromwell-executions/file",
                    Url = "/cromwell-executions/file",
                    Type = TesFileType.FILEEnum
                }
            };

            var options = OptionsWithoutAdditionalInputs();

            var nodeTask = await taskToNodeTaskConverter.ToNodeTaskAsync(tesTask, options, CancellationToken.None);

            Assert.IsNotNull(nodeTask);
            var url = new BlobUriBuilder(new Uri(nodeTask.Inputs![0].SourceUrl!));
            Assert.IsNotNull(url);
            Assert.AreEqual(DefaultStorageAccountName, url.AccountName);
            Assert.AreEqual("cromwell-executions", url.BlobContainerName);
        }

        [TestMethod]
        public async Task ToNodeTaskAsync_InputUrlIsAExternalLocalPath_UrlIsConvertedUsesExternalAccountSas()
        {
            tesTask.Inputs = new List<TesInput>
            {
                new TesInput()
                {
                    Name = "local input",
                    Path = $"/{ExternalStorageAccountName}/cont/file",
                    Url = $"/{ExternalStorageAccountName}/cont/file",
                    Type = TesFileType.FILEEnum
                }
            };

            var options = OptionsWithoutAdditionalInputs();

            var nodeTask = await taskToNodeTaskConverter.ToNodeTaskAsync(tesTask, options, CancellationToken.None);

            Assert.IsNotNull(nodeTask);

            var url = new BlobUriBuilder(new Uri(nodeTask.Inputs![0].SourceUrl!));

            Assert.IsNotNull(url);
            Assert.AreEqual(ExternalStorageAccountName, url.AccountName);
            Assert.AreEqual($"?{SasToken}", url.ToUri().Query);
            Assert.AreEqual("file", url.BlobName);
        }

        private static NodeTaskConversionOptions OptionsWithAdditionalInputs()
        {
            var inputs = new[]
            {
                new TesInput
                {
                    Name = "additionalInput1",
                    Path = "/additionalInput1",
                    Type = TesFileType.FILEEnum,
                    Url = "http://foo.bar/additionalInput1"
                },
                new TesInput
                {
                    Name = "additionalInput2",
                    Path = "/additionalInput2",
                    Type = TesFileType.FILEEnum,
                    Url = "http://foo.bar/additionalInput2"
                }
            };

            return new NodeTaskConversionOptions(AdditionalInputs: inputs,
                DefaultStorageAccountName: DefaultStorageAccountName,
                GlobalManagedIdentity: GlobalManagedIdentity);
        }
        private static NodeTaskConversionOptions OptionsWithoutAdditionalInputs()
        {
            return new NodeTaskConversionOptions(AdditionalInputs: null,
                DefaultStorageAccountName: DefaultStorageAccountName,
                GlobalManagedIdentity: GlobalManagedIdentity);
        }

        private static TesTask GetTestTesTask()
        {
            return JsonConvert.DeserializeObject<TesTask>(File.ReadAllText("testask1.json"));
        }
    }
}<|MERGE_RESOLUTION|>--- conflicted
+++ resolved
@@ -58,11 +58,7 @@
             batchAccountOptions = new BatchAccountOptions() { SubscriptionId = SubscriptionId, ResourceGroup = ResourceGroup };
             storageAccessProviderMock = new Mock<IStorageAccessProvider>();
             storageAccessProviderMock.Setup(x =>
-<<<<<<< HEAD
                     x.GetInternalTesTaskBlobUrlAsync(It.IsAny<TesTask>(), It.IsAny<string>(), It.IsAny<Azure.Storage.Sas.BlobSasPermissions>(), It.IsAny<CancellationToken>()))
-=======
-                    x.GetInternalTesTaskBlobUrlAsync(It.IsAny<TesTask>(), It.IsAny<string>(), It.IsAny<CancellationToken>()))
->>>>>>> 7b3c5026
                 .ReturnsAsync(InternalBlobUrlWithSas);
             storageAccessProviderMock.Setup(x =>
                     x.GetInternalTesBlobUrlWithoutSasToken(It.IsAny<string>()))
