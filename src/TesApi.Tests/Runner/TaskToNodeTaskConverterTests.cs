--- conflicted
+++ resolved
@@ -78,15 +78,9 @@
                     x.GetBlobUrlsAsync(It.IsAny<Uri>(), It.IsAny<CancellationToken>()))
                 .Returns(Task.FromResult<IList<Uri>>([]));
 
-<<<<<<< HEAD
-            var azureCloudIdentityConfig = AzureCloudConfig.CreateAsync().Result.AzureEnvironmentConfig;
+            var azureCloudIdentityConfig = AzureCloudConfig.FromKnownCloudNameAsync().Result.AzureEnvironmentConfig;
             taskToNodeTaskConverter = new TaskToNodeTaskConverter(Options.Create(terraOptions), Options.Create(storageOptions),
                 storageAccessProviderMock.Object, azureProxyMock.Object, azureCloudIdentityConfig, new NullLogger<TaskToNodeTaskConverter>());
-=======
-            var azureCloudIdentityConfig = AzureCloudConfig.FromKnownCloudNameAsync().Result.AzureEnvironmentConfig;
-            taskToNodeTaskConverter = new TaskToNodeTaskConverter(Options.Create(terraOptions), storageAccessProviderMock.Object,
-                Options.Create(storageOptions), Options.Create(batchAccountOptions), azureCloudIdentityConfig, new NullLogger<TaskToNodeTaskConverter>());
->>>>>>> 8ed59a83
         }
 
 
