﻿// Copyright (c) Microsoft Corporation.
// Licensed under the MIT License.

using System;
using System.Collections.Generic;
using System.IO;
using System.Linq;
using System.Threading;
using System.Threading.Tasks;
using Azure.Storage.Blobs;
using CommonUtilities.AzureCloud;
using Microsoft.Extensions.Logging.Abstractions;
using Microsoft.Extensions.Options;
using Microsoft.VisualStudio.TestTools.UnitTesting;
using Moq;
using Newtonsoft.Json;
using Tes.Models;
using TesApi.Web.Management.Configuration;
using TesApi.Web.Options;
using TesApi.Web.Runner;
using TesApi.Web.Storage;

// Copyright (c) Microsoft Corporation.
// Licensed under the MIT License.

namespace TesApi.Tests.Runner
{
    [TestClass, TestCategory("Unit")]
    public class TaskToNodeTaskConverterTests
    {
        private Mock<IStorageAccessProvider> storageAccessProviderMock;
        private TaskToNodeTaskConverter taskToNodeTaskConverter;
        private readonly TesTask tesTask = GetTestTesTask();
        private TerraOptions terraOptions;
        private StorageOptions storageOptions;

        private const string SasToken = "sv=2019-12-12&ss=bfqt&srt=sco&spr=https&st=2023-09-27T17%3A32%3A57Z&se=2023-09-28T17%3A32%3A57Z&sp=rwdlacupx&sig=SIGNATURE";

        const string DefaultStorageAccountName = "default";
        static readonly Uri InternalBlobUrl = new("http://foo.bar/tes-internal");
        static readonly Uri InternalBlobUrlWithSas = new($"{InternalBlobUrl}?{SasToken}");
        const string GlobalManagedIdentity = $@"/subscriptions/{SubscriptionId}/resourceGroups/{ResourceGroup}/providers/Microsoft.ManagedIdentity/userAssignedIdentities/globalId";
        private const string DrsHubApiHost = "https://drshub.foo.bar";


        const string ExternalStorageAccountName = "external";
        const string ExternalStorageContainer =
            $"https://{ExternalStorageAccountName}{StorageUrlUtils.DefaultBlobEndpointHostNameSuffix}/cont";
        const string ExternalStorageContainerWithSas =
            $"{ExternalStorageContainer}?{SasToken}";
        const string ResourceGroup = "myResourceGroup";
        const string SubscriptionId = "12345678-1234-5678-abcd-1234567890ab";

        [TestInitialize]
        public void SetUp()
        {
            terraOptions = new();
            storageOptions = new() { ExternalStorageContainers = ExternalStorageContainerWithSas };

            Mock<Web.IAzureProxy> azureProxyMock = new();
            azureProxyMock.Setup(x => x.GetManagedIdentityInBatchAccountResourceGroup(It.IsAny<string>()))
                .Returns<string>(name => $"/subscriptions/{SubscriptionId}/resourceGroups/{ResourceGroup}/providers/Microsoft.ManagedIdentity/userAssignedIdentities/{name}");

            storageAccessProviderMock = new();
            storageAccessProviderMock.Setup(x =>
                    x.GetInternalTesTaskBlobUrlAsync(It.IsAny<TesTask>(), It.IsAny<string>(), It.IsAny<CancellationToken>()))
                .ReturnsAsync(InternalBlobUrlWithSas);
            storageAccessProviderMock.Setup(x =>
                    x.GetInternalTesBlobUrlWithoutSasToken(It.IsAny<string>()))
                .Returns(InternalBlobUrl);
            storageAccessProviderMock.Setup(x =>
                    x.GetInternalTesTaskBlobUrlWithoutSasToken(It.IsAny<TesTask>(), It.IsAny<string>()))
                .Returns(InternalBlobUrl);
            storageAccessProviderMock.Setup(x =>
                    x.MapLocalPathToSasUrlAsync(It.IsAny<string>(), It.IsAny<CancellationToken>(), It.IsAny<TimeSpan?>(), It.IsAny<bool>()))
                .Returns(Task.FromResult(new Uri("http://host")));
            storageAccessProviderMock.Setup(x =>
                    x.GetBlobUrlsAsync(It.IsAny<Uri>(), It.IsAny<CancellationToken>()))
                .Returns(Task.FromResult<IList<Uri>>([]));

            var azureCloudIdentityConfig = AzureCloudConfig.FromKnownCloudNameAsync().Result.AzureEnvironmentConfig;
            taskToNodeTaskConverter = new TaskToNodeTaskConverter(Options.Create(terraOptions), Options.Create(storageOptions),
                storageAccessProviderMock.Object, azureProxyMock.Object, azureCloudIdentityConfig, new NullLogger<TaskToNodeTaskConverter>());
        }


        [TestMethod]
        public async Task ToNodeTaskAsync_TesTaskWithContentInputs_ContentInputsAreUploadedAndSetInTaskDefinition()
        {
            var contentInput = tesTask.Inputs.Find(i => !string.IsNullOrWhiteSpace(i.Content));
            var options = OptionsWithoutAdditionalInputs();
            var nodeTask = await taskToNodeTaskConverter.ToNodeTaskAsync(tesTask, options, CancellationToken.None);

            Assert.IsNotNull(nodeTask);

            // Verify that the content input was uploaded and the node task has the correct url
            storageAccessProviderMock.Verify(x => x.UploadBlobAsync(It.IsAny<Uri>(), It.IsAny<string>(), It.IsAny<CancellationToken>()), Times.Exactly(1));
            // The input must be uploaded to the internal blob url without a sas token.
            Assert.AreEqual(InternalBlobUrl.AbsoluteUri, nodeTask.Inputs!.Find(i => i.Path == $"{TaskToNodeTaskConverter.BatchTaskWorkingDirEnvVar}{contentInput!.Path}")!.SourceUrl);
        }

        [DataTestMethod]
        [DataRow("myIdentity", $@"/subscriptions/{SubscriptionId}/resourceGroups/{ResourceGroup}/providers/Microsoft.ManagedIdentity/userAssignedIdentities/myIdentity")]
        [DataRow($@"/subscriptions/{SubscriptionId}/resourcegroups/{ResourceGroup}/providers/Microsoft.ManagedIdentity/userAssignedIdentities/myIdentity", $@"/subscriptions/{SubscriptionId}/resourcegroups/{ResourceGroup}/providers/Microsoft.ManagedIdentity/userAssignedIdentities/myIdentity")]
        [DataRow($@"/subscriptions/{SubscriptionId}/resourceGroups/{ResourceGroup}/providers/Microsoft.ManagedIdentity/userAssignedIdentities/myIdentity", $@"/subscriptions/{SubscriptionId}/resourceGroups/{ResourceGroup}/providers/Microsoft.ManagedIdentity/userAssignedIdentities/myIdentity")]
        [DataRow("", GlobalManagedIdentity)]
        [DataRow(null, GlobalManagedIdentity)]
        public void GetNodeManagedIdentityResourceId_ResourceIsProvided_ReturnsExpectedResult(string workflowIdentity, string expectedResourceId)
        {
            tesTask.Resources = new TesResources()
            {
                BackendParameters = new Dictionary<string, string>()
                {
                    {TesResources.SupportedBackendParameters.workflow_execution_identity.ToString(), workflowIdentity}
                }
            };

            var resourceId = taskToNodeTaskConverter.GetNodeManagedIdentityResourceId(tesTask, GlobalManagedIdentity);

            Assert.AreEqual(expectedResourceId, resourceId);
        }

        [DataTestMethod]
        [DataRow("myIdentity", $@"/subscriptions/{SubscriptionId}/resourceGroups/{ResourceGroup}/providers/Microsoft.ManagedIdentity/userAssignedIdentities/myIdentity", false)]
        [DataRow($@"/subscriptions/{SubscriptionId}/resourcegroups/{ResourceGroup}/providers/Microsoft.ManagedIdentity/userAssignedIdentities/myIdentity", $@"/subscriptions/{SubscriptionId}/resourcegroups/{ResourceGroup}/providers/Microsoft.ManagedIdentity/userAssignedIdentities/myIdentity", false)]
        [DataRow($@"/subscriptions/{SubscriptionId}/resourceGroups/{ResourceGroup}/providers/Microsoft.ManagedIdentity/userAssignedIdentities/myIdentity", $@"/subscriptions/{SubscriptionId}/resourceGroups/{ResourceGroup}/providers/Microsoft.ManagedIdentity/userAssignedIdentities/myIdentity", false)]
        [DataRow("", null, true)]
        [DataRow(null, null, true)]
        public void GetNodeManagedIdentityResourceId_NoGlobalManagedIdentity_ReturnsExpectedResult(string workflowIdentity, string expectedResourceId, bool exceptionExpected)
        {
            tesTask.Resources = new TesResources()
            {
                BackendParameters = new Dictionary<string, string>()
                {
                    {TesResources.SupportedBackendParameters.workflow_execution_identity.ToString(), workflowIdentity}
                }
            };

            try
            {
                var resourceId = taskToNodeTaskConverter.GetNodeManagedIdentityResourceId(string.Empty, tesTask);
                Assert.AreEqual(exceptionExpected, false);
                Assert.AreEqual(expectedResourceId, resourceId);
            }
            catch (TesException)
            {
                Assert.AreEqual(exceptionExpected, true);
            }
        }

        [TestMethod]
        public async Task
            ToNodeTaskAsync_TesTask_OutputsContainLogsAndMetrics()
        {
            tesTask.Inputs = null;
            tesTask.Outputs = null;
            var options = OptionsWithoutAdditionalInputs();
            var nodeTask = await taskToNodeTaskConverter.ToNodeTaskAsync(tesTask, options, CancellationToken.None);
            Assert.IsNotNull(nodeTask);
            Assert.IsNull(nodeTask.Inputs);
            Assert.AreEqual(3, nodeTask.Outputs.Count);
<<<<<<< HEAD
=======
            Assert.AreEqual(3, nodeTask.Outputs?.Count(output => output.Path!.StartsWith($"%{NodeTaskBuilder.BatchTaskDirEnvVarName}%")));
>>>>>>> da7ebb30
        }

        [TestMethod]
        public async Task
            ToNodeTaskAsync_TesTaskWithInputsAndOutputs_AllInputsAndOutputsArePrefixedWithBatchTaskWorkingDir()
        {
            var options = OptionsWithoutAdditionalInputs();
            var nodeTask = await taskToNodeTaskConverter.ToNodeTaskAsync(tesTask, options, CancellationToken.None);
            Assert.IsNotNull(nodeTask);
            // Verify that all inputs and outputs are prefixed with the batch task working dir
            foreach (var input in nodeTask.Inputs!)
            {
                Assert.IsTrue(input.Path!.StartsWith(TaskToNodeTaskConverter.BatchTaskWorkingDirEnvVar));
            }

            Assert.AreEqual(5, nodeTask.Outputs?.Count(output => output.Path!.StartsWith(TaskToNodeTaskConverter.BatchTaskWorkingDirEnvVar)));
            Assert.AreEqual(3, nodeTask.Outputs?.Count(output => output.Path!.StartsWith($"%{NodeTaskBuilder.BatchTaskDirEnvVarName}%")));
        }

        [TestMethod]
        public async Task ToNodeTaskAsync_DuplicateInputsAreRemoved()
        {
            var options = OptionsWithoutAdditionalInputs();

            // Add a duplicate to tesTask.Inputs
            var duplicateInput = tesTask.Inputs.First();
            tesTask.Inputs.Add(duplicateInput);

            var nodeTask = await taskToNodeTaskConverter.ToNodeTaskAsync(tesTask, options, CancellationToken.None);

            Assert.IsNotNull(nodeTask);

            Assert.IsTrue(nodeTask.Inputs!.Count == tesTask.Inputs.Count - 1);
        }


        [TestMethod]
        public async Task ToNodeTaskAsync_ExternalStorageInputsProvided_NodeTesTaskContainsUrlsWithSasTokens()
        {
            tesTask.Inputs = new List<TesInput>
            {
                new()
                {
                    Path = "/input/file1",
                    Url = $"{ExternalStorageContainer}/blob"
                }
            };

            var options = OptionsWithoutAdditionalInputs();

            var nodeTask = await taskToNodeTaskConverter.ToNodeTaskAsync(tesTask, options, CancellationToken.None);

            Assert.IsNotNull(nodeTask);

            var url = new BlobUriBuilder(new Uri(nodeTask.Inputs![0].SourceUrl!));

            Assert.IsNotNull(url);
            Assert.AreEqual($"?{SasToken}", url.ToUri().Query);
            Assert.AreEqual("blob", url.BlobName);
        }


        [TestMethod]
        public async Task ToNodeTaskAsync_AdditionalInputsProvided_NodeTesTaskContainsTheAdditionalInputs()
        {
            var options = OptionsWithAdditionalInputs();

            var nodeTask = await taskToNodeTaskConverter.ToNodeTaskAsync(tesTask, options, CancellationToken.None);

            Assert.IsNotNull(nodeTask);

            //verify the additional inputs are added to the node task
            var expectedPath = $"{TaskToNodeTaskConverter.BatchTaskWorkingDirEnvVar}{options.AdditionalInputs[0].Path}";
            Assert.IsTrue(nodeTask.Inputs!.Any(i => i.Path!.Equals(expectedPath, StringComparison.OrdinalIgnoreCase)));
            expectedPath = $"{TaskToNodeTaskConverter.BatchTaskWorkingDirEnvVar}{options.AdditionalInputs[1].Path}";
            Assert.IsTrue(nodeTask.Inputs!.Any(i => i.Path!.Equals(expectedPath, StringComparison.OrdinalIgnoreCase)));
        }


        [TestMethod]
        public async Task ToNodeTaskAsync_TesTaskWithNoInputsAndOutputs_NodeTaskContainsNoInputsAndOutputs()
        {
            tesTask.Inputs = null;
            tesTask.Outputs = null;
            var options = OptionsWithoutAdditionalInputs();
            var nodeTask = await taskToNodeTaskConverter.ToNodeTaskAsync(tesTask, options, CancellationToken.None);
            Assert.IsNotNull(nodeTask);
            Assert.IsNull(nodeTask.Inputs);
            Assert.AreEqual(0, nodeTask.Outputs?.Count(output => output.Path!.StartsWith(TaskToNodeTaskConverter.BatchTaskWorkingDirEnvVar)));
        }

        [TestMethod]
        public async Task
            ToNodeTaskAsync_TesTaskWithNoInputsAndOutputsAndAdditionalInputs_NodeTaskContainsOnlyAdditionalInputs()
        {
            tesTask.Inputs = null;
            tesTask.Outputs = null;
            var options = OptionsWithAdditionalInputs();
            var nodeTask = await taskToNodeTaskConverter.ToNodeTaskAsync(tesTask, options, CancellationToken.None);

            Assert.IsNotNull(nodeTask);
            Assert.AreEqual(2, nodeTask.Inputs!.Count);
            Assert.AreEqual(0, nodeTask.Outputs?.Count(output => output.Path!.StartsWith(TaskToNodeTaskConverter.BatchTaskWorkingDirEnvVar)));
        }

        [TestMethod]
        public async Task
            ToNodeTaskAsync_TesTaskWithNoInputsAndOutputsAndNoAdditionalInputs_NodeTaskContainsNoInputsAndOutputs()
        {
            tesTask.Inputs = null;
            tesTask.Outputs = null;
            var options = OptionsWithoutAdditionalInputs();
            var nodeTask = await taskToNodeTaskConverter.ToNodeTaskAsync(tesTask, options, CancellationToken.None);
            Assert.IsNotNull(nodeTask);
            Assert.IsNull(nodeTask.Inputs);
            Assert.AreEqual(0, nodeTask.Outputs?.Count(output => output.Path!.StartsWith(TaskToNodeTaskConverter.BatchTaskWorkingDirEnvVar)));
        }

        [TestMethod]
        public async Task
            ToNodeTaskAsync_TesTaskWithOnlyStreamableInputsAndOutputsAndNoAdditionalInputs_NodeTaskContainsNoInputsAndOutputs()
        {
            tesTask.Inputs = new List<TesInput>
            {
                new()
                {
                    Name = "local input",
                    Streamable = true,
                    Path = "/cromwell-executions/file",
                    Url = "/cromwell-executions/file",
                    Type = TesFileType.FILE
                }
            };

            tesTask.Outputs = null;
            var options = OptionsWithoutAdditionalInputs();
            var nodeTask = await taskToNodeTaskConverter.ToNodeTaskAsync(tesTask, options, CancellationToken.None);
            Assert.IsNotNull(nodeTask);
            Assert.IsNull(nodeTask.Inputs);
            Assert.AreEqual(0, nodeTask.Outputs?.Count(output => output.Path!.StartsWith(TaskToNodeTaskConverter.BatchTaskWorkingDirEnvVar)));
        }

        [TestMethod]
        public async Task ToNodeTaskAsync_AdditionalInputsContainsAnExistingInput_OnlyDistinctAdditionalInputsAreAdded()
        {
            var options = OptionsWithAdditionalInputs();
            options.AdditionalInputs[0].Path = tesTask.Inputs.First().Path;

            var nodeTask = await taskToNodeTaskConverter.ToNodeTaskAsync(tesTask, options, CancellationToken.None);
            Assert.IsNotNull(nodeTask);

            //verify that only one additional inputs is added to the node task
            Assert.AreEqual(tesTask.Inputs.Count + 1, nodeTask.Inputs!.Count);
            var expectedPath = $"{TaskToNodeTaskConverter.BatchTaskWorkingDirEnvVar}{options.AdditionalInputs[1].Path}";
            Assert.IsTrue(nodeTask.Inputs!.Any(i => i.Path!.Equals(expectedPath, StringComparison.OrdinalIgnoreCase)));
        }

        [TestMethod]
        public async Task ToNodeTaskAsync_InputUrlIsALocalPath_UrlIsConverted()
        {
            var options = OptionsWithoutAdditionalInputs();
            var nodeTask = await taskToNodeTaskConverter.ToNodeTaskAsync(tesTask, options, CancellationToken.None);

            Assert.IsNotNull(nodeTask);
            //first input in the task has a url with the the format: /storageaccount/container
            var url = new Uri(nodeTask.Inputs![0].SourceUrl!);
            Assert.IsNotNull(url);
        }

        [TestMethod]
        public async Task ToNodeTaskAsync_InputUrlIsACromwellLocalPath_UrlIsConvertedUsesDefaultStorageAccount()
        {
            tesTask.Inputs = new List<TesInput>
            {
                new()
                {
                    Name = "local input",
                    Path = "/cromwell-executions/file",
                    Url = "/cromwell-executions/file",
                    Type = TesFileType.FILE
                }
            };

            var options = OptionsWithoutAdditionalInputs();

            var nodeTask = await taskToNodeTaskConverter.ToNodeTaskAsync(tesTask, options, CancellationToken.None);

            Assert.IsNotNull(nodeTask);
            var url = new BlobUriBuilder(new Uri(nodeTask.Inputs![0].SourceUrl!));
            Assert.IsNotNull(url);
            Assert.AreEqual(DefaultStorageAccountName, url.AccountName);
            Assert.AreEqual("cromwell-executions", url.BlobContainerName);
        }

        [TestMethod]
        public async Task ToNodeTaskAsync_InputUrlIsAExternalLocalPath_UrlIsConvertedUsesExternalAccountSas()
        {
            tesTask.Inputs = new List<TesInput>
            {
                new()
                {
                    Name = "local input",
                    Path = $"/{ExternalStorageAccountName}/cont/file",
                    Url = $"/{ExternalStorageAccountName}/cont/file",
                    Type = TesFileType.FILE
                }
            };

            var options = OptionsWithoutAdditionalInputs();

            var nodeTask = await taskToNodeTaskConverter.ToNodeTaskAsync(tesTask, options, CancellationToken.None);

            Assert.IsNotNull(nodeTask);

            var url = new BlobUriBuilder(new Uri(nodeTask.Inputs![0].SourceUrl!));

            Assert.IsNotNull(url);
            Assert.AreEqual(ExternalStorageAccountName, url.AccountName);
            Assert.AreEqual($"?{SasToken}", url.ToUri().Query);
            Assert.AreEqual("file", url.BlobName);
        }

        [TestMethod]
        public async Task ToNodeTaskAsync_DrsHubApiHostIsProvided_DrsHubApiHostIsSetInNodeTask()
        {
            var options = OptionsWithoutAdditionalInputs();

            var nodeTask = await taskToNodeTaskConverter.ToNodeTaskAsync(tesTask, options, CancellationToken.None);

            Assert.IsNotNull(nodeTask);
            Assert.AreEqual(DrsHubApiHost, nodeTask.RuntimeOptions.Terra!.DrsHubApiHost);
        }

        private static NodeTaskConversionOptions OptionsWithAdditionalInputs()
        {
            var inputs = new[]
            {
                new TesInput
                {
                    Name = "additionalInput1",
                    Path = "/additionalInput1",
                    Type = TesFileType.FILE,
                    Url = "http://foo.bar/additionalInput1"
                },
                new TesInput
                {
                    Name = "additionalInput2",
                    Path = "/additionalInput2",
                    Type = TesFileType.FILE,
                    Url = "http://foo.bar/additionalInput2"
                }
            };

            return new NodeTaskConversionOptions(AdditionalInputs: inputs,
                DefaultStorageAccountName: DefaultStorageAccountName,
                GlobalManagedIdentity: GlobalManagedIdentity);
        }
        private static NodeTaskConversionOptions OptionsWithoutAdditionalInputs()
        {
            return new NodeTaskConversionOptions(AdditionalInputs: null,
                DefaultStorageAccountName: DefaultStorageAccountName,
                GlobalManagedIdentity: GlobalManagedIdentity,
                DrsHubApiHost: DrsHubApiHost);
        }

        private static TesTask GetTestTesTask()
        {
            return JsonConvert.DeserializeObject<TesTask>(File.ReadAllText("testask1.json"));
        }
    }
}<|MERGE_RESOLUTION|>--- conflicted
+++ resolved
@@ -159,10 +159,7 @@
             Assert.IsNotNull(nodeTask);
             Assert.IsNull(nodeTask.Inputs);
             Assert.AreEqual(3, nodeTask.Outputs.Count);
-<<<<<<< HEAD
-=======
             Assert.AreEqual(3, nodeTask.Outputs?.Count(output => output.Path!.StartsWith($"%{NodeTaskBuilder.BatchTaskDirEnvVarName}%")));
->>>>>>> da7ebb30
         }
 
         [TestMethod]
