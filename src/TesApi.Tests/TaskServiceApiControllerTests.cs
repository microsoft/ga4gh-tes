--- conflicted
+++ resolved
@@ -195,13 +195,8 @@
         [TestMethod]
         public async Task CreateTaskAsync_ReturnsBadRequest_ForMissingDockerImage()
         {
-<<<<<<< HEAD
             TesTask tesTask = new() { Executors = [new() { Command = ["cmd"] }] };
-            using var services = new TestServices.TestServiceProvider<TaskServiceApiController>();
-=======
-            TesTask tesTask = new() { Executors = [new()] };
-            using var services = new TestServices.TestServiceProvider<TaskServiceApiController>(tesTaskRepository: SetRepository);
->>>>>>> a7301280
+            using var services = new TestServices.TestServiceProvider<TaskServiceApiController>(tesTaskRepository: SetRepository);
             var controller = services.GetT();
 
             var result = await controller.CreateTaskAsync(tesTask, CancellationToken.None) as ObjectResult;
@@ -213,13 +208,8 @@
         [TestMethod]
         public async Task CreateTaskAsync_ReturnsBadRequest_ForRelativeInputPath()
         {
-<<<<<<< HEAD
             TesTask tesTask = new() { Inputs = [new() { Path = "xyz/path" }], Executors = [new() { Image = "image", Command = ["cmd"] }] };
-            using var services = new TestServices.TestServiceProvider<TaskServiceApiController>();
-=======
-            TesTask tesTask = new() { Inputs = [new() { Path = "xyz/path" }] };
-            using var services = new TestServices.TestServiceProvider<TaskServiceApiController>(tesTaskRepository: SetRepository);
->>>>>>> a7301280
+            using var services = new TestServices.TestServiceProvider<TaskServiceApiController>(tesTaskRepository: SetRepository);
             var controller = services.GetT();
 
             var result = await controller.CreateTaskAsync(tesTask, CancellationToken.None) as ObjectResult;
@@ -231,13 +221,8 @@
         [TestMethod]
         public async Task CreateTaskAsync_ReturnsBadRequest_ForInputMissingContentAndPath()
         {
-<<<<<<< HEAD
             TesTask tesTask = new() { Inputs = [new() { Url = "http://host/path" }], Executors = [new() { Image = "image", Command = ["cmd"] }] };
-            using var services = new TestServices.TestServiceProvider<TaskServiceApiController>();
-=======
-            TesTask tesTask = new() { Inputs = [new() { Url = "http://host/path" }] };
-            using var services = new TestServices.TestServiceProvider<TaskServiceApiController>(tesTaskRepository: SetRepository);
->>>>>>> a7301280
+            using var services = new TestServices.TestServiceProvider<TaskServiceApiController>(tesTaskRepository: SetRepository);
             var controller = services.GetT();
 
             var result = await controller.CreateTaskAsync(tesTask, CancellationToken.None) as ObjectResult;
@@ -249,13 +234,8 @@
         [TestMethod]
         public async Task CreateTaskAsync_ReturnsBadRequest_ForInputContentAndPath()
         {
-<<<<<<< HEAD
             TesTask tesTask = new() { Inputs = [new() { Url = "http://host/path", Path = "/path/file", Content = "content" }], Executors = [new() { Image = "image", Command = ["cmd"] }] };
-            using var services = new TestServices.TestServiceProvider<TaskServiceApiController>();
-=======
-            TesTask tesTask = new() { Inputs = [new() { Url = "http://host/path", Path = "/path/file", Content = "content" }] };
-            using var services = new TestServices.TestServiceProvider<TaskServiceApiController>(tesTaskRepository: SetRepository);
->>>>>>> a7301280
+            using var services = new TestServices.TestServiceProvider<TaskServiceApiController>(tesTaskRepository: SetRepository);
             var controller = services.GetT();
 
             var result = await controller.CreateTaskAsync(tesTask, CancellationToken.None) as ObjectResult;
