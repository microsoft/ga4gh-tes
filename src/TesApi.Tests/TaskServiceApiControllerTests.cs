﻿// Copyright (c) Microsoft Corporation.
// Licensed under the MIT License.

using System;
using System.Collections.Generic;
using System.Linq;
using System.Linq.Expressions;
using System.Threading;
using System.Threading.Tasks;
using Microsoft.AspNetCore.Mvc;
using Microsoft.Extensions.Logging;
using Microsoft.VisualStudio.TestPlatform.ObjectModel;
using Microsoft.VisualStudio.TestTools.UnitTesting;
using Moq;
using Tes.Models;
using Tes.Repository;
using TesApi.Controllers;

namespace TesApi.Tests
{
    [TestClass]
    public class TaskServiceApiControllerTests
    {
        [TestCategory("TES 1.1")]
        [TestMethod]
        public async Task TES_Supports_BackendParameter_vmsize()
        {
            const string backend_parameter_key = "vm_size";

            var backendParameters = new Dictionary<string, string>
            {
                { backend_parameter_key, "VmSize1" }
            };

            var tesTask = new TesTask
            {
                Executors = new() { new() { Image = "ubuntu" } },
                Resources = new() { BackendParameters = backendParameters, BackendParametersStrict = true }
            };

            using var services = new TestServices.TestServiceProvider<TaskServiceApiController>();
            var controller = services.GetT();

            var result = await controller.CreateTaskAsync(tesTask, System.Threading.CancellationToken.None) as ObjectResult;

            Assert.IsNotNull(result);
            services.TesTaskRepository.Verify(x => x.CreateItemAsync(tesTask, It.IsAny<System.Threading.CancellationToken>()));
            Assert.AreEqual(32, tesTask.Id.Length);
            Assert.AreEqual(TesState.QUEUEDEnum, tesTask.State);
            Assert.IsTrue(tesTask.Resources.BackendParameters.ContainsKey(backend_parameter_key));
            Assert.AreEqual(200, result.StatusCode);
        }

        [TestCategory("TES 1.1")]
        [TestMethod]
        public async Task TES_Supports_BackendParameter_workflow_execution_identity()
        {
            const string backend_parameter_key = "workflow_execution_identity";

            var backendParameters = new Dictionary<string, string>
            {
                { backend_parameter_key, "/subscriptions/00000000-0000-0000-0000-000000000000/resourceGroups/coa/providers/Microsoft.ManagedIdentity/userAssignedIdentities/coa-test-uami" }
            };

            var tesTask = new TesTask
            {
                Executors = new() { new() { Image = "ubuntu" } },
                Resources = new() { BackendParameters = backendParameters, BackendParametersStrict = true }
            };

            using var services = new TestServices.TestServiceProvider<TaskServiceApiController>();
            var controller = services.GetT();

            var result = await controller.CreateTaskAsync(tesTask, System.Threading.CancellationToken.None) as ObjectResult;

            Assert.IsNotNull(result);
            services.TesTaskRepository.Verify(x => x.CreateItemAsync(tesTask, It.IsAny<System.Threading.CancellationToken>()));
            Assert.AreEqual(32, tesTask.Id.Length);
            Assert.AreEqual(TesState.QUEUEDEnum, tesTask.State);
            Assert.IsTrue(tesTask.Resources.BackendParameters.ContainsKey(backend_parameter_key));
            Assert.AreEqual(200, result.StatusCode);
        }

        [TestCategory("TES 1.1")]
        [TestMethod]
        public async Task CreateTaskAsync_ReturnsTesCreateTaskResponseWithBackendParameters_UnsupportedKey()
        {
            const string unsupportedKey = "unsupported_key_2021";

            var backendParameters = new Dictionary<string, string>
            {
                { unsupportedKey, Guid.NewGuid().ToString() }
            };

            var tesTask = new TesTask
            {
                Executors = new() { new() { Image = "ubuntu" } },
                Resources = new() { BackendParameters = backendParameters }
            };

            using var services = new TestServices.TestServiceProvider<TaskServiceApiController>();
            var controller = services.GetT();

            var result = await controller.CreateTaskAsync(tesTask, System.Threading.CancellationToken.None) as ObjectResult;

            Assert.IsNotNull(result);
            services.TesTaskRepository.Verify(x => x.CreateItemAsync(tesTask, It.IsAny<System.Threading.CancellationToken>()));
            Assert.AreEqual(32, tesTask.Id.Length);
            Assert.AreEqual(TesState.QUEUEDEnum, tesTask.State);

            // Unsupported keys should not be persisted
            Assert.IsFalse(tesTask?.Resources?.BackendParameters?.ContainsKey(unsupportedKey));
            Assert.AreEqual(200, result.StatusCode);
        }

        [TestCategory("TES 1.1")]
        [TestMethod]
        public async Task CreateTaskAsync_ReturnsBadRequest_ForBackendParametersStrict_UnsupportedKey()
        {
            const string unsupportedKey = "unsupported_key_2021";

            var backendParameters = new Dictionary<string, string>
            {
                { unsupportedKey, Guid.NewGuid().ToString() }
            };

            var tesTask = new TesTask
            {
                Executors = new() { new() { Image = "ubuntu" } },
                Resources = new() { BackendParameters = backendParameters, BackendParametersStrict = true }
            };

            using var services = new TestServices.TestServiceProvider<TaskServiceApiController>();
            var controller = services.GetT();

            var result = await controller.CreateTaskAsync(tesTask, System.Threading.CancellationToken.None) as BadRequestObjectResult;

            Assert.IsNotNull(result);

            // Unsupported keys should cause a bad request when BackendParametersStrict = true
            Assert.AreEqual(400, result.StatusCode);

            // Unsupported keys should be returned in the warning message
            Assert.IsTrue(result.Value.ToString().Contains(unsupportedKey));
        }

        [TestCategory("TES 1.1")]
        [TestMethod]
        public async Task CreateTaskAsync_ReturnsBadRequest_ForBackendParametersStrict_DuplicateKeys()
        {
            const string backend_parameter_key = "vmsize";

            var backendParameters = new Dictionary<string, string>
            {
                { backend_parameter_key, Guid.NewGuid().ToString() },
                { "VmSize", Guid.NewGuid().ToString() }
            };

            var tesTask = new TesTask
            {
                Executors = new() { new() { Image = "ubuntu" } },
                Resources = new() { BackendParameters = backendParameters, BackendParametersStrict = true }
            };

            using var services = new TestServices.TestServiceProvider<TaskServiceApiController>();
            var controller = services.GetT();

            var result = await controller.CreateTaskAsync(tesTask, System.Threading.CancellationToken.None) as BadRequestObjectResult;

            Assert.IsNotNull(result);

            Assert.AreEqual(400, result.StatusCode);
        }

        [TestMethod]
        public async Task CreateTaskAsync_ReturnsBadRequest_ForInvalidId()
        {
            var tesTask = new TesTask { Id = "ClientProvidedId", Executors = new() { new() { Image = "ubuntu" } } };
            using var services = new TestServices.TestServiceProvider<TaskServiceApiController>();
            var controller = services.GetT();

            var result = await controller.CreateTaskAsync(tesTask, System.Threading.CancellationToken.None) as BadRequestObjectResult;

            Assert.IsNotNull(result);
            Assert.AreEqual(400, result.StatusCode);
        }

        [TestMethod]
        public async Task CreateTaskAsync_ReturnsBadRequest_ForMissingDockerImage()
        {
            var tesTask = new TesTask();
            using var services = new TestServices.TestServiceProvider<TaskServiceApiController>();
            var controller = services.GetT();

            var result = await controller.CreateTaskAsync(tesTask, System.Threading.CancellationToken.None) as ObjectResult;

            Assert.IsNotNull(result);
            Assert.AreEqual(400, result.StatusCode);
        }

        [TestMethod]
        public async Task CreateTaskAsync_ReturnsTesCreateTaskResponse()
        {
            var tesTask = new TesTask() { Executors = new() { new() { Image = "ubuntu" } } };

            using var services = new TestServices.TestServiceProvider<TaskServiceApiController>();
            var controller = services.GetT();

            var result = await controller.CreateTaskAsync(tesTask, System.Threading.CancellationToken.None) as ObjectResult;

            Assert.IsNotNull(result);
            services.TesTaskRepository.Verify(x => x.CreateItemAsync(tesTask, It.IsAny<System.Threading.CancellationToken>()));
            Assert.AreEqual(32, tesTask.Id.Length);
            Assert.AreEqual(TesState.QUEUEDEnum, tesTask.State);
            Assert.AreEqual(200, result.StatusCode);
        }

        [TestMethod]
        public async Task CreateTaskAsync_CromwellWorkflowIdIsUsedAsTaskIdPrefix()
        {
            var cromwellWorkflowId = Guid.NewGuid().ToString();
            var cromwellSubWorkflowId = Guid.NewGuid().ToString();
            var taskDescription = $"{cromwellSubWorkflowId}:BackendJobDescriptorKey_CommandCallNode_wf_hello.hello:-1:1";

            var tesTask = new TesTask()
            {
                Description = taskDescription,
                Executors = new() { new() { Image = "ubuntu" } },
                Inputs = new() { new() { Name = "commandScript", Path = $"/cromwell-executions/test/{cromwellWorkflowId}/call-hello/test-subworkflow/{cromwellSubWorkflowId}/call-subworkflow/shard-8/execution/script" } }
            };

            using var services = new TestServices.TestServiceProvider<TaskServiceApiController>();
            var controller = services.GetT();

            await controller.CreateTaskAsync(tesTask, System.Threading.CancellationToken.None);

            Assert.AreEqual(41, tesTask.Id.Length); // First eight characters of Cromwell's job id + underscore + GUID without dashes
            Assert.IsTrue(tesTask.Id.StartsWith(cromwellWorkflowId[..8] + "_"));
        }

        [TestMethod]
        [DataRow("IdWith@InvalidCharacter$", 400, "Invalid ID")]
        [DataRow("abcde123_ca8e57a5746f4436b864808b0fbf0a64", 200, null)]
        [DataRow("ca8e57a5746f4436b864808b0fbf0a64", 200, null)]
        public async Task CancelTaskAsync_ValidatesIdCorrectly(string testId, int expectedStatusCode, string expectedMessage)
        {
            TesTask mockTesTask = new TesTask { State = TesState.RUNNINGEnum };

            using var services = new TestServices.TestServiceProvider<TaskServiceApiController>(tesTaskRepository: r =>
            {
                r.Setup(repo => repo.TryGetItemAsync(It.IsAny<string>(), It.IsAny<CancellationToken>(), It.IsAny<Action<TesTask>>()))
                .Callback((string id, CancellationToken ct, Action<TesTask> action) => action(mockTesTask))
                .ReturnsAsync(true);

                // Mock UpdateItemAsync to throw a RepositoryCollisionException
                r.Setup(repo => repo.UpdateItemAsync(It.IsAny<TesTask>(), It.IsAny<CancellationToken>()))
                .ReturnsAsync(mockTesTask);
            });

            var controller = services.GetT();

            // Act
            var result = await controller.CancelTask(testId, CancellationToken.None);

            // Assert
            if (result is ObjectResult objectResult)
            {
                Assert.AreEqual(expectedStatusCode, objectResult.StatusCode);

                if (expectedMessage != null)
                {
                    Assert.AreEqual(expectedMessage, objectResult.Value);
                }
            }
            else
            {
                Assert.Fail("The action result is not of type ObjectResult");
            }
        }

        [TestMethod]
        public async Task CancelTaskAsync_ReturnsConflict_ForRepositoryCollision()
        {
            TesTask mockTesTask = new TesTask { State = TesState.RUNNINGEnum };
            var tesTaskId = mockTesTask.CreateId();

            using var services = new TestServices.TestServiceProvider<TaskServiceApiController>(tesTaskRepository: r =>
            {
                // Mock TryGetItemAsync to return true and provide a TesTask object
                r.Setup(repo => repo.TryGetItemAsync(tesTaskId, It.IsAny<CancellationToken>(), It.IsAny<Action<TesTask>>()))
                .Callback((string id, CancellationToken ct, Action<TesTask> action) => action(mockTesTask))
                .ReturnsAsync(true);

                // Mock UpdateItemAsync to throw a RepositoryCollisionException
                r.Setup(repo => repo.UpdateItemAsync(It.IsAny<TesTask>(), It.IsAny<CancellationToken>()))
                .ThrowsAsync(new RepositoryCollisionException());
            });

            var controller = services.GetT();

<<<<<<< HEAD
            var result = await controller.CancelTaskAsync(tesTaskId, System.Threading.CancellationToken.None) as NotFoundObjectResult;
=======
            // Act
            var result = await controller.CancelTask(tesTaskId, CancellationToken.None) as ConflictObjectResult;
>>>>>>> 4d7ea5af

            // Assert
            Assert.IsNotNull(result);
            Assert.AreEqual(409, result.StatusCode);
        }

        [TestMethod]
        public async Task CancelTaskAsync_ReturnsEmptyObject()
        {
            var tesTask = new TesTask() { State = TesState.QUEUEDEnum };
            tesTask.Id = tesTask.CreateId();

            using var services = new TestServices.TestServiceProvider<TaskServiceApiController>(tesTaskRepository: r =>
                r.Setup(repo => repo.TryGetItemAsync(tesTask.Id, It.IsAny<System.Threading.CancellationToken>(), It.IsAny<Action<TesTask>>()))
                .Callback<string, System.Threading.CancellationToken, Action<TesTask>>((id, _1, action) => { action(tesTask); })
                .ReturnsAsync(true));
            var controller = services.GetT();

            var result = await controller.CancelTaskAsync(tesTask.Id, System.Threading.CancellationToken.None) as ObjectResult;

            Assert.IsNotNull(result);
            Assert.AreEqual(200, result.StatusCode);
            Assert.AreEqual(TesState.CANCELEDEnum, tesTask.State);
            services.TesTaskRepository.Verify(x => x.UpdateItemAsync(tesTask, It.IsAny<System.Threading.CancellationToken>()));
        }

        [TestMethod]
        public void GetServiceInfo_ReturnsInfo()
        {
            using var services = new TestServices.TestServiceProvider<TaskServiceApiController>();
            var controller = services.GetT();

            var result = controller.GetServiceInfo() as ObjectResult;

            Assert.IsNotNull(result);
            Assert.AreEqual(200, result.StatusCode);
        }

        [TestMethod]
        public async Task GetTaskAsync_ReturnsNotFound_ForValidId()
        {
            var tesTaskId = new TesTask().CreateId();

            using var services = new TestServices.TestServiceProvider<TaskServiceApiController>(tesTaskRepository: r =>
                r.Setup(repo => repo.TryGetItemAsync(tesTaskId, It.IsAny<System.Threading.CancellationToken>(), It.IsAny<Action<TesTask>>()))
                    .ReturnsAsync(false));
            var controller = services.GetT();

            var result = await controller.GetTaskAsync(tesTaskId, "MINIMAL", System.Threading.CancellationToken.None) as NotFoundObjectResult;

            Assert.IsNotNull(result);
            Assert.AreEqual(404, result.StatusCode);
        }

        [TestMethod]
        public async Task GetTaskAsync_ReturnsBadRequest_ForInvalidViewValue()
        {
            var tesTask = new TesTask();
            tesTask.Id = tesTask.CreateId();

            using var services = new TestServices.TestServiceProvider<TaskServiceApiController>(tesTaskRepository: r =>
                r.Setup(repo => repo.TryGetItemAsync(tesTask.Id, It.IsAny<System.Threading.CancellationToken>(), It.IsAny<Action<TesTask>>()))
                .Callback<string, System.Threading.CancellationToken, Action<TesTask>>((id, _1, action) =>
                {
                    action(tesTask);
                })
                .ReturnsAsync(true));
            var controller = services.GetT();

            var result = await controller.GetTaskAsync(tesTask.Id, "INVALID", System.Threading.CancellationToken.None) as BadRequestObjectResult;

            Assert.IsNotNull(result);
            Assert.AreEqual(400, result.StatusCode);
        }

        [TestMethod]
        public async Task GetTaskAsync_ReturnsJsonResult()
        {
            var tesTask = new TesTask
            {
                State = TesState.RUNNINGEnum
            };
            tesTask.Id = tesTask.CreateId();

            using var services = new TestServices.TestServiceProvider<TaskServiceApiController>(tesTaskRepository: r =>
                r.Setup(repo => repo.TryGetItemAsync(tesTask.Id, It.IsAny<System.Threading.CancellationToken>(), It.IsAny<Action<TesTask>>()))
                .Callback<string, System.Threading.CancellationToken, Action<TesTask>>((id, _1, action) =>
                {
                    action(tesTask);
                })
                .ReturnsAsync(true));
            var controller = services.GetT();

            var result = await controller.GetTaskAsync(tesTask.Id, "MINIMAL", System.Threading.CancellationToken.None) as JsonResult;

            Assert.IsNotNull(result);
            services.TesTaskRepository.Verify(x => x.TryGetItemAsync(tesTask.Id, It.IsAny<System.Threading.CancellationToken>(), It.IsAny<Action<TesTask>>()));
            Assert.AreEqual(TesState.RUNNINGEnum, tesTask.State);
            Assert.AreEqual(200, result.StatusCode);
        }

        [TestMethod]
        public async Task ListTasks_ReturnsBadRequest_ForInvalidPageSize()
        {
            using var services = new TestServices.TestServiceProvider<TaskServiceApiController>();
            var controller = services.GetT();

            var result = await controller.ListTasksAsync(null, null, Array.Empty<string>(), Array.Empty<string>(), 0, null, "BASIC", System.Threading.CancellationToken.None) as BadRequestObjectResult;

            Assert.IsNotNull(result);
            Assert.AreEqual(400, result.StatusCode);
        }

        [TestMethod]
        public async Task ListTasks_ReturnsJsonResult()
        {
            var firstTesTask = new TesTask { Id = "tesTaskId1", State = TesState.COMPLETEEnum, Name = "tesTask", ETag = Guid.NewGuid().ToString() };
            var secondTesTask = new TesTask { Id = "tesTaskId2", State = TesState.EXECUTORERROREnum, Name = "tesTask2", ETag = Guid.NewGuid().ToString() };
            var thirdTesTask = new TesTask { Id = "tesTaskId3", State = TesState.EXECUTORERROREnum, Name = "someOtherTask2", ETag = Guid.NewGuid().ToString() };
            var namePrefix = "tesTask";

            var tesTasks = new[] { firstTesTask, secondTesTask, thirdTesTask };

            using var services = new TestServices.TestServiceProvider<TaskServiceApiController>(tesTaskRepository: r =>
                r.Setup(repo => repo
                // string continuationToken, int pageSize, CancellationToken cancellationToken, FormattableString predicate, Expression<Func<T, bool>> predicate
                .GetItemsAsync(It.IsAny<string>(), It.IsAny<int>(), It.IsAny<System.Threading.CancellationToken>(), It.IsAny<FormattableString>(), It.IsAny<Expression<Func<TesTask, bool>>>()))
                .ReturnsAsync((string _1, int pageSize, System.Threading.CancellationToken _2, FormattableString _3, Expression<Func<TesTask, bool>> predicate) =>
                    ("continuation-token=1", tesTasks.Where(i => predicate.Compile().Invoke(i)).Take(pageSize))));
            var controller = services.GetT();

            var result = await controller.ListTasksAsync(namePrefix, null, Array.Empty<string>(), Array.Empty<string>(), 1, null, "BASIC", System.Threading.CancellationToken.None) as JsonResult;
            var listOfTesTasks = (TesListTasksResponse)result.Value;

            Assert.IsNotNull(result);
            Assert.AreEqual(1, listOfTesTasks.Tasks.Count);
            Assert.AreEqual(200, result.StatusCode);
        }

        [TestMethod]
        public async Task CreateTaskAsync_ExtractsWorkflowId()
        {
            var cromwellWorkflowId = Guid.NewGuid().ToString();
            var cromwellSubWorkflowId = Guid.NewGuid().ToString();
            var taskDescription = $"{cromwellSubWorkflowId}:BackendJobDescriptorKey_CommandCallNode_wf_hello.hello:-1:1";

            var tesTask = new TesTask()
            {
                Description = taskDescription,
                Executors = new() { new() { Image = "ubuntu" } },
                Inputs = new() { new() { Name = "commandScript", Path = $"/cromwell-executions/test/{cromwellWorkflowId}/call-hello/test-subworkflow/{cromwellSubWorkflowId}/call-subworkflow/shard-8/execution/script" } }
            };

            using var services = new TestServices.TestServiceProvider<TaskServiceApiController>();
            var controller = services.GetT();

            await controller.CreateTaskAsync(tesTask, System.Threading.CancellationToken.None);

            Assert.AreEqual(cromwellWorkflowId, tesTask.WorkflowId);
        }

        [TestMethod]
        public async Task CreateTaskAsync_InvalidInputsAndPathDoNotThrow()
        {
            var cromwellWorkflowId = "daf1a044-d741-4db9-8eb5-d6fd0519b1f1";
            var taskDescription = $"{cromwellWorkflowId}:BackendJobDescriptorKey_CommandCallNode_wf_hello.hello:-1:1";

            var tesTask1 = new TesTask()
            {
                Description = taskDescription,
                Executors = new() { new() { Image = "ubuntu" } }
            };

            using var services = new TestServices.TestServiceProvider<TaskServiceApiController>();
            var controller = services.GetT();

            await controller.CreateTaskAsync(tesTask1, System.Threading.CancellationToken.None);

            Assert.IsNull(tesTask1.WorkflowId);

            var tesTask2 = new TesTask()
            {
                Description = taskDescription,
                Executors = new() { new() { Image = "ubuntu" } },
                Inputs = new() { new() { Path = "/cromwell-executions/" } }
            };

            await controller.CreateTaskAsync(tesTask2, System.Threading.CancellationToken.None);

            Assert.IsNull(tesTask2.WorkflowId);

            var tesTask3 = new TesTask()
            {
                Description = taskDescription,
                Executors = new() { new() { Image = "ubuntu" } },
                Inputs = new() { new() { Path = "/cromwell-executions/" } }
            };

            await controller.CreateTaskAsync(tesTask3, System.Threading.CancellationToken.None);

            Assert.IsNull(tesTask3.WorkflowId);

            var tesTask4 = new TesTask()
            {
                Description = taskDescription,
                Executors = new() { new() { Image = "ubuntu" } },
                Inputs = new() { new() { Path = "/cromwell-executions/test/" } }
            };

            await controller.CreateTaskAsync(tesTask4, System.Threading.CancellationToken.None);

            Assert.IsNull(tesTask4.WorkflowId);
        }
    }
}<|MERGE_RESOLUTION|>--- conflicted
+++ resolved
@@ -8,8 +8,6 @@
 using System.Threading;
 using System.Threading.Tasks;
 using Microsoft.AspNetCore.Mvc;
-using Microsoft.Extensions.Logging;
-using Microsoft.VisualStudio.TestPlatform.ObjectModel;
 using Microsoft.VisualStudio.TestTools.UnitTesting;
 using Moq;
 using Tes.Models;
@@ -260,7 +258,7 @@
             var controller = services.GetT();
 
             // Act
-            var result = await controller.CancelTask(testId, CancellationToken.None);
+            var result = await controller.CancelTaskAsync(testId, CancellationToken.None);
 
             // Assert
             if (result is ObjectResult objectResult)
@@ -298,12 +296,8 @@
 
             var controller = services.GetT();
 
-<<<<<<< HEAD
-            var result = await controller.CancelTaskAsync(tesTaskId, System.Threading.CancellationToken.None) as NotFoundObjectResult;
-=======
             // Act
-            var result = await controller.CancelTask(tesTaskId, CancellationToken.None) as ConflictObjectResult;
->>>>>>> 4d7ea5af
+            var result = await controller.CancelTaskAsync(tesTaskId, CancellationToken.None) as ConflictObjectResult;
 
             // Assert
             Assert.IsNotNull(result);
