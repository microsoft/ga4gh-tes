﻿// Copyright (c) Microsoft Corporation.
// Licensed under the MIT License.

using System;
using System.Collections.Generic;
using System.Diagnostics;
using System.Linq;
using System.Threading;
using System.Threading.Tasks;
using CommonUtilities;
using Microsoft.AspNetCore.Mvc;
using Microsoft.Azure.Management.AppService.Fluent;
using Microsoft.Azure.Management.PostgreSQL;
using Microsoft.Azure.Management.PostgreSQL.FlexibleServers;
using Microsoft.Azure.Management.ResourceManager.Fluent;
using Microsoft.Azure.Management.ResourceManager.Fluent.Authentication;
using Microsoft.Azure.Management.ResourceManager.Fluent.Core;
using Microsoft.Extensions.Logging;
using Microsoft.Extensions.Options;
using Microsoft.Rest;
using Microsoft.VisualStudio.TestTools.UnitTesting;
using Moq;
using Tes.Models;
using Tes.Utilities;
using TesApi.Controllers;
using FlexibleServer = Microsoft.Azure.Management.PostgreSQL.FlexibleServers;

namespace Tes.Repository.Tests
{
    /// <summary>
    /// These tests will automatically create an "Azure Database for PostgreSQL - Flexible Server",
    /// and then delete it when done.
    /// 
    /// To run these tests,
    /// 1.  From a command prompt, log in with "az login" then start Visual Studio
    /// 2.  Set "subscriptionId" to your subscriptionId
    /// 3.  Remove the "[Ignore]" attribute from this class
    /// </summary>
    [Ignore]
    [TestClass]
    [TestCategory("Integration")]
    public class TesTaskPostgreSqlRepositoryIntegrationTests
    {
        private static IRepository<Models.TesTask> repository;
        private static readonly string subscriptionId = "";
        private static readonly string regionName = "southcentralus";
        private static readonly string resourceGroupName = $"tes-test-{Guid.NewGuid().ToString()[..8]}";
        private static readonly string postgreSqlServerName = $"tes{Guid.NewGuid().ToString()[..8]}";
        private static readonly string postgreSqlDatabaseName = "tes_db";
        private static readonly string adminLogin = $"tes{Guid.NewGuid().ToString()[..8]}";
        private static readonly string adminPw = PasswordGenerator.GeneratePassword();

        [ClassInitialize]
        public static async Task ClassInitializeAsync(TestContext context)
        {
            Console.WriteLine("Creating Azure Resource Group and PostgreSql Server...");
            await PostgreSqlTestUtility.CreateTestDbAsync(
                subscriptionId, regionName, resourceGroupName, postgreSqlServerName, postgreSqlDatabaseName, adminLogin, adminPw);

            var connectionString = ConnectionStringUtility
                .GetPostgresConnectionString(Options.Create(new PostgreSqlOptions
                {
                    ServerName = postgreSqlServerName,
                    DatabaseName = postgreSqlDatabaseName,
                    DatabaseUserLogin = adminLogin,
                    DatabaseUserPassword = adminPw
                }));

            var dataSource = TesTaskPostgreSqlRepository.NpgsqlDataSourceFunc(connectionString);
            repository = new TesTaskPostgreSqlRepository(() => new TesDbContext(dataSource, TesTaskPostgreSqlRepository.NpgsqlDbContextOptionsBuilder));
            Console.WriteLine("Creation complete.");
        }

        [ClassCleanup]
        public static async Task ClassCleanupAsync()
        {
            Console.WriteLine("Deleting Azure Resource Group...");
            await PostgreSqlTestUtility.DeleteResourceGroupAsync(subscriptionId, resourceGroupName);
            Console.WriteLine("Done");
        }

        [TestMethod]
        public async Task TryGetItemAsyncTest()
        {
            var id = Guid.NewGuid().ToString();
            var createdItem = await repository.CreateItemAsync(new()
            {
                Id = id,
                Description = Guid.NewGuid().ToString(),
                CreationTime = DateTime.UtcNow,
                Inputs = [new TesInput { Url = "https://test" }]
            }, CancellationToken.None);
            Assert.IsNotNull(createdItem);

            Models.TesTask updatedAndRetrievedItem = null;

            var isFound = await repository.TryGetItemAsync(id, CancellationToken.None, tesTask => updatedAndRetrievedItem = tesTask);

            Assert.IsNotNull(updatedAndRetrievedItem);
            Assert.IsTrue(isFound);
        }

        [TestMethod]
        public async Task GetItemsAsyncTest()
        {
            var items = (await repository.GetItemsAsync(c => c.Id != null, CancellationToken.None)).ToList();

            foreach (var item in items)
            {
                Assert.IsTrue(!string.IsNullOrWhiteSpace(item.Id));
            }

            Assert.IsTrue(items.Any());
            Console.WriteLine(items.Count);
            Assert.AreEqual(items.Count, items.Select(t => t.Id).Distinct().Count());
        }

        [TestMethod]
        public async Task ListTasksWithPagingRetrievesAllTesTasks()
        {
            try
            {
                const bool createItems = true;
                const int itemCount = 10000;

                if (createItems)
                {
                    var rng = new Random(Guid.NewGuid().GetHashCode());
                    var states = Enum.GetValues(typeof(Models.TesState)).Cast<Models.TesState>().ToArray();

                    var items = new List<Models.TesTask>();

                    for (var i = 0; i < itemCount; i++)
                    {
                        items.Add(new()
                        {
                            Id = Guid.NewGuid().ToString(),
                            Description = Guid.NewGuid().ToString(),
                            CreationTime = DateTime.UtcNow,
                            State = states[rng.Next(states.Length)]
                        });
                    }

                    Assert.IsTrue(items.Select(i => i.Id).Distinct().Count() == itemCount);

                    await Parallel.ForEachAsync(items, CancellationToken.None, async (item, token) => await repository.CreateItemAsync(item, token));
                }

                var controller = new TaskServiceApiController(repository, null, null, null);
                string pageToken = null;
                var tesTaskIds = new HashSet<string>();

                while (true)
                {
<<<<<<< HEAD
                    var result = await controller.ListTasksAsync(null, null, null, null, 2047, pageToken, "FULL", default);
                    JsonResult jr = (JsonResult)result;
                    var content = (Models.TesListTasksResponse)jr.Value;
=======
                    var result = await controller.ListTasks(null, 2047, pageToken, "FULL", default);
                    var jr = (JsonResult)result;
                    var content = (TesListTasksResponse)jr.Value;
>>>>>>> 439fd9d5
                    pageToken = content.NextPageToken;

                    foreach (var tesTask in content.Tasks)
                    {
                        if (tesTaskIds.Contains(tesTask.Id))
                        {
                            var count = tesTaskIds.Count;
                            Debugger.Break();
                            Assert.Fail("Duplicate task id");
                        }

                        tesTaskIds.Add(tesTask.Id);
                    }

                    Console.WriteLine($"Found {tesTaskIds.Count}");

                    if (string.IsNullOrWhiteSpace(pageToken))
                    {
                        break;
                    }
                }

                Assert.IsTrue(tesTaskIds.Count == itemCount);
                Console.WriteLine("Done");
            }
            catch (Exception)
            {
                Debugger.Break();
                throw;
            }
        }

        [TestMethod]
        public async Task Create1mAndQuery1mAsync()
        {
            const bool createItems = true;
            const int itemCount = 1_000_000;

            var sw = Stopwatch.StartNew();

            if (createItems)
            {
                var rng = new Random(Guid.NewGuid().GetHashCode());
                var states = Enum.GetValues(typeof(Models.TesState)).Cast<Models.TesState>().ToArray();

                var items = new List<Models.TesTask>();

                for (var i = 0; i < itemCount; i++)
                {
                    items.Add(new()
                    {
                        Id = Guid.NewGuid().ToString(),
                        Description = Guid.NewGuid().ToString(),
                        CreationTime = DateTime.UtcNow,
                        State = states[rng.Next(states.Length)]
                    });
                }

                Assert.IsTrue(items.Select(i => i.Id).Distinct().Count() == itemCount);

                await (repository as TesTaskPostgreSqlRepository).CreateItemsAsync(items, CancellationToken.None);
                Console.WriteLine($"Total seconds to insert {items.Count} items: {sw.Elapsed.TotalSeconds:n2}s");
                sw.Restart();
            }

            sw.Restart();
            var runningTasks = (await repository.GetItemsAsync(c => c.State == Models.TesState.RUNNINGEnum, CancellationToken.None)).ToList();

            // Ensure performance is decent
            Assert.IsTrue(sw.Elapsed.TotalSeconds < 20);
            Console.WriteLine($"Retrieved {runningTasks.Count} in {sw.Elapsed.TotalSeconds:n1}s");
            sw.Restart();
            var allOtherTasks = (await repository.GetItemsAsync(c => c.State != Models.TesState.RUNNINGEnum, CancellationToken.None)).ToList();
            Console.WriteLine($"Retrieved {allOtherTasks.Count} in {sw.Elapsed.TotalSeconds:n1}s");
            Console.WriteLine($"Total running tasks: {runningTasks.Count}");
            Console.WriteLine($"Total other tasks: {allOtherTasks.Count}");
            var distinctRunningTasksIds = runningTasks.Select(i => i.Id).Distinct().Count();
            var distinctOtherTaskIds = allOtherTasks.Select(i => i.Id).Distinct().Count();
            Console.WriteLine($"uniqueRunningTasksIds: {distinctRunningTasksIds}");
            Console.WriteLine($"distinctOtherTaskIds: {distinctOtherTaskIds}");

            Assert.IsTrue(distinctRunningTasksIds + distinctOtherTaskIds == itemCount);

            Assert.IsTrue(runningTasks.Count > 0);
            Assert.IsTrue(allOtherTasks.Count > 0);
            Assert.IsTrue(runningTasks.Count != allOtherTasks.Count);
            Assert.IsTrue(runningTasks.All(c => c.State == Models.TesState.RUNNINGEnum));
            Assert.IsTrue(allOtherTasks.All(c => c.State != Models.TesState.RUNNINGEnum));
        }

        [TestMethod]
        public async Task GetItemsTagsAsyncTest()
        {
            var controller = new TesApi.Controllers.TaskServiceApiController(repository, Mock.Of<ILogger<TesApi.Controllers.TaskServiceApiController>>(), Mock.Of<TesApi.Web.IAzureProxy>());

            foreach (var testSpec in GetTestData())
            {
                var createdItem = await repository.CreateItemAsync(new()
                {
                    Id = Guid.NewGuid().ToString(),
                    Description = Guid.NewGuid().ToString(),
                    CreationTime = DateTime.UtcNow,
                    State = Models.TesState.UNKNOWNEnum,
                    Tags = testSpec.Tags
                }, CancellationToken.None);

                var (raw, ef) = controller.GenerateSearchPredicates(null, null, testSpec.Filter);
                var (_, items) = await repository.GetItemsAsync(null, 2048, CancellationToken.None, raw, ef is null ? null : t => ef(t));

                items = items.ToList(); // Enumerate received enumeration only once

                if (testSpec.Match)
                {
                    Assert.AreEqual(1, items.Count());
                    Assert.IsTrue(items.Select(t => t.Id).Contains(createdItem.Id));
                }
                else
                {
                    Assert.IsFalse(items.Select(t => t.Id).Contains(createdItem.Id));
                    Assert.AreEqual(0, items.Count());
                }

                await repository.DeleteItemAsync(createdItem.Id, CancellationToken.None);
            }

            static List<(Dictionary<string, string> Filter, Dictionary<string, string> Tags, bool Match)> GetTestData()
                => new()
                {
                    (
                        new(StringComparer.Ordinal) { {"foo", "bar"} },
                        new(StringComparer.Ordinal) { {"foo", "bar"} },
                        true
                    ),
                    (
                        new(StringComparer.Ordinal) { {"foo", "bar"} },
                        new(StringComparer.Ordinal) { {"foo", "bat" } },
                        false
                    ),
                    (
                        new(StringComparer.Ordinal) { {"foo", ""} },
                        new(StringComparer.Ordinal) { {"foo", ""} },
                        true
                    ),
                    (
                        new(StringComparer.Ordinal) { {"foo", "bar"}, { "baz", "bat" } },
                        new(StringComparer.Ordinal) { {"foo", "bar"}, { "baz", "bat" } },
                        true
                    ),
                    (
                        new(StringComparer.Ordinal) { {"foo", "bar"} },
                        new(StringComparer.Ordinal) { {"foo", "bar"}, { "baz", "bat" } },
                        true
                    ),
                    (
                        new(StringComparer.Ordinal) { {"foo", "bar"}, { "baz", "bat" } },
                        new(StringComparer.Ordinal) { {"foo", "bar"} },
                        false
                    ),
                    (
                        new(StringComparer.Ordinal) { {"foo", ""} },
                        new(StringComparer.Ordinal) { {"foo", "bar"} },
                        true
                    ),
                    (
                        new(StringComparer.Ordinal) { {"foo", ""} },
                        new(StringComparer.Ordinal) { },
                        false
                    ),
                };
        }

        [TestMethod]
        public async Task GetItemsContinuationAsyncTest()
        {
            const int pageSize = 256;

            var (continuation, items) = await repository.GetItemsAsync(null, pageSize, CancellationToken.None);
            var itemsList = items.ToList();
            Assert.IsTrue(itemsList.Count <= pageSize);

            while (!string.IsNullOrWhiteSpace(continuation))
            {
                (continuation, items) = await repository.GetItemsAsync(continuation, pageSize, CancellationToken.None);
                itemsList.AddRange(items);
            }

            foreach (var item in itemsList)
            {
                Assert.IsTrue(!string.IsNullOrWhiteSpace(item.Id));
            }

            Assert.IsTrue(itemsList.Any());
            Console.WriteLine(itemsList.Count);
            Assert.AreEqual(itemsList.Count, itemsList.Select(t => t.Id).Distinct().Count());
        }

        [TestMethod]
        public async Task CreateItemAsyncTest()
        {
            var itemId = Guid.NewGuid().ToString();

            var task = await repository.CreateItemAsync(new()
            {
                Id = itemId,
                Description = Guid.NewGuid().ToString(),
                CreationTime = DateTime.UtcNow,
                Inputs = [new TesInput { Url = "https://test" }]
            }, CancellationToken.None);

            Assert.IsNotNull(task);
        }

        [TestMethod]
        public async Task UpdateItemAsyncTest()
        {
            var description = $"created at {DateTime.UtcNow}";
            var id = Guid.NewGuid().ToString();

            var createdItem = await repository.CreateItemAsync(new()
            {
                Id = id,
                Description = Guid.NewGuid().ToString(),
                CreationTime = DateTime.UtcNow,
                Inputs = [new TesInput { Url = "https://test" }]
            }, CancellationToken.None);

            Assert.IsTrue(createdItem.State != Models.TesState.COMPLETEEnum);

            createdItem.Description = description;
            createdItem.State = Models.TesState.COMPLETEEnum;

            await repository.UpdateItemAsync(createdItem, CancellationToken.None);

            Models.TesTask updatedAndRetrievedItem = null;

            var isFound = await repository.TryGetItemAsync(id, CancellationToken.None, tesTask => updatedAndRetrievedItem = tesTask);

            Assert.IsTrue(isFound);
            Assert.IsTrue(updatedAndRetrievedItem.State == Models.TesState.COMPLETEEnum);
            Assert.IsTrue(updatedAndRetrievedItem.Description == description);
        }

        [TestMethod]
        public async Task DeleteItemAsyncTest()
        {
            var id = Guid.NewGuid().ToString();

            var createdItem = await repository.CreateItemAsync(new()
            {
                Id = id,
                Description = Guid.NewGuid().ToString(),
                CreationTime = DateTime.UtcNow,
                Inputs = [new TesInput { Url = "https://test" }]
            }, CancellationToken.None);
            Assert.IsNotNull(createdItem);
            await repository.DeleteItemAsync(id, CancellationToken.None);

            Models.TesTask updatedAndRetrievedItem = null;

            var isFound = await repository.TryGetItemAsync(id, CancellationToken.None, tesTask => updatedAndRetrievedItem = tesTask);
            Assert.IsNull(updatedAndRetrievedItem);
            Assert.IsFalse(isFound);
        }
    }


    public static class PostgreSqlTestUtility
    {
        public static async Task CreateTestDbAsync(
            string subscriptionId,
            string regionName,
            string resourceGroupName,
            string postgreSqlServerName,
            string postgreSqlDatabaseName,
            string adminLogin,
            string adminPw)
        {
            const string postgreSqlVersion = "14";

            ArgumentException.ThrowIfNullOrWhiteSpace(subscriptionId);
            var tokenCredentials = new TokenCredentials(new RefreshableAzureServiceTokenProvider("https://management.azure.com/"));
            var azureCredentials = new AzureCredentials(tokenCredentials, null, null, AzureEnvironment.AzureGlobalCloud);
            var postgresManagementClient = new FlexibleServer.PostgreSQLManagementClient(azureCredentials) { SubscriptionId = subscriptionId, LongRunningOperationRetryTimeout = 1200 };
            var azureClient = GetAzureClient(azureCredentials);
            var azureSubscriptionClient = azureClient.WithSubscription(subscriptionId);

            var rgs = (await azureSubscriptionClient.ResourceGroups.ListAsync()).ToList();

            if (rgs.Any(r => r.Name.Equals(resourceGroupName, StringComparison.OrdinalIgnoreCase)))
            {
                return;
            }

            await azureSubscriptionClient
                .ResourceGroups
                .Define(resourceGroupName)
                .WithRegion(regionName)
                .CreateAsync();

            await postgresManagementClient.Servers.CreateAsync(
                resourceGroupName,
                postgreSqlServerName,
                        new(
                           location: regionName,
                           version: postgreSqlVersion,
                           sku: new("Standard_B2s", "Burstable"),
                           storage: new(128),
                           administratorLogin: adminLogin,
                           administratorLoginPassword: adminPw,
                           //network: new(publicNetworkAccess: "Enabled"),
                           highAvailability: new("Disabled")
                        ));

            await postgresManagementClient.Databases.CreateAsync(resourceGroupName, postgreSqlServerName, postgreSqlDatabaseName, new());

            var startIp = "0.0.0.0";
            var endIp = "255.255.255.255";

            // Many networks have non-deterministic client IP addresses
            //{
            //    using var client = new System.Net.Http.HttpClient();
            //    var ip = (await client.GetStringAsync("https://checkip.amazonaws.com")).Trim();
            //    startIp = ip;
            //    endIp = ip;
            //}

            await postgresManagementClient.FirewallRules.CreateOrUpdateAsync(
                resourceGroupName,
                postgreSqlServerName,
                "AllowTestMachine",
                new FlexibleServer.Models.FirewallRule { StartIpAddress = startIp, EndIpAddress = endIp });
        }

        public static async Task DeleteResourceGroupAsync(string subscriptionId, string resourceGroupName)
        {
            ArgumentException.ThrowIfNullOrWhiteSpace(subscriptionId);
            var tokenCredentials = new TokenCredentials(new RefreshableAzureServiceTokenProvider("https://management.azure.com/"));
            var azureCredentials = new AzureCredentials(tokenCredentials, null, null, AzureEnvironment.AzureGlobalCloud);
            var azureClient = GetAzureClient(azureCredentials);
            var azureSubscriptionClient = azureClient.WithSubscription(subscriptionId);
            await azureSubscriptionClient.ResourceGroups.DeleteByNameAsync(resourceGroupName, CancellationToken.None);
        }

        private static Microsoft.Azure.Management.Fluent.Azure.IAuthenticated GetAzureClient(AzureCredentials azureCredentials)
            => Microsoft.Azure.Management.Fluent.Azure
                .Configure()
                .WithLogLevel(HttpLoggingDelegatingHandler.Level.Basic)
                .Authenticate(azureCredentials);
    }
}<|MERGE_RESOLUTION|>--- conflicted
+++ resolved
@@ -15,11 +15,9 @@
 using Microsoft.Azure.Management.ResourceManager.Fluent;
 using Microsoft.Azure.Management.ResourceManager.Fluent.Authentication;
 using Microsoft.Azure.Management.ResourceManager.Fluent.Core;
-using Microsoft.Extensions.Logging;
 using Microsoft.Extensions.Options;
 using Microsoft.Rest;
 using Microsoft.VisualStudio.TestTools.UnitTesting;
-using Moq;
 using Tes.Models;
 using Tes.Utilities;
 using TesApi.Controllers;
@@ -41,7 +39,7 @@
     [TestCategory("Integration")]
     public class TesTaskPostgreSqlRepositoryIntegrationTests
     {
-        private static IRepository<Models.TesTask> repository;
+        private static IRepository<TesTask> repository;
         private static readonly string subscriptionId = "";
         private static readonly string regionName = "southcentralus";
         private static readonly string resourceGroupName = $"tes-test-{Guid.NewGuid().ToString()[..8]}";
@@ -57,8 +55,8 @@
             await PostgreSqlTestUtility.CreateTestDbAsync(
                 subscriptionId, regionName, resourceGroupName, postgreSqlServerName, postgreSqlDatabaseName, adminLogin, adminPw);
 
-            var connectionString = ConnectionStringUtility
-                .GetPostgresConnectionString(Options.Create(new PostgreSqlOptions
+            var connectionString = ConnectionStringUtility.GetPostgresConnectionString(
+                Options.Create(new PostgreSqlOptions
                 {
                     ServerName = postgreSqlServerName,
                     DatabaseName = postgreSqlDatabaseName,
@@ -76,6 +74,7 @@
         {
             Console.WriteLine("Deleting Azure Resource Group...");
             await PostgreSqlTestUtility.DeleteResourceGroupAsync(subscriptionId, resourceGroupName);
+            repository?.Dispose();
             Console.WriteLine("Done");
         }
 
@@ -92,7 +91,7 @@
             }, CancellationToken.None);
             Assert.IsNotNull(createdItem);
 
-            Models.TesTask updatedAndRetrievedItem = null;
+            TesTask updatedAndRetrievedItem = null;
 
             var isFound = await repository.TryGetItemAsync(id, CancellationToken.None, tesTask => updatedAndRetrievedItem = tesTask);
 
@@ -104,12 +103,9 @@
         public async Task GetItemsAsyncTest()
         {
             var items = (await repository.GetItemsAsync(c => c.Id != null, CancellationToken.None)).ToList();
-
-            foreach (var item in items)
-            {
-                Assert.IsTrue(!string.IsNullOrWhiteSpace(item.Id));
-            }
-
+            var tesTaskIds = new HashSet<string>();
+
+            CheckAndAddItems(items, tesTaskIds);
             Assert.IsTrue(items.Any());
             Console.WriteLine(items.Count);
             Assert.AreEqual(items.Count, items.Select(t => t.Id).Distinct().Count());
@@ -126,9 +122,9 @@
                 if (createItems)
                 {
                     var rng = new Random(Guid.NewGuid().GetHashCode());
-                    var states = Enum.GetValues(typeof(Models.TesState)).Cast<Models.TesState>().ToArray();
-
-                    var items = new List<Models.TesTask>();
+                    var states = Enum.GetValues(typeof(TesState)).Cast<TesState>().ToArray();
+
+                    var items = new List<TesTask>();
 
                     for (var i = 0; i < itemCount; i++)
                     {
@@ -146,42 +142,21 @@
                     await Parallel.ForEachAsync(items, CancellationToken.None, async (item, token) => await repository.CreateItemAsync(item, token));
                 }
 
-                var controller = new TaskServiceApiController(repository, null, null, null);
+                var controller = new TaskServiceApiController(repository, null, null);
                 string pageToken = null;
                 var tesTaskIds = new HashSet<string>();
 
-                while (true)
-                {
-<<<<<<< HEAD
+                do
+                {
                     var result = await controller.ListTasksAsync(null, null, null, null, 2047, pageToken, "FULL", default);
-                    JsonResult jr = (JsonResult)result;
-                    var content = (Models.TesListTasksResponse)jr.Value;
-=======
-                    var result = await controller.ListTasks(null, 2047, pageToken, "FULL", default);
                     var jr = (JsonResult)result;
                     var content = (TesListTasksResponse)jr.Value;
->>>>>>> 439fd9d5
                     pageToken = content.NextPageToken;
 
-                    foreach (var tesTask in content.Tasks)
-                    {
-                        if (tesTaskIds.Contains(tesTask.Id))
-                        {
-                            var count = tesTaskIds.Count;
-                            Debugger.Break();
-                            Assert.Fail("Duplicate task id");
-                        }
-
-                        tesTaskIds.Add(tesTask.Id);
-                    }
-
+                    CheckAndAddItems(content.Tasks, tesTaskIds);
                     Console.WriteLine($"Found {tesTaskIds.Count}");
-
-                    if (string.IsNullOrWhiteSpace(pageToken))
-                    {
-                        break;
-                    }
                 }
+                while (!string.IsNullOrWhiteSpace(pageToken));
 
                 Assert.IsTrue(tesTaskIds.Count == itemCount);
                 Console.WriteLine("Done");
@@ -204,9 +179,9 @@
             if (createItems)
             {
                 var rng = new Random(Guid.NewGuid().GetHashCode());
-                var states = Enum.GetValues(typeof(Models.TesState)).Cast<Models.TesState>().ToArray();
-
-                var items = new List<Models.TesTask>();
+                var states = Enum.GetValues(typeof(TesState)).Cast<TesState>().ToArray();
+
+                var items = new List<TesTask>();
 
                 for (var i = 0; i < itemCount; i++)
                 {
@@ -227,13 +202,13 @@
             }
 
             sw.Restart();
-            var runningTasks = (await repository.GetItemsAsync(c => c.State == Models.TesState.RUNNINGEnum, CancellationToken.None)).ToList();
+            var runningTasks = (await repository.GetItemsAsync(c => c.State == TesState.RUNNINGEnum, CancellationToken.None)).ToList();
 
             // Ensure performance is decent
             Assert.IsTrue(sw.Elapsed.TotalSeconds < 20);
             Console.WriteLine($"Retrieved {runningTasks.Count} in {sw.Elapsed.TotalSeconds:n1}s");
             sw.Restart();
-            var allOtherTasks = (await repository.GetItemsAsync(c => c.State != Models.TesState.RUNNINGEnum, CancellationToken.None)).ToList();
+            var allOtherTasks = (await repository.GetItemsAsync(c => c.State != TesState.RUNNINGEnum, CancellationToken.None)).ToList();
             Console.WriteLine($"Retrieved {allOtherTasks.Count} in {sw.Elapsed.TotalSeconds:n1}s");
             Console.WriteLine($"Total running tasks: {runningTasks.Count}");
             Console.WriteLine($"Total other tasks: {allOtherTasks.Count}");
@@ -247,104 +222,101 @@
             Assert.IsTrue(runningTasks.Count > 0);
             Assert.IsTrue(allOtherTasks.Count > 0);
             Assert.IsTrue(runningTasks.Count != allOtherTasks.Count);
-            Assert.IsTrue(runningTasks.All(c => c.State == Models.TesState.RUNNINGEnum));
-            Assert.IsTrue(allOtherTasks.All(c => c.State != Models.TesState.RUNNINGEnum));
+            Assert.IsTrue(runningTasks.All(c => c.State == TesState.RUNNINGEnum));
+            Assert.IsTrue(allOtherTasks.All(c => c.State != TesState.RUNNINGEnum));
         }
 
         [TestMethod]
         public async Task GetItemsTagsAsyncTest()
         {
-            var controller = new TesApi.Controllers.TaskServiceApiController(repository, Mock.Of<ILogger<TesApi.Controllers.TaskServiceApiController>>(), Mock.Of<TesApi.Web.IAzureProxy>());
-
-            foreach (var testSpec in GetTestData())
+            foreach (var (filter, tags, match) in GetTestData())
             {
                 var createdItem = await repository.CreateItemAsync(new()
                 {
                     Id = Guid.NewGuid().ToString(),
                     Description = Guid.NewGuid().ToString(),
                     CreationTime = DateTime.UtcNow,
-                    State = Models.TesState.UNKNOWNEnum,
-                    Tags = testSpec.Tags
+                    State = TesState.UNKNOWNEnum,
+                    Tags = tags
                 }, CancellationToken.None);
 
-                var (raw, ef) = controller.GenerateSearchPredicates(null, null, testSpec.Filter);
-                var (_, items) = await repository.GetItemsAsync(null, 2048, CancellationToken.None, raw, ef is null ? null : t => ef(t));
-
-                items = items.ToList(); // Enumerate received enumeration only once
-
-                if (testSpec.Match)
-                {
-                    Assert.AreEqual(1, items.Count());
+                var (raw, ef) = TaskServiceApiController.GenerateSearchPredicates(repository, null, null, filter);
+                var items = (await repository.GetItemsAsync(null, 2048, CancellationToken.None, raw, ef)).Items.ToList();
+
+                if (match)
+                {
+                    Assert.AreEqual(1, items.Count);
                     Assert.IsTrue(items.Select(t => t.Id).Contains(createdItem.Id));
                 }
                 else
                 {
                     Assert.IsFalse(items.Select(t => t.Id).Contains(createdItem.Id));
-                    Assert.AreEqual(0, items.Count());
+                    Assert.AreEqual(0, items.Count);
                 }
 
                 await repository.DeleteItemAsync(createdItem.Id, CancellationToken.None);
             }
 
-            static List<(Dictionary<string, string> Filter, Dictionary<string, string> Tags, bool Match)> GetTestData()
-                => new()
-                {
-                    (
-                        new(StringComparer.Ordinal) { {"foo", "bar"} },
-                        new(StringComparer.Ordinal) { {"foo", "bar"} },
-                        true
-                    ),
-                    (
-                        new(StringComparer.Ordinal) { {"foo", "bar"} },
-                        new(StringComparer.Ordinal) { {"foo", "bat" } },
-                        false
-                    ),
-                    (
-                        new(StringComparer.Ordinal) { {"foo", ""} },
-                        new(StringComparer.Ordinal) { {"foo", ""} },
-                        true
-                    ),
-                    (
-                        new(StringComparer.Ordinal) { {"foo", "bar"}, { "baz", "bat" } },
-                        new(StringComparer.Ordinal) { {"foo", "bar"}, { "baz", "bat" } },
-                        true
-                    ),
-                    (
-                        new(StringComparer.Ordinal) { {"foo", "bar"} },
-                        new(StringComparer.Ordinal) { {"foo", "bar"}, { "baz", "bat" } },
-                        true
-                    ),
-                    (
-                        new(StringComparer.Ordinal) { {"foo", "bar"}, { "baz", "bat" } },
-                        new(StringComparer.Ordinal) { {"foo", "bar"} },
-                        false
-                    ),
-                    (
-                        new(StringComparer.Ordinal) { {"foo", ""} },
-                        new(StringComparer.Ordinal) { {"foo", "bar"} },
-                        true
-                    ),
-                    (
-                        new(StringComparer.Ordinal) { {"foo", ""} },
-                        new(StringComparer.Ordinal) { },
-                        false
-                    ),
-                };
+            static List<(Dictionary<string, string> Filter, Dictionary<string, string> Tags, bool Match)> GetTestData() =>
+            [
+                (
+                    new(StringComparer.Ordinal) { { "foo", "bar" } },
+                    new(StringComparer.Ordinal) { { "foo", "bar" } },
+                    true
+                ),
+                (
+                    new(StringComparer.Ordinal) { { "foo", "bar" } },
+                    new(StringComparer.Ordinal) { { "foo", "bat" } },
+                    false
+                ),
+                (
+                    new(StringComparer.Ordinal) { { "foo", string.Empty } },
+                    new(StringComparer.Ordinal) { { "foo", string.Empty } },
+                    true
+                ),
+                (
+                    new(StringComparer.Ordinal) { { "foo", "bar" }, { "baz", "bat" } },
+                    new(StringComparer.Ordinal) { { "foo", "bar" }, { "baz", "bat" } },
+                    true
+                ),
+                (
+                    new(StringComparer.Ordinal) { { "foo", "bar" } },
+                    new(StringComparer.Ordinal) { { "foo", "bar" }, { "baz", "bat" } },
+                    true
+                ),
+                (
+                    new(StringComparer.Ordinal) { { "foo", "bar" }, { "baz", "bat" } },
+                    new(StringComparer.Ordinal) { { "foo", "bar" } },
+                    false
+                ),
+                (
+                    new(StringComparer.Ordinal) { { "foo", string.Empty } },
+                    new(StringComparer.Ordinal) { { "foo", "bar" } },
+                    true
+                ),
+                (
+                    new(StringComparer.Ordinal) { { "foo", string.Empty } },
+                    new(StringComparer.Ordinal) { },
+                    false
+                ),
+            ];
         }
 
         [TestMethod]
         public async Task GetItemsContinuationAsyncTest()
         {
             const int pageSize = 256;
+            List<TesTask> itemsList = [];
+            HashSet<string> tesTaskIds = [];
 
             var (continuation, items) = await repository.GetItemsAsync(null, pageSize, CancellationToken.None);
-            var itemsList = items.ToList();
+            CheckAndAddItems(items, tesTaskIds, itemsList);
             Assert.IsTrue(itemsList.Count <= pageSize);
 
             while (!string.IsNullOrWhiteSpace(continuation))
             {
                 (continuation, items) = await repository.GetItemsAsync(continuation, pageSize, CancellationToken.None);
-                itemsList.AddRange(items);
+                CheckAndAddItems(items, tesTaskIds, itemsList);
             }
 
             foreach (var item in itemsList)
@@ -387,14 +359,14 @@
                 Inputs = [new TesInput { Url = "https://test" }]
             }, CancellationToken.None);
 
-            Assert.IsTrue(createdItem.State != Models.TesState.COMPLETEEnum);
+            Assert.IsTrue(createdItem.State != TesState.COMPLETEEnum);
 
             createdItem.Description = description;
-            createdItem.State = Models.TesState.COMPLETEEnum;
+            createdItem.State = TesState.COMPLETEEnum;
 
             await repository.UpdateItemAsync(createdItem, CancellationToken.None);
 
-            Models.TesTask updatedAndRetrievedItem = null;
+            TesTask updatedAndRetrievedItem = null;
 
             var isFound = await repository.TryGetItemAsync(id, CancellationToken.None, tesTask => updatedAndRetrievedItem = tesTask);
 
@@ -418,11 +390,32 @@
             Assert.IsNotNull(createdItem);
             await repository.DeleteItemAsync(id, CancellationToken.None);
 
-            Models.TesTask updatedAndRetrievedItem = null;
+            TesTask updatedAndRetrievedItem = null;
 
             var isFound = await repository.TryGetItemAsync(id, CancellationToken.None, tesTask => updatedAndRetrievedItem = tesTask);
             Assert.IsNull(updatedAndRetrievedItem);
             Assert.IsFalse(isFound);
+        }
+
+
+        private static void CheckAndAddItems(IEnumerable<TesTask> items, HashSet<string> tesTaskIds, List<TesTask> itemsList = default)
+        {
+            var countExisting = tesTaskIds.Count;
+
+            foreach (var item in items)
+            {
+                if (tesTaskIds.Contains(item.Id))
+                {
+                    var count = tesTaskIds.Count;
+                    Console.WriteLine($"Duplicate @{count} (in current page @{count - countExisting}): {item.Id}");
+                    Debugger.Break();
+                    Assert.Fail("Duplicate task id");
+                    continue;
+                }
+
+                tesTaskIds.Add(item.Id);
+                itemsList?.Add(item);
+            }
         }
     }
 
@@ -463,29 +456,29 @@
             await postgresManagementClient.Servers.CreateAsync(
                 resourceGroupName,
                 postgreSqlServerName,
-                        new(
-                           location: regionName,
-                           version: postgreSqlVersion,
-                           sku: new("Standard_B2s", "Burstable"),
-                           storage: new(128),
-                           administratorLogin: adminLogin,
-                           administratorLoginPassword: adminPw,
-                           //network: new(publicNetworkAccess: "Enabled"),
-                           highAvailability: new("Disabled")
-                        ));
+                new(
+                    location: regionName,
+                    version: postgreSqlVersion,
+                    sku: new("Standard_B2s", "Burstable"),
+                    storage: new(128),
+                    administratorLogin: adminLogin,
+                    administratorLoginPassword: adminPw,
+                    network: new(publicNetworkAccess: "Enabled"),
+                    highAvailability: new("Disabled")
+                ));
 
             await postgresManagementClient.Databases.CreateAsync(resourceGroupName, postgreSqlServerName, postgreSqlDatabaseName, new());
 
             var startIp = "0.0.0.0";
             var endIp = "255.255.255.255";
 
-            // Many networks have non-deterministic client IP addresses
-            //{
-            //    using var client = new System.Net.Http.HttpClient();
-            //    var ip = (await client.GetStringAsync("https://checkip.amazonaws.com")).Trim();
-            //    startIp = ip;
-            //    endIp = ip;
-            //}
+            //Many networks have non-deterministic client IP addresses
+            {
+                using var client = new System.Net.Http.HttpClient();
+                var ip = (await client.GetStringAsync("https://checkip.amazonaws.com")).Trim();
+                startIp = ip;
+                endIp = ip;
+            }
 
             await postgresManagementClient.FirewallRules.CreateOrUpdateAsync(
                 resourceGroupName,
