﻿// Copyright (c) Microsoft Corporation.
// Licensed under the MIT License.

using System;
using System.Collections.Generic;
using System.Diagnostics;
using System.Linq;
using System.Threading;
using System.Threading.Tasks;
using CommonUtilities;
using Microsoft.AspNetCore.Mvc;
using Microsoft.Azure.Management.PostgreSQL;
using Microsoft.Azure.Management.PostgreSQL.FlexibleServers;
using Microsoft.Azure.Management.ResourceManager.Fluent;
using Microsoft.Azure.Management.ResourceManager.Fluent.Authentication;
using Microsoft.Azure.Management.ResourceManager.Fluent.Core;
using Microsoft.Extensions.Logging;
using Microsoft.Extensions.Options;
using Microsoft.Rest;
using Microsoft.VisualStudio.TestTools.UnitTesting;
<<<<<<< HEAD
using Moq;
=======
using Tes.Models;
>>>>>>> ce5bf9d5
using Tes.Utilities;
using TesApi.Controllers;
using FlexibleServer = Microsoft.Azure.Management.PostgreSQL.FlexibleServers;

namespace Tes.Repository.Tests
{
    /// <summary>
    /// These tests will automatically create an "Azure Database for PostgreSQL - Flexible Server",
    /// and then delete it when done.
    /// 
    /// To run these tests,
    /// 1.  From a command prompt, log in with "az login" then start Visual Studio
    /// 2.  Set "subscriptionId" to your subscriptionId
    /// 3.  Remove the "[Ignore]" attribute from this class
    /// </summary>
    [Ignore]
    [TestClass]
    [TestCategory("Integration")]
    public class TesTaskPostgreSqlRepositoryIntegrationTests
    {
        private static IRepository<Models.TesTask> repository;
        private static readonly string subscriptionId = "";
        private static readonly string regionName = "southcentralus";
        private static readonly string resourceGroupName = $"tes-test-{Guid.NewGuid().ToString()[..8]}";
        private static readonly string postgreSqlServerName = $"tes{Guid.NewGuid().ToString()[..8]}";
        private static readonly string postgreSqlDatabaseName = "tes_db";
        private static readonly string adminLogin = $"tes{Guid.NewGuid().ToString()[..8]}";
        private static readonly string adminPw = PasswordGenerator.GeneratePassword();

        [ClassInitialize]
        public static async Task ClassInitializeAsync(TestContext context)
        {
            Console.WriteLine("Creating Azure Resource Group and PostgreSql Server...");
            await PostgreSqlTestUtility.CreateTestDbAsync(
                subscriptionId, regionName, resourceGroupName, postgreSqlServerName, postgreSqlDatabaseName, adminLogin, adminPw);

<<<<<<< HEAD
            var options = new Models.PostgreSqlOptions
            {
                ServerName = postgreSqlServerName,
                DatabaseName = postgreSqlDatabaseName,
                DatabaseUserLogin = adminLogin,
                DatabaseUserPassword = adminPw
            };

            var optionsMock = new Mock<IOptions<Models.PostgreSqlOptions>>();
            optionsMock.Setup(x => x.Value).Returns(options);
            var connectionString = new ConnectionStringUtility().GetPostgresConnectionString(optionsMock.Object);
            repository = new TesTaskPostgreSqlRepository(() => new TesDbContext(connectionString));
=======
            var connectionString = ConnectionStringUtility
                .GetPostgresConnectionString(Options.Create(new PostgreSqlOptions
                {
                    ServerName = postgreSqlServerName,
                    DatabaseName = postgreSqlDatabaseName,
                    DatabaseUserLogin = adminLogin,
                    DatabaseUserPassword = adminPw
                }));

            repository = new TesTaskPostgreSqlRepository(() => new TesDbContext(
                TesTaskPostgreSqlRepository.NpgsqlDataSourceBuilder(connectionString),
                TesTaskPostgreSqlRepository.NpgsqlDbContextOptionsBuilder));
>>>>>>> ce5bf9d5
            Console.WriteLine("Creation complete.");
        }

        [ClassCleanup]
        public static async Task ClassCleanupAsync()
        {
            Console.WriteLine("Deleting Azure Resource Group...");
            await PostgreSqlTestUtility.DeleteResourceGroupAsync(subscriptionId, resourceGroupName);
            Console.WriteLine("Done");
        }

        [TestMethod]
        public async Task TryGetItemAsyncTest()
        {
            var id = Guid.NewGuid().ToString();
            var createdItem = await repository.CreateItemAsync(new TesTask
            {
                Id = id,
                Description = Guid.NewGuid().ToString(),
                CreationTime = DateTime.UtcNow,
<<<<<<< HEAD
                Inputs = new List<Models.TesInput> { new Models.TesInput { Url = "https://test" } }
=======
                Inputs = [new TesInput { Url = "https://test" }]
>>>>>>> ce5bf9d5
            }, CancellationToken.None);
            Assert.IsNotNull(createdItem);

            Models.TesTask updatedAndRetrievedItem = null;

            var isFound = await repository.TryGetItemAsync(id, CancellationToken.None, tesTask => updatedAndRetrievedItem = tesTask);

            Assert.IsNotNull(updatedAndRetrievedItem);
            Assert.IsTrue(isFound);
        }

        [TestMethod]
        public async Task GetItemsAsyncTest()
        {
            var items = (await repository.GetItemsAsync(c => c.Id != null, CancellationToken.None)).ToList();

            foreach (var item in items)
            {
                Assert.IsTrue(!string.IsNullOrWhiteSpace(item.Id));
            }

            Assert.IsTrue(items.Any());
            Console.WriteLine(items.Count);
            Assert.AreEqual(items.Count, items.Select(t => t.Id).Distinct().Count());
        }

        [TestMethod]
        public async Task ListTasksWithPagingRetrievesAllTesTasks()
        {
            try
            {
                const bool createItems = true;
                const int itemCount = 10000;

                if (createItems)
                {
                    var rng = new Random(Guid.NewGuid().GetHashCode());
                    var states = Enum.GetValues(typeof(Models.TesState)).Cast<Models.TesState>().ToArray();

                    var items = new List<Models.TesTask>();

                    for (var i = 0; i < itemCount; i++)
                    {
                        items.Add(new Models.TesTask
                        {
                            Id = Guid.NewGuid().ToString(),
                            Description = Guid.NewGuid().ToString(),
                            CreationTime = DateTime.UtcNow,
                            State = states[rng.Next(states.Length)]
                        });
                    }

                    Assert.IsTrue(items.Select(i => i.Id).Distinct().Count() == itemCount);

                    await Parallel.ForEachAsync(items, CancellationToken.None, async (item, token) => await repository.CreateItemAsync(item, token));
                }

                var controller = new TaskServiceApiController(repository, null, null);
                string pageToken = null;
                var tesTaskIds = new HashSet<string>();

                while (true)
                {
                    var result = await controller.ListTasksAsync(null, null, null, null, 2047, pageToken, "FULL", default);
                    JsonResult jr = (JsonResult)result;
                    var content = (Models.TesListTasksResponse)jr.Value;
                    pageToken = content.NextPageToken;

                    foreach (var tesTask in content.Tasks)
                    {
                        if (tesTaskIds.Contains(tesTask.Id))
                        {
                            int count = tesTaskIds.Count;
                            Debugger.Break();
                            Assert.Fail("Duplicate task id");
                        }

                        tesTaskIds.Add(tesTask.Id);
                    }

                    Console.WriteLine($"Found {tesTaskIds.Count}");

                    if (string.IsNullOrWhiteSpace(pageToken))
                    {
                        break;
                    }
                }

                Assert.IsTrue(tesTaskIds.Count == itemCount);
                Console.WriteLine("Done");
            }
            catch (Exception)
            {
                Debugger.Break();
                throw;
            }
        }

        [TestMethod]
        public async Task Create1mAndQuery1mAsync()
        {
            const bool createItems = true;
            const int itemCount = 1_000_000;

            var sw = Stopwatch.StartNew();

            if (createItems)
            {
                var rng = new Random(Guid.NewGuid().GetHashCode());
                var states = Enum.GetValues(typeof(Models.TesState)).Cast<Models.TesState>().ToArray();

                var items = new List<Models.TesTask>();

                for (var i = 0; i < itemCount; i++)
                {
                    items.Add(new Models.TesTask
                    {
                        Id = Guid.NewGuid().ToString(),
                        Description = Guid.NewGuid().ToString(),
                        CreationTime = DateTime.UtcNow,
                        State = states[rng.Next(states.Length)]
                    });
                }

                Assert.IsTrue(items.Select(i => i.Id).Distinct().Count() == itemCount);

<<<<<<< HEAD
                await (repository as TesTaskPostgreSqlRepository).CreateItemsAsync(items, CancellationToken.None);
=======
                await repository.CreateItemsAsync(items, CancellationToken.None);
>>>>>>> ce5bf9d5
                Console.WriteLine($"Total seconds to insert {items.Count} items: {sw.Elapsed.TotalSeconds:n2}s");
                sw.Restart();
            }

            sw.Restart();
            var runningTasks = (await repository.GetItemsAsync(c => c.State == Models.TesState.RUNNINGEnum, CancellationToken.None)).ToList();

            // Ensure performance is decent
            Assert.IsTrue(sw.Elapsed.TotalSeconds < 20);
            Console.WriteLine($"Retrieved {runningTasks.Count} in {sw.Elapsed.TotalSeconds:n1}s");
            sw.Restart();
            var allOtherTasks = (await repository.GetItemsAsync(c => c.State != Models.TesState.RUNNINGEnum, CancellationToken.None)).ToList();
            Console.WriteLine($"Retrieved {allOtherTasks.Count} in {sw.Elapsed.TotalSeconds:n1}s");
            Console.WriteLine($"Total running tasks: {runningTasks.Count}");
            Console.WriteLine($"Total other tasks: {allOtherTasks.Count}");
            var distinctRunningTasksIds = runningTasks.Select(i => i.Id).Distinct().Count();
            var distinctOtherTaskIds = allOtherTasks.Select(i => i.Id).Distinct().Count();
            Console.WriteLine($"uniqueRunningTasksIds: {distinctRunningTasksIds}");
            Console.WriteLine($"distinctOtherTaskIds: {distinctOtherTaskIds}");

            Assert.IsTrue(distinctRunningTasksIds + distinctOtherTaskIds == itemCount);

            Assert.IsTrue(runningTasks.Count > 0);
            Assert.IsTrue(allOtherTasks.Count > 0);
            Assert.IsTrue(runningTasks.Count != allOtherTasks.Count);
            Assert.IsTrue(runningTasks.All(c => c.State == Models.TesState.RUNNINGEnum));
            Assert.IsTrue(allOtherTasks.All(c => c.State != Models.TesState.RUNNINGEnum));
        }

        [TestMethod]
        public async Task GetItemsTagsAsyncTest()
        {
            var controller = new TesApi.Controllers.TaskServiceApiController(repository, Mock.Of<ILogger<TesApi.Controllers.TaskServiceApiController>>(), Mock.Of<TesApi.Web.IAzureProxy>());

            foreach (var testSpec in GetTestData())
            {
                var createdItem = await repository.CreateItemAsync(new()
                {
                    Id = Guid.NewGuid().ToString(),
                    Description = Guid.NewGuid().ToString(),
                    CreationTime = DateTime.UtcNow,
                    State = Models.TesState.UNKNOWNEnum,
                    Tags = testSpec.Tags
                }, CancellationToken.None);

                var (raw, ef) = controller.GenerateSearchPredicates(null, null, testSpec.Filter);
                var (_, items) = await repository.GetItemsAsync(null, 2048, CancellationToken.None, raw, ef is null ? null : t => ef(t));

                items = items.ToList(); // Enumerate received enumeration only once

                if (testSpec.Match)
                {
                    Assert.AreEqual(1, items.Count());
                    Assert.IsTrue(items.Select(t => t.Id).Contains(createdItem.Id));
                }
                else
                {
                    Assert.IsFalse(items.Select(t => t.Id).Contains(createdItem.Id));
                    Assert.AreEqual(0, items.Count());
                }

                await repository.DeleteItemAsync(createdItem.Id, CancellationToken.None);
            }

            static List<(Dictionary<string, string> Filter, Dictionary<string, string> Tags, bool Match)> GetTestData()
                => new()
                {
                    (
                        new(StringComparer.Ordinal) { {"foo", "bar"} },
                        new(StringComparer.Ordinal) { {"foo", "bar"} },
                        true
                    ),
                    (
                        new(StringComparer.Ordinal) { {"foo", "bar"} },
                        new(StringComparer.Ordinal) { {"foo", "bat" } },
                        false
                    ),
                    (
                        new(StringComparer.Ordinal) { {"foo", ""} },
                        new(StringComparer.Ordinal) { {"foo", ""} },
                        true
                    ),
                    (
                        new(StringComparer.Ordinal) { {"foo", "bar"}, { "baz", "bat" } },
                        new(StringComparer.Ordinal) { {"foo", "bar"}, { "baz", "bat" } },
                        true
                    ),
                    (
                        new(StringComparer.Ordinal) { {"foo", "bar"} },
                        new(StringComparer.Ordinal) { {"foo", "bar"}, { "baz", "bat" } },
                        true
                    ),
                    (
                        new(StringComparer.Ordinal) { {"foo", "bar"}, { "baz", "bat" } },
                        new(StringComparer.Ordinal) { {"foo", "bar"} },
                        false
                    ),
                    (
                        new(StringComparer.Ordinal) { {"foo", ""} },
                        new(StringComparer.Ordinal) { {"foo", "bar"} },
                        true
                    ),
                    (
                        new(StringComparer.Ordinal) { {"foo", ""} },
                        new(StringComparer.Ordinal) { },
                        false
                    ),
                };
        }

        [TestMethod]
        public async Task GetItemsContinuationAsyncTest()
        {
            const int pageSize = 256;

            var (continuation, items) = await repository.GetItemsAsync(null, pageSize, CancellationToken.None);
            var itemsList = items.ToList();
            Assert.IsTrue(itemsList.Count <= pageSize);

            while (!string.IsNullOrWhiteSpace(continuation))
            {
                (continuation, items) = await repository.GetItemsAsync(continuation, pageSize, CancellationToken.None);
                itemsList.AddRange(items);
            }

            foreach (var item in itemsList)
            {
                Assert.IsTrue(!string.IsNullOrWhiteSpace(item.Id));
            }

            Assert.IsTrue(itemsList.Any());
            Console.WriteLine(itemsList.Count);
            Assert.AreEqual(itemsList.Count, itemsList.Select(t => t.Id).Distinct().Count());
        }

        [TestMethod]
        public async Task CreateItemAsyncTest()
        {
            var itemId = Guid.NewGuid().ToString();

            var task = await repository.CreateItemAsync(new TesTask
            {
                Id = itemId,
                Description = Guid.NewGuid().ToString(),
                CreationTime = DateTime.UtcNow,
<<<<<<< HEAD
                Inputs = new List<Models.TesInput> { new Models.TesInput { Url = "https://test" } }
=======
                Inputs = [new TesInput { Url = "https://test" }]
>>>>>>> ce5bf9d5
            }, CancellationToken.None);

            Assert.IsNotNull(task);
        }

        [TestMethod]
        public async Task UpdateItemAsyncTest()
        {
            var description = $"created at {DateTime.UtcNow}";
            var id = Guid.NewGuid().ToString();

            var createdItem = await repository.CreateItemAsync(new TesTask
            {
                Id = id,
                Description = Guid.NewGuid().ToString(),
                CreationTime = DateTime.UtcNow,
<<<<<<< HEAD
                Inputs = new List<Models.TesInput> { new Models.TesInput { Url = "https://test" } }
=======
                Inputs = [new TesInput { Url = "https://test" }]
>>>>>>> ce5bf9d5
            }, CancellationToken.None);

            Assert.IsTrue(createdItem.State != Models.TesState.COMPLETEEnum);

            createdItem.Description = description;
            createdItem.State = Models.TesState.COMPLETEEnum;

            await repository.UpdateItemAsync(createdItem, CancellationToken.None);

            Models.TesTask updatedAndRetrievedItem = null;

            var isFound = await repository.TryGetItemAsync(id, CancellationToken.None, tesTask => updatedAndRetrievedItem = tesTask);

            Assert.IsTrue(isFound);
            Assert.IsTrue(updatedAndRetrievedItem.State == Models.TesState.COMPLETEEnum);
            Assert.IsTrue(updatedAndRetrievedItem.Description == description);
        }

        [TestMethod]
        public async Task DeleteItemAsyncTest()
        {
            var id = Guid.NewGuid().ToString();

            var createdItem = await repository.CreateItemAsync(new TesTask
            {
                Id = id,
                Description = Guid.NewGuid().ToString(),
                CreationTime = DateTime.UtcNow,
<<<<<<< HEAD
                Inputs = new List<Models.TesInput> { new Models.TesInput { Url = "https://test" } }
=======
                Inputs = [new TesInput { Url = "https://test" }]
>>>>>>> ce5bf9d5
            }, CancellationToken.None);
            Assert.IsNotNull(createdItem);
            await repository.DeleteItemAsync(id, CancellationToken.None);

            Models.TesTask updatedAndRetrievedItem = null;

            var isFound = await repository.TryGetItemAsync(id, CancellationToken.None, tesTask => updatedAndRetrievedItem = tesTask);
            Assert.IsNull(updatedAndRetrievedItem);
            Assert.IsFalse(isFound);
        }
    }


    public static class PostgreSqlTestUtility
    {
        public static async Task CreateTestDbAsync(
            string subscriptionId,
            string regionName,
            string resourceGroupName,
            string postgreSqlServerName,
            string postgreSqlDatabaseName,
            string adminLogin,
            string adminPw)
        {
            const string postgreSqlVersion = "14";

            var tokenCredentials = new TokenCredentials(new RefreshableAzureServiceTokenProvider("https://management.azure.com/"));
            var azureCredentials = new AzureCredentials(tokenCredentials, null, null, AzureEnvironment.AzureGlobalCloud);
            var postgresManagementClient = new FlexibleServer.PostgreSQLManagementClient(azureCredentials) { SubscriptionId = subscriptionId, LongRunningOperationRetryTimeout = 1200 };
            var azureClient = GetAzureClient(azureCredentials);
            var azureSubscriptionClient = azureClient.WithSubscription(subscriptionId);

            var rgs = (await azureSubscriptionClient.ResourceGroups.ListAsync()).ToList();

            if (rgs.Any(r => r.Name.Equals(resourceGroupName, StringComparison.OrdinalIgnoreCase)))
            {
                return;
            }

            await azureSubscriptionClient
                .ResourceGroups
                .Define(resourceGroupName)
                .WithRegion(regionName)
                .CreateAsync();

            await postgresManagementClient.Servers.CreateAsync(
                resourceGroupName,
                postgreSqlServerName,
                        new(
                           location: regionName,
                           version: postgreSqlVersion,
                           sku: new("Standard_B2s", "Burstable"),
                           storage: new(128),
                           administratorLogin: adminLogin,
                           administratorLoginPassword: adminPw,
                           //network: new(publicNetworkAccess: "Enabled"),
                           highAvailability: new("Disabled")
                        ));

            await postgresManagementClient.Databases.CreateAsync(resourceGroupName, postgreSqlServerName, postgreSqlDatabaseName, new());

            var startIp = "0.0.0.0";
            var endIp = "255.255.255.255";

            // Many networks have non-deterministic client IP addresses
            //using var client = new HttpClient();
            //var ip = (await client.GetStringAsync("https://checkip.amazonaws.com")).Trim();
            //startIp = ip;
            //endIp = ip;

            await postgresManagementClient.FirewallRules.CreateOrUpdateAsync(
                resourceGroupName,
                postgreSqlServerName,
                "AllowTestMachine",
                new FlexibleServer.Models.FirewallRule { StartIpAddress = startIp, EndIpAddress = endIp });
        }

        public static async Task DeleteResourceGroupAsync(string subscriptionId, string resourceGroupName)
        {
            var tokenCredentials = new TokenCredentials(new RefreshableAzureServiceTokenProvider("https://management.azure.com/"));
            var azureCredentials = new AzureCredentials(tokenCredentials, null, null, AzureEnvironment.AzureGlobalCloud);
            var azureClient = GetAzureClient(azureCredentials);
            var azureSubscriptionClient = azureClient.WithSubscription(subscriptionId);
            await azureSubscriptionClient.ResourceGroups.DeleteByNameAsync(resourceGroupName, CancellationToken.None);
        }

        private static Microsoft.Azure.Management.Fluent.Azure.IAuthenticated GetAzureClient(AzureCredentials azureCredentials)
            => Microsoft.Azure.Management.Fluent.Azure
                .Configure()
                .WithLogLevel(HttpLoggingDelegatingHandler.Level.Basic)
                .Authenticate(azureCredentials);
    }
}<|MERGE_RESOLUTION|>--- conflicted
+++ resolved
@@ -18,11 +18,8 @@
 using Microsoft.Extensions.Options;
 using Microsoft.Rest;
 using Microsoft.VisualStudio.TestTools.UnitTesting;
-<<<<<<< HEAD
 using Moq;
-=======
 using Tes.Models;
->>>>>>> ce5bf9d5
 using Tes.Utilities;
 using TesApi.Controllers;
 using FlexibleServer = Microsoft.Azure.Management.PostgreSQL.FlexibleServers;
@@ -59,20 +56,6 @@
             await PostgreSqlTestUtility.CreateTestDbAsync(
                 subscriptionId, regionName, resourceGroupName, postgreSqlServerName, postgreSqlDatabaseName, adminLogin, adminPw);
 
-<<<<<<< HEAD
-            var options = new Models.PostgreSqlOptions
-            {
-                ServerName = postgreSqlServerName,
-                DatabaseName = postgreSqlDatabaseName,
-                DatabaseUserLogin = adminLogin,
-                DatabaseUserPassword = adminPw
-            };
-
-            var optionsMock = new Mock<IOptions<Models.PostgreSqlOptions>>();
-            optionsMock.Setup(x => x.Value).Returns(options);
-            var connectionString = new ConnectionStringUtility().GetPostgresConnectionString(optionsMock.Object);
-            repository = new TesTaskPostgreSqlRepository(() => new TesDbContext(connectionString));
-=======
             var connectionString = ConnectionStringUtility
                 .GetPostgresConnectionString(Options.Create(new PostgreSqlOptions
                 {
@@ -85,7 +68,6 @@
             repository = new TesTaskPostgreSqlRepository(() => new TesDbContext(
                 TesTaskPostgreSqlRepository.NpgsqlDataSourceBuilder(connectionString),
                 TesTaskPostgreSqlRepository.NpgsqlDbContextOptionsBuilder));
->>>>>>> ce5bf9d5
             Console.WriteLine("Creation complete.");
         }
 
@@ -106,11 +88,7 @@
                 Id = id,
                 Description = Guid.NewGuid().ToString(),
                 CreationTime = DateTime.UtcNow,
-<<<<<<< HEAD
-                Inputs = new List<Models.TesInput> { new Models.TesInput { Url = "https://test" } }
-=======
                 Inputs = [new TesInput { Url = "https://test" }]
->>>>>>> ce5bf9d5
             }, CancellationToken.None);
             Assert.IsNotNull(createdItem);
 
@@ -237,11 +215,7 @@
 
                 Assert.IsTrue(items.Select(i => i.Id).Distinct().Count() == itemCount);
 
-<<<<<<< HEAD
                 await (repository as TesTaskPostgreSqlRepository).CreateItemsAsync(items, CancellationToken.None);
-=======
-                await repository.CreateItemsAsync(items, CancellationToken.None);
->>>>>>> ce5bf9d5
                 Console.WriteLine($"Total seconds to insert {items.Count} items: {sw.Elapsed.TotalSeconds:n2}s");
                 sw.Restart();
             }
@@ -387,11 +361,7 @@
                 Id = itemId,
                 Description = Guid.NewGuid().ToString(),
                 CreationTime = DateTime.UtcNow,
-<<<<<<< HEAD
-                Inputs = new List<Models.TesInput> { new Models.TesInput { Url = "https://test" } }
-=======
                 Inputs = [new TesInput { Url = "https://test" }]
->>>>>>> ce5bf9d5
             }, CancellationToken.None);
 
             Assert.IsNotNull(task);
@@ -408,11 +378,7 @@
                 Id = id,
                 Description = Guid.NewGuid().ToString(),
                 CreationTime = DateTime.UtcNow,
-<<<<<<< HEAD
-                Inputs = new List<Models.TesInput> { new Models.TesInput { Url = "https://test" } }
-=======
                 Inputs = [new TesInput { Url = "https://test" }]
->>>>>>> ce5bf9d5
             }, CancellationToken.None);
 
             Assert.IsTrue(createdItem.State != Models.TesState.COMPLETEEnum);
@@ -441,11 +407,7 @@
                 Id = id,
                 Description = Guid.NewGuid().ToString(),
                 CreationTime = DateTime.UtcNow,
-<<<<<<< HEAD
-                Inputs = new List<Models.TesInput> { new Models.TesInput { Url = "https://test" } }
-=======
                 Inputs = [new TesInput { Url = "https://test" }]
->>>>>>> ce5bf9d5
             }, CancellationToken.None);
             Assert.IsNotNull(createdItem);
             await repository.DeleteItemAsync(id, CancellationToken.None);
