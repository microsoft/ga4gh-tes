﻿// Copyright (c) Microsoft Corporation.
// Licensed under the MIT License.

using System;
using System.Collections.Generic;
using System.Diagnostics;
using System.Linq;
using System.Threading;
using System.Threading.Tasks;
using CommonUtilities;
using Microsoft.Azure.Management.PostgreSQL;
using Microsoft.Azure.Management.PostgreSQL.FlexibleServers;
using Microsoft.Azure.Management.ResourceManager.Fluent;
using Microsoft.Azure.Management.ResourceManager.Fluent.Authentication;
using Microsoft.Azure.Management.ResourceManager.Fluent.Core;
using Microsoft.Extensions.Options;
using Microsoft.Rest;
using Microsoft.VisualStudio.TestTools.UnitTesting;
using Moq;
using Tes.Models;
using Tes.Utilities;
using FlexibleServer = Microsoft.Azure.Management.PostgreSQL.FlexibleServers;

namespace Tes.Repository.Tests
{
    /// <summary>
    /// These tests will automatically create an "Azure Database for PostgreSQL - Flexible Server",
    /// and then delete it when done.
    /// 
    /// To run these tests,
    /// 1.  From a command prompt, log in with "az login" then start Visual Studio
    /// 2.  Set "subscriptionId" to your subscriptionId
    /// 3.  Remove the "[Ignore]" attribute from this class
    /// </summary>
    [Ignore]
    [TestClass]
    public class TesTaskPostgreSqlRepositoryIntegrationTests
    {
        private static TesTaskPostgreSqlRepository repository;
        private static readonly string subscriptionId = "";
        private static readonly string regionName = "southcentralus";
        private static readonly string resourceGroupName = $"tes-test-{Guid.NewGuid().ToString().Substring(0, 8)}";
        private static readonly string postgreSqlServerName = $"tes{Guid.NewGuid().ToString().Substring(0, 8)}";
        private static readonly string postgreSqlDatabaseName = "tes_db";
        private static readonly string adminLogin = $"tes{Guid.NewGuid().ToString().Substring(0, 8)}";
        private static readonly string adminPw = PasswordGenerator.GeneratePassword();

        [ClassInitialize]
        public static async Task ClassInitializeAsync(TestContext context)
        {
            Console.WriteLine("Creating Azure Resource Group and PostgreSql Server...");
            await PostgreSqlTestUtility.CreateTestDbAsync(
                subscriptionId, regionName, resourceGroupName, postgreSqlServerName, postgreSqlDatabaseName, adminLogin, adminPw);

            var options = new PostgreSqlOptions
            {
                ServerName = postgreSqlServerName,
                DatabaseName = postgreSqlDatabaseName,
                DatabaseUserLogin = adminLogin,
                DatabaseUserPassword = adminPw
            };

            var optionsMock = new Mock<IOptions<PostgreSqlOptions>>();
            optionsMock.Setup(x => x.Value).Returns(options);
            var connectionString = new ConnectionStringUtility().GetPostgresConnectionString(optionsMock.Object);
            repository = new TesTaskPostgreSqlRepository(() => new TesDbContext(connectionString));
            Console.WriteLine("Creation complete.");
        }

        [ClassCleanup]
        public static async Task ClassCleanupAsync()
        {
            Console.WriteLine("Deleting Azure Resource Group...");
            repository?.Dispose();
            await PostgreSqlTestUtility.DeleteResourceGroupAsync(subscriptionId, resourceGroupName);
            Console.WriteLine("Done");
        }

        [TestMethod]
        public async Task TryGetItemAsyncTest()
        {
            var id = Guid.NewGuid().ToString();
            var createdItem = await repository.CreateItemAsync(new Models.TesTask
            {
                Id = id,
                Description = Guid.NewGuid().ToString(),
                CreationTime = DateTime.UtcNow,
                Inputs = new List<Models.TesInput> { new Models.TesInput { Url = "https://test" } }
            }, System.Threading.CancellationToken.None);
            Assert.IsNotNull(createdItem);

            Models.TesTask updatedAndRetrievedItem = null;

            var isFound = await repository.TryGetItemAsync(id, System.Threading.CancellationToken.None, tesTask => updatedAndRetrievedItem = tesTask);

            Assert.IsNotNull(updatedAndRetrievedItem);
            Assert.IsTrue(isFound);
        }

        [TestMethod]
        public async Task GetItemsAsyncTest()
        {
<<<<<<< HEAD
            var items = (await repository.GetItemsAsync(c => c.Id != null)).ToList();
=======
            var items = await repository.GetItemsAsync(c => c.Id != null, System.Threading.CancellationToken.None);
>>>>>>> 9806d4c2

            foreach (var item in items)
            {
                Assert.IsTrue(!string.IsNullOrWhiteSpace(item.Id));
            }

            Assert.IsTrue(items.Any());
            Console.WriteLine(items.Count);
            Assert.AreEqual(items.Count, items.Select(t => t.Id).Distinct().Count());
        }

        [TestMethod]
        public async Task Create1mAndQuery1mAsync()
        {
            const bool createItems = true;
            const int itemCount = 1_000_000;

            var sw = Stopwatch.StartNew();

            if (createItems)
            {
                var rng = new Random(Guid.NewGuid().GetHashCode());
                var states = Enum.GetValues(typeof(Models.TesState)).Cast<Models.TesState>().ToArray();

                var items = new List<Models.TesTask>();

                for (var i = 0; i < itemCount; i++)
                {
                    items.Add(new Models.TesTask
                    {
                        Id = Guid.NewGuid().ToString(),
                        Description = Guid.NewGuid().ToString(),
                        CreationTime = DateTime.UtcNow,
                        State = states[rng.Next(states.Length)]
                    });
                }

                Assert.IsTrue(items.Select(i => i.Id).Distinct().Count() == itemCount);

                await repository.CreateItemsAsync(items, System.Threading.CancellationToken.None);
                Console.WriteLine($"Total seconds to insert {items.Count} items: {sw.Elapsed.TotalSeconds:n2}s");
                sw.Restart();
            }

            sw.Restart();
<<<<<<< HEAD
            var runningTasks = (await repository.GetItemsAsync(c => c.State == Models.TesState.RUNNINGEnum)).ToList();
=======
            var runningTasks = await repository.GetItemsAsync(c => c.State == Models.TesState.RUNNINGEnum, System.Threading.CancellationToken.None);
>>>>>>> 9806d4c2

            // Ensure performance is decent
            Assert.IsTrue(sw.Elapsed.TotalSeconds < 20);
            Console.WriteLine($"Retrieved {runningTasks.Count} in {sw.Elapsed.TotalSeconds:n1}s");
            sw.Restart();
<<<<<<< HEAD
            var allOtherTasks = (await repository.GetItemsAsync(c => c.State != Models.TesState.RUNNINGEnum)).ToList();
            Console.WriteLine($"Retrieved {allOtherTasks.Count} in {sw.Elapsed.TotalSeconds:n1}s");
            Console.WriteLine($"Total running tasks: {runningTasks.Count}");
            Console.WriteLine($"Total other tasks: {allOtherTasks.Count}");
=======
            var allOtherTasks = await repository.GetItemsAsync(c => c.State != Models.TesState.RUNNINGEnum, System.Threading.CancellationToken.None);
            Console.WriteLine($"Retrieved {allOtherTasks.Count()} in {sw.Elapsed.TotalSeconds:n1}s");
            Console.WriteLine($"Total running tasks: {runningTasks.Count()}");
            Console.WriteLine($"Total other tasks: {allOtherTasks.Count()}");
>>>>>>> 9806d4c2
            var distinctRunningTasksIds = runningTasks.Select(i => i.Id).Distinct().Count();
            var distinctOtherTaskIds = allOtherTasks.Select(i => i.Id).Distinct().Count();
            Console.WriteLine($"uniqueRunningTasksIds: {distinctRunningTasksIds}");
            Console.WriteLine($"distinctOtherTaskIds: {distinctOtherTaskIds}");

            Assert.IsTrue(distinctRunningTasksIds + distinctOtherTaskIds == itemCount);

            Assert.IsTrue(runningTasks.Count > 0);
            Assert.IsTrue(allOtherTasks.Count > 0);
            Assert.IsTrue(runningTasks.Count != allOtherTasks.Count);
            Assert.IsTrue(runningTasks.All(c => c.State == Models.TesState.RUNNINGEnum));
            Assert.IsTrue(allOtherTasks.All(c => c.State != Models.TesState.RUNNINGEnum));
        }

        [TestMethod]
        public async Task GetItemsContinuationAsyncTest()
        {
            const int pageSize = 256;

            var (continuation, items) = await repository.GetItemsAsync(c => c.Id != null, pageSize, null);
            var itemsList = items.ToList();
            Assert.IsTrue(itemsList.Count <= pageSize);

            while (!string.IsNullOrWhiteSpace(continuation))
            {
                (continuation, items) = await repository.GetItemsAsync(c => c.Id != null, pageSize, continuation);
                itemsList.AddRange(items);
            }

            foreach (var item in itemsList)
            {
                Assert.IsTrue(!string.IsNullOrWhiteSpace(item.Id));
            }

            Assert.IsTrue(itemsList.Any());
            Console.WriteLine(itemsList.Count);
            Assert.AreEqual(itemsList.Count, itemsList.Select(t => t.Id).Distinct().Count());
        }

        [TestMethod]
        public async Task CreateItemAsyncTest()
        {
            var itemId = Guid.NewGuid().ToString();

            var task = await repository.CreateItemAsync(new Models.TesTask
            {
                Id = itemId,
                Description = Guid.NewGuid().ToString(),
                CreationTime = DateTime.UtcNow,
                Inputs = new List<Models.TesInput> { new Models.TesInput { Url = "https://test" } }
            }, System.Threading.CancellationToken.None);

            Assert.IsNotNull(task);
        }

        [TestMethod]
        public async Task UpdateItemAsyncTest()
        {
            var description = $"created at {DateTime.UtcNow}";
            var id = Guid.NewGuid().ToString();

            var createdItem = await repository.CreateItemAsync(new Models.TesTask
            {
                Id = id,
                Description = Guid.NewGuid().ToString(),
                CreationTime = DateTime.UtcNow,
                Inputs = new List<Models.TesInput> { new Models.TesInput { Url = "https://test" } }
            }, System.Threading.CancellationToken.None);

            Assert.IsTrue(createdItem.State != Models.TesState.COMPLETEEnum);

            createdItem.Description = description;
            createdItem.State = Models.TesState.COMPLETEEnum;

            await repository.UpdateItemAsync(createdItem, System.Threading.CancellationToken.None);

            Models.TesTask updatedAndRetrievedItem = null;

            var isFound = await repository.TryGetItemAsync(id, System.Threading.CancellationToken.None, tesTask => updatedAndRetrievedItem = tesTask);

            Assert.IsTrue(isFound);
            Assert.IsTrue(updatedAndRetrievedItem.State == Models.TesState.COMPLETEEnum);
            Assert.IsTrue(updatedAndRetrievedItem.Description == description);
        }

        [TestMethod]
        public async Task DeleteItemAsyncTest()
        {
            var id = Guid.NewGuid().ToString();

            var createdItem = await repository.CreateItemAsync(new Models.TesTask
            {
                Id = id,
                Description = Guid.NewGuid().ToString(),
                CreationTime = DateTime.UtcNow,
                Inputs = new List<Models.TesInput> { new Models.TesInput { Url = "https://test" } }
            }, System.Threading.CancellationToken.None);
            Assert.IsNotNull(createdItem);
            await repository.DeleteItemAsync(id, System.Threading.CancellationToken.None);

            Models.TesTask updatedAndRetrievedItem = null;

            var isFound = await repository.TryGetItemAsync(id, System.Threading.CancellationToken.None, tesTask => updatedAndRetrievedItem = tesTask);
            Assert.IsNull(updatedAndRetrievedItem);
            Assert.IsFalse(isFound);
        }
    }


    public static class PostgreSqlTestUtility
    {
        public static async Task CreateTestDbAsync(
            string subscriptionId,
            string regionName,
            string resourceGroupName,
            string postgreSqlServerName,
            string postgreSqlDatabaseName,
            string adminLogin,
            string adminPw)
        {
            const string postgreSqlVersion = "14";

            var tokenCredentials = new TokenCredentials(new RefreshableAzureServiceTokenProvider("https://management.azure.com/"));
            var azureCredentials = new AzureCredentials(tokenCredentials, null, null, AzureEnvironment.AzureGlobalCloud);
            var postgresManagementClient = new FlexibleServer.PostgreSQLManagementClient(azureCredentials) { SubscriptionId = subscriptionId, LongRunningOperationRetryTimeout = 1200 };
            var azureClient = GetAzureClient(azureCredentials);
            var azureSubscriptionClient = azureClient.WithSubscription(subscriptionId);

            var rgs = (await azureSubscriptionClient.ResourceGroups.ListAsync()).ToList();

            if (rgs.Any(r => r.Name.Equals(resourceGroupName, StringComparison.OrdinalIgnoreCase)))
            {
                return;
            }

            await azureSubscriptionClient
                .ResourceGroups
                .Define(resourceGroupName)
                .WithRegion(regionName)
                .CreateAsync();

            await postgresManagementClient.Servers.CreateAsync(
                resourceGroupName,
                postgreSqlServerName,
                        new(
                           location: regionName,
                           version: postgreSqlVersion,
                           sku: new("Standard_B2s", "Burstable"),
                           storage: new(128),
                           administratorLogin: adminLogin,
                           administratorLoginPassword: adminPw,
                           //network: new(publicNetworkAccess: "Enabled"),
                           highAvailability: new("Disabled")
                        ));

            await postgresManagementClient.Databases.CreateAsync(resourceGroupName, postgreSqlServerName, postgreSqlDatabaseName, new());

            var startIp = "0.0.0.0";
            var endIp = "255.255.255.255";

            // Many networks have non-deterministic client IP addresses
            //using var client = new HttpClient();
            //var ip = (await client.GetStringAsync("https://checkip.amazonaws.com")).Trim();
            //startIp = ip;
            //endIp = ip;

            await postgresManagementClient.FirewallRules.CreateOrUpdateAsync(
                resourceGroupName,
                postgreSqlServerName,
                "AllowTestMachine",
                new FlexibleServer.Models.FirewallRule { StartIpAddress = startIp, EndIpAddress = endIp });
        }

        public static async Task DeleteResourceGroupAsync(string subscriptionId, string resourceGroupName)
        {
            var tokenCredentials = new TokenCredentials(new RefreshableAzureServiceTokenProvider("https://management.azure.com/"));
            var azureCredentials = new AzureCredentials(tokenCredentials, null, null, AzureEnvironment.AzureGlobalCloud);
            var azureClient = GetAzureClient(azureCredentials);
            var azureSubscriptionClient = azureClient.WithSubscription(subscriptionId);
            await azureSubscriptionClient.ResourceGroups.DeleteByNameAsync(resourceGroupName, CancellationToken.None);
        }

        private static Microsoft.Azure.Management.Fluent.Azure.IAuthenticated GetAzureClient(AzureCredentials azureCredentials)
            => Microsoft.Azure.Management.Fluent.Azure
                .Configure()
                .WithLogLevel(HttpLoggingDelegatingHandler.Level.Basic)
                .Authenticate(azureCredentials);

    }
}<|MERGE_RESOLUTION|>--- conflicted
+++ resolved
@@ -100,11 +100,7 @@
         [TestMethod]
         public async Task GetItemsAsyncTest()
         {
-<<<<<<< HEAD
-            var items = (await repository.GetItemsAsync(c => c.Id != null)).ToList();
-=======
-            var items = await repository.GetItemsAsync(c => c.Id != null, System.Threading.CancellationToken.None);
->>>>>>> 9806d4c2
+            var items = (await repository.GetItemsAsync(c => c.Id != null, System.Threading.CancellationToken.None)).ToList();
 
             foreach (var item in items)
             {
@@ -150,27 +146,16 @@
             }
 
             sw.Restart();
-<<<<<<< HEAD
-            var runningTasks = (await repository.GetItemsAsync(c => c.State == Models.TesState.RUNNINGEnum)).ToList();
-=======
-            var runningTasks = await repository.GetItemsAsync(c => c.State == Models.TesState.RUNNINGEnum, System.Threading.CancellationToken.None);
->>>>>>> 9806d4c2
+            var runningTasks = (await repository.GetItemsAsync(c => c.State == Models.TesState.RUNNINGEnum, System.Threading.CancellationToken.None)).ToList();
 
             // Ensure performance is decent
             Assert.IsTrue(sw.Elapsed.TotalSeconds < 20);
             Console.WriteLine($"Retrieved {runningTasks.Count} in {sw.Elapsed.TotalSeconds:n1}s");
             sw.Restart();
-<<<<<<< HEAD
-            var allOtherTasks = (await repository.GetItemsAsync(c => c.State != Models.TesState.RUNNINGEnum)).ToList();
+            var allOtherTasks = (await repository.GetItemsAsync(c => c.State != Models.TesState.RUNNINGEnum, System.Threading.CancellationToken.None)).ToList();
             Console.WriteLine($"Retrieved {allOtherTasks.Count} in {sw.Elapsed.TotalSeconds:n1}s");
             Console.WriteLine($"Total running tasks: {runningTasks.Count}");
             Console.WriteLine($"Total other tasks: {allOtherTasks.Count}");
-=======
-            var allOtherTasks = await repository.GetItemsAsync(c => c.State != Models.TesState.RUNNINGEnum, System.Threading.CancellationToken.None);
-            Console.WriteLine($"Retrieved {allOtherTasks.Count()} in {sw.Elapsed.TotalSeconds:n1}s");
-            Console.WriteLine($"Total running tasks: {runningTasks.Count()}");
-            Console.WriteLine($"Total other tasks: {allOtherTasks.Count()}");
->>>>>>> 9806d4c2
             var distinctRunningTasksIds = runningTasks.Select(i => i.Id).Distinct().Count();
             var distinctOtherTaskIds = allOtherTasks.Select(i => i.Id).Distinct().Count();
             Console.WriteLine($"uniqueRunningTasksIds: {distinctRunningTasksIds}");
@@ -190,13 +175,13 @@
         {
             const int pageSize = 256;
 
-            var (continuation, items) = await repository.GetItemsAsync(c => c.Id != null, pageSize, null);
+            var (continuation, items) = await repository.GetItemsAsync(c => c.Id != null, pageSize, null, CancellationToken.None);
             var itemsList = items.ToList();
             Assert.IsTrue(itemsList.Count <= pageSize);
 
             while (!string.IsNullOrWhiteSpace(continuation))
             {
-                (continuation, items) = await repository.GetItemsAsync(c => c.Id != null, pageSize, continuation);
+                (continuation, items) = await repository.GetItemsAsync(c => c.Id != null, pageSize, continuation, CancellationToken.None);
                 itemsList.AddRange(items);
             }
 
