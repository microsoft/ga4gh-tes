﻿// Copyright (c) Microsoft Corporation.
// Licensed under the MIT License.

using System;
using System.Net;
using System.Net.Http;
using System.Threading;
using System.Threading.Tasks;
using System.Web;
using Azure.Core;
using Microsoft.Extensions.Logging.Abstractions;
using Microsoft.Extensions.Options;
using Microsoft.VisualStudio.TestTools.UnitTesting;
using Moq;
using TesApi.Web.Management;
using TesApi.Web.Management.Clients;
using TesApi.Web.Management.Configuration;
using TesApi.Web.Management.Models.Terra;

namespace TesApi.Tests
{
    [TestClass]
    public class TerraWsmApiClientTests
    {
        private TerraWsmApiClient terraWsmApiClient;
        private Mock<TokenCredential> tokenCredential;
        private Mock<CacheAndRetryHandler> cacheAndRetryHandler;
        private TerraApiStubData terraApiStubData;

        [TestInitialize]
        public void SetUp()
        {
            terraApiStubData = new();
            tokenCredential = new();
            cacheAndRetryHandler = new();
            var terraOptions = new Mock<IOptions<TerraOptions>>();
            terraOptions.Setup(o => o.Value)
                .Returns(new TerraOptions() { WsmApiHost = TerraApiStubData.WsmApiHost });
            terraWsmApiClient = new(tokenCredential.Object, terraOptions.Object,
                cacheAndRetryHandler.Object, NullLogger<TerraWsmApiClient>.Instance);
        }

        [TestMethod]
        public void GetContainerSasTokenApiUri_NoSasParameters_ReturnsExpectedUriWithoutQueryString()
        {
            var uri = terraWsmApiClient.GetSasTokenApiUrl(terraApiStubData.WorkspaceId,
                terraApiStubData.ContainerResourceId, null);

            var expectedUri =
                $"{TerraApiStubData.WsmApiHost}/api/workspaces/v1/{terraApiStubData.WorkspaceId}/resources/controlled/azure/storageContainer/{terraApiStubData.ContainerResourceId}/getSasToken";
            Assert.AreEqual(expectedUri, uri.ToString());
            Assert.AreEqual(string.Empty, uri.Query);
        }

        [TestMethod]
        public void GetContainerSasTokenApiUri_WithAllSasParameters_ReturnsExpectedUriWithQueryString()
        {
            var sasParams = new SasTokenApiParameters("ipRange", 10, "rwdl", "blobName");

            var uri = terraWsmApiClient.GetSasTokenApiUrl(terraApiStubData.WorkspaceId,
                terraApiStubData.ContainerResourceId, sasParams);

            var expectedUri =
                $"{TerraApiStubData.WsmApiHost}/api/workspaces/v1/{terraApiStubData.WorkspaceId}/resources/controlled/azure/storageContainer/{terraApiStubData.ContainerResourceId}/getSasToken"
                + $"?sasIpRange={sasParams.SasIpRange}&sasExpirationDuration={sasParams.SasExpirationInSeconds}&sasPermissions={sasParams.SasPermission}&sasBlobName={sasParams.SasBlobName}";

            var parsedQs = HttpUtility.ParseQueryString(uri.Query);

            Assert.AreEqual(expectedUri, uri.ToString());
            Assert.AreEqual(parsedQs["sasIpRange"], sasParams.SasIpRange);
            Assert.AreEqual(parsedQs["sasExpirationDuration"], sasParams.SasExpirationInSeconds.ToString());
            Assert.AreEqual(parsedQs["sasPermissions"], sasParams.SasPermission);
            Assert.AreEqual(parsedQs["sasBlobName"], sasParams.SasBlobName);
        }

        [TestMethod]
        public void GetContainerSasTokenApiUri_WithSomeSasParameters_ReturnsExpectedUriWithQueryString()
        {
            var sasParams = new SasTokenApiParameters("ipRange", 10, null, null);

            var uri = terraWsmApiClient.GetSasTokenApiUrl(terraApiStubData.WorkspaceId,
                terraApiStubData.ContainerResourceId, sasParams);

            var expectedUri =
                $"{TerraApiStubData.WsmApiHost}/api/workspaces/v1/{terraApiStubData.WorkspaceId}/resources/controlled/azure/storageContainer/{terraApiStubData.ContainerResourceId}/getSasToken"
                + $"?sasIpRange={sasParams.SasIpRange}&sasExpirationDuration={sasParams.SasExpirationInSeconds}";

            var parsedQs = HttpUtility.ParseQueryString(uri.Query);

            Assert.AreEqual(expectedUri, uri.ToString());
            Assert.AreEqual(parsedQs["sasIpRange"], sasParams.SasIpRange);
            Assert.AreEqual(parsedQs["sasExpirationDuration"], sasParams.SasExpirationInSeconds.ToString());
        }

        [TestMethod]
        public async Task GetSasTokenAsync_ValidRequest_ReturnsPayload()
        {
            var response = new HttpResponseMessage(HttpStatusCode.OK)
            {
                Content = new StringContent(terraApiStubData.GetWsmSasTokenApiResponseInJson())
            };

<<<<<<< HEAD
            response.Content = new StringContent(terraApiStubData.GetWsmSasTokenApiResponseInJson());

            cacheAndRetryHandler.Setup(c => c.ExecuteWithRetryAsync(It.IsAny<Func<CancellationToken, Task<HttpResponseMessage>>>(), It.IsAny<CancellationToken>()))
=======
            cacheAndRetryHandler.Setup(c => c.ExecuteWithRetryAsync(It.IsAny<Func<System.Threading.CancellationToken, Task<HttpResponseMessage>>>(), It.IsAny<System.Threading.CancellationToken>()))
>>>>>>> 3c2d8b20
                .ReturnsAsync(response);

            var apiResponse = await terraWsmApiClient.GetSasTokenAsync(terraApiStubData.WorkspaceId,
                terraApiStubData.ContainerResourceId, null, System.Threading.CancellationToken.None);

            Assert.IsNotNull(apiResponse);
            Assert.IsTrue(!string.IsNullOrEmpty(apiResponse.Token));
            Assert.IsTrue(!string.IsNullOrEmpty(apiResponse.Url));
        }

        [TestMethod]
        public async Task DeleteBatchPoolAsync_204Response_Succeeds()
        {
            var wsmResourceId = Guid.NewGuid();
            var response = new HttpResponseMessage(HttpStatusCode.NoContent);

<<<<<<< HEAD
            cacheAndRetryHandler.Setup(c => c.ExecuteWithRetryAsync(It.IsAny<Func<CancellationToken, Task<HttpResponseMessage>>>(), It.IsAny<CancellationToken>()))
                .ReturnsAsync(response);

            await terraWsmApiClient.DeleteBatchPoolAsync(terraApiStubData.WorkspaceId, wsmResourceId, CancellationToken.None);
=======
            cacheAndRetryHandler.Setup(c => c.ExecuteWithRetryAsync(It.IsAny<Func<System.Threading.CancellationToken, Task<HttpResponseMessage>>>(), It.IsAny<System.Threading.CancellationToken>()))
                .ReturnsAsync(response);

            await terraWsmApiClient.DeleteBatchPoolAsync(terraApiStubData.WorkspaceId, wsmResourceId, System.Threading.CancellationToken.None);
>>>>>>> 3c2d8b20
        }

        [TestMethod]
        public void GetDeleteBatchPoolUrl_ValidWorkspaceAndResourceId_ValidWSMUrl()
        {
            var wsmResourceId = Guid.NewGuid();

            var url = terraWsmApiClient.GetDeleteBatchPoolUrl(terraApiStubData.WorkspaceId, wsmResourceId);

            Assert.IsNotNull(url);
            var expectedUrl = $"{TerraApiStubData.WsmApiHost}/api/workspaces/v1/{terraApiStubData.WorkspaceId}/resources/controlled/azure/batchpool/{wsmResourceId}";
            Assert.AreEqual(expectedUrl, url);
        }

    }
}<|MERGE_RESOLUTION|>--- conflicted
+++ resolved
@@ -100,13 +100,7 @@
                 Content = new StringContent(terraApiStubData.GetWsmSasTokenApiResponseInJson())
             };
 
-<<<<<<< HEAD
-            response.Content = new StringContent(terraApiStubData.GetWsmSasTokenApiResponseInJson());
-
-            cacheAndRetryHandler.Setup(c => c.ExecuteWithRetryAsync(It.IsAny<Func<CancellationToken, Task<HttpResponseMessage>>>(), It.IsAny<CancellationToken>()))
-=======
             cacheAndRetryHandler.Setup(c => c.ExecuteWithRetryAsync(It.IsAny<Func<System.Threading.CancellationToken, Task<HttpResponseMessage>>>(), It.IsAny<System.Threading.CancellationToken>()))
->>>>>>> 3c2d8b20
                 .ReturnsAsync(response);
 
             var apiResponse = await terraWsmApiClient.GetSasTokenAsync(terraApiStubData.WorkspaceId,
@@ -123,17 +117,10 @@
             var wsmResourceId = Guid.NewGuid();
             var response = new HttpResponseMessage(HttpStatusCode.NoContent);
 
-<<<<<<< HEAD
-            cacheAndRetryHandler.Setup(c => c.ExecuteWithRetryAsync(It.IsAny<Func<CancellationToken, Task<HttpResponseMessage>>>(), It.IsAny<CancellationToken>()))
-                .ReturnsAsync(response);
-
-            await terraWsmApiClient.DeleteBatchPoolAsync(terraApiStubData.WorkspaceId, wsmResourceId, CancellationToken.None);
-=======
             cacheAndRetryHandler.Setup(c => c.ExecuteWithRetryAsync(It.IsAny<Func<System.Threading.CancellationToken, Task<HttpResponseMessage>>>(), It.IsAny<System.Threading.CancellationToken>()))
                 .ReturnsAsync(response);
 
             await terraWsmApiClient.DeleteBatchPoolAsync(terraApiStubData.WorkspaceId, wsmResourceId, System.Threading.CancellationToken.None);
->>>>>>> 3c2d8b20
         }
 
         [TestMethod]
