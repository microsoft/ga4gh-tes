--- conflicted
+++ resolved
@@ -915,26 +915,6 @@
 
             _ = await ProcessTesTaskAndGetBatchJobArgumentsAsync(tesTask, GetMockConfig()(), GetMockAzureProxy(azureProxyReturnValues), azureProxyReturnValues);
 
-<<<<<<< HEAD
-            var batchNodeMetrics = tesTask.GetOrAddTesTaskLog().BatchNodeMetrics;
-            Assert.IsNotNull(batchNodeMetrics);
-            Assert.AreEqual(60, batchNodeMetrics.BlobXferImagePullDurationInSeconds);
-            Assert.AreEqual(120, batchNodeMetrics.ExecutorImagePullDurationInSeconds);
-            Assert.AreEqual(3, batchNodeMetrics.ExecutorImageSizeInGB);
-            Assert.AreEqual(180, batchNodeMetrics.FileDownloadDurationInSeconds);
-            Assert.AreEqual(240, batchNodeMetrics.ExecutorDurationInSeconds);
-            Assert.AreEqual(300, batchNodeMetrics.FileUploadDurationInSeconds);
-            Assert.AreEqual(1.024, batchNodeMetrics.DiskUsedInGB);
-            Assert.AreEqual(12.5f, batchNodeMetrics.DiskUsedPercent);
-            Assert.AreEqual(2, batchNodeMetrics.FileDownloadSizeInGB);
-            Assert.AreEqual(4, batchNodeMetrics.FileUploadSizeInGB);
-
-            var executorLog = tesTask.GetOrAddTesTaskLog().GetOrAddExecutorLog();
-            Assert.IsNotNull(executorLog);
-            Assert.AreEqual(0, executorLog.ExitCode);
-            Assert.AreEqual(DateTimeOffset.Parse("2020-10-08T02:30:39Z"), executorLog.StartTime);
-            Assert.AreEqual(DateTimeOffset.Parse("2020-10-08T02:49:39Z"), executorLog.EndTime);
-=======
             GuardAssertsWithTesTask(tesTask, () =>
             {
                 Assert.AreEqual(TesState.COMPLETEEnum, tesTask.State);
@@ -958,7 +938,6 @@
                 Assert.AreEqual(DateTimeOffset.Parse("2020-10-08T02:30:39+00:00"), executorLog.StartTime);
                 Assert.AreEqual(DateTimeOffset.Parse("2020-10-08T02:49:39+00:00"), executorLog.EndTime);
             });
->>>>>>> f338d358
         }
 
         [TestMethod]
