--- conflicted
+++ resolved
@@ -1503,11 +1503,7 @@
                     new() { VmSize = "VmSizeLowPri2", VmFamily = "VmFamily2", LowPriority = true, VCpusAvailable = 2, MemoryInGiB = 8, ResourceDiskSizeInGiB = 40, PricePerHour = 2 },
                     new() { VmSize = "VmSizeDedicated1", VmFamily = "VmFamily1", LowPriority = false, VCpusAvailable = 1, MemoryInGiB = 4, ResourceDiskSizeInGiB = 20, PricePerHour = 11 },
                     new() { VmSize = "VmSizeDedicated2", VmFamily = "VmFamily2", LowPriority = false, VCpusAvailable = 2, MemoryInGiB = 8, ResourceDiskSizeInGiB = 40, PricePerHour = 22 }
-<<<<<<< HEAD
                 ],
-=======
-                },
->>>>>>> 89f467ea
                 BatchQuotas = new() { ActiveJobAndJobScheduleQuota = 1, PoolQuota = 1, DedicatedCoreQuota = 5, LowPriorityCoreQuota = 10, DedicatedCoreQuotaPerVMFamily = [] },
                 ActiveNodeCountByVmSize = [],
                 ActiveJobCount = 0,
@@ -1526,11 +1522,7 @@
                 proxy.BatchQuotas = new()
                 {
                     DedicatedCoreQuotaPerVMFamilyEnforced = true,
-<<<<<<< HEAD
-                    DedicatedCoreQuotaPerVMFamily = [new("VmFamily1", proxy.BatchQuotas.DedicatedCoreQuota), new("VmFamily2", 0), new("VmFamily3", 4)],
-=======
                     DedicatedCoreQuotaPerVMFamily = [CreateBatchVmFamilyCoreQuota("VmFamily1", proxy.BatchQuotas.DedicatedCoreQuota), CreateBatchVmFamilyCoreQuota("VmFamily2", 0), CreateBatchVmFamilyCoreQuota("VmFamily3", 4)],
->>>>>>> 89f467ea
                     DedicatedCoreQuota = proxy.BatchQuotas.DedicatedCoreQuota,
                     ActiveJobAndJobScheduleQuota = proxy.BatchQuotas.ActiveJobAndJobScheduleQuota,
                     LowPriorityCoreQuota = proxy.BatchQuotas.LowPriorityCoreQuota,
@@ -1571,34 +1563,20 @@
             }
         }
 
-<<<<<<< HEAD
+        private static BatchVmFamilyCoreQuota CreateBatchVmFamilyCoreQuota(string name, int? quota)
+        {
+            return ArmBatchModelFactory.BatchVmFamilyCoreQuota(name, quota);
+        }
+
         private class TestBatchQuotaVerifierQuotaMaxedOut(IBatchQuotaProvider batchQuotaProvider) : TestBatchQuotaVerifierBase(batchQuotaProvider)
         {
             public override Task CheckBatchAccountQuotasAsync(VirtualMachineInformation _1, bool _2, System.Threading.CancellationToken cancellationToken)
-=======
-        private static BatchVmFamilyCoreQuota CreateBatchVmFamilyCoreQuota(string name, int? quota)
-        {
-            return ArmBatchModelFactory.BatchVmFamilyCoreQuota(name, quota);
-        }
-
-        private class TestBatchQuotaVerifierQuotaMaxedOut : TestBatchQuotaVerifierBase
-        {
-            public TestBatchQuotaVerifierQuotaMaxedOut(IBatchQuotaProvider batchQuotaProvider) : base(batchQuotaProvider) { }
-
+                => throw new AzureBatchQuotaMaxedOutException("Test AzureBatchQuotaMaxedOutException");
+        }
+
+        private class TestBatchQuotaVerifierLowQuota(IBatchQuotaProvider batchQuotaProvider) : TestBatchQuotaVerifierBase(batchQuotaProvider)
+        {
             public override Task CheckBatchAccountQuotasAsync(VirtualMachineInformation _1, bool _2, CancellationToken cancellationToken)
->>>>>>> 89f467ea
-                => throw new AzureBatchQuotaMaxedOutException("Test AzureBatchQuotaMaxedOutException");
-        }
-
-        private class TestBatchQuotaVerifierLowQuota(IBatchQuotaProvider batchQuotaProvider) : TestBatchQuotaVerifierBase(batchQuotaProvider)
-        {
-<<<<<<< HEAD
-            public override Task CheckBatchAccountQuotasAsync(VirtualMachineInformation _1, bool _2, System.Threading.CancellationToken cancellationToken)
-=======
-            public TestBatchQuotaVerifierLowQuota(IBatchQuotaProvider batchQuotaProvider) : base(batchQuotaProvider) { }
-
-            public override Task CheckBatchAccountQuotasAsync(VirtualMachineInformation _1, bool _2, CancellationToken cancellationToken)
->>>>>>> 89f467ea
                 => throw new AzureBatchLowQuotaException("Test AzureBatchLowQuotaException");
         }
 
