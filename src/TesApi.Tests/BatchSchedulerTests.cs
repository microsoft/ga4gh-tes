--- conflicted
+++ resolved
@@ -46,11 +46,7 @@
 
             Assert.IsNotNull(pool);
             Assert.AreEqual(1, batchScheduler.GetPoolGroupKeys().Count());
-<<<<<<< HEAD
-            Assert.IsTrue(batchScheduler.TryGetPool(pool.Id, out var pool1));
-=======
             Assert.IsTrue(batchScheduler.TryGetPool(pool.PoolId, out var pool1));
->>>>>>> b825c936
             Assert.AreSame(pool, pool1);
         }
 
@@ -71,13 +67,8 @@
             Assert.AreEqual(count, batchScheduler.GetPools().Count());
             Assert.AreEqual(keyCount, batchScheduler.GetPoolGroupKeys().Count());
             //Assert.AreSame(info, pool);
-<<<<<<< HEAD
-            Assert.AreEqual(info.Id, pool.Id);
+            Assert.AreEqual(info.PoolId, pool.PoolId);
             serviceProvider.AzureProxy.Verify(mock => mock.CreateBatchPoolAsync(It.IsAny<Pool>(), It.IsAny<bool>(), It.IsAny<CancellationToken>()), Times.Once);
-=======
-            Assert.AreEqual(info.PoolId, pool.PoolId);
-            serviceProvider.AzureProxy.Verify(mock => mock.CreateBatchPoolAsync(It.IsAny<Pool>(), It.IsAny<bool>(), It.IsAny<System.Threading.CancellationToken>()), Times.Once);
->>>>>>> b825c936
         }
 
         [TestMethod]
@@ -98,11 +89,7 @@
             Assert.AreNotEqual(count, batchScheduler.GetPools().Count());
             Assert.AreEqual(keyCount, batchScheduler.GetPoolGroupKeys().Count());
             //Assert.AreNotSame(info, pool);
-<<<<<<< HEAD
-            Assert.AreNotEqual(info.Id, pool.Id);
-=======
             Assert.AreNotEqual(info.PoolId, pool.PoolId);
->>>>>>> b825c936
         }
 
 
@@ -113,19 +100,11 @@
             var batchScheduler = serviceProvider.GetT() as BatchScheduler;
             var info = await AddPool(batchScheduler);
 
-<<<<<<< HEAD
-            var result = batchScheduler.TryGetPool(info.Id, out var pool);
-
-            Assert.IsTrue(result);
-            //Assert.AreSame(infoPoolId, pool);
-            Assert.AreEqual(info.Id, pool.Id);
-=======
             var result = batchScheduler.TryGetPool(info.PoolId, out var pool);
 
             Assert.IsTrue(result);
             //Assert.AreSame(infoPoolId, pool);
             Assert.AreEqual(info.PoolId, pool.PoolId);
->>>>>>> b825c936
         }
 
         [TestMethod]
@@ -182,11 +161,7 @@
 
             await pool.ServicePoolAsync(BatchPool.ServiceKind.RemovePoolIfEmpty);
 
-<<<<<<< HEAD
-            Assert.AreEqual(pool.Id, poolId);
-=======
             Assert.AreEqual(pool.PoolId, poolId);
->>>>>>> b825c936
             Assert.IsFalse(batchScheduler.IsPoolAvailable("key1"));
             Assert.IsFalse(batchScheduler.GetPools().Any());
         }
@@ -223,10 +198,6 @@
             Assert.AreEqual(TesState.SYSTEMERROREnum, state);
         }
 
-<<<<<<< HEAD
-
-=======
->>>>>>> b825c936
         [TestCategory("TES 1.1")]
         [DataRow("VmSizeLowPri1", true)]
         [DataRow("VmSizeLowPri2", true)]
@@ -310,49 +281,7 @@
             });
         }
 
-<<<<<<< HEAD
-        //TODO: This test (and potentially others) must be reviewed and see if they are necessary considering that the quota verification logic is its own class.
-        // There are a couple of issues: a similar validation already exists in the quota verifier class, and in order to run this test a complex set up is required, which is hard to maintain.
-        // Instead, this test should be refactor to validate if transitions occur in the scheduler when specific exceptions are thrown.  
-        [TestMethod]
-        public async Task TesTaskRemainsQueuedWhenBatchQuotaIsTemporarilyUnavailable()
-        {
-            var azureProxyReturnValues = AzureProxyReturnValues.Defaults;
-
-            azureProxyReturnValues.VmSizesAndPrices = new() {
-                new() { VmSize = "VmSize1", VmFamily = "VmFamily1", LowPriority = false, VCpusAvailable = 2, MemoryInGiB = 4, ResourceDiskSizeInGiB = 20, PricePerHour = 1 },
-                new() { VmSize = "VmSize1", VmFamily = "VmFamily1", LowPriority = true, VCpusAvailable = 2, MemoryInGiB = 4, ResourceDiskSizeInGiB = 20, PricePerHour = 2 }};
-
-            azureProxyReturnValues.BatchQuotas = new() { ActiveJobAndJobScheduleQuota = 1, PoolQuota = 1, DedicatedCoreQuota = 9, LowPriorityCoreQuota = 17 };
-
-            azureProxyReturnValues.ActiveNodeCountByVmSize = new List<AzureBatchNodeCount> {
-                new() { VirtualMachineSize = "VmSize1", DedicatedNodeCount = 4, LowPriorityNodeCount = 8 }  // 8 (4 * 2) dedicated and 16 (8 * 2) low pri cores are in use, there is no more room for 2 cores
-            };
-
-            // The actual CPU core count (2) of the selected VM is used for quota calculation, not the TesResources CpuCores requirement
-            Assert.AreEqual(TesState.QUEUEDEnum, await GetNewTesTaskStateAsync(new TesResources { CpuCores = 1, RamGb = 1, Preemptible = false }, azureProxyReturnValues));
-            Assert.AreEqual(TesState.QUEUEDEnum, await GetNewTesTaskStateAsync(new TesResources { CpuCores = 1, RamGb = 1, Preemptible = true }, azureProxyReturnValues));
-
-            azureProxyReturnValues.ActiveNodeCountByVmSize = new List<AzureBatchNodeCount> {
-                new() { VirtualMachineSize = "VmSize1", DedicatedNodeCount = 4, LowPriorityNodeCount = 7 }  // 8 dedicated and 14 low pri cores are in use
-            };
-
-            Assert.AreEqual(TesState.INITIALIZINGEnum, await GetNewTesTaskStateAsync(new TesResources { CpuCores = 1, RamGb = 1, Preemptible = true }, azureProxyReturnValues));
-
-            var dedicatedCoreQuotaPerVMFamily = new List<VirtualMachineFamilyCoreQuota> { new("VmFamily1", 100) };
-            azureProxyReturnValues.BatchQuotas = new() { ActiveJobAndJobScheduleQuota = 1, PoolQuota = 1, DedicatedCoreQuota = 9, LowPriorityCoreQuota = 17, DedicatedCoreQuotaPerVMFamilyEnforced = true, DedicatedCoreQuotaPerVMFamily = dedicatedCoreQuotaPerVMFamily };
-
-            azureProxyReturnValues.ActiveNodeCountByVmSize = new List<AzureBatchNodeCount> {
-                new() { VirtualMachineSize = "VmSize1", DedicatedNodeCount = 4, LowPriorityNodeCount = 8 }  // 8 (4 * 2) dedicated and 16 (8 * 2) low pri cores are in use, there is no more room for 2 cores
-            };
-
-            Assert.AreEqual(TesState.QUEUEDEnum, await GetNewTesTaskStateAsync(new TesResources { CpuCores = 1, RamGb = 1, Preemptible = false }, azureProxyReturnValues));
-        }
-
         private async Task AddBatchTasksHandlesExceptions(TesState? newState, Func<AzureProxyReturnValues, (Action<IServiceCollection>, Action<Mock<IAzureProxy>>)> testArranger, Action<TesTask, IEnumerable<(LogLevel, Exception, string)>> resultValidator, int numberOfTasks = 1)
-=======
-        private async Task AddBatchTaskHandlesExceptions(TesState newState, Func<AzureProxyReturnValues, (Action<IServiceCollection>, Action<Mock<IAzureProxy>>)> testArranger, Action<TesTask, IEnumerable<(LogLevel, Exception)>> resultValidator)
->>>>>>> b825c936
         {
             var logger = new Mock<ILogger<BatchScheduler>>();
             var azureProxyReturnValues = AzureProxyReturnValues.Defaults;
@@ -363,7 +292,6 @@
                 azureProxyModifier?.Invoke(mock);
             });
 
-<<<<<<< HEAD
             var tasks = Enumerable.Repeat(0, numberOfTasks).Select((_, index) =>
             {
                 var task = GetTesTask();
@@ -381,10 +309,6 @@
 
             _ = await ProcessTesTasksAndGetBatchJobArgumentsAsync(
                 tasks,
-=======
-            _ = await ProcessTesTaskAndGetBatchJobArgumentsAsync(
-                task,
->>>>>>> b825c936
                 GetMockConfig()(),
                 azureProxy,
                 azureProxyReturnValues,
@@ -414,13 +338,8 @@
             return AddBatchTasksHandlesExceptions(TesState.QUEUEDEnum, Arranger, Validator);
 
             (Action<IServiceCollection>, Action<Mock<IAzureProxy>>) Arranger(AzureProxyReturnValues _1)
-<<<<<<< HEAD
-                => (default, azureProxy => azureProxy.Setup(b => b.CreateBatchJobAsync(It.IsAny<string>(), It.IsAny<CancellationToken>()))
-                    .Callback<string, CancellationToken>((_1, _2)
-=======
-                => (default, azureProxy => azureProxy.Setup(b => b.CreateBatchJobAsync(It.IsAny<string>(), It.IsAny<string>(), It.IsAny<System.Threading.CancellationToken>()))
+                => (default, azureProxy => azureProxy.Setup(b => b.CreateBatchJobAsync(It.IsAny<string>(), It.IsAny<string>(), It.IsAny<CancellationToken>()))
                     .Callback<string, string, System.Threading.CancellationToken>((_, _, _)
->>>>>>> b825c936
                         => throw new Microsoft.Rest.Azure.CloudException("No job for you.") { Body = new() { Code = BatchErrorCodeStrings.OperationTimedOut } }));
 
             void Validator(TesTask tesTask, IEnumerable<(LogLevel, Exception, string)> logs)
@@ -650,13 +569,8 @@
             return AddBatchTasksHandlesExceptions(TesState.SYSTEMERROREnum, Arranger, Validator);
 
             (Action<IServiceCollection>, Action<Mock<IAzureProxy>>) Arranger(AzureProxyReturnValues _1)
-<<<<<<< HEAD
                 => (default, azureProxy => azureProxy.Setup(b => b.AddBatchTasksAsync(It.IsAny<IEnumerable<CloudTask>>(), It.IsAny<string>(), It.IsAny<CancellationToken>()))
-                    .Callback<IEnumerable<CloudTask>, string, CancellationToken>((_1, _2, _3)
-=======
-                => (default, azureProxy => azureProxy.Setup(b => b.AddBatchTaskAsync(It.IsAny<string>(), It.IsAny<CloudTask>(), It.IsAny<string>(), It.IsAny<System.Threading.CancellationToken>()))
-                    .Callback<string, CloudTask, string, System.Threading.CancellationToken>((_, _, _, _)
->>>>>>> b825c936
+                    .Callback<IEnumerable<CloudTask>, string, CancellationToken>((_, _, _)
                         => throw typeof(BatchClientException)
                                 .GetConstructor(System.Reflection.BindingFlags.NonPublic | System.Reflection.BindingFlags.Instance,
                                     new[] { typeof(string), typeof(Exception) })
@@ -681,13 +595,8 @@
             return AddBatchTasksHandlesExceptions(TesState.QUEUEDEnum, Arranger, Validator);
 
             (Action<IServiceCollection>, Action<Mock<IAzureProxy>>) Arranger(AzureProxyReturnValues _1)
-<<<<<<< HEAD
-                => (default, azureProxy => azureProxy.Setup(b => b.CreateBatchJobAsync(It.IsAny<string>(), It.IsAny<CancellationToken>()))
-                    .Callback<string, CancellationToken>((_1, _2)
-=======
-                => (default, azureProxy => azureProxy.Setup(b => b.CreateBatchJobAsync(It.IsAny<string>(), It.IsAny<string>(), It.IsAny<System.Threading.CancellationToken>()))
-                    .Callback<string, string, System.Threading.CancellationToken>((_, _, _)
->>>>>>> b825c936
+                => (default, azureProxy => azureProxy.Setup(b => b.CreateBatchJobAsync(It.IsAny<string>(), It.IsAny<string>(), It.IsAny<CancellationToken>()))
+                    .Callback<string, string, CancellationToken>((_, _, _)
                         => throw new BatchException(
                             new Mock<RequestInformation>().Object,
                             default,
@@ -793,46 +702,11 @@
             await foreach (var _ in batchScheduler.ProcessQueuedTesTasksAsync(new[] { tesTask }, CancellationToken.None)) { }
 
             var createBatchPoolAsyncInvocation = serviceProvider.AzureProxy.Invocations.FirstOrDefault(i => i.Method.Name == nameof(IAzureProxy.CreateBatchPoolAsync));
-<<<<<<< HEAD
-            var addBatchTaskAsyncInvocation = serviceProvider.AzureProxy.Invocations.FirstOrDefault(i => i.Method.Name == nameof(IAzureProxy.AddBatchTasksAsync));
-
-            var poolId = addBatchTaskAsyncInvocation?.Arguments[1] as string;
-=======
->>>>>>> b825c936
             var pool = createBatchPoolAsyncInvocation?.Arguments[0] as Pool;
 
             GuardAssertsWithTesTask(tesTask, () =>
             {
-<<<<<<< HEAD
-                Assert.IsNotNull(poolId);
-                Assert.AreEqual("TES-hostname-edicated1-lwsfq7ml3bfuzw3kjwvp55cpykgfdtpm-", poolId[0..^8]);
-                Assert.AreEqual("VmSizeDedicated1", pool.VmSize);
-                Assert.IsTrue(((BatchScheduler)batchScheduler).TryGetPool(poolId, out _));
-            });
-        }
-
-        //[TestCategory("TES 1.1")]
-        //[TestMethod]
-        //public async Task BatchJobContainsExpectedManualPoolInformation()
-        //{
-        //    var task = GetTesTask();
-        //    task.Resources.BackendParameters = new()
-        //    {
-        //        { "workflow_execution_identity", "/subscriptions/00000000-0000-0000-0000-000000000000/resourceGroups/coa/providers/Microsoft.ManagedIdentity/userAssignedIdentities/coa-test-uami" }
-        //    };
-
-        //    (_, _, var poolInformation, var pool) = await ProcessTesTaskAndGetBatchJobArgumentsAsync(task, GetMockConfig(true)(), GetMockAzureProxy(AzureProxyReturnValues.Defaults), AzureProxyReturnValues.Defaults);
-
-        //    GuardAssertsWithTesTask(task, () =>
-        //    {
-        //        Assert.IsNotNull(poolInformation.PoolId);
-        //        Assert.IsNull(poolInformation.AutoPoolSpecification);
-        //        Assert.AreEqual("TES_JobId-1", poolInformation.PoolId);
-        //        Assert.AreEqual("VmSizeDedicated1", pool.VmSize);
-        //        Assert.AreEqual(1, pool.ScaleSettings.FixedScale.TargetDedicatedNodes);
-        //    });
-        //}
-=======
+                Assert.IsNotNull(pool.Name);
                 Assert.AreEqual("TES-hostname-edicated1-lwsfq7ml3bfuzw3kjwvp55cpykgfdtpm-", pool.Name[0..^8]);
                 Assert.AreEqual("VmSizeDedicated1", pool.VmSize);
                 Assert.IsTrue(((BatchScheduler)batchScheduler).TryGetPool(pool.Name, out _));
@@ -841,7 +715,7 @@
 
         [TestCategory("TES 1.1")]
         [TestMethod]
-        public async Task BatchJobContainsExpectedManualPoolInformation()
+        public async Task BatchPoolContainsExpectedIdentity()
         {
             var identity = "/subscriptions/00000000-0000-0000-0000-000000000000/resourceGroups/coa/providers/Microsoft.ManagedIdentity/userAssignedIdentities/coa-test-uami";
             var task = GetTesTask();
@@ -860,7 +734,6 @@
                 Assert.AreEqual(identity, poolSpec.Identity.UserAssignedIdentities.Keys.First());
             });
         }
->>>>>>> b825c936
 
         [TestMethod]
         public async Task NewTesTaskGetsScheduledSuccessfully()
@@ -878,101 +751,61 @@
             var tesTask = GetTesTask();
             tesTask.Resources.Preemptible = true;
 
-<<<<<<< HEAD
-            (_, _, var pool) = await ProcessTesTaskAndGetBatchJobArgumentsAsync(tesTask, GetMockConfig()(), GetMockAzureProxy(AzureProxyReturnValues.Defaults), AzureProxyReturnValues.Defaults);
+            (_, _, var poolSpec) = await ProcessTesTaskAndGetBatchJobArgumentsAsync(tesTask, GetMockConfig()(), GetMockAzureProxy(AzureProxyReturnValues.Defaults), AzureProxyReturnValues.Defaults);
 
             GuardAssertsWithTesTask(tesTask, () =>
             {
-                Assert.AreEqual("VmSizeLowPri1", pool.VmSize);
-                Assert.IsTrue(pool.ScaleSettings.AutoScale.Formula.Contains("\n$TargetLowPriorityNodes = "));
-                Assert.IsFalse(pool.ScaleSettings.AutoScale.Formula.Contains("\n$TargetDedicated = "));
-=======
+                Assert.AreEqual("VmSizeLowPri1", poolSpec.VmSize);
+                Assert.IsTrue(poolSpec.ScaleSettings.AutoScale.Formula.Contains("\n$TargetLowPriorityNodes = "));
+                Assert.IsFalse(poolSpec.ScaleSettings.AutoScale.Formula.Contains("\n$TargetDedicated = "));
+            });
+        }
+
+        [TestMethod]
+        public async Task NonPreemptibleTesTaskGetsScheduledToDedicatedVm()
+        {
+            var tesTask = GetTesTask();
+            tesTask.Resources.Preemptible = false;
+
             (_, _, var poolSpec) = await ProcessTesTaskAndGetBatchJobArgumentsAsync(tesTask, GetMockConfig()(), GetMockAzureProxy(AzureProxyReturnValues.Defaults), AzureProxyReturnValues.Defaults);
 
             GuardAssertsWithTesTask(tesTask, () =>
             {
+                Assert.AreEqual("VmSizeDedicated1", poolSpec.VmSize);
+                Assert.IsTrue(poolSpec.ScaleSettings.AutoScale.Formula.Contains("\n$TargetDedicated = "));
+                Assert.IsFalse(poolSpec.ScaleSettings.AutoScale.Formula.Contains("\n$TargetLowPriorityNodes = "));
+            });
+        }
+
+        [TestMethod]
+        public async Task PreemptibleTesTaskGetsScheduledToLowPriorityVm_PerVMFamilyEnforced()
+        {
+            var tesTask = GetTesTask();
+            tesTask.Resources.Preemptible = true;
+
+            (_, _, var poolSpec) = await ProcessTesTaskAndGetBatchJobArgumentsAsync(tesTask, GetMockConfig()(), GetMockAzureProxy(AzureProxyReturnValues.DefaultsPerVMFamilyEnforced), AzureProxyReturnValues.DefaultsPerVMFamilyEnforced);
+
+            GuardAssertsWithTesTask(tesTask, () =>
+            {
                 Assert.AreEqual("VmSizeLowPri1", poolSpec.VmSize);
-                Assert.IsTrue(poolSpec.ScaleSettings.AutoScale.Formula.Contains("$TargetLowPriorityNodes"));
-                Assert.IsFalse(poolSpec.ScaleSettings.AutoScale.Formula.Contains("TargetDedicated"));
->>>>>>> b825c936
-            });
-        }
-
-        [TestMethod]
-        public async Task NonPreemptibleTesTaskGetsScheduledToDedicatedVm()
+                Assert.IsTrue(poolSpec.ScaleSettings.AutoScale.Formula.Contains("\n$TargetLowPriorityNodes = "));
+                Assert.IsFalse(poolSpec.ScaleSettings.AutoScale.Formula.Contains("\n$TargetDedicated = "));
+            });
+        }
+
+        [TestMethod]
+        public async Task NonPreemptibleTesTaskGetsScheduledToDedicatedVm_PerVMFamilyEnforced()
         {
             var tesTask = GetTesTask();
             tesTask.Resources.Preemptible = false;
 
-<<<<<<< HEAD
-            (_, _, var pool) = await ProcessTesTaskAndGetBatchJobArgumentsAsync(tesTask, GetMockConfig()(), GetMockAzureProxy(AzureProxyReturnValues.Defaults), AzureProxyReturnValues.Defaults);
+            (_, _, var poolSpec) = await ProcessTesTaskAndGetBatchJobArgumentsAsync(tesTask, GetMockConfig()(), GetMockAzureProxy(AzureProxyReturnValues.DefaultsPerVMFamilyEnforced), AzureProxyReturnValues.DefaultsPerVMFamilyEnforced);
 
             GuardAssertsWithTesTask(tesTask, () =>
             {
-                Assert.AreEqual("VmSizeDedicated1", pool.VmSize);
-                Assert.IsTrue(pool.ScaleSettings.AutoScale.Formula.Contains("\n$TargetDedicated = "));
-                Assert.IsFalse(pool.ScaleSettings.AutoScale.Formula.Contains("\n$TargetLowPriorityNodes = "));
-=======
-            (_, _, var poolSpec) = await ProcessTesTaskAndGetBatchJobArgumentsAsync(tesTask, GetMockConfig()(), GetMockAzureProxy(AzureProxyReturnValues.Defaults), AzureProxyReturnValues.Defaults);
-
-            GuardAssertsWithTesTask(tesTask, () =>
-            {
                 Assert.AreEqual("VmSizeDedicated1", poolSpec.VmSize);
-                Assert.IsTrue(poolSpec.ScaleSettings.AutoScale.Formula.Contains("TargetDedicated"));
-                Assert.IsFalse(poolSpec.ScaleSettings.AutoScale.Formula.Contains("$TargetLowPriorityNodes"));
->>>>>>> b825c936
-            });
-        }
-
-        [TestMethod]
-        public async Task PreemptibleTesTaskGetsScheduledToLowPriorityVm_PerVMFamilyEnforced()
-        {
-            var tesTask = GetTesTask();
-            tesTask.Resources.Preemptible = true;
-
-<<<<<<< HEAD
-            (_, _, var pool) = await ProcessTesTaskAndGetBatchJobArgumentsAsync(tesTask, GetMockConfig()(), GetMockAzureProxy(AzureProxyReturnValues.DefaultsPerVMFamilyEnforced), AzureProxyReturnValues.DefaultsPerVMFamilyEnforced);
-
-            GuardAssertsWithTesTask(tesTask, () =>
-            {
-                Assert.AreEqual("VmSizeLowPri1", pool.VmSize);
-                Assert.IsTrue(pool.ScaleSettings.AutoScale.Formula.Contains("\n$TargetLowPriorityNodes = "));
-                Assert.IsFalse(pool.ScaleSettings.AutoScale.Formula.Contains("\n$TargetDedicated = "));
-=======
-            (_, _, var poolSpec) = await ProcessTesTaskAndGetBatchJobArgumentsAsync(tesTask, GetMockConfig()(), GetMockAzureProxy(AzureProxyReturnValues.DefaultsPerVMFamilyEnforced), AzureProxyReturnValues.DefaultsPerVMFamilyEnforced);
-
-            GuardAssertsWithTesTask(tesTask, () =>
-            {
-                Assert.AreEqual("VmSizeLowPri1", poolSpec.VmSize);
-                Assert.IsTrue(poolSpec.ScaleSettings.AutoScale.Formula.Contains("$TargetLowPriorityNodes"));
-                Assert.IsFalse(poolSpec.ScaleSettings.AutoScale.Formula.Contains("TargetDedicated"));
->>>>>>> b825c936
-            });
-        }
-
-        [TestMethod]
-        public async Task NonPreemptibleTesTaskGetsScheduledToDedicatedVm_PerVMFamilyEnforced()
-        {
-            var tesTask = GetTesTask();
-            tesTask.Resources.Preemptible = false;
-
-<<<<<<< HEAD
-            (_, _, var pool) = await ProcessTesTaskAndGetBatchJobArgumentsAsync(tesTask, GetMockConfig()(), GetMockAzureProxy(AzureProxyReturnValues.DefaultsPerVMFamilyEnforced), AzureProxyReturnValues.DefaultsPerVMFamilyEnforced);
-
-            GuardAssertsWithTesTask(tesTask, () =>
-            {
-                Assert.AreEqual("VmSizeDedicated1", pool.VmSize);
-                Assert.IsTrue(pool.ScaleSettings.AutoScale.Formula.Contains("\n$TargetDedicated = "));
-                Assert.IsFalse(pool.ScaleSettings.AutoScale.Formula.Contains("\n$TargetLowPriorityNodes = "));
-=======
-            (_, _, var poolSpec) = await ProcessTesTaskAndGetBatchJobArgumentsAsync(tesTask, GetMockConfig()(), GetMockAzureProxy(AzureProxyReturnValues.DefaultsPerVMFamilyEnforced), AzureProxyReturnValues.DefaultsPerVMFamilyEnforced);
-
-            GuardAssertsWithTesTask(tesTask, () =>
-            {
-                Assert.AreEqual("VmSizeDedicated1", poolSpec.VmSize);
-                Assert.IsTrue(poolSpec.ScaleSettings.AutoScale.Formula.Contains("TargetDedicated"));
-                Assert.IsFalse(poolSpec.ScaleSettings.AutoScale.Formula.Contains("$TargetLowPriorityNodes"));
->>>>>>> b825c936
+                Assert.IsTrue(poolSpec.ScaleSettings.AutoScale.Formula.Contains("\n$TargetDedicated = "));
+                Assert.IsFalse(poolSpec.ScaleSettings.AutoScale.Formula.Contains("\n$TargetLowPriorityNodes = "));
             });
         }
 
@@ -986,20 +819,12 @@
             var azureProxyReturnValues = AzureProxyReturnValues.DefaultsPerVMFamilyEnforced;
             azureProxyReturnValues.VmSizesAndPrices.First(vm => vm.VmSize.Equals("VmSize3", StringComparison.OrdinalIgnoreCase)).PricePerHour = 44;
 
-<<<<<<< HEAD
-            (_, _, var pool) = await ProcessTesTaskAndGetBatchJobArgumentsAsync(tesTask, GetMockConfig()(), GetMockAzureProxy(azureProxyReturnValues), azureProxyReturnValues);
-=======
             (_, _, var poolSpec) = await ProcessTesTaskAndGetBatchJobArgumentsAsync(tesTask, GetMockConfig()(), GetMockAzureProxy(azureProxyReturnValues), azureProxyReturnValues);
->>>>>>> b825c936
 
             GuardAssertsWithTesTask(tesTask, () =>
             {
                 Assert.IsTrue(tesTask.Logs.Any(l => "UsedLowPriorityInsteadOfDedicatedVm".Equals(l.Warning)));
-<<<<<<< HEAD
-                Assert.IsTrue(pool.ScaleSettings.AutoScale.Formula.Contains("\n$TargetLowPriorityNodes = "));
-=======
-                Assert.IsTrue(poolSpec.ScaleSettings.AutoScale.Formula.Contains("$TargetLowPriorityNodes"));
->>>>>>> b825c936
+                Assert.IsTrue(poolSpec.ScaleSettings.AutoScale.Formula.Contains("\n$TargetLowPriorityNodes = "));
             });
         }
 
@@ -1012,15 +837,9 @@
             var config = GetMockConfig()()
                 .Append(("BatchScheduling:UsePreemptibleVmsOnly", "true"));
 
-<<<<<<< HEAD
-            (_, _, var pool) = await ProcessTesTaskAndGetBatchJobArgumentsAsync(tesTask, config, GetMockAzureProxy(AzureProxyReturnValues.Defaults), AzureProxyReturnValues.Defaults);
-
-            GuardAssertsWithTesTask(tesTask, () => Assert.IsTrue(pool.ScaleSettings.AutoScale.Formula.Contains("\n$TargetLowPriorityNodes = ")));
-=======
             (_, _, var poolSpec) = await ProcessTesTaskAndGetBatchJobArgumentsAsync(tesTask, config, GetMockAzureProxy(AzureProxyReturnValues.Defaults), AzureProxyReturnValues.Defaults);
 
-            GuardAssertsWithTesTask(tesTask, () => Assert.IsTrue(poolSpec.ScaleSettings.AutoScale.Formula.Contains("$TargetLowPriorityNodes")));
->>>>>>> b825c936
+            GuardAssertsWithTesTask(tesTask, () => Assert.IsTrue(poolSpec.ScaleSettings.AutoScale.Formula.Contains("\n$TargetLowPriorityNodes = ")));
         }
 
         [TestMethod]
@@ -1034,11 +853,7 @@
                 var config = GetMockConfig()()
                     .Append(("AllowedVmSizes", allowedVmSizes));
 
-<<<<<<< HEAD
-                (_, _, var pool) = await ProcessTesTaskAndGetBatchJobArgumentsAsync(tesTask, config, GetMockAzureProxy(AzureProxyReturnValues.Defaults), AzureProxyReturnValues.Defaults);
-=======
                 (_, _, var poolSpec) = await ProcessTesTaskAndGetBatchJobArgumentsAsync(tesTask, config, GetMockAzureProxy(AzureProxyReturnValues.Defaults), AzureProxyReturnValues.Defaults);
->>>>>>> b825c936
 
                 GuardAssertsWithTesTask(tesTask, () =>
                 {
@@ -1046,11 +861,7 @@
 
                     if (expectedSelectedVmSize is not null)
                     {
-<<<<<<< HEAD
-                        Assert.AreEqual(expectedSelectedVmSize, pool.VmSize);
-=======
                         Assert.AreEqual(expectedSelectedVmSize, poolSpec.VmSize);
->>>>>>> b825c936
                     }
                 });
             }
@@ -1068,7 +879,6 @@
         [TestMethod]
         public async Task TaskStateTransitionsFromRunningState()
         {
-<<<<<<< HEAD
             Assert.AreEqual(TesState.RUNNINGEnum, await GetNewTesTaskStateAsync(TesState.RUNNINGEnum, BatchTaskStates.TaskActive));
             Assert.AreEqual(TesState.INITIALIZINGEnum, await GetNewTesTaskStateAsync(TesState.RUNNINGEnum, BatchTaskStates.TaskPreparing));
             Assert.AreEqual(TesState.RUNNINGEnum, await GetNewTesTaskStateAsync(TesState.RUNNINGEnum, BatchTaskStates.TaskRunning));
@@ -1078,25 +888,11 @@
             Assert.AreEqual(TesState.SYSTEMERROREnum, await GetNewTesTaskStateAsync(TesState.RUNNINGEnum, BatchTaskStates.NodeDiskFull));
             Assert.AreEqual(TesState.RUNNINGEnum, await GetNewTesTaskStateAsync(TesState.RUNNINGEnum, BatchTaskStates.UploadOrDownloadFailed));
             Assert.AreEqual(TesState.INITIALIZINGEnum, await GetNewTesTaskStateAsync(TesState.RUNNINGEnum, BatchTaskStates.NodePreempted));
-=======
-            Assert.AreEqual(TesState.RUNNINGEnum, await GetNewTesTaskStateAsync(TesState.RUNNINGEnum, BatchJobAndTaskStates.TaskActive));
-            Assert.AreEqual(TesState.RUNNINGEnum, await GetNewTesTaskStateAsync(TesState.RUNNINGEnum, BatchJobAndTaskStates.TaskPreparing));
-            Assert.AreEqual(TesState.RUNNINGEnum, await GetNewTesTaskStateAsync(TesState.RUNNINGEnum, BatchJobAndTaskStates.TaskRunning));
-            Assert.AreEqual(TesState.COMPLETEEnum, await GetNewTesTaskStateAsync(TesState.RUNNINGEnum, BatchJobAndTaskStates.TaskCompletedSuccessfully));
-            Assert.AreEqual(TesState.EXECUTORERROREnum, await GetNewTesTaskStateAsync(TesState.RUNNINGEnum, BatchJobAndTaskStates.TaskFailed));
-            Assert.AreEqual(TesState.SYSTEMERROREnum, await GetNewTesTaskStateAsync(TesState.RUNNINGEnum, BatchJobAndTaskStates.JobNotFound));
-            Assert.AreEqual(TesState.SYSTEMERROREnum, await GetNewTesTaskStateAsync(TesState.RUNNINGEnum, BatchJobAndTaskStates.TaskNotFound));
-            Assert.AreEqual(TesState.SYSTEMERROREnum, await GetNewTesTaskStateAsync(TesState.RUNNINGEnum, BatchJobAndTaskStates.MoreThanOneJobFound));
-            Assert.AreEqual(TesState.EXECUTORERROREnum, await GetNewTesTaskStateAsync(TesState.RUNNINGEnum, BatchJobAndTaskStates.NodeDiskFull));
-            Assert.AreEqual(TesState.QUEUEDEnum, await GetNewTesTaskStateAsync(TesState.RUNNINGEnum, BatchJobAndTaskStates.ActiveJobWithMissingAutoPool));
-            Assert.AreEqual(TesState.INITIALIZINGEnum, await GetNewTesTaskStateAsync(TesState.RUNNINGEnum, BatchJobAndTaskStates.NodePreempted));
->>>>>>> b825c936
         }
 
         [TestMethod]
         public async Task TaskStateTransitionsFromInitializingState()
         {
-<<<<<<< HEAD
             Assert.AreEqual(TesState.INITIALIZINGEnum, await GetNewTesTaskStateAsync(TesState.INITIALIZINGEnum, BatchTaskStates.TaskActive));
             Assert.AreEqual(TesState.INITIALIZINGEnum, await GetNewTesTaskStateAsync(TesState.INITIALIZINGEnum, BatchTaskStates.TaskPreparing));
             Assert.AreEqual(TesState.RUNNINGEnum, await GetNewTesTaskStateAsync(TesState.INITIALIZINGEnum, BatchTaskStates.TaskRunning));
@@ -1108,39 +904,13 @@
             Assert.AreEqual(TesState.SYSTEMERROREnum, await GetNewTesTaskStateAsync(TesState.INITIALIZINGEnum, BatchTaskStates.NodeStartTaskFailed));
             Assert.AreEqual(TesState.QUEUEDEnum, await GetNewTesTaskStateAsync(TesState.INITIALIZINGEnum, BatchTaskStates.NodeAllocationFailed));
             Assert.AreEqual(TesState.INITIALIZINGEnum, await GetNewTesTaskStateAsync(TesState.INITIALIZINGEnum, BatchTaskStates.NodePreempted));
-=======
-            Assert.AreEqual(TesState.INITIALIZINGEnum, await GetNewTesTaskStateAsync(TesState.INITIALIZINGEnum, BatchJobAndTaskStates.TaskActive));
-            Assert.AreEqual(TesState.INITIALIZINGEnum, await GetNewTesTaskStateAsync(TesState.INITIALIZINGEnum, BatchJobAndTaskStates.TaskPreparing));
-            Assert.AreEqual(TesState.RUNNINGEnum, await GetNewTesTaskStateAsync(TesState.INITIALIZINGEnum, BatchJobAndTaskStates.TaskRunning));
-            Assert.AreEqual(TesState.COMPLETEEnum, await GetNewTesTaskStateAsync(TesState.INITIALIZINGEnum, BatchJobAndTaskStates.TaskCompletedSuccessfully));
-            Assert.AreEqual(TesState.EXECUTORERROREnum, await GetNewTesTaskStateAsync(TesState.INITIALIZINGEnum, BatchJobAndTaskStates.TaskFailed));
-            Assert.AreEqual(TesState.SYSTEMERROREnum, await GetNewTesTaskStateAsync(TesState.INITIALIZINGEnum, BatchJobAndTaskStates.JobNotFound));
-            Assert.AreEqual(TesState.SYSTEMERROREnum, await GetNewTesTaskStateAsync(TesState.INITIALIZINGEnum, BatchJobAndTaskStates.TaskNotFound));
-            Assert.AreEqual(TesState.SYSTEMERROREnum, await GetNewTesTaskStateAsync(TesState.INITIALIZINGEnum, BatchJobAndTaskStates.MoreThanOneJobFound));
-            Assert.AreEqual(TesState.EXECUTORERROREnum, await GetNewTesTaskStateAsync(TesState.INITIALIZINGEnum, BatchJobAndTaskStates.NodeDiskFull));
-            Assert.AreEqual(TesState.QUEUEDEnum, await GetNewTesTaskStateAsync(TesState.INITIALIZINGEnum, BatchJobAndTaskStates.NodeAllocationFailed));
-            Assert.AreEqual(TesState.EXECUTORERROREnum, await GetNewTesTaskStateAsync(TesState.INITIALIZINGEnum, BatchJobAndTaskStates.ImageDownloadFailed));
-            Assert.AreEqual(TesState.QUEUEDEnum, await GetNewTesTaskStateAsync(TesState.INITIALIZINGEnum, BatchJobAndTaskStates.ActiveJobWithMissingAutoPool));
-            Assert.AreEqual(TesState.INITIALIZINGEnum, await GetNewTesTaskStateAsync(TesState.INITIALIZINGEnum, BatchJobAndTaskStates.NodePreempted));
->>>>>>> b825c936
         }
 
         [TestMethod]
         public async Task TaskStateTransitionsFromQueuedState()
         {
-<<<<<<< HEAD
             Assert.AreEqual(TesState.INITIALIZINGEnum, await GetNewTesTaskStateAsync(TesState.QUEUEDEnum, new AzureBatchTaskState[] { default }));
             Assert.AreEqual(TesState.CANCELEDEnum, await GetNewTesTaskStateAsync(TesState.QUEUEDEnum, BatchTaskStates.CancellationRequested));
-=======
-            Assert.AreEqual(TesState.INITIALIZINGEnum, await GetNewTesTaskStateAsync(TesState.QUEUEDEnum, BatchJobAndTaskStates.TaskActive));
-            Assert.AreEqual(TesState.INITIALIZINGEnum, await GetNewTesTaskStateAsync(TesState.QUEUEDEnum, BatchJobAndTaskStates.TaskPreparing));
-            Assert.AreEqual(TesState.RUNNINGEnum, await GetNewTesTaskStateAsync(TesState.QUEUEDEnum, BatchJobAndTaskStates.TaskRunning));
-            Assert.AreEqual(TesState.COMPLETEEnum, await GetNewTesTaskStateAsync(TesState.QUEUEDEnum, BatchJobAndTaskStates.TaskCompletedSuccessfully));
-            Assert.AreEqual(TesState.EXECUTORERROREnum, await GetNewTesTaskStateAsync(TesState.QUEUEDEnum, BatchJobAndTaskStates.TaskFailed));
-            Assert.AreEqual(TesState.SYSTEMERROREnum, await GetNewTesTaskStateAsync(TesState.QUEUEDEnum, BatchJobAndTaskStates.MoreThanOneJobFound));
-            Assert.AreEqual(TesState.EXECUTORERROREnum, await GetNewTesTaskStateAsync(TesState.QUEUEDEnum, BatchJobAndTaskStates.NodeDiskFull));
-            Assert.AreEqual(TesState.INITIALIZINGEnum, await GetNewTesTaskStateAsync(TesState.QUEUEDEnum, BatchJobAndTaskStates.TaskNotFound));
->>>>>>> b825c936
         }
 
         [TestMethod]
@@ -1212,12 +982,7 @@
             GuardAssertsWithTesTask(tesTask, () =>
             {
                 Assert.AreEqual(TesState.CANCELEDEnum, tesTask.State);
-<<<<<<< HEAD
                 azureProxy.Verify(i => i.TerminateBatchTaskAsync(tesTask.Id, It.IsAny<string>(), It.IsAny<CancellationToken>()));
-=======
-                Assert.IsFalse(tesTask.IsCancelRequested);
-                azureProxy.Verify(i => i.DeleteBatchTaskAsync(tesTask.Id, It.IsAny<string>(), It.IsAny<System.Threading.CancellationToken>()));
->>>>>>> b825c936
             });
         }
 
@@ -1421,191 +1186,6 @@
             });
         }
 
-<<<<<<< HEAD
-        [TestMethod]
-        [Ignore("Not applicable in the new design")]
-        public async Task QueryStringsAreRemovedFromLocalFilePathsWhenCommandScriptIsProvidedAsFile()
-        {
-            var tesTask = GetTesTask();
-
-            var originalCommandScript = "cat /cromwell-executions/workflowpath/inputs/host/path?param=2";
-
-            tesTask.Inputs = new()
-            {
-                new() { Url = "/cromwell-executions/workflowpath/execution/script", Path = "/cromwell-executions/workflowpath/execution/script", Type = TesFileType.FILEEnum, Name = "commandScript", Description = "test.commandScript", Content = null },
-                new() { Url = "http://host/path?param=1", Path = "/cromwell-executions/workflowpath/inputs/host/path?param=2", Type = TesFileType.FILEEnum, Name = "file1", Content = null }
-            };
-
-            var azureProxyReturnValues = AzureProxyReturnValues.Defaults;
-            azureProxyReturnValues.DownloadedBlobContent = originalCommandScript;
-            Mock<IAzureProxy> azureProxy = default;
-            var azureProxySetter = new Action<Mock<IAzureProxy>>(mock =>
-            {
-                GetMockAzureProxy(azureProxyReturnValues)(mock);
-                azureProxy = mock;
-            });
-
-            _ = await ProcessTesTaskAndGetBatchJobArgumentsAsync(tesTask, GetMockConfig()(), azureProxySetter, azureProxyReturnValues);
-
-            var modifiedCommandScript = (string)azureProxy.Invocations.FirstOrDefault(i => i.Method.Name == nameof(IAzureProxy.UploadBlobAsync) && Guid.TryParseExact(Path.GetFileName(new Uri(i.Arguments[0].ToString()).AbsolutePath), "D", out _))?.Arguments[1];
-            var filesToDownload = GetFilesToDownload(azureProxy);
-
-            GuardAssertsWithTesTask(tesTask, () =>
-            {
-                Assert.AreEqual(TesState.INITIALIZINGEnum, tesTask.State);
-                Assert.IsFalse(filesToDownload.Any(f => f.LocalPath.Contains('?') || f.LocalPath.Contains("param=1") || f.LocalPath.Contains("param=2")), "Query string was not removed from local file path");
-                Assert.AreEqual(1, filesToDownload.Count(f => f.StorageUrl.Contains("?param=1")), "Query string was removed from blob URL");
-                Assert.IsFalse(modifiedCommandScript.Contains("?param=2"), "Query string was not removed from local file path in command script");
-            });
-        }
-
-        [TestMethod]
-        [Ignore("Not applicable in the new design")]
-        public async Task QueryStringsAreRemovedFromLocalFilePathsWhenCommandScriptIsProvidedAsContent()
-        {
-            var tesTask = GetTesTask();
-
-            var originalCommandScript = "cat /cromwell-executions/workflowpath/inputs/host/path?param=2";
-
-            tesTask.Inputs = new()
-            {
-                new() { Url = null, Path = "/cromwell-executions/workflowpath/execution/script", Type = TesFileType.FILEEnum, Name = "commandScript", Description = "test.commandScript", Content = originalCommandScript },
-                new() { Url = "http://host/path?param=1", Path = "/cromwell-executions/workflowpath/inputs/host/path?param=2", Type = TesFileType.FILEEnum, Name = "file1", Content = null }
-            };
-
-            Mock<IAzureProxy> azureProxy = default;
-            var azureProxySetter = new Action<Mock<IAzureProxy>>(mock =>
-            {
-                GetMockAzureProxy(AzureProxyReturnValues.Defaults)(mock);
-                azureProxy = mock;
-            });
-
-            _ = await ProcessTesTaskAndGetBatchJobArgumentsAsync(tesTask, GetMockConfig()(), azureProxySetter, AzureProxyReturnValues.Defaults);
-
-            var modifiedCommandScript = (string)azureProxy.Invocations.FirstOrDefault(i => i.Method.Name == nameof(IAzureProxy.UploadBlobAsync) && Guid.TryParseExact(Path.GetFileName(new Uri(i.Arguments[0].ToString()).AbsolutePath), "D", out _))?.Arguments[1];
-            var filesToDownload = GetFilesToDownload(azureProxy);
-
-            GuardAssertsWithTesTask(tesTask, () =>
-            {
-                Assert.AreEqual(TesState.INITIALIZINGEnum, tesTask.State);
-                Assert.AreEqual(2, filesToDownload.Count());
-                Assert.IsFalse(filesToDownload.Any(f => f.LocalPath.Contains('?') || f.LocalPath.Contains("param=1") || f.LocalPath.Contains("param=2")), "Query string was not removed from local file path");
-                Assert.AreEqual(1, filesToDownload.Count(f => f.StorageUrl.Contains("?param=1")), "Query string was removed from blob URL");
-                Assert.IsFalse(modifiedCommandScript.Contains("?param=2"), "Query string was not removed from local file path in command script");
-            });
-        }
-
-        [TestMethod]
-        [Ignore("Not applicable in the new design")]
-        public async Task PublicHttpUrlsAreKeptIntact()
-        {
-            var config = GetMockConfig()()
-                .Append(("Storage:ExternalStorageContainers", "https://externalaccount1.blob.core.windows.net/container1?sas1; https://externalaccount2.blob.core.windows.net/container2/?sas2; https://externalaccount2.blob.core.windows.net?accountsas;"));
-
-            var tesTask = GetTesTask();
-
-            tesTask.Inputs = new()
-            {
-                new() { Url = null, Path = "/cromwell-executions/workflowpath/execution/script", Type = TesFileType.FILEEnum, Name = "commandScript", Description = "test.commandScript", Content = "echo hello" },
-                new() { Url = "https://storageaccount1.blob.core.windows.net/container1/blob1?sig=sassignature", Path = "/cromwell-executions/workflowpath/inputs/blob1", Type = TesFileType.FILEEnum, Name = "blob1", Content = null },
-                new() { Url = "https://externalaccount1.blob.core.windows.net/container1/blob2?sig=sassignature", Path = "/cromwell-executions/workflowpath/inputs/blob2", Type = TesFileType.FILEEnum, Name = "blob2", Content = null },
-                new() { Url = "https://publicaccount1.blob.core.windows.net/container1/blob3", Path = "/cromwell-executions/workflowpath/inputs/blob3", Type = TesFileType.FILEEnum, Name = "blob3", Content = null }
-            };
-
-            Mock<IAzureProxy> azureProxy = default;
-            var azureProxySetter = new Action<Mock<IAzureProxy>>(mock =>
-            {
-                GetMockAzureProxy(AzureProxyReturnValues.Defaults)(mock);
-                azureProxy = mock;
-            });
-
-            _ = await ProcessTesTaskAndGetBatchJobArgumentsAsync(tesTask, config, azureProxySetter, AzureProxyReturnValues.Defaults);
-
-            var filesToDownload = GetFilesToDownload(azureProxy);
-
-            GuardAssertsWithTesTask(tesTask, () =>
-            {
-                Assert.AreEqual(4, filesToDownload.Count());
-                Assert.IsNotNull(filesToDownload.SingleOrDefault(f => f.StorageUrl.Equals("https://storageaccount1.blob.core.windows.net/container1/blob1?sig=sassignature")));
-                Assert.IsNotNull(filesToDownload.SingleOrDefault(f => f.StorageUrl.Equals("https://externalaccount1.blob.core.windows.net/container1/blob2?sig=sassignature")));
-                Assert.IsNotNull(filesToDownload.SingleOrDefault(f => f.StorageUrl.Equals("https://publicaccount1.blob.core.windows.net/container1/blob3")));
-            });
-        }
-
-        [TestMethod]
-        [Ignore("Not applicable in new design.")]
-        public async Task PrivatePathsAndUrlsGetSasToken()
-        {
-            var config = GetMockConfig()()
-                .Append(("Storage:ExternalStorageContainers", "https://externalaccount1.blob.core.windows.net/container1?sas1; https://externalaccount2.blob.core.windows.net/container2/?sas2; https://externalaccount2.blob.core.windows.net?accountsas;"));
-
-            var tesTask = GetTesTask();
-
-            tesTask.Inputs = new()
-            {
-                // defaultstorageaccount and storageaccount1 are accessible to TES identity
-                new() { Url = null, Path = "/cromwell-executions/workflowpath/execution/script", Type = TesFileType.FILEEnum, Name = "commandScript", Description = "test.commandScript", Content = "echo hello" },
-
-                new() { Url = "/defaultstorageaccount/container1/blob1", Path = "/cromwell-executions/workflowpath/inputs/blob1", Type = TesFileType.FILEEnum, Name = "blob1", Content = null },
-                new() { Url = "/storageaccount1/container1/blob2", Path = "/cromwell-executions/workflowpath/inputs/blob2", Type = TesFileType.FILEEnum, Name = "blob2", Content = null },
-                new() { Url = "/externalaccount1/container1/blob3", Path = "/cromwell-executions/workflowpath/inputs/blob3", Type = TesFileType.FILEEnum, Name = "blob3", Content = null },
-                new() { Url = "/externalaccount2/container2/blob4", Path = "/cromwell-executions/workflowpath/inputs/blob4", Type = TesFileType.FILEEnum, Name = "blob4", Content = null },
-
-                new() { Url = "file:///defaultstorageaccount/container1/blob5", Path = "/cromwell-executions/workflowpath/inputs/blob5", Type = TesFileType.FILEEnum, Name = "blob5", Content = null },
-                new() { Url = "file:///storageaccount1/container1/blob6", Path = "/cromwell-executions/workflowpath/inputs/blob6", Type = TesFileType.FILEEnum, Name = "blob6", Content = null },
-                new() { Url = "file:///externalaccount1/container1/blob7", Path = "/cromwell-executions/workflowpath/inputs/blob7", Type = TesFileType.FILEEnum, Name = "blob7", Content = null },
-                new() { Url = "file:///externalaccount2/container2/blob8", Path = "/cromwell-executions/workflowpath/inputs/blob8", Type = TesFileType.FILEEnum, Name = "blob8", Content = null },
-
-                new() { Url = "https://defaultstorageaccount.blob.core.windows.net/container1/blob9", Path = "/cromwell-executions/workflowpath/inputs/blob9", Type = TesFileType.FILEEnum, Name = "blob9", Content = null },
-                new() { Url = "https://storageaccount1.blob.core.windows.net/container1/blob10", Path = "/cromwell-executions/workflowpath/inputs/blob10", Type = TesFileType.FILEEnum, Name = "blob10", Content = null },
-                new() { Url = "https://externalaccount1.blob.core.windows.net/container1/blob11", Path = "/cromwell-executions/workflowpath/inputs/blob11", Type = TesFileType.FILEEnum, Name = "blob11", Content = null },
-                new() { Url = "https://externalaccount2.blob.core.windows.net/container2/blob12", Path = "/cromwell-executions/workflowpath/inputs/blob12", Type = TesFileType.FILEEnum, Name = "blob12", Content = null },
-
-                // ExternalStorageContainers entry exists for externalaccount2/container2 and for externalaccount2 (account level SAS), so this uses account SAS:
-                new() { Url = "https://externalaccount2.blob.core.windows.net/container3/blob13", Path = "/cromwell-executions/workflowpath/inputs/blob13", Type = TesFileType.FILEEnum, Name = "blob13", Content = null },
-
-                // ExternalStorageContainers entry exists for externalaccount1/container1, but not for externalaccount1/publiccontainer, so this is treated as public URL:
-                new() { Url = "https://externalaccount1.blob.core.windows.net/publiccontainer/blob14", Path = "/cromwell-executions/workflowpath/inputs/blob14", Type = TesFileType.FILEEnum, Name = "blob14", Content = null }
-            };
-
-            Mock<IAzureProxy> azureProxy = default;
-            var azureProxySetter = new Action<Mock<IAzureProxy>>(mock =>
-            {
-                GetMockAzureProxy(AzureProxyReturnValues.Defaults)(mock);
-                azureProxy = mock;
-            });
-
-            _ = await ProcessTesTaskAndGetBatchJobArgumentsAsync(tesTask, config, azureProxySetter, AzureProxyReturnValues.Defaults);
-
-            var filesToDownload = GetFilesToDownload(azureProxy);
-
-            GuardAssertsWithTesTask(tesTask, () =>
-            {
-                Assert.AreEqual(15, filesToDownload.Count());
-
-                Assert.IsNotNull(filesToDownload.SingleOrDefault(f => f.StorageUrl.StartsWith("https://defaultstorageaccount.blob.core.windows.net/container1/blob1?sv=")));
-                Assert.IsNotNull(filesToDownload.SingleOrDefault(f => f.StorageUrl.StartsWith("https://storageaccount1.blob.core.windows.net/container1/blob2?sv=")));
-                Assert.IsNotNull(filesToDownload.SingleOrDefault(f => f.StorageUrl.Equals("https://externalaccount1.blob.core.windows.net/container1/blob3?sas1")));
-                Assert.IsNotNull(filesToDownload.SingleOrDefault(f => f.StorageUrl.Equals("https://externalaccount2.blob.core.windows.net/container2/blob4?sas2")));
-
-                Assert.IsNotNull(filesToDownload.SingleOrDefault(f => f.StorageUrl.StartsWith("https://defaultstorageaccount.blob.core.windows.net/container1/blob5?sv=")));
-                Assert.IsNotNull(filesToDownload.SingleOrDefault(f => f.StorageUrl.StartsWith("https://storageaccount1.blob.core.windows.net/container1/blob6?sv=")));
-                Assert.IsNotNull(filesToDownload.SingleOrDefault(f => f.StorageUrl.Equals("https://externalaccount1.blob.core.windows.net/container1/blob7?sas1")));
-                Assert.IsNotNull(filesToDownload.SingleOrDefault(f => f.StorageUrl.Equals("https://externalaccount2.blob.core.windows.net/container2/blob8?sas2")));
-
-                Assert.IsNotNull(filesToDownload.SingleOrDefault(f => f.StorageUrl.StartsWith("https://defaultstorageaccount.blob.core.windows.net/container1/blob9?sv=")));
-                Assert.IsNotNull(filesToDownload.SingleOrDefault(f => f.StorageUrl.StartsWith("https://storageaccount1.blob.core.windows.net/container1/blob10?sv=")));
-                Assert.IsNotNull(filesToDownload.SingleOrDefault(f => f.StorageUrl.Equals("https://externalaccount1.blob.core.windows.net/container1/blob11?sas1")));
-                Assert.IsNotNull(filesToDownload.SingleOrDefault(f => f.StorageUrl.Equals("https://externalaccount2.blob.core.windows.net/container2/blob12?sas2")));
-
-                Assert.IsNotNull(filesToDownload.SingleOrDefault(f => f.StorageUrl.Equals("https://externalaccount2.blob.core.windows.net/container3/blob13?accountsas")));
-
-                Assert.IsNotNull(filesToDownload.SingleOrDefault(f => f.StorageUrl.Equals("https://externalaccount1.blob.core.windows.net/publiccontainer/blob14")));
-            });
-        }
-
-=======
->>>>>>> b825c936
         [DataTestMethod]
         [DataRow(new string[] { null, "/cromwell-executions/workflowpath/execution/script", "echo hello" }, "blob1.tmp", false)]
         [DataRow(new string[] { "https://defaultstorageaccount.blob.core.windows.net/cromwell-executions/workflowpath/execution/script", "/cromwell-executions/workflowpath/execution/script", null }, "blob1.tmp", false)]
@@ -1715,15 +1295,9 @@
             var tesTask = GetTesTask();
             var azureProxy = GetMockAzureProxy(AzureProxyReturnValues.Defaults);
 
-<<<<<<< HEAD
-            (_, _, var pool) = await ProcessTesTaskAndGetBatchJobArgumentsAsync(tesTask, config, azureProxy, AzureProxyReturnValues.Defaults);
-
-            var poolNetworkConfiguration = pool.NetworkConfiguration;
-=======
             (_, _, var poolSpec) = await ProcessTesTaskAndGetBatchJobArgumentsAsync(tesTask, config, azureProxy, AzureProxyReturnValues.Defaults);
 
             var poolNetworkConfiguration = poolSpec.NetworkConfiguration;
->>>>>>> b825c936
 
             GuardAssertsWithTesTask(tesTask, () =>
             {
@@ -1742,15 +1316,9 @@
             var tesTask = GetTesTask();
             var azureProxy = GetMockAzureProxy(AzureProxyReturnValues.Defaults);
 
-<<<<<<< HEAD
-            (_, _, var pool) = await ProcessTesTaskAndGetBatchJobArgumentsAsync(tesTask, config, azureProxy, AzureProxyReturnValues.Defaults);
-
-            var poolNetworkConfiguration = pool.NetworkConfiguration;
-=======
             (_, _, var poolSpec) = await ProcessTesTaskAndGetBatchJobArgumentsAsync(tesTask, config, azureProxy, AzureProxyReturnValues.Defaults);
 
             var poolNetworkConfiguration = poolSpec.NetworkConfiguration;
->>>>>>> b825c936
 
             GuardAssertsWithTesTask(tesTask, () =>
             {
@@ -1769,7 +1337,6 @@
             return (tesTask.Logs?.LastOrDefault()?.FailureReason, tesTask.Logs?.LastOrDefault()?.SystemLogs?.ToArray());
         }
 
-<<<<<<< HEAD
         private static Task<(string JobId, IEnumerable<CloudTask> CloudTask, Pool batchModelsPool)> ProcessTesTaskAndGetBatchJobArgumentsAsync()
             => ProcessTesTaskAndGetBatchJobArgumentsAsync(GetTesTask(), GetMockConfig()(), GetMockAzureProxy(AzureProxyReturnValues.Defaults), AzureProxyReturnValues.Defaults);
 
@@ -1777,9 +1344,6 @@
             => ProcessTesTasksAndGetBatchJobArgumentsAsync(new[] { tesTask }, configuration, azureProxy, azureProxyReturnValues, additionalActions, serviceProviderActions);
 
         private static async Task<(string JobId, IEnumerable<CloudTask> CloudTasks, Pool batchModelsPool)> ProcessTesTasksAndGetBatchJobArgumentsAsync(TesTask[] tesTasks, IEnumerable<(string Key, string Value)> configuration, Action<Mock<IAzureProxy>> azureProxy, AzureProxyReturnValues azureProxyReturnValues, Action<IServiceCollection> additionalActions = default, Action<TestServices.TestServiceProvider<IBatchScheduler>> serviceProviderActions = default)
-=======
-        private static async Task<(string JobId, CloudTask CloudTask, Pool batchModelsPool)> ProcessTesTaskAndGetBatchJobArgumentsAsync(TesTask tesTask, IEnumerable<(string Key, string Value)> configuration, Action<Mock<IAzureProxy>> azureProxy, AzureProxyReturnValues azureProxyReturnValues, Action<IServiceCollection> additionalActions = default, Action<TestServices.TestServiceProvider<IBatchScheduler>> serviceProviderActions = default)
->>>>>>> b825c936
         {
             using var serviceProvider = GetServiceProvider(
                 configuration,
@@ -1801,17 +1365,10 @@
             }
 
             var createBatchPoolAsyncInvocation = serviceProvider.AzureProxy.Invocations.FirstOrDefault(i => i.Method.Name == nameof(IAzureProxy.CreateBatchPoolAsync));
-<<<<<<< HEAD
             var addBatchTaskAsyncInvocation = serviceProvider.AzureProxy.Invocations.FirstOrDefault(i => i.Method.Name == nameof(IAzureProxy.AddBatchTasksAsync));
 
             var jobId = (addBatchTaskAsyncInvocation?.Arguments[1]) as string;
             var cloudTask = (addBatchTaskAsyncInvocation?.Arguments[0]) as IEnumerable<CloudTask>;
-=======
-            var addBatchTaskAsyncInvocation = serviceProvider.AzureProxy.Invocations.FirstOrDefault(i => i.Method.Name == nameof(IAzureProxy.AddBatchTaskAsync));
-
-            var jobId = addBatchTaskAsyncInvocation?.Arguments[2] as string;
-            var cloudTask = addBatchTaskAsyncInvocation?.Arguments[1] as CloudTask;
->>>>>>> b825c936
             var batchPoolsModel = createBatchPoolAsyncInvocation?.Arguments[0] as Pool;
 
             return (jobId, cloudTask, batchPoolsModel);
@@ -1883,15 +1440,10 @@
             return tesTask.State;
         }
 
-<<<<<<< HEAD
         private static async Task<TesState> GetNewTesTaskStateAsync(TesState currentTesTaskState, IEnumerable<AzureBatchTaskState> batchTaskStates)
         {
             var tesTask = new TesTask { Id = "test", State = currentTesTaskState, Executors = new() { new() { Image = "imageName1", Command = new() { "command" } } } };
             TesState result = default;
-=======
-        private static Task<TesState> GetNewTesTaskStateAsync(TesState currentTesTaskState, AzureBatchJobAndTaskState azureBatchJobAndTaskState)
-            => GetNewTesTaskStateAsync(new TesTask { Id = "test", State = currentTesTaskState, Executors = Enumerable.Empty<TesExecutor>().Append(new() { Image = "image", Command = Enumerable.Empty<string>().Append("command").ToList() }).ToList() }, azureBatchJobAndTaskState);
->>>>>>> b825c936
 
             foreach (var batchTaskState in batchTaskStates)
             {
@@ -1929,14 +1481,7 @@
                 azureProxy.Setup(a => a.GetActivePoolsAsync(It.IsAny<string>()))
                     .Returns(AsyncEnumerable.Empty<CloudPool>());
 
-<<<<<<< HEAD
                 azureProxy.Setup(a => a.GetStorageAccountInfoAsync("defaultstorageaccount", It.IsAny<CancellationToken>()))
-=======
-                azureProxy.Setup(a => a.GetBatchJobAndTaskStateAsync(It.IsAny<TesTask>(), It.IsAny<System.Threading.CancellationToken>()))
-                    .Returns(Task.FromResult(azureProxyReturnValues.BatchJobAndTaskState));
-
-                azureProxy.Setup(a => a.GetStorageAccountInfoAsync("defaultstorageaccount", It.IsAny<System.Threading.CancellationToken>()))
->>>>>>> b825c936
                     .Returns(Task.FromResult(azureProxyReturnValues.StorageAccountInfos["defaultstorageaccount"]));
 
                 azureProxy.Setup(a => a.GetStorageAccountInfoAsync("storageaccount1", It.IsAny<CancellationToken>()))
@@ -1960,17 +1505,10 @@
                 azureProxy.Setup(a => a.DownloadBlobAsync(It.IsAny<Uri>(), It.IsAny<CancellationToken>()))
                     .Returns(Task.FromResult(azureProxyReturnValues.DownloadedBlobContent));
 
-<<<<<<< HEAD
                 azureProxy.Setup(a => a.CreateBatchPoolAsync(It.IsAny<Pool>(), It.IsAny<bool>(), It.IsAny<CancellationToken>()))
                     .Returns((Pool p, bool _1, CancellationToken _2) => Task.FromResult(azureProxyReturnValues.CreateBatchPoolImpl(p)));
 
                 azureProxy.Setup(a => a.GetFullAllocationStateAsync(It.IsAny<string>(), It.IsAny<CancellationToken>()))
-=======
-                azureProxy.Setup(a => a.CreateBatchPoolAsync(It.IsAny<Pool>(), It.IsAny<bool>(), It.IsAny<System.Threading.CancellationToken>()))
-                    .Returns((Pool p, bool _1, System.Threading.CancellationToken _2) => Task.FromResult(azureProxyReturnValues.CreateBatchPoolImpl(p)));
-
-                azureProxy.Setup(a => a.GetFullAllocationStateAsync(It.IsAny<string>(), It.IsAny<System.Threading.CancellationToken>()))
->>>>>>> b825c936
                     .Returns(Task.FromResult(azureProxyReturnValues.AzureProxyGetFullAllocationState?.Invoke() ?? new(null, null, null, null, null, null, null)));
 
                 azureProxy.Setup(a => a.ListComputeNodesAsync(It.IsAny<string>(), It.IsAny<DetailLevel>()))
@@ -2113,11 +1651,7 @@
             public IEnumerable<AzureBatchNodeCount> ActiveNodeCountByVmSize { get; set; }
             public int ActiveJobCount { get; set; }
             public int ActivePoolCount { get; set; }
-<<<<<<< HEAD
             public AzureBatchTaskState BatchTaskState { get; set; }
-=======
-            public AzureBatchJobAndTaskState BatchJobAndTaskState { get; set; }
->>>>>>> b825c936
             public string StorageAccountKey { get; set; }
             public string DownloadedBlobContent { get; set; }
 
@@ -2140,11 +1674,7 @@
                 ActiveNodeCountByVmSize = new List<AzureBatchNodeCount>(),
                 ActiveJobCount = 0,
                 ActivePoolCount = 0,
-<<<<<<< HEAD
                 BatchTaskState = default,
-=======
-                BatchJobAndTaskState = BatchJobAndTaskStates.JobNotFound,
->>>>>>> b825c936
                 StorageAccountKey = "Key1",
                 DownloadedBlobContent = string.Empty,
             };
@@ -2169,32 +1699,20 @@
 
             private readonly Dictionary<string, IList<Microsoft.Azure.Batch.MetadataItem>> poolMetadata = new();
 
-<<<<<<< HEAD
             internal void AzureProxyDeleteBatchPoolImpl(string poolId, CancellationToken cancellationToken)
-=======
-            internal void AzureProxyDeleteBatchPoolImpl(string poolId, System.Threading.CancellationToken cancellationToken)
->>>>>>> b825c936
             {
                 _ = poolMetadata.Remove(poolId);
                 AzureProxyDeleteBatchPool(poolId, cancellationToken);
             }
 
-<<<<<<< HEAD
-            internal CloudPool CreateBatchPoolImpl(Pool pool)
-=======
             internal string CreateBatchPoolImpl(Pool pool)
->>>>>>> b825c936
             {
                 var poolId = pool.Name;
                 var metadata = pool.Metadata?.Select(Convert).ToList();
 
-<<<<<<< HEAD
-                poolMetadata.Add(poolId, metadata);
-                return BatchPoolTests.GeneratePool(id: poolId, creationTime: DateTime.UtcNow, metadata: metadata);
-=======
                 poolMetadata.Add(poolId, pool.Metadata?.Select(Convert).ToList());
                 return poolId;
->>>>>>> b825c936
+                //BatchPoolTests.GeneratePool(id: poolId, creationTime: DateTime.UtcNow, metadata: metadata);
 
                 static Microsoft.Azure.Batch.MetadataItem Convert(Microsoft.Azure.Management.Batch.Models.MetadataItem item)
                     => new(item.Name, item.Value);
@@ -2237,14 +1755,10 @@
         {
             public TestBatchQuotaVerifierQuotaMaxedOut(IBatchQuotaProvider batchQuotaProvider) : base(batchQuotaProvider) { }
 
-<<<<<<< HEAD
             public override Task<CheckGroupPoolAndJobQuotaResult> CheckBatchAccountPoolAndJobQuotasAsync(int required, CancellationToken cancellationToken)
                 => Task.FromResult(new CheckGroupPoolAndJobQuotaResult(required / 2, new AzureBatchQuotaMaxedOutException("Test AzureBatchQuotaMaxedOutException")));
 
             public override Task CheckBatchAccountQuotasAsync(VirtualMachineInformation _1, bool _2, CancellationToken cancellationToken)
-=======
-            public override Task CheckBatchAccountQuotasAsync(VirtualMachineInformation _1, bool _2, System.Threading.CancellationToken cancellationToken)
->>>>>>> b825c936
                 => throw new AzureBatchQuotaMaxedOutException("Test AzureBatchQuotaMaxedOutException");
         }
 
@@ -2252,14 +1766,10 @@
         {
             public TestBatchQuotaVerifierLowQuota(IBatchQuotaProvider batchQuotaProvider) : base(batchQuotaProvider) { }
 
-<<<<<<< HEAD
             public override Task<CheckGroupPoolAndJobQuotaResult> CheckBatchAccountPoolAndJobQuotasAsync(int required, CancellationToken cancellationToken)
                 => throw new NotSupportedException();
 
             public override Task CheckBatchAccountQuotasAsync(VirtualMachineInformation _1, bool _2, CancellationToken cancellationToken)
-=======
-            public override Task CheckBatchAccountQuotasAsync(VirtualMachineInformation _1, bool _2, System.Threading.CancellationToken cancellationToken)
->>>>>>> b825c936
                 => throw new AzureBatchLowQuotaException("Test AzureBatchLowQuotaException");
         }
 
@@ -2270,13 +1780,9 @@
             protected TestBatchQuotaVerifierBase(IBatchQuotaProvider batchQuotaProvider)
                 => this.batchQuotaProvider = batchQuotaProvider;
 
-<<<<<<< HEAD
             public abstract Task<CheckGroupPoolAndJobQuotaResult> CheckBatchAccountPoolAndJobQuotasAsync(int required, CancellationToken cancellationToken);
 
             public abstract Task CheckBatchAccountQuotasAsync(VirtualMachineInformation virtualMachineInformation, bool needPoolOrJobQuotaCheck, CancellationToken cancellationToken);
-=======
-            public abstract Task CheckBatchAccountQuotasAsync(VirtualMachineInformation virtualMachineInformation, bool needPoolOrJobQuotaCheck, System.Threading.CancellationToken cancellationToken);
->>>>>>> b825c936
 
             public IBatchQuotaProvider GetBatchQuotaProvider()
                 => batchQuotaProvider;
