﻿// Copyright (c) Microsoft Corporation.
// Licensed under the MIT License.

using System;
using System.Collections.Generic;
using System.IO;
using System.Linq;
using System.Text;
using System.Text.RegularExpressions;
//using System.Threading;
using System.Threading.Tasks;
using Microsoft.Azure.Batch;
using Microsoft.Azure.Batch.Common;
using Microsoft.Azure.Management.Batch.Models;
using Microsoft.Extensions.DependencyInjection;
using Microsoft.Extensions.Logging;
using Microsoft.VisualStudio.TestTools.UnitTesting;
using Moq;
using Newtonsoft.Json;
using Tes.Extensions;
using Tes.Models;
using TesApi.Web;
using TesApi.Web.Management;
using TesApi.Web.Management.Models.Quotas;
using TesApi.Web.Storage;

namespace TesApi.Tests
{
    [TestClass]
    public partial class BatchSchedulerTests
    {

        [GeneratedRegex("path='([^']*)' && url='([^']*)' && blobxfer download")]
        private static partial Regex DownloadFilesBlobxferRegex();

        [GeneratedRegex("path='([^']*)' && url='([^']*)' && mkdir .* wget")]
        private static partial Regex DownloadFilesWgetRegex();

        [TestCategory("Batch Pools")]
        [TestMethod]
        public async Task LocalPoolCacheAccessesNewPoolsAfterAllPoolsRemovedWithSameKey()
        {
            using var serviceProvider = GetServiceProvider();
            var batchScheduler = serviceProvider.GetT() as BatchScheduler;
            var pool = await AddPool(batchScheduler);
            Assert.IsNotNull(pool);
            var key = batchScheduler.GetPoolGroupKeys().First();
            Assert.IsTrue(batchScheduler.RemovePoolFromList(pool));
            Assert.AreEqual(0, batchScheduler.GetPoolGroupKeys().Count());

            pool = (BatchPool)await batchScheduler.GetOrAddPoolAsync(key, false, (id, cancellationToken) => ValueTask.FromResult(new Pool(name: id)), System.Threading.CancellationToken.None);

            Assert.IsNotNull(pool);
            Assert.AreEqual(1, batchScheduler.GetPoolGroupKeys().Count());
            Assert.IsTrue(batchScheduler.TryGetPool(pool.Pool.PoolId, out var pool1));
            Assert.AreSame(pool, pool1);
        }

        [TestCategory("Batch Pools")]
        [TestMethod]
        public async Task GetOrAddDoesNotAddExistingAvailablePool()
        {
            using var serviceProvider = GetServiceProvider();
            var batchScheduler = serviceProvider.GetT() as BatchScheduler;
            var info = await AddPool(batchScheduler);
            var keyCount = batchScheduler.GetPoolGroupKeys().Count();
            var key = batchScheduler.GetPoolGroupKeys().First();
            var count = batchScheduler.GetPools().Count();
            serviceProvider.AzureProxy.Verify(mock => mock.CreateBatchPoolAsync(It.IsAny<Pool>(), It.IsAny<bool>(), It.IsAny<System.Threading.CancellationToken>()), Times.Once);

            var pool = await batchScheduler.GetOrAddPoolAsync(key, false, (id, cancellationToken) => ValueTask.FromResult(new Pool(name: id)), System.Threading.CancellationToken.None);
            await pool.ServicePoolAsync();

            Assert.AreEqual(batchScheduler.GetPools().Count(), count);
            Assert.AreEqual(batchScheduler.GetPoolGroupKeys().Count(), keyCount);
            //Assert.AreSame(info, pool);
            Assert.AreEqual(info.Pool.PoolId, pool.Pool.PoolId);
            serviceProvider.AzureProxy.Verify(mock => mock.CreateBatchPoolAsync(It.IsAny<Pool>(), It.IsAny<bool>(), It.IsAny<System.Threading.CancellationToken>()), Times.Once);
        }

        [TestCategory("Batch Pools")]
        [TestMethod]
        public async Task GetOrAddDoesAddWithExistingUnavailablePool()
        {
            using var serviceProvider = GetServiceProvider();
            var batchScheduler = serviceProvider.GetT() as BatchScheduler;
            var info = await AddPool(batchScheduler);
            ((BatchPool)info).TestSetAvailable(false);
            //await info.ServicePoolAsync(BatchPool.ServiceKind.Update);
            var keyCount = batchScheduler.GetPoolGroupKeys().Count();
            var key = batchScheduler.GetPoolGroupKeys().First();
            var count = batchScheduler.GetPools().Count();

            var pool = await batchScheduler.GetOrAddPoolAsync(key, false, (id, cancellationToken) => ValueTask.FromResult(new Pool(name: id)), System.Threading.CancellationToken.None);
            await pool.ServicePoolAsync();

            Assert.AreNotEqual(batchScheduler.GetPools().Count(), count);
            Assert.AreEqual(batchScheduler.GetPoolGroupKeys().Count(), keyCount);
            //Assert.AreNotSame(info, pool);
            Assert.AreNotEqual(info.Pool.PoolId, pool.Pool.PoolId);
        }


        [TestCategory("Batch Pools")]
        [TestMethod]
        public async Task TryGetReturnsTrueAndCorrectPool()
        {
            using var serviceProvider = GetServiceProvider();
            var batchScheduler = serviceProvider.GetT() as BatchScheduler;
            var info = await AddPool(batchScheduler);

            var result = batchScheduler.TryGetPool(info.Pool.PoolId, out var pool);

            Assert.IsTrue(result);
            //Assert.AreSame(infoPoolId, pool);
            Assert.AreEqual(info.Pool.PoolId, pool.Pool.PoolId);
        }

        [TestCategory("Batch Pools")]
        [TestMethod]
        public async Task TryGetReturnsFalseWhenPoolIdNotPresent()
        {
            using var serviceProvider = GetServiceProvider();
            var batchScheduler = serviceProvider.GetT() as BatchScheduler;
            _ = await AddPool(batchScheduler);

            var result = batchScheduler.TryGetPool("key2", out _);

            Assert.IsFalse(result);
        }

        [TestCategory("Batch Pools")]
        [TestMethod]
        public async Task TryGetReturnsFalseWhenNoPoolIsAvailable()
        {
            using var serviceProvider = GetServiceProvider();
            var batchScheduler = serviceProvider.GetT() as BatchScheduler;
            var pool = await AddPool(batchScheduler);
            ((BatchPool)pool).TestSetAvailable(false);

            var result = batchScheduler.TryGetPool("key1", out _);

            Assert.IsFalse(result);
        }

        [TestCategory("Batch Pools")]
        [TestMethod]
        public Task TryGetReturnsFalseWhenPoolIdIsNull()
        {
            using var serviceProvider = GetServiceProvider();
            var batchScheduler = serviceProvider.GetT() as BatchScheduler;

            var result = batchScheduler.TryGetPool(null, out _);

            Assert.IsFalse(result);
            return Task.CompletedTask;
        }

        [TestCategory("Batch Pools")]
        [TestMethod]
        public async Task UnavailablePoolsAreRemoved()
        {
            var poolId = string.Empty;
            var azureProxyMock = AzureProxyReturnValues.Defaults;
            azureProxyMock.AzureProxyDeleteBatchPool = (id, token) => poolId = id;

            using var serviceProvider = GetServiceProvider(azureProxyMock);
            var batchScheduler = serviceProvider.GetT() as BatchScheduler;
            var pool = await AddPool(batchScheduler);
            Assert.IsTrue(batchScheduler.IsPoolAvailable("key1"));
            pool.TestSetAvailable(false);
            Assert.IsFalse(batchScheduler.IsPoolAvailable("key1"));
            Assert.IsTrue(batchScheduler.GetPools().Any());

            await pool.ServicePoolAsync(BatchPool.ServiceKind.RemovePoolIfEmpty);

            Assert.AreEqual(pool.Pool.PoolId, poolId);
            Assert.IsFalse(batchScheduler.IsPoolAvailable("key1"));
            Assert.IsFalse(batchScheduler.GetPools().Any());
        }

        private static readonly Regex downloadFilesBlobxferRegex = DownloadFilesBlobxferRegex();
        private static readonly Regex downloadFilesWgetRegex = DownloadFilesWgetRegex();


        [TestCategory("TES 1.1")]
        [TestMethod]
        public async Task BackendParametersVmSizeShallOverrideVmSelection()
        {
            // "vmsize" is not case sensitive
            // If vmsize is specified, (numberofcores, memoryingb, resourcedisksizeingb) are ignored

            var azureProxyReturnValues = AzureProxyReturnValues.Defaults;

            azureProxyReturnValues.VmSizesAndPrices = new() {
                new() { VmSize = "VmSize1", LowPriority = true, VCpusAvailable = 1, MemoryInGiB = 4, ResourceDiskSizeInGiB = 20, PricePerHour = 1 },
                new() { VmSize = "VmSize2", LowPriority = true, VCpusAvailable = 2, MemoryInGiB = 8, ResourceDiskSizeInGiB = 40, PricePerHour = 2 }};

            var state = await GetNewTesTaskStateAsync(new TesResources { Preemptible = true, BackendParameters = new() { { "vm_size", "VmSize1" } } }, azureProxyReturnValues);
            Assert.AreEqual(TesState.INITIALIZINGEnum, state);

            state = await GetNewTesTaskStateAsync(new TesResources { Preemptible = true, BackendParameters = new() { { "vm_size", "VMSIZE1" } } }, azureProxyReturnValues);
            Assert.AreEqual(TesState.INITIALIZINGEnum, state);

            state = await GetNewTesTaskStateAsync(new TesResources { Preemptible = true, BackendParameters = new() { { "vm_size", "VmSize1" } }, CpuCores = 1000, RamGb = 100000, DiskGb = 1000000 }, azureProxyReturnValues);
            Assert.AreEqual(TesState.INITIALIZINGEnum, state);

            state = await GetNewTesTaskStateAsync(new TesResources { Preemptible = true, BackendParameters = new(), CpuCores = 1000, RamGb = 100000, DiskGb = 1000000 }, azureProxyReturnValues);
            Assert.AreEqual(TesState.SYSTEMERROREnum, state);

            state = await GetNewTesTaskStateAsync(new TesResources { Preemptible = false, BackendParameters = new() { { "vm_size", "VmSize1" } } }, azureProxyReturnValues);
            Assert.AreEqual(TesState.SYSTEMERROREnum, state);

            state = await GetNewTesTaskStateAsync(new TesResources { Preemptible = true, BackendParameters = new() { { "vm_size", "VmSize3" } } }, azureProxyReturnValues);
            Assert.AreEqual(TesState.SYSTEMERROREnum, state);
        }

        [TestCategory("TES 1.1")]
        [TestMethod]
        public async Task BackendParametersWorkflowExecutionIdentityRequiresManualPool()
        {
            var azureProxyReturnValues = AzureProxyReturnValues.Defaults;
            azureProxyReturnValues.BatchJobAndTaskState = new() { JobState = null };

            var task = GetTesTask();
            task.Resources.BackendParameters = new()
            {
                { "workflow_execution_identity", "/subscriptions/00000000-0000-0000-0000-000000000000/resourceGroups/coa/providers/Microsoft.ManagedIdentity/userAssignedIdentities/coa-test-uami" }
            };

            (_, _, var poolInformation, _) = await ProcessTesTaskAndGetBatchJobArgumentsAsync(task, GetMockConfig(true)(), GetMockAzureProxy(azureProxyReturnValues), AzureProxyReturnValues.Defaults);

            Assert.IsNull(poolInformation.AutoPoolSpecification);
            Assert.IsFalse(string.IsNullOrWhiteSpace(poolInformation.PoolId));
        }


        [TestCategory("TES 1.1")]
        [DataRow("VmSizeLowPri1", true)]
        [DataRow("VmSizeLowPri2", true)]
        [DataRow("VmSizeDedicated1", false)]
        [DataRow("VmSizeDedicated2", false)]
        [TestMethod]
        public async Task TestIfVmSizeIsAvailable(string vmSize, bool preemptible)
        {
            var task = GetTesTask();
            task.Resources.Preemptible = preemptible;
            task.Resources.BackendParameters = new() { { "vm_size", vmSize } };

            var config = GetMockConfig(false)();
            using var serviceProvider = GetServiceProvider(
                config,
                GetMockAzureProxy(AzureProxyReturnValues.Defaults),
                GetMockQuotaProvider(AzureProxyReturnValues.Defaults),
                GetMockSkuInfoProvider(AzureProxyReturnValues.Defaults),
                GetContainerRegistryInfoProvider(AzureProxyReturnValues.Defaults),
                GetMockAllowedVms(config));
            var batchScheduler = serviceProvider.GetT();

            var size = await ((BatchScheduler)batchScheduler).GetVmSizeAsync(task, System.Threading.CancellationToken.None);
            Assert.AreEqual(vmSize, size.VmSize);
        }

        private static BatchAccountResourceInformation GetNewBatchResourceInfo()
          => new("batchAccount", "mrg", "sub-id", "eastus");

        [TestMethod]
        public async Task TesTaskFailsWithSystemErrorWhenNoSuitableVmExists()
        {
            var azureProxyReturnValues = AzureProxyReturnValues.Defaults;

            azureProxyReturnValues.VmSizesAndPrices = new() {
                new() { VmSize = "VmSize1", LowPriority = true, VCpusAvailable = 1, MemoryInGiB = 4, ResourceDiskSizeInGiB = 20, PricePerHour = 1 },
                new() { VmSize = "VmSize2", LowPriority = true, VCpusAvailable = 2, MemoryInGiB = 8, ResourceDiskSizeInGiB = 40, PricePerHour = 2 }};

            Assert.AreEqual(TesState.SYSTEMERROREnum, await GetNewTesTaskStateAsync(new TesResources { CpuCores = 1, RamGb = 1, DiskGb = 10, Preemptible = false }, azureProxyReturnValues));
            Assert.AreEqual(TesState.SYSTEMERROREnum, await GetNewTesTaskStateAsync(new TesResources { CpuCores = 4, RamGb = 1, DiskGb = 10, Preemptible = true }, azureProxyReturnValues));
            Assert.AreEqual(TesState.SYSTEMERROREnum, await GetNewTesTaskStateAsync(new TesResources { CpuCores = 1, RamGb = 10, DiskGb = 10, Preemptible = true }, azureProxyReturnValues));
            Assert.AreEqual(TesState.SYSTEMERROREnum, await GetNewTesTaskStateAsync(new TesResources { CpuCores = 1, RamGb = 1, DiskGb = 50, Preemptible = true }, azureProxyReturnValues));
        }

        [TestMethod]
        public async Task TesTaskFailsWithSystemErrorWhenTotalBatchQuotaIsSetTooLow()
        {
            var azureProxyReturnValues = AzureProxyReturnValues.Defaults;
            azureProxyReturnValues.BatchQuotas = new() { ActiveJobAndJobScheduleQuota = 1, PoolQuota = 1, DedicatedCoreQuota = 1, LowPriorityCoreQuota = 10 };

            Assert.AreEqual(TesState.SYSTEMERROREnum, await GetNewTesTaskStateAsync(new TesResources { CpuCores = 2, RamGb = 1, Preemptible = false }, azureProxyReturnValues));
            Assert.AreEqual(TesState.SYSTEMERROREnum, await GetNewTesTaskStateAsync(new TesResources { CpuCores = 11, RamGb = 1, Preemptible = true }, azureProxyReturnValues));

            var dedicatedCoreQuotaPerVMFamily = new List<VirtualMachineFamilyCoreQuota> { new("VmFamily2", 1) };
            azureProxyReturnValues.BatchQuotas = new()
            {
                ActiveJobAndJobScheduleQuota = 1,
                PoolQuota = 1,
                DedicatedCoreQuota = 100,
                LowPriorityCoreQuota = 100,
                DedicatedCoreQuotaPerVMFamilyEnforced = true,
                DedicatedCoreQuotaPerVMFamily = dedicatedCoreQuotaPerVMFamily
            };

            Assert.AreEqual(TesState.SYSTEMERROREnum, await GetNewTesTaskStateAsync(new TesResources { CpuCores = 2, RamGb = 1, Preemptible = false }, azureProxyReturnValues));
        }

        [TestMethod]
        public async Task TesTaskFailsWhenBatchNodeDiskIsFull()
        {
            var tesTask = GetTesTask();

            (var failureReason, var systemLog) = await ProcessTesTaskAndGetFailureReasonAndSystemLogAsync(tesTask, BatchJobAndTaskStates.NodeDiskFull);

            Assert.AreEqual(TesState.EXECUTORERROREnum, tesTask.State);
            Assert.AreEqual("DiskFull", failureReason);
            Assert.AreEqual("DiskFull", systemLog[0]);
            Assert.AreEqual("DiskFull", tesTask.FailureReason);
        }

        //TODO: This test (and potentially others) must be reviewed and see if they are necessary considering that the quota verification logic is its own class.
        // There are a couple of issues: a similar validation already exists in the quota verifier class, and in order to run this test a complex set up is required, which is hard to maintain.
        // Instead, this test should be refactor to validate if transitions occur in the scheduler when specific exceptions are thrown.  
        [TestMethod]
        public async Task TesTaskRemainsQueuedWhenBatchQuotaIsTemporarilyUnavailable()
        {
            var azureProxyReturnValues = AzureProxyReturnValues.Defaults;

            azureProxyReturnValues.VmSizesAndPrices = new() {
                new() { VmSize = "VmSize1", VmFamily = "VmFamily1", LowPriority = false, VCpusAvailable = 2, MemoryInGiB = 4, ResourceDiskSizeInGiB = 20, PricePerHour = 1 },
                new() { VmSize = "VmSize1", VmFamily = "VmFamily1", LowPriority = true, VCpusAvailable = 2, MemoryInGiB = 4, ResourceDiskSizeInGiB = 20, PricePerHour = 2 }};

            azureProxyReturnValues.BatchQuotas = new() { ActiveJobAndJobScheduleQuota = 1, PoolQuota = 1, DedicatedCoreQuota = 9, LowPriorityCoreQuota = 17 };

            azureProxyReturnValues.ActiveNodeCountByVmSize = new List<AzureBatchNodeCount> {
                new() { VirtualMachineSize = "VmSize1", DedicatedNodeCount = 4, LowPriorityNodeCount = 8 }  // 8 (4 * 2) dedicated and 16 (8 * 2) low pri cores are in use, there is no more room for 2 cores
            };

            // The actual CPU core count (2) of the selected VM is used for quota calculation, not the TesResources CpuCores requirement
            Assert.AreEqual(TesState.QUEUEDEnum, await GetNewTesTaskStateAsync(new TesResources { CpuCores = 1, RamGb = 1, Preemptible = false }, azureProxyReturnValues));
            Assert.AreEqual(TesState.QUEUEDEnum, await GetNewTesTaskStateAsync(new TesResources { CpuCores = 1, RamGb = 1, Preemptible = true }, azureProxyReturnValues));

            azureProxyReturnValues.ActiveNodeCountByVmSize = new List<AzureBatchNodeCount> {
                new() { VirtualMachineSize = "VmSize1", DedicatedNodeCount = 4, LowPriorityNodeCount = 7 }  // 8 dedicated and 14 low pri cores are in use
            };

            Assert.AreEqual(TesState.INITIALIZINGEnum, await GetNewTesTaskStateAsync(new TesResources { CpuCores = 1, RamGb = 1, Preemptible = true }, azureProxyReturnValues));

            var dedicatedCoreQuotaPerVMFamily = new List<VirtualMachineFamilyCoreQuota> { new("VmFamily1", 9) };
            azureProxyReturnValues.BatchQuotas = new() { ActiveJobAndJobScheduleQuota = 1, PoolQuota = 1, DedicatedCoreQuota = 100, LowPriorityCoreQuota = 17, DedicatedCoreQuotaPerVMFamilyEnforced = true, DedicatedCoreQuotaPerVMFamily = dedicatedCoreQuotaPerVMFamily };

            azureProxyReturnValues.ActiveNodeCountByVmSize = new List<AzureBatchNodeCount> {
                new() { VirtualMachineSize = "VmSize1", DedicatedNodeCount = 4, LowPriorityNodeCount = 8 }  // 8 (4 * 2) dedicated and 16 (8 * 2) low pri cores are in use, there is no more room for 2 cores
            };

            Assert.AreEqual(TesState.QUEUEDEnum, await GetNewTesTaskStateAsync(new TesResources { CpuCores = 1, RamGb = 1, Preemptible = false }, azureProxyReturnValues));
        }

        [TestMethod]
        public async Task BatchTaskResourcesIncludeDownloadAndUploadScripts()
        {
            (_, var cloudTask, _, _) = await ProcessTesTaskAndGetBatchJobArgumentsAsync(true);

            Assert.AreEqual(3, cloudTask.ResourceFiles.Count);
            Assert.IsTrue(cloudTask.ResourceFiles.Any(f => f.FilePath.Equals("batch_script")));
            Assert.IsTrue(cloudTask.ResourceFiles.Any(f => f.FilePath.Equals("upload_files_script")));
            Assert.IsTrue(cloudTask.ResourceFiles.Any(f => f.FilePath.Equals("download_files_script")));
        }

        private async Task AddBatchTaskHandlesExceptions(TesState newState, Func<AzureProxyReturnValues, (Action<IServiceCollection>, Action<Mock<IAzureProxy>>)> testArranger, Action<TesTask, IEnumerable<(LogLevel, Exception)>> resultValidator)
        {
            var logger = new Mock<ILogger<BatchScheduler>>();
            var azureProxyReturnValues = AzureProxyReturnValues.Defaults;
            var (providerModifier, azureProxyModifier) = testArranger?.Invoke(azureProxyReturnValues) ?? (default, default);
            var azureProxy = new Action<Mock<IAzureProxy>>(mock =>
            {
                GetMockAzureProxy(azureProxyReturnValues)(mock);
                azureProxyModifier?.Invoke(mock);
            });
            var task = GetTesTask();
            task.State = TesState.QUEUEDEnum;

            _ = await ProcessTesTaskAndGetBatchJobArgumentsAsync(
                task,
                GetMockConfig(false)(),
                azureProxy,
                azureProxyReturnValues,
                s =>
                {
                    providerModifier?.Invoke(s);
                    s.AddTransient(p => logger.Object);
                });

            Assert.AreEqual(newState, task.State);
            resultValidator?.Invoke(task, logger.Invocations.Where(i => nameof(ILogger.Log).Equals(i.Method.Name)).Select(i => (((LogLevel?)i.Arguments[0]) ?? LogLevel.None, (Exception)i.Arguments[3])));
        }

        [TestMethod]
        public Task AddBatchTaskHandlesAzureBatchPoolCreationExceptionViaJobCreation()
        {
            return AddBatchTaskHandlesExceptions(TesState.QUEUEDEnum, Arranger, Validator);

            (Action<IServiceCollection>, Action<Mock<IAzureProxy>>) Arranger(AzureProxyReturnValues _1)
                => (default, azureProxy => azureProxy.Setup(b => b.CreateBatchJobAsync(It.IsAny<PoolInformation>(), It.IsAny<System.Threading.CancellationToken>()))
                    .Callback<PoolInformation, System.Threading.CancellationToken>((poolInfo, cancellationToken)
                        => throw new Microsoft.Rest.Azure.CloudException("No job for you.") { Body = new() { Code = BatchErrorCodeStrings.OperationTimedOut } }));

            void Validator(TesTask _1, IEnumerable<(LogLevel logLevel, Exception exception)> logs)
            {
                var log = logs.LastOrDefault();
                Assert.IsNotNull(log);
                var (logLevel, exception) = log;
                Assert.AreEqual(LogLevel.Warning, logLevel);
                Assert.IsInstanceOfType<AzureBatchPoolCreationException>(exception);
            }
        }

        [TestMethod]
        public Task AddBatchTaskHandlesAzureBatchPoolCreationExceptionViaPoolCreation()
        {
            return AddBatchTaskHandlesExceptions(TesState.QUEUEDEnum, Arranger, Validator);

            (Action<IServiceCollection>, Action<Mock<IAzureProxy>>) Arranger(AzureProxyReturnValues _1)
                => (default, azureProxy => azureProxy.Setup(b => b.CreateBatchPoolAsync(It.IsAny<Pool>(), It.IsAny<bool>(), It.IsAny<System.Threading.CancellationToken>()))
                    .Callback<Pool, bool, System.Threading.CancellationToken>((poolInfo, isPreemptible, cancellationToken)
                        => throw new Microsoft.Rest.Azure.CloudException("No job for you.") { Body = new() { Code = BatchErrorCodeStrings.OperationTimedOut } }));

            void Validator(TesTask _1, IEnumerable<(LogLevel logLevel, Exception exception)> logs)
            {
                var log = logs.LastOrDefault();
                Assert.IsNotNull(log);
                var (logLevel, exception) = log;
                Assert.AreEqual(LogLevel.Warning, logLevel);
                Assert.IsInstanceOfType<AzureBatchPoolCreationException>(exception);
            }
        }

        [TestMethod]
        public Task AddBatchTaskHandlesAzureBatchQuotaMaxedOutException()
        {
            var quotaVerifier = new Mock<IBatchQuotaVerifier>();
            return AddBatchTaskHandlesExceptions(TesState.QUEUEDEnum, Arranger, Validator);

            (Action<IServiceCollection>, Action<Mock<IAzureProxy>>) Arranger(AzureProxyReturnValues _1)
                => (services => services.AddSingleton<IBatchQuotaVerifier, TestBatchQuotaVerifierQuotaMaxedOut>(), default);

            void Validator(TesTask _1, IEnumerable<(LogLevel logLevel, Exception exception)> logs)
            {
                var log = logs.LastOrDefault();
                Assert.IsNotNull(log);
                Assert.AreEqual(LogLevel.Warning, log.logLevel);
            }
        }

        [TestMethod]
        public Task AddBatchTaskHandlesAzureBatchLowQuotaException()
        {
            var quotaVerifier = new Mock<IBatchQuotaVerifier>();
            return AddBatchTaskHandlesExceptions(TesState.SYSTEMERROREnum, Arranger, Validator);

            (Action<IServiceCollection>, Action<Mock<IAzureProxy>>) Arranger(AzureProxyReturnValues _1)
                => (services => services.AddSingleton<IBatchQuotaVerifier, TestBatchQuotaVerifierLowQuota>(), default);

            void Validator(TesTask _1, IEnumerable<(LogLevel logLevel, Exception exception)> logs)
            {
                var log = logs.LastOrDefault();
                Assert.IsNotNull(log);
                var (logLevel, exception) = log;
                Assert.AreEqual(LogLevel.Error, logLevel);
                Assert.IsInstanceOfType<AzureBatchLowQuotaException>(exception);
            }
        }

        [TestMethod]
        public Task AddBatchTaskHandlesAzureBatchVirtualMachineAvailabilityException()
        {
            return AddBatchTaskHandlesExceptions(TesState.SYSTEMERROREnum, Arranger, Validator);

            (Action<IServiceCollection>, Action<Mock<IAzureProxy>>) Arranger(AzureProxyReturnValues proxy)
            {
                proxy.VmSizesAndPrices = Enumerable.Empty<VirtualMachineInformation>().ToList();
                return (default, default);
            }

            void Validator(TesTask _1, IEnumerable<(LogLevel logLevel, Exception exception)> logs)
            {
                var log = logs.LastOrDefault();
                Assert.IsNotNull(log);
                var (logLevel, exception) = log;
                Assert.AreEqual(LogLevel.Error, logLevel);
                Assert.IsInstanceOfType<AzureBatchVirtualMachineAvailabilityException>(exception);
            }
        }

        [TestMethod]
        public Task AddBatchTaskHandlesTesException()
        {
            return AddBatchTaskHandlesExceptions(TesState.SYSTEMERROREnum, Arranger, Validator);

            (Action<IServiceCollection>, Action<Mock<IAzureProxy>>) Arranger(AzureProxyReturnValues _1)
                => (default, azureProxy => azureProxy.Setup(b => b.CreateBatchPoolAsync(It.IsAny<Pool>(), It.IsAny<bool>(), It.IsAny<System.Threading.CancellationToken>()))
                    .Callback<Pool, bool, System.Threading.CancellationToken>((poolInfo, isPreemptible, cancellationToken)
                        => throw new TesException("TestFailureReason")));

            void Validator(TesTask _1, IEnumerable<(LogLevel logLevel, Exception exception)> logs)
            {
                var log = logs.LastOrDefault();
                Assert.IsNotNull(log);
                var (logLevel, exception) = log;
                Assert.AreEqual(LogLevel.Error, logLevel);
                Assert.IsInstanceOfType<TesException>(exception);
            }
        }

        [TestMethod]
        public Task AddBatchTaskHandlesBatchClientException()
        {
            return AddBatchTaskHandlesExceptions(TesState.SYSTEMERROREnum, Arranger, Validator);

            (Action<IServiceCollection>, Action<Mock<IAzureProxy>>) Arranger(AzureProxyReturnValues _1)
                => (default, azureProxy => azureProxy.Setup(b => b.AddBatchTaskAsync(It.IsAny<string>(), It.IsAny<CloudTask>(), It.IsAny<PoolInformation>(), It.IsAny<System.Threading.CancellationToken>()))
                    .Callback<string, CloudTask, PoolInformation, System.Threading.CancellationToken>((tesTaskId, cloudTask, poolInfo, cancellationToken)
                        => throw typeof(BatchClientException)
                                .GetConstructor(System.Reflection.BindingFlags.NonPublic | System.Reflection.BindingFlags.Instance,
                                    new[] { typeof(string), typeof(Exception) })
                                .Invoke(new object[] { null, null }) as Exception));

            void Validator(TesTask _1, IEnumerable<(LogLevel logLevel, Exception exception)> logs)
            {
                var log = logs.LastOrDefault();
                Assert.IsNotNull(log);
                var (logLevel, exception) = log;
                Assert.AreEqual(LogLevel.Error, logLevel);
                Assert.IsInstanceOfType<BatchClientException>(exception);
            }
        }

        [TestMethod]
        public Task AddBatchTaskHandlesBatchExceptionForJobQuota()
        {
            return AddBatchTaskHandlesExceptions(TesState.QUEUEDEnum, Arranger, Validator);

            (Action<IServiceCollection>, Action<Mock<IAzureProxy>>) Arranger(AzureProxyReturnValues _1)
                => (default, azureProxy => azureProxy.Setup(b => b.CreateBatchJobAsync(It.IsAny<PoolInformation>(), It.IsAny<System.Threading.CancellationToken>()))
                    .Callback<PoolInformation, System.Threading.CancellationToken>((poolInfo, cancellationToken)
                        => throw new BatchException(
                            new Mock<RequestInformation>().Object,
                            default,
                            new Microsoft.Azure.Batch.Protocol.Models.BatchErrorException() { Body = new() { Code = "ActiveJobAndScheduleQuotaReached", Message = new(value: "No job for you.") } })));

            void Validator(TesTask task, IEnumerable<(LogLevel logLevel, Exception exception)> logs)
            {
                var log = logs.LastOrDefault();
                Assert.IsNotNull(log);
                Assert.AreEqual(LogLevel.Warning, log.logLevel);
                Assert.IsNotNull(task.Logs?.Last().Warning);
            }
        }

        [TestMethod]
        public Task AddBatchTaskHandlesBatchExceptionForPoolQuota()
        {
            return AddBatchTaskHandlesExceptions(TesState.QUEUEDEnum, Arranger, Validator);

            (Action<IServiceCollection>, Action<Mock<IAzureProxy>>) Arranger(AzureProxyReturnValues _1)
                => (default, azureProxy => azureProxy.Setup(b => b.CreateBatchPoolAsync(It.IsAny<Pool>(), It.IsAny<bool>(), It.IsAny<System.Threading.CancellationToken>()))
                    .Callback<Pool, bool, System.Threading.CancellationToken>((poolInfo, isPreemptible, cancellationToken)
                        => throw new BatchException(
                            new Mock<RequestInformation>().Object,
                            default,
                            new Microsoft.Azure.Batch.Protocol.Models.BatchErrorException() { Body = new() { Code = "PoolQuotaReached", Message = new(value: "No pool for you.") } })));

            void Validator(TesTask task, IEnumerable<(LogLevel logLevel, Exception exception)> logs)
            {
                var log = logs.LastOrDefault();
                Assert.IsNotNull(log);
                Assert.AreEqual(LogLevel.Warning, log.logLevel);
                Assert.IsNotNull(task.Logs?.Last().Warning);
            }
        }

        [TestMethod]
        public Task AddBatchTaskHandlesCloudExceptionForPoolQuota()
        {
            return AddBatchTaskHandlesExceptions(TesState.QUEUEDEnum, Arranger, Validator);

            (Action<IServiceCollection>, Action<Mock<IAzureProxy>>) Arranger(AzureProxyReturnValues _1)
                => (default, azureProxy => azureProxy.Setup(b => b.CreateBatchPoolAsync(It.IsAny<Pool>(), It.IsAny<bool>(), It.IsAny<System.Threading.CancellationToken>()))
                    .Callback<Pool, bool, System.Threading.CancellationToken>((poolInfo, isPreemptible, cancellationToken)
                        => throw new Microsoft.Rest.Azure.CloudException() { Body = new() { Code = "AutoPoolCreationFailedWithQuotaReached", Message = "No autopool for you." } }));

            void Validator(TesTask task, IEnumerable<(LogLevel logLevel, Exception exception)> logs)
            {
                var log = logs.LastOrDefault();
                Assert.IsNotNull(log);
                Assert.AreEqual(LogLevel.Warning, log.logLevel);
                Assert.IsNotNull(task.Logs?.Last().Warning);
            }
        }

        [TestMethod]
        public Task AddBatchTaskHandlesUnknownException()
        {
            var exceptionMsg = "Successful Test";
            var batchQuotaProvider = new Mock<IBatchQuotaProvider>();
            batchQuotaProvider.Setup(p => p.GetVmCoreQuotaAsync(It.IsAny<bool>(), It.IsAny<System.Threading.CancellationToken>())).Callback<bool, System.Threading.CancellationToken>((lowPriority, _1) => throw new InvalidOperationException(exceptionMsg));
            return AddBatchTaskHandlesExceptions(TesState.SYSTEMERROREnum, Arranger, Validator);

            (Action<IServiceCollection>, Action<Mock<IAzureProxy>>) Arranger(AzureProxyReturnValues _1)
                => (services => services.AddTransient(p => batchQuotaProvider.Object), default);

            void Validator(TesTask _1, IEnumerable<(LogLevel logLevel, Exception exception)> logs)
            {
                var log = logs.LastOrDefault();
                Assert.IsNotNull(log);
                var (logLevel, exception) = log;
                Assert.AreEqual(LogLevel.Error, logLevel);
                Assert.IsInstanceOfType<InvalidOperationException>(exception);
                Assert.AreEqual(exceptionMsg, exception.Message);
            }
        }

        [TestCategory("Batch Pools")]
        [TestMethod]
        public async Task BatchJobContainsExpectedBatchPoolInformation()
        {
            var tesTask = GetTesTask();
            var config = GetMockConfig(false)();
            using var serviceProvider = GetServiceProvider(
                config,
                GetMockAzureProxy(AzureProxyReturnValues.Defaults),
                GetMockQuotaProvider(AzureProxyReturnValues.Defaults),
                GetMockSkuInfoProvider(AzureProxyReturnValues.Defaults),
                GetContainerRegistryInfoProvider(AzureProxyReturnValues.Defaults),
                GetMockAllowedVms(config));
            var batchScheduler = serviceProvider.GetT();

            await batchScheduler.ProcessTesTaskAsync(tesTask, System.Threading.CancellationToken.None);

            var createBatchPoolAsyncInvocation = serviceProvider.AzureProxy.Invocations.FirstOrDefault(i => i.Method.Name == nameof(IAzureProxy.CreateBatchPoolAsync));
            var addBatchTaskAsyncInvocation = serviceProvider.AzureProxy.Invocations.FirstOrDefault(i => i.Method.Name == nameof(IAzureProxy.AddBatchTaskAsync));

            var cloudTask = addBatchTaskAsyncInvocation?.Arguments[1] as CloudTask;
            var poolInformation = addBatchTaskAsyncInvocation?.Arguments[2] as PoolInformation;
            var pool = createBatchPoolAsyncInvocation?.Arguments[0] as Pool;

            Assert.IsNull(poolInformation.AutoPoolSpecification);
            Assert.IsNotNull(poolInformation.PoolId);
            Assert.AreEqual("TES-hostname-edicated1-gmnsliori642muklue6izysbjl4qoypj-", poolInformation.PoolId[0..^8]);
            Assert.AreEqual("VmSizeDedicated1", pool.VmSize);
            Assert.IsTrue(((BatchScheduler)batchScheduler).TryGetPool(poolInformation.PoolId, out _));
            Assert.AreEqual(1, pool.DeploymentConfiguration.VirtualMachineConfiguration.ContainerConfiguration.ContainerRegistries.Count);
        }

        [TestMethod]
        public async Task BatchJobContainsExpectedAutoPoolInformation()
        {
            (_, _, var poolInformation, _) = await ProcessTesTaskAndGetBatchJobArgumentsAsync(true);

            Assert.IsNull(poolInformation.PoolId);
            Assert.IsNotNull(poolInformation.AutoPoolSpecification);
            Assert.AreEqual("TES", poolInformation.AutoPoolSpecification.AutoPoolIdPrefix);
            Assert.AreEqual("VmSizeDedicated1", poolInformation.AutoPoolSpecification.PoolSpecification.VirtualMachineSize);
            Assert.AreEqual(1, poolInformation.AutoPoolSpecification.PoolSpecification.TargetDedicatedComputeNodes);
            Assert.AreEqual(1, poolInformation.AutoPoolSpecification.PoolSpecification.VirtualMachineConfiguration.ContainerConfiguration.ContainerRegistries.Count);
        }

        [TestCategory("TES 1.1")]
        [TestMethod]
        public async Task BatchJobContainsExpectedManualPoolInformation()
        {
            var task = GetTesTask();
            task.Resources.BackendParameters = new()
            {
                { "workflow_execution_identity", "/subscriptions/00000000-0000-0000-0000-000000000000/resourceGroups/coa/providers/Microsoft.ManagedIdentity/userAssignedIdentities/coa-test-uami" }
            };

            (_, _, var poolInformation, var pool) = await ProcessTesTaskAndGetBatchJobArgumentsAsync(task, GetMockConfig(true)(), GetMockAzureProxy(AzureProxyReturnValues.Defaults), AzureProxyReturnValues.Defaults);

            Assert.IsNotNull(poolInformation.PoolId);
            Assert.IsNull(poolInformation.AutoPoolSpecification);
            Assert.AreEqual("TES_JobId-1", poolInformation.PoolId);
            Assert.AreEqual("VmSizeDedicated1", pool.VmSize);
            Assert.AreEqual(1, pool.ScaleSettings.FixedScale.TargetDedicatedNodes);
            Assert.AreEqual(1, pool.DeploymentConfiguration.VirtualMachineConfiguration.ContainerConfiguration.ContainerRegistries.Count);
        }

        [TestMethod]
        public async Task NewTesTaskGetsScheduledSuccessfully()
        {
            var tesTask = GetTesTask();

            _ = await ProcessTesTaskAndGetBatchJobArgumentsAsync(tesTask, GetMockConfig(true)(), GetMockAzureProxy(AzureProxyReturnValues.Defaults), AzureProxyReturnValues.Defaults);

            Assert.AreEqual(TesState.INITIALIZINGEnum, tesTask.State);
        }

        [TestMethod]
        public async Task PreemptibleTesTaskGetsScheduledToLowPriorityVm()
        {
            var tesTask = GetTesTask();
            tesTask.Resources.Preemptible = true;

            (_, _, var poolInformation, _) = await ProcessTesTaskAndGetBatchJobArgumentsAsync(tesTask, GetMockConfig(true)(), GetMockAzureProxy(AzureProxyReturnValues.Defaults), AzureProxyReturnValues.Defaults);

            Assert.AreEqual("VmSizeLowPri1", poolInformation.AutoPoolSpecification.PoolSpecification.VirtualMachineSize);
            Assert.AreEqual(1, poolInformation.AutoPoolSpecification.PoolSpecification.TargetLowPriorityComputeNodes);
            Assert.AreEqual(0, poolInformation.AutoPoolSpecification.PoolSpecification.TargetDedicatedComputeNodes);
        }

        [TestMethod]
        public async Task NonPreemptibleTesTaskGetsScheduledToDedicatedVm()
        {
            var tesTask = GetTesTask();
            tesTask.Resources.Preemptible = false;

            (_, _, var poolInformation, _) = await ProcessTesTaskAndGetBatchJobArgumentsAsync(tesTask, GetMockConfig(true)(), GetMockAzureProxy(AzureProxyReturnValues.Defaults), AzureProxyReturnValues.Defaults);

            Assert.AreEqual("VmSizeDedicated1", poolInformation.AutoPoolSpecification.PoolSpecification.VirtualMachineSize);
            Assert.AreEqual(1, poolInformation.AutoPoolSpecification.PoolSpecification.TargetDedicatedComputeNodes);
            Assert.AreEqual(0, poolInformation.AutoPoolSpecification.PoolSpecification.TargetLowPriorityComputeNodes);
        }

        [TestMethod]
        public async Task PreemptibleTesTaskGetsScheduledToLowPriorityVm_PerVMFamilyEnforced()
        {
            var tesTask = GetTesTask();
            tesTask.Resources.Preemptible = true;

            (_, _, var poolInformation, _) = await ProcessTesTaskAndGetBatchJobArgumentsAsync(tesTask, GetMockConfig(true)(), GetMockAzureProxy(AzureProxyReturnValues.DefaultsPerVMFamilyEnforced), AzureProxyReturnValues.DefaultsPerVMFamilyEnforced);

            Assert.AreEqual("VmSizeLowPri1", poolInformation.AutoPoolSpecification.PoolSpecification.VirtualMachineSize);
            Assert.AreEqual(1, poolInformation.AutoPoolSpecification.PoolSpecification.TargetLowPriorityComputeNodes);
            Assert.AreEqual(0, poolInformation.AutoPoolSpecification.PoolSpecification.TargetDedicatedComputeNodes);
        }

        [TestMethod]
        public async Task NonPreemptibleTesTaskGetsScheduledToDedicatedVm_PerVMFamilyEnforced()
        {
            var tesTask = GetTesTask();
            tesTask.Resources.Preemptible = false;

            (_, _, var poolInformation, _) = await ProcessTesTaskAndGetBatchJobArgumentsAsync(tesTask, GetMockConfig(true)(), GetMockAzureProxy(AzureProxyReturnValues.DefaultsPerVMFamilyEnforced), AzureProxyReturnValues.DefaultsPerVMFamilyEnforced);

            Assert.AreEqual("VmSizeDedicated1", poolInformation.AutoPoolSpecification.PoolSpecification.VirtualMachineSize);
            Assert.AreEqual(1, poolInformation.AutoPoolSpecification.PoolSpecification.TargetDedicatedComputeNodes);
            Assert.AreEqual(0, poolInformation.AutoPoolSpecification.PoolSpecification.TargetLowPriorityComputeNodes);
        }

        [TestMethod]
        public async Task NonPreemptibleTesTaskGetsWarningAndIsScheduledToLowPriorityVmIfPriceIsDoubleIdeal()
        {
            var tesTask = GetTesTask();
            tesTask.Resources.Preemptible = false;
            tesTask.Resources.CpuCores = 2;

            var azureProxyReturnValues = AzureProxyReturnValues.DefaultsPerVMFamilyEnforced;
            azureProxyReturnValues.VmSizesAndPrices.First(vm => vm.VmSize.Equals("VmSize3", StringComparison.OrdinalIgnoreCase)).PricePerHour = 44;

            (_, _, var poolInformation, _) = await ProcessTesTaskAndGetBatchJobArgumentsAsync(tesTask, GetMockConfig(true)(), GetMockAzureProxy(azureProxyReturnValues), azureProxyReturnValues);

            Assert.IsTrue(tesTask.Logs.Any(l => "UsedLowPriorityInsteadOfDedicatedVm".Equals(l.Warning)));
            Assert.AreEqual(1, poolInformation.AutoPoolSpecification.PoolSpecification.TargetLowPriorityComputeNodes);
        }

        [TestMethod]
        public async Task TesTaskGetsScheduledToLowPriorityVmIfSettingUsePreemptibleVmsOnlyIsSet()
        {
            var tesTask = GetTesTask();
            tesTask.Resources.Preemptible = false;

            var config = GetMockConfig(true)()
                .Append(("BatchScheduling:UsePreemptibleVmsOnly", "true"));

            (_, _, var poolInformation, _) = await ProcessTesTaskAndGetBatchJobArgumentsAsync(tesTask, config, GetMockAzureProxy(AzureProxyReturnValues.Defaults), AzureProxyReturnValues.Defaults);

            Assert.AreEqual(1, poolInformation.AutoPoolSpecification.PoolSpecification.TargetLowPriorityComputeNodes);
        }

        [TestMethod]
        public async Task TesTaskGetsScheduledToAllowedVmSizeOnly()
        {
            static async Task RunTest(string allowedVmSizes, TesState expectedTaskState, string expectedSelectedVmSize = null)
            {
                var tesTask = GetTesTask();
                tesTask.Resources.Preemptible = true;

                var config = GetMockConfig(true)()
                    .Append(("AllowedVmSizes", allowedVmSizes));

                (_, _, var poolInformation, _) = await ProcessTesTaskAndGetBatchJobArgumentsAsync(tesTask, config, GetMockAzureProxy(AzureProxyReturnValues.Defaults), AzureProxyReturnValues.Defaults);
                Assert.AreEqual(expectedTaskState, tesTask.State);

                if (expectedSelectedVmSize is not null)
                {
                    Assert.AreEqual(expectedSelectedVmSize, poolInformation.AutoPoolSpecification.PoolSpecification.VirtualMachineSize);
                }
            }

            await RunTest(null, TesState.INITIALIZINGEnum, "VmSizeLowPri1");
            await RunTest(string.Empty, TesState.INITIALIZINGEnum, "VmSizeLowPri1");
            await RunTest("VmSizeLowPri1", TesState.INITIALIZINGEnum, "VmSizeLowPri1");
            await RunTest("VmSizeLowPri1,VmSizeLowPri2", TesState.INITIALIZINGEnum, "VmSizeLowPri1");
            await RunTest("VmSizeLowPri2", TesState.INITIALIZINGEnum, "VmSizeLowPri2");
            await RunTest("VmSizeLowPriNonExistent", TesState.SYSTEMERROREnum);
            await RunTest("VmSizeLowPriNonExistent,VmSizeLowPri1", TesState.INITIALIZINGEnum, "VmSizeLowPri1");
            await RunTest("VmFamily2", TesState.INITIALIZINGEnum, "VmSizeLowPri2");
        }

        [TestMethod]
        public async Task TaskStateTransitionsFromRunningState()
        {
            Assert.AreEqual(TesState.RUNNINGEnum, await GetNewTesTaskStateAsync(TesState.RUNNINGEnum, BatchJobAndTaskStates.TaskActive));
            Assert.AreEqual(TesState.RUNNINGEnum, await GetNewTesTaskStateAsync(TesState.RUNNINGEnum, BatchJobAndTaskStates.TaskPreparing));
            Assert.AreEqual(TesState.RUNNINGEnum, await GetNewTesTaskStateAsync(TesState.RUNNINGEnum, BatchJobAndTaskStates.TaskRunning));
            Assert.AreEqual(TesState.COMPLETEEnum, await GetNewTesTaskStateAsync(TesState.RUNNINGEnum, BatchJobAndTaskStates.TaskCompletedSuccessfully));
            Assert.AreEqual(TesState.EXECUTORERROREnum, await GetNewTesTaskStateAsync(TesState.RUNNINGEnum, BatchJobAndTaskStates.TaskFailed));
            Assert.AreEqual(TesState.SYSTEMERROREnum, await GetNewTesTaskStateAsync(TesState.RUNNINGEnum, BatchJobAndTaskStates.JobNotFound));
            Assert.AreEqual(TesState.SYSTEMERROREnum, await GetNewTesTaskStateAsync(TesState.RUNNINGEnum, BatchJobAndTaskStates.TaskNotFound));
            Assert.AreEqual(TesState.SYSTEMERROREnum, await GetNewTesTaskStateAsync(TesState.RUNNINGEnum, BatchJobAndTaskStates.MoreThanOneJobFound));
            Assert.AreEqual(TesState.EXECUTORERROREnum, await GetNewTesTaskStateAsync(TesState.RUNNINGEnum, BatchJobAndTaskStates.NodeDiskFull));
            Assert.AreEqual(TesState.QUEUEDEnum, await GetNewTesTaskStateAsync(TesState.RUNNINGEnum, BatchJobAndTaskStates.ActiveJobWithMissingAutoPool));
            Assert.AreEqual(TesState.QUEUEDEnum, await GetNewTesTaskStateAsync(TesState.RUNNINGEnum, BatchJobAndTaskStates.NodePreempted));
        }

        [TestMethod]
        public async Task TaskStateTransitionsFromInitializingState()
        {
            Assert.AreEqual(TesState.INITIALIZINGEnum, await GetNewTesTaskStateAsync(TesState.INITIALIZINGEnum, BatchJobAndTaskStates.TaskActive));
            Assert.AreEqual(TesState.INITIALIZINGEnum, await GetNewTesTaskStateAsync(TesState.INITIALIZINGEnum, BatchJobAndTaskStates.TaskPreparing));
            Assert.AreEqual(TesState.RUNNINGEnum, await GetNewTesTaskStateAsync(TesState.INITIALIZINGEnum, BatchJobAndTaskStates.TaskRunning));
            Assert.AreEqual(TesState.COMPLETEEnum, await GetNewTesTaskStateAsync(TesState.INITIALIZINGEnum, BatchJobAndTaskStates.TaskCompletedSuccessfully));
            Assert.AreEqual(TesState.EXECUTORERROREnum, await GetNewTesTaskStateAsync(TesState.INITIALIZINGEnum, BatchJobAndTaskStates.TaskFailed));
            Assert.AreEqual(TesState.SYSTEMERROREnum, await GetNewTesTaskStateAsync(TesState.INITIALIZINGEnum, BatchJobAndTaskStates.JobNotFound));
            Assert.AreEqual(TesState.SYSTEMERROREnum, await GetNewTesTaskStateAsync(TesState.INITIALIZINGEnum, BatchJobAndTaskStates.TaskNotFound));
            Assert.AreEqual(TesState.SYSTEMERROREnum, await GetNewTesTaskStateAsync(TesState.INITIALIZINGEnum, BatchJobAndTaskStates.MoreThanOneJobFound));
            Assert.AreEqual(TesState.EXECUTORERROREnum, await GetNewTesTaskStateAsync(TesState.INITIALIZINGEnum, BatchJobAndTaskStates.NodeDiskFull));
            Assert.AreEqual(TesState.QUEUEDEnum, await GetNewTesTaskStateAsync(TesState.INITIALIZINGEnum, BatchJobAndTaskStates.NodeAllocationFailed));
            Assert.AreEqual(TesState.EXECUTORERROREnum, await GetNewTesTaskStateAsync(TesState.INITIALIZINGEnum, BatchJobAndTaskStates.ImageDownloadFailed));
            Assert.AreEqual(TesState.QUEUEDEnum, await GetNewTesTaskStateAsync(TesState.INITIALIZINGEnum, BatchJobAndTaskStates.ActiveJobWithMissingAutoPool));
            Assert.AreEqual(TesState.QUEUEDEnum, await GetNewTesTaskStateAsync(TesState.INITIALIZINGEnum, BatchJobAndTaskStates.NodePreempted));
        }

        [TestMethod]
        public async Task TaskStateTransitionsFromQueuedState()
        {
            Assert.AreEqual(TesState.INITIALIZINGEnum, await GetNewTesTaskStateAsync(TesState.QUEUEDEnum, BatchJobAndTaskStates.TaskActive));
            Assert.AreEqual(TesState.INITIALIZINGEnum, await GetNewTesTaskStateAsync(TesState.QUEUEDEnum, BatchJobAndTaskStates.TaskPreparing));
            Assert.AreEqual(TesState.RUNNINGEnum, await GetNewTesTaskStateAsync(TesState.QUEUEDEnum, BatchJobAndTaskStates.TaskRunning));
            Assert.AreEqual(TesState.COMPLETEEnum, await GetNewTesTaskStateAsync(TesState.QUEUEDEnum, BatchJobAndTaskStates.TaskCompletedSuccessfully));
            Assert.AreEqual(TesState.EXECUTORERROREnum, await GetNewTesTaskStateAsync(TesState.QUEUEDEnum, BatchJobAndTaskStates.TaskFailed));
            Assert.AreEqual(TesState.SYSTEMERROREnum, await GetNewTesTaskStateAsync(TesState.QUEUEDEnum, BatchJobAndTaskStates.MoreThanOneJobFound));
            Assert.AreEqual(TesState.EXECUTORERROREnum, await GetNewTesTaskStateAsync(TesState.QUEUEDEnum, BatchJobAndTaskStates.NodeDiskFull));
            Assert.AreEqual(TesState.QUEUEDEnum, await GetNewTesTaskStateAsync(TesState.QUEUEDEnum, BatchJobAndTaskStates.TaskNotFound));
        }

        [TestMethod]
        public async Task TaskIsRequeuedUpToThreeTimesForTransientErrors()
        {
            var tesTask = GetTesTask();

            var azureProxyReturnValues = AzureProxyReturnValues.Defaults;

            azureProxyReturnValues.VmSizesAndPrices = new() {
                new() { VmSize = "VmSize1", LowPriority = false, VCpusAvailable = 2, MemoryInGiB = 4, ResourceDiskSizeInGiB = 20, PricePerHour = 1 },
                new() { VmSize = "VmSize2", LowPriority = false, VCpusAvailable = 2, MemoryInGiB = 4, ResourceDiskSizeInGiB = 20, PricePerHour = 2 },
                new() { VmSize = "VmSize3", LowPriority = false, VCpusAvailable = 2, MemoryInGiB = 4, ResourceDiskSizeInGiB = 20, PricePerHour = 3 },
                new() { VmSize = "VmSize4", LowPriority = false, VCpusAvailable = 2, MemoryInGiB = 4, ResourceDiskSizeInGiB = 20, PricePerHour = 4 },
                new() { VmSize = "VmSize5", LowPriority = false, VCpusAvailable = 2, MemoryInGiB = 4, ResourceDiskSizeInGiB = 20, PricePerHour = 5 }
            };

            await GetNewTesTaskStateAsync(tesTask, azureProxyReturnValues);
            Assert.AreEqual(TesState.QUEUEDEnum, await GetNewTesTaskStateAsync(tesTask, BatchJobAndTaskStates.NodeAllocationFailed));
            await GetNewTesTaskStateAsync(tesTask, azureProxyReturnValues);
            Assert.AreEqual(TesState.QUEUEDEnum, await GetNewTesTaskStateAsync(tesTask, BatchJobAndTaskStates.NodeAllocationFailed));
            await GetNewTesTaskStateAsync(tesTask, azureProxyReturnValues);
            Assert.AreEqual(TesState.QUEUEDEnum, await GetNewTesTaskStateAsync(tesTask, BatchJobAndTaskStates.NodeAllocationFailed));
            await GetNewTesTaskStateAsync(tesTask, azureProxyReturnValues);
            Assert.AreEqual(TesState.EXECUTORERROREnum, await GetNewTesTaskStateAsync(tesTask, BatchJobAndTaskStates.NodeAllocationFailed));
        }

        [TestMethod]
        public async Task TaskThatFailsWithNodeAllocationErrorIsRequeuedOnDifferentVmSize()
        {
            var tesTask = GetTesTask();

            await GetNewTesTaskStateAsync(tesTask);
            await GetNewTesTaskStateAsync(tesTask, BatchJobAndTaskStates.NodeAllocationFailed);
            var firstAttemptVmSize = tesTask.Logs[0].VirtualMachineInfo.VmSize;

            await GetNewTesTaskStateAsync(tesTask);
            await GetNewTesTaskStateAsync(tesTask, BatchJobAndTaskStates.NodeAllocationFailed);
            var secondAttemptVmSize = tesTask.Logs[1].VirtualMachineInfo.VmSize;

            Assert.AreNotEqual(firstAttemptVmSize, secondAttemptVmSize);

            // There are only two suitable VMs, and both have been excluded because of the NodeAllocationFailed error on the two earlier attempts
            _ = await GetNewTesTaskStateAsync(tesTask);

            Assert.AreEqual(TesState.SYSTEMERROREnum, tesTask.State);
            Assert.AreEqual("NoVmSizeAvailable", tesTask.FailureReason);
        }

        [TestMethod]
        public async Task TaskGetsCancelled()
        {
            var tesTask = new TesTask { Id = "test", PoolId = "pool1", State = TesState.CANCELEDEnum, IsCancelRequested = true };

            var azureProxyReturnValues = AzureProxyReturnValues.Defaults;
            azureProxyReturnValues.BatchJobAndTaskState = BatchJobAndTaskStates.TaskActive;
            Mock<IAzureProxy> azureProxy = default;
            var azureProxySetter = new Action<Mock<IAzureProxy>>(mock =>
            {
                GetMockAzureProxy(azureProxyReturnValues)(mock);
                azureProxy = mock;
            });

            _ = await ProcessTesTaskAndGetBatchJobArgumentsAsync(tesTask, GetMockConfig(false)(), azureProxySetter, azureProxyReturnValues);

            Assert.AreEqual(TesState.CANCELEDEnum, tesTask.State);
            Assert.IsFalse(tesTask.IsCancelRequested);
            azureProxy.Verify(i => i.DeleteBatchTaskAsync(tesTask.Id, It.IsAny<PoolInformation>(), It.IsAny<System.Threading.CancellationToken>()));
        }

        [TestMethod]
        public async Task SuccessfullyCompletedTaskContainsBatchNodeMetrics()
        {
            var tesTask = GetTesTask();

            var metricsFileContent = @"
                BlobXferPullStart=2020-10-08T02:30:39+00:00
                BlobXferPullEnd=2020-10-08T02:31:39+00:00
                ExecutorPullStart=2020-10-08T02:32:39+00:00
                ExecutorPullEnd=2020-10-08T02:34:39+00:00
                ExecutorImageSizeInBytes=3000000000
                DownloadStart=2020-10-08T02:35:39+00:00
                DownloadEnd=2020-10-08T02:38:39+00:00
                ExecutorStart=2020-10-08T02:39:39+00:00
                ExecutorEnd=2020-10-08T02:43:39+00:00
                UploadStart=2020-10-08T02:44:39+00:00
                UploadEnd=2020-10-08T02:49:39+00:00
                DiskSizeInKiB=8000000
                DiskUsedInKiB=1000000
                FileDownloadSizeInBytes=2000000000
                FileUploadSizeInBytes=4000000000".Replace(" ", string.Empty);

            var azureProxyReturnValues = AzureProxyReturnValues.Defaults;
            azureProxyReturnValues.BatchJobAndTaskState = BatchJobAndTaskStates.TaskCompletedSuccessfully;
            azureProxyReturnValues.DownloadedBlobContent = metricsFileContent;

            _ = await ProcessTesTaskAndGetBatchJobArgumentsAsync(tesTask, GetMockConfig(false)(), GetMockAzureProxy(azureProxyReturnValues), azureProxyReturnValues);

            Assert.AreEqual(TesState.COMPLETEEnum, tesTask.State);

            var batchNodeMetrics = tesTask.GetOrAddTesTaskLog().BatchNodeMetrics;
            Assert.IsNotNull(batchNodeMetrics);
            Assert.AreEqual(60, batchNodeMetrics.BlobXferImagePullDurationInSeconds);
            Assert.AreEqual(120, batchNodeMetrics.ExecutorImagePullDurationInSeconds);
            Assert.AreEqual(3, batchNodeMetrics.ExecutorImageSizeInGB);
            Assert.AreEqual(180, batchNodeMetrics.FileDownloadDurationInSeconds);
            Assert.AreEqual(240, batchNodeMetrics.ExecutorDurationInSeconds);
            Assert.AreEqual(300, batchNodeMetrics.FileUploadDurationInSeconds);
            Assert.AreEqual(1.024, batchNodeMetrics.DiskUsedInGB);
            Assert.AreEqual(12.5f, batchNodeMetrics.DiskUsedPercent);
            Assert.AreEqual(2, batchNodeMetrics.FileDownloadSizeInGB);
            Assert.AreEqual(4, batchNodeMetrics.FileUploadSizeInGB);

            var executorLog = tesTask.GetOrAddTesTaskLog().GetOrAddExecutorLog();
            Assert.IsNotNull(executorLog);
            Assert.AreEqual(0, executorLog.ExitCode);
            Assert.AreEqual(DateTimeOffset.Parse("2020-10-08T02:30:39+00:00"), executorLog.StartTime);
            Assert.AreEqual(DateTimeOffset.Parse("2020-10-08T02:49:39+00:00"), executorLog.EndTime);
        }

        [TestMethod]
        public async Task SuccessfullyCompletedTaskContainsCromwellResultCode()
        {
            var tesTask = GetTesTask();

            var azureProxyReturnValues = AzureProxyReturnValues.Defaults;
            azureProxyReturnValues.BatchJobAndTaskState = BatchJobAndTaskStates.TaskCompletedSuccessfully;
            azureProxyReturnValues.DownloadedBlobContent = "2";
            var azureProxy = GetMockAzureProxy(azureProxyReturnValues);

            _ = await ProcessTesTaskAndGetBatchJobArgumentsAsync(tesTask, GetMockConfig(false)(), azureProxy, azureProxyReturnValues);

            Assert.AreEqual(TesState.COMPLETEEnum, tesTask.State);
            Assert.AreEqual(2, tesTask.GetOrAddTesTaskLog().CromwellResultCode);
            Assert.AreEqual(2, tesTask.CromwellResultCode);
        }

        [TestMethod]
        public async Task TesInputFilePathMustStartWithCromwellExecutions()
        {
            var tesTask = GetTesTask();

            tesTask.Inputs.Add(new()
            {
                Path = "xyz/path"
            });

            (var failureReason, var systemLog) = await ProcessTesTaskAndGetFailureReasonAndSystemLogAsync(tesTask);

            Assert.AreEqual(TesState.SYSTEMERROREnum, tesTask.State);
            Assert.AreEqual($"InvalidInputFilePath", failureReason);
            Assert.AreEqual($"InvalidInputFilePath", systemLog[0]);
            Assert.AreEqual($"Unsupported input path 'xyz/path' for task Id {tesTask.Id}. Must start with '/'.", systemLog[1]);
        }

        [TestMethod]
        public async Task TesInputFileMustHaveEitherUrlOrContent()
        {
            var tesTask = GetTesTask();

            tesTask.Inputs.Add(new()
            {
                Url = null,
                Content = null,
                Path = "/file1.txt"
            });

            (var failureReason, var systemLog) = await ProcessTesTaskAndGetFailureReasonAndSystemLogAsync(tesTask);

            Assert.AreEqual(TesState.SYSTEMERROREnum, tesTask.State);
            Assert.AreEqual($"InvalidInputFilePath", failureReason);
            Assert.AreEqual($"InvalidInputFilePath", systemLog[0]);
            Assert.AreEqual($"One of Input Url or Content must be set", systemLog[1]);
        }

        [TestMethod]
        public async Task TesInputFileMustNotHaveBothUrlAndContent()
        {
            var tesTask = GetTesTask();

            tesTask.Inputs.Add(new()
            {
                Url = "/storageaccount1/container1/file1.txt",
                Content = "test content",
                Path = "/file1.txt"
            });

            (var failureReason, var systemLog) = await ProcessTesTaskAndGetFailureReasonAndSystemLogAsync(tesTask);

            Assert.AreEqual(TesState.SYSTEMERROREnum, tesTask.State);
            Assert.AreEqual($"InvalidInputFilePath", failureReason);
            Assert.AreEqual($"InvalidInputFilePath", systemLog[0]);
            Assert.AreEqual($"Input Url and Content cannot be both set", systemLog[1]);
        }

        [TestMethod]
        public async Task TesInputFileTypeMustNotBeDirectory()
        {
            var tesTask = GetTesTask();

            tesTask.Inputs.Add(new()
            {
                Url = "/storageaccount1/container1/directory",
                Type = TesFileType.DIRECTORYEnum,
                Path = "/directory"
            });

            (var failureReason, var systemLog) = await ProcessTesTaskAndGetFailureReasonAndSystemLogAsync(tesTask);

            Assert.AreEqual(TesState.SYSTEMERROREnum, tesTask.State);
            Assert.AreEqual($"InvalidInputFilePath", failureReason);
            Assert.AreEqual($"InvalidInputFilePath", systemLog[0]);
            Assert.AreEqual($"Directory input is not supported.", systemLog[1]);
        }

        [TestMethod]
        public async Task QueryStringsAreRemovedFromLocalFilePathsWhenCommandScriptIsProvidedAsFile()
        {
            var tesTask = GetTesTask();

            var originalCommandScript = "cat /cromwell-executions/workflowpath/inputs/host/path?param=2";

            tesTask.Inputs = new()
            {
                new() { Url = "/cromwell-executions/workflowpath/execution/script", Path = "/cromwell-executions/workflowpath/execution/script", Type = TesFileType.FILEEnum, Name = "commandScript", Description = "test.commandScript", Content = null },
                new() { Url = "http://host/path?param=1", Path = "/cromwell-executions/workflowpath/inputs/host/path?param=2", Type = TesFileType.FILEEnum, Name = "file1", Content = null }
            };

            var azureProxyReturnValues = AzureProxyReturnValues.Defaults;
            azureProxyReturnValues.DownloadedBlobContent = originalCommandScript;
            Mock<IAzureProxy> azureProxy = default;
            var azureProxySetter = new Action<Mock<IAzureProxy>>(mock =>
            {
                GetMockAzureProxy(azureProxyReturnValues)(mock);
                azureProxy = mock;
            });

            _ = await ProcessTesTaskAndGetBatchJobArgumentsAsync(tesTask, GetMockConfig(false)(), azureProxySetter, azureProxyReturnValues);

            var modifiedCommandScript = (string)azureProxy.Invocations.FirstOrDefault(i => i.Method.Name == nameof(IAzureProxy.UploadBlobAsync) && Guid.TryParseExact(Path.GetFileName(new Uri(i.Arguments[0].ToString()).AbsolutePath), "D", out _))?.Arguments[1];
            var filesToDownload = GetFilesToDownload(azureProxy);

            Assert.AreEqual(TesState.INITIALIZINGEnum, tesTask.State);
            Assert.IsFalse(filesToDownload.Any(f => f.LocalPath.Contains('?') || f.LocalPath.Contains("param=1") || f.LocalPath.Contains("param=2")), "Query string was not removed from local file path");
            Assert.AreEqual(1, filesToDownload.Count(f => f.StorageUrl.Contains("?param=1")), "Query string was removed from blob URL");
            Assert.IsFalse(modifiedCommandScript.Contains("?param=2"), "Query string was not removed from local file path in command script");
        }

        [TestMethod]
        public async Task QueryStringsAreRemovedFromLocalFilePathsWhenCommandScriptIsProvidedAsContent()
        {
            var tesTask = GetTesTask();

            var originalCommandScript = "cat /cromwell-executions/workflowpath/inputs/host/path?param=2";

            tesTask.Inputs = new()
            {
                new() { Url = null, Path = "/cromwell-executions/workflowpath/execution/script", Type = TesFileType.FILEEnum, Name = "commandScript", Description = "test.commandScript", Content = originalCommandScript },
                new() { Url = "http://host/path?param=1", Path = "/cromwell-executions/workflowpath/inputs/host/path?param=2", Type = TesFileType.FILEEnum, Name = "file1", Content = null }
            };

            Mock<IAzureProxy> azureProxy = default;
            var azureProxySetter = new Action<Mock<IAzureProxy>>(mock =>
            {
                GetMockAzureProxy(AzureProxyReturnValues.Defaults)(mock);
                azureProxy = mock;
            });

            _ = await ProcessTesTaskAndGetBatchJobArgumentsAsync(tesTask, GetMockConfig(false)(), azureProxySetter, AzureProxyReturnValues.Defaults);

            var modifiedCommandScript = (string)azureProxy.Invocations.FirstOrDefault(i => i.Method.Name == nameof(IAzureProxy.UploadBlobAsync) && Guid.TryParseExact(Path.GetFileName(new Uri(i.Arguments[0].ToString()).AbsolutePath), "D", out _))?.Arguments[1];
            var filesToDownload = GetFilesToDownload(azureProxy);

            Assert.AreEqual(TesState.INITIALIZINGEnum, tesTask.State);
            Assert.AreEqual(2, filesToDownload.Count());
            Assert.IsFalse(filesToDownload.Any(f => f.LocalPath.Contains('?') || f.LocalPath.Contains("param=1") || f.LocalPath.Contains("param=2")), "Query string was not removed from local file path");
            Assert.AreEqual(1, filesToDownload.Count(f => f.StorageUrl.Contains("?param=1")), "Query string was removed from blob URL");
            Assert.IsFalse(modifiedCommandScript.Contains("?param=2"), "Query string was not removed from local file path in command script");
        }

        [TestMethod]
        public async Task PublicHttpUrlsAreKeptIntact()
        {
            var config = GetMockConfig(true)()
                .Append(("Storage:ExternalStorageContainers", "https://externalaccount1.blob.core.windows.net/container1?sas1; https://externalaccount2.blob.core.windows.net/container2/?sas2; https://externalaccount2.blob.core.windows.net?accountsas;"));

            var tesTask = GetTesTask();

            tesTask.Inputs = new()
            {
                new() { Url = null, Path = "/cromwell-executions/workflowpath/execution/script", Type = TesFileType.FILEEnum, Name = "commandScript", Description = "test.commandScript", Content = "echo hello" },
                new() { Url = "https://storageaccount1.blob.core.windows.net/container1/blob1?sig=sassignature", Path = "/cromwell-executions/workflowpath/inputs/blob1", Type = TesFileType.FILEEnum, Name = "blob1", Content = null },
                new() { Url = "https://externalaccount1.blob.core.windows.net/container1/blob2?sig=sassignature", Path = "/cromwell-executions/workflowpath/inputs/blob2", Type = TesFileType.FILEEnum, Name = "blob2", Content = null },
                new() { Url = "https://publicaccount1.blob.core.windows.net/container1/blob3", Path = "/cromwell-executions/workflowpath/inputs/blob3", Type = TesFileType.FILEEnum, Name = "blob3", Content = null }
            };

            Mock<IAzureProxy> azureProxy = default;
            var azureProxySetter = new Action<Mock<IAzureProxy>>(mock =>
            {
                GetMockAzureProxy(AzureProxyReturnValues.Defaults)(mock);
                azureProxy = mock;
            });

            _ = await ProcessTesTaskAndGetBatchJobArgumentsAsync(tesTask, config, azureProxySetter, AzureProxyReturnValues.Defaults);

            var filesToDownload = GetFilesToDownload(azureProxy);

            Assert.AreEqual(4, filesToDownload.Count());
            Assert.IsNotNull(filesToDownload.SingleOrDefault(f => f.StorageUrl.Equals("https://storageaccount1.blob.core.windows.net/container1/blob1?sig=sassignature")));
            Assert.IsNotNull(filesToDownload.SingleOrDefault(f => f.StorageUrl.Equals("https://externalaccount1.blob.core.windows.net/container1/blob2?sig=sassignature")));
            Assert.IsNotNull(filesToDownload.SingleOrDefault(f => f.StorageUrl.Equals("https://publicaccount1.blob.core.windows.net/container1/blob3")));
        }

        [TestMethod]
        public async Task PrivatePathsAndUrlsGetSasToken()
        {
            var config = GetMockConfig(true)()
                .Append(("Storage:ExternalStorageContainers", "https://externalaccount1.blob.core.windows.net/container1?sas1; https://externalaccount2.blob.core.windows.net/container2/?sas2; https://externalaccount2.blob.core.windows.net?accountsas;"));

            var tesTask = GetTesTask();

            tesTask.Inputs = new()
            {
                // defaultstorageaccount and storageaccount1 are accessible to TES identity
                new() { Url = null, Path = "/cromwell-executions/workflowpath/execution/script", Type = TesFileType.FILEEnum, Name = "commandScript", Description = "test.commandScript", Content = "echo hello" },

                new() { Url = "/defaultstorageaccount/container1/blob1", Path = "/cromwell-executions/workflowpath/inputs/blob1", Type = TesFileType.FILEEnum, Name = "blob1", Content = null },
                new() { Url = "/storageaccount1/container1/blob2", Path = "/cromwell-executions/workflowpath/inputs/blob2", Type = TesFileType.FILEEnum, Name = "blob2", Content = null },
                new() { Url = "/externalaccount1/container1/blob3", Path = "/cromwell-executions/workflowpath/inputs/blob3", Type = TesFileType.FILEEnum, Name = "blob3", Content = null },
                new() { Url = "/externalaccount2/container2/blob4", Path = "/cromwell-executions/workflowpath/inputs/blob4", Type = TesFileType.FILEEnum, Name = "blob4", Content = null },

                new() { Url = "file:///defaultstorageaccount/container1/blob5", Path = "/cromwell-executions/workflowpath/inputs/blob5", Type = TesFileType.FILEEnum, Name = "blob5", Content = null },
                new() { Url = "file:///storageaccount1/container1/blob6", Path = "/cromwell-executions/workflowpath/inputs/blob6", Type = TesFileType.FILEEnum, Name = "blob6", Content = null },
                new() { Url = "file:///externalaccount1/container1/blob7", Path = "/cromwell-executions/workflowpath/inputs/blob7", Type = TesFileType.FILEEnum, Name = "blob7", Content = null },
                new() { Url = "file:///externalaccount2/container2/blob8", Path = "/cromwell-executions/workflowpath/inputs/blob8", Type = TesFileType.FILEEnum, Name = "blob8", Content = null },

                new() { Url = "https://defaultstorageaccount.blob.core.windows.net/container1/blob9", Path = "/cromwell-executions/workflowpath/inputs/blob9", Type = TesFileType.FILEEnum, Name = "blob9", Content = null },
                new() { Url = "https://storageaccount1.blob.core.windows.net/container1/blob10", Path = "/cromwell-executions/workflowpath/inputs/blob10", Type = TesFileType.FILEEnum, Name = "blob10", Content = null },
                new() { Url = "https://externalaccount1.blob.core.windows.net/container1/blob11", Path = "/cromwell-executions/workflowpath/inputs/blob11", Type = TesFileType.FILEEnum, Name = "blob11", Content = null },
                new() { Url = "https://externalaccount2.blob.core.windows.net/container2/blob12", Path = "/cromwell-executions/workflowpath/inputs/blob12", Type = TesFileType.FILEEnum, Name = "blob12", Content = null },

                // ExternalStorageContainers entry exists for externalaccount2/container2 and for externalaccount2 (account level SAS), so this uses account SAS:
                new() { Url = "https://externalaccount2.blob.core.windows.net/container3/blob13", Path = "/cromwell-executions/workflowpath/inputs/blob12", Type = TesFileType.FILEEnum, Name = "blob12", Content = null },

                // ExternalStorageContainers entry exists for externalaccount1/container1, but not for externalaccount1/publiccontainer, so this is treated as public URL:
                new() { Url = "https://externalaccount1.blob.core.windows.net/publiccontainer/blob14", Path = "/cromwell-executions/workflowpath/inputs/blob14", Type = TesFileType.FILEEnum, Name = "blob14", Content = null }
            };

            Mock<IAzureProxy> azureProxy = default;
            var azureProxySetter = new Action<Mock<IAzureProxy>>(mock =>
            {
                GetMockAzureProxy(AzureProxyReturnValues.Defaults)(mock);
                azureProxy = mock;
            });

            _ = await ProcessTesTaskAndGetBatchJobArgumentsAsync(tesTask, config, azureProxySetter, AzureProxyReturnValues.Defaults);

            var filesToDownload = GetFilesToDownload(azureProxy);

            Assert.AreEqual(15, filesToDownload.Count());

            Assert.IsNotNull(filesToDownload.SingleOrDefault(f => f.StorageUrl.StartsWith("https://defaultstorageaccount.blob.core.windows.net/container1/blob1?sv=")));
            Assert.IsNotNull(filesToDownload.SingleOrDefault(f => f.StorageUrl.StartsWith("https://storageaccount1.blob.core.windows.net/container1/blob2?sv=")));
            Assert.IsNotNull(filesToDownload.SingleOrDefault(f => f.StorageUrl.Equals("https://externalaccount1.blob.core.windows.net/container1/blob3?sas1")));
            Assert.IsNotNull(filesToDownload.SingleOrDefault(f => f.StorageUrl.Equals("https://externalaccount2.blob.core.windows.net/container2/blob4?sas2")));

            Assert.IsNotNull(filesToDownload.SingleOrDefault(f => f.StorageUrl.StartsWith("https://defaultstorageaccount.blob.core.windows.net/container1/blob5?sv=")));
            Assert.IsNotNull(filesToDownload.SingleOrDefault(f => f.StorageUrl.StartsWith("https://storageaccount1.blob.core.windows.net/container1/blob6?sv=")));
            Assert.IsNotNull(filesToDownload.SingleOrDefault(f => f.StorageUrl.Equals("https://externalaccount1.blob.core.windows.net/container1/blob7?sas1")));
            Assert.IsNotNull(filesToDownload.SingleOrDefault(f => f.StorageUrl.Equals("https://externalaccount2.blob.core.windows.net/container2/blob8?sas2")));

            Assert.IsNotNull(filesToDownload.SingleOrDefault(f => f.StorageUrl.StartsWith("https://defaultstorageaccount.blob.core.windows.net/container1/blob9?sv=")));
            Assert.IsNotNull(filesToDownload.SingleOrDefault(f => f.StorageUrl.StartsWith("https://storageaccount1.blob.core.windows.net/container1/blob10?sv=")));
            Assert.IsNotNull(filesToDownload.SingleOrDefault(f => f.StorageUrl.Equals("https://externalaccount1.blob.core.windows.net/container1/blob11?sas1")));
            Assert.IsNotNull(filesToDownload.SingleOrDefault(f => f.StorageUrl.Equals("https://externalaccount2.blob.core.windows.net/container2/blob12?sas2")));

            Assert.IsNotNull(filesToDownload.SingleOrDefault(f => f.StorageUrl.Equals("https://externalaccount2.blob.core.windows.net/container3/blob13?accountsas")));

            Assert.IsNotNull(filesToDownload.SingleOrDefault(f => f.StorageUrl.Equals("https://externalaccount1.blob.core.windows.net/publiccontainer/blob14")));
        }

        [TestMethod]
        public async Task PrivateImagesArePulledUsingPoolConfiguration()
        {
            var tesTask = GetTesTask();

            Mock<IAzureProxy> azureProxy = default;
            var azureProxySetter = new Action<Mock<IAzureProxy>>(mock =>
            {
                GetMockAzureProxy(AzureProxyReturnValues.Defaults)(mock);
                azureProxy = mock;
            });
            (_, var cloudTask, var poolInformation, _) = await ProcessTesTaskAndGetBatchJobArgumentsAsync(tesTask, GetMockConfig(true)(), azureProxySetter, AzureProxyReturnValues.Defaults);
            var batchScript = (string)azureProxy.Invocations.FirstOrDefault(i => i.Method.Name == nameof(IAzureProxy.UploadBlobAsync) && i.Arguments[0].ToString().Contains("/batch_script"))?.Arguments[1];

            Assert.IsNotNull(poolInformation.AutoPoolSpecification.PoolSpecification.VirtualMachineConfiguration.ContainerConfiguration);
            Assert.AreEqual("registryServer1.io", poolInformation.AutoPoolSpecification.PoolSpecification.VirtualMachineConfiguration.ContainerConfiguration.ContainerRegistries.FirstOrDefault()?.RegistryServer);
            Assert.AreEqual(2, Regex.Matches(batchScript, tesTask.Executors.First().Image, RegexOptions.IgnoreCase).Count);
            Assert.IsFalse(batchScript.Contains($"docker pull --quiet {tesTask.Executors.First().Image}"));
        }

        [TestMethod]
        public async Task PublicImagesArePulledInTaskCommand()
        {
            var tesTask = GetTesTask();
            tesTask.Executors.First().Image = "ubuntu";

            Mock<IAzureProxy> azureProxy = default;
            var azureProxySetter = new Action<Mock<IAzureProxy>>(mock =>
            {
                GetMockAzureProxy(AzureProxyReturnValues.Defaults)(mock);
                azureProxy = mock;
            });
            (_, var cloudTask, var poolInformation, _) = await ProcessTesTaskAndGetBatchJobArgumentsAsync(tesTask, GetMockConfig(true)(), azureProxySetter, AzureProxyReturnValues.Defaults);
            var batchScript = (string)azureProxy.Invocations.FirstOrDefault(i => i.Method.Name == nameof(IAzureProxy.UploadBlobAsync) && i.Arguments[0].ToString().Contains("/batch_script"))?.Arguments[1];

            Assert.IsNull(poolInformation.AutoPoolSpecification.PoolSpecification.VirtualMachineConfiguration.ContainerConfiguration);
            Assert.AreEqual(3, Regex.Matches(batchScript, tesTask.Executors.First().Image, RegexOptions.IgnoreCase).Count);
            Assert.IsTrue(batchScript.Contains("docker pull --quiet ubuntu"));
        }

        [TestMethod]
        public async Task PrivateContainersRunInsideDockerInDockerContainer()
        {
            var tesTask = GetTesTask();

            (_, var cloudTask, _, _) = await ProcessTesTaskAndGetBatchJobArgumentsAsync(tesTask, GetMockConfig(false)(), GetMockAzureProxy(AzureProxyReturnValues.Defaults), AzureProxyReturnValues.Defaults);

            Assert.IsNotNull(cloudTask.ContainerSettings);
            Assert.AreEqual("docker", cloudTask.ContainerSettings.ImageName);
        }

        [TestMethod]
        public async Task PublicContainersRunInsideRegularTaskCommand()
        {
            var tesTask = GetTesTask();
            tesTask.Executors.First().Image = "ubuntu";

            (_, var cloudTask, _, _) = await ProcessTesTaskAndGetBatchJobArgumentsAsync(tesTask, GetMockConfig(false)(), GetMockAzureProxy(AzureProxyReturnValues.Defaults), AzureProxyReturnValues.Defaults);

            Assert.IsNull(cloudTask.ContainerSettings);
        }

        [TestMethod]
        public async Task LocalFilesInCromwellTmpDirectoryAreDiscoveredAndUploaded()
        {
            var tesTask = GetTesTask();

            tesTask.Inputs = new()
            {
                new() { Url = null, Path = "/cromwell-executions/workflowpath/execution/script", Type = TesFileType.FILEEnum, Name = "commandScript", Description = "test.commandScript", Content = "echo hello" },
                new() { Url = "file:///cromwell-tmp/tmp12345/blob1", Path = "/cromwell-executions/workflowpath/inputs/blob1", Type = TesFileType.FILEEnum, Name = "blob1", Content = null },
            };

            var azureProxyReturnValues = AzureProxyReturnValues.Defaults;
            azureProxyReturnValues.LocalFileExists = true;

            Mock<IAzureProxy> azureProxy = default;
            var azureProxySetter = new Action<Mock<IAzureProxy>>(mock =>
            {
                GetMockAzureProxy(azureProxyReturnValues)(mock);
                azureProxy = mock;
            });
            _ = await ProcessTesTaskAndGetBatchJobArgumentsAsync(tesTask, GetMockConfig(false)(), azureProxySetter, azureProxyReturnValues);

            var filesToDownload = GetFilesToDownload(azureProxy);

            Assert.AreEqual(2, filesToDownload.Count());
            var inputFileUrl = filesToDownload.SingleOrDefault(f => f.StorageUrl.StartsWith("https://defaultstorageaccount.blob.core.windows.net/tes-internal/") && f.StorageUrl.Contains("?sv=") && f.LocalPath.Equals("/cromwell-executions/workflowpath/inputs/blob1")).StorageUrl;
            Assert.IsNotNull(inputFileUrl);
            azureProxy.Verify(i => i.LocalFileExists("/cromwell-tmp/tmp12345/blob1"));
<<<<<<< HEAD
            azureProxy.Verify(i => i.UploadBlobFromFileAsync(It.Is<Uri>(uri => uri.AbsoluteUri.StartsWith("https://defaultstorageaccount.blob.core.windows.net/cromwell-executions/workflowpath/inputs/blob1?sv=")), "/cromwell-tmp/tmp12345/blob1", It.IsAny<System.Threading.CancellationToken>()));
=======
            azureProxy.Verify(i => i.UploadBlobFromFileAsync(It.Is<Uri>(uri => uri.AbsoluteUri.StartsWith($"{new Uri(inputFileUrl).GetLeftPart(UriPartial.Path)}?sv=")), "/cromwell-tmp/tmp12345/blob1"));
>>>>>>> 5722a8e4
        }

        [TestMethod]
        public async Task PoolIsCreatedInSubnetWhenBatchNodesSubnetIdIsSet()
        {
            var config = GetMockConfig(true)()
                .Append(("BatchNodes:SubnetId", "subnet1"));

            var tesTask = GetTesTask();
            var azureProxy = GetMockAzureProxy(AzureProxyReturnValues.Defaults);

            (_, _, var poolInformation, _) = await ProcessTesTaskAndGetBatchJobArgumentsAsync(tesTask, config, azureProxy, AzureProxyReturnValues.Defaults);

            var poolNetworkConfiguration = poolInformation.AutoPoolSpecification.PoolSpecification.NetworkConfiguration;

            Assert.AreEqual(Microsoft.Azure.Batch.Common.IPAddressProvisioningType.BatchManaged, poolNetworkConfiguration?.PublicIPAddressConfiguration?.Provision);
            Assert.AreEqual("subnet1", poolNetworkConfiguration?.SubnetId);
        }

        [TestMethod]
        public async Task PoolIsCreatedWithoutPublicIpWhenSubnetAndDisableBatchNodesPublicIpAddressAreSet()
        {
            var config = GetMockConfig(true)()
                .Append(("BatchNodes:SubnetId", "subnet1"))
                .Append(("BatchNodes:DisablePublicIpAddress", "true"));

            var tesTask = GetTesTask();
            var azureProxy = GetMockAzureProxy(AzureProxyReturnValues.Defaults);

            (_, _, var poolInformation, _) = await ProcessTesTaskAndGetBatchJobArgumentsAsync(tesTask, config, azureProxy, AzureProxyReturnValues.Defaults);

            var poolNetworkConfiguration = poolInformation.AutoPoolSpecification.PoolSpecification.NetworkConfiguration;

            Assert.AreEqual(Microsoft.Azure.Batch.Common.IPAddressProvisioningType.NoPublicIPAddresses, poolNetworkConfiguration?.PublicIPAddressConfiguration?.Provision);
            Assert.AreEqual("subnet1", poolNetworkConfiguration?.SubnetId);
        }

        private static async Task<(string FailureReason, string[] SystemLog)> ProcessTesTaskAndGetFailureReasonAndSystemLogAsync(TesTask tesTask, AzureBatchJobAndTaskState? azureBatchJobAndTaskState = null)
        {
            var azureProxyReturnValues = AzureProxyReturnValues.Defaults;
            azureProxyReturnValues.BatchJobAndTaskState = azureBatchJobAndTaskState ?? azureProxyReturnValues.BatchJobAndTaskState;

            _ = await ProcessTesTaskAndGetBatchJobArgumentsAsync(tesTask, GetMockConfig(true)(), GetMockAzureProxy(azureProxyReturnValues), azureProxyReturnValues);

            return (tesTask.Logs?.LastOrDefault()?.FailureReason, tesTask.Logs?.LastOrDefault()?.SystemLogs?.ToArray());
        }

        private static Task<(string JobId, CloudTask CloudTask, PoolInformation PoolInformation, Pool batchModelsPool)> ProcessTesTaskAndGetBatchJobArgumentsAsync(bool autopool)
            => ProcessTesTaskAndGetBatchJobArgumentsAsync(GetTesTask(), GetMockConfig(autopool)(), GetMockAzureProxy(AzureProxyReturnValues.Defaults), AzureProxyReturnValues.Defaults);

        private static async Task<(string JobId, CloudTask CloudTask, PoolInformation PoolInformation, Pool batchModelsPool)> ProcessTesTaskAndGetBatchJobArgumentsAsync(TesTask tesTask, IEnumerable<(string Key, string Value)> configuration, Action<Mock<IAzureProxy>> azureProxy, AzureProxyReturnValues azureProxyReturnValues, Action<IServiceCollection> additionalActions = default)
        {
            using var serviceProvider = GetServiceProvider(
                configuration,
                azureProxy,
                GetMockQuotaProvider(azureProxyReturnValues),
                GetMockSkuInfoProvider(azureProxyReturnValues),
                GetContainerRegistryInfoProvider(azureProxyReturnValues),
                GetMockAllowedVms(configuration),
                additionalActions: additionalActions);
            var batchScheduler = serviceProvider.GetT();

            await batchScheduler.ProcessTesTaskAsync(tesTask, System.Threading.CancellationToken.None);

            var createBatchPoolAsyncInvocation = serviceProvider.AzureProxy.Invocations.FirstOrDefault(i => i.Method.Name == nameof(IAzureProxy.CreateBatchPoolAsync));
            var createAutoPoolBatchJobAsyncInvocation = serviceProvider.AzureProxy.Invocations.FirstOrDefault(i => i.Method.Name == nameof(IAzureProxy.CreateAutoPoolModeBatchJobAsync));
            var addBatchTaskAsyncInvocation = serviceProvider.AzureProxy.Invocations.FirstOrDefault(i => i.Method.Name == nameof(IAzureProxy.AddBatchTaskAsync));

            var jobId = (addBatchTaskAsyncInvocation?.Arguments[0] ?? createAutoPoolBatchJobAsyncInvocation?.Arguments[0]) as string;
            var cloudTask = (addBatchTaskAsyncInvocation?.Arguments[1] ?? createAutoPoolBatchJobAsyncInvocation?.Arguments[1]) as CloudTask;
            var poolInformation = (addBatchTaskAsyncInvocation?.Arguments[2] ?? createAutoPoolBatchJobAsyncInvocation?.Arguments[2]) as PoolInformation;
            var batchPoolsModel = createBatchPoolAsyncInvocation?.Arguments[0] as Pool;

            return (jobId, cloudTask, poolInformation, batchPoolsModel);
        }

        private static Action<Mock<IAllowedVmSizesService>> GetMockAllowedVms(IEnumerable<(string Key, string Value)> configuration)
            => new(proxy =>
            {
                var allowedVmsConfig = configuration.FirstOrDefault(x => x.Key == "AllowedVmSizes").Value;
                var allowedVms = new List<string>();
                if (!string.IsNullOrWhiteSpace(allowedVmsConfig))
                {
                    allowedVms = allowedVmsConfig.Split(",").ToList();
                }
                proxy.Setup(p => p.GetAllowedVmSizes(It.IsAny<System.Threading.CancellationToken>()))
                    .ReturnsAsync(allowedVms);
            });


        private static Action<Mock<IBatchSkuInformationProvider>> GetMockSkuInfoProvider(AzureProxyReturnValues azureProxyReturnValues)
            => new(proxy =>
                proxy.Setup(p => p.GetVmSizesAndPricesAsync(It.IsAny<string>(), It.IsAny<System.Threading.CancellationToken>()))
                    .ReturnsAsync(azureProxyReturnValues.VmSizesAndPrices));

        private static Action<Mock<IBatchQuotaProvider>> GetMockQuotaProvider(AzureProxyReturnValues azureProxyReturnValues)
            => new(quotaProvider =>
            {
                var batchQuotas = azureProxyReturnValues.BatchQuotas;
                var vmFamilyQuota = batchQuotas.DedicatedCoreQuotaPerVMFamily?.FirstOrDefault(v => string.Equals(v.Name, "VmFamily1", StringComparison.InvariantCultureIgnoreCase))?.CoreQuota ?? 0;

                quotaProvider.Setup(p =>
                        p.GetQuotaForRequirementAsync(It.IsAny<string>(), It.Is<bool>(p => p == false), It.IsAny<int?>(), It.IsAny<System.Threading.CancellationToken>()))
                    .ReturnsAsync(() => new BatchVmFamilyQuotas(batchQuotas.DedicatedCoreQuota,
                        vmFamilyQuota,
                        batchQuotas.PoolQuota,
                        batchQuotas.ActiveJobAndJobScheduleQuota,
                        batchQuotas.DedicatedCoreQuotaPerVMFamilyEnforced, "VmSize1"));
                quotaProvider.Setup(p =>
                        p.GetQuotaForRequirementAsync(It.IsAny<string>(), It.Is<bool>(p => p == true), It.IsAny<int?>(), It.IsAny<System.Threading.CancellationToken>()))
                    .ReturnsAsync(() => new BatchVmFamilyQuotas(batchQuotas.LowPriorityCoreQuota,
                        vmFamilyQuota,
                        batchQuotas.PoolQuota,
                        batchQuotas.ActiveJobAndJobScheduleQuota,
                        batchQuotas.DedicatedCoreQuotaPerVMFamilyEnforced, "VmSize1"));

                quotaProvider.Setup(p =>
                        p.GetVmCoreQuotaAsync(It.Is<bool>(l => l == true), It.IsAny<System.Threading.CancellationToken>()))
                    .ReturnsAsync(new BatchVmCoreQuota(batchQuotas.LowPriorityCoreQuota,
                        true,
                        batchQuotas.DedicatedCoreQuotaPerVMFamilyEnforced,
                        batchQuotas.DedicatedCoreQuotaPerVMFamily?.Select(v => new BatchVmCoresPerFamily(v.Name, v.CoreQuota)).ToList(),
                        new(batchQuotas.ActiveJobAndJobScheduleQuota, batchQuotas.PoolQuota, batchQuotas.DedicatedCoreQuota, batchQuotas.LowPriorityCoreQuota)));
                quotaProvider.Setup(p =>
                        p.GetVmCoreQuotaAsync(It.Is<bool>(l => l == false), It.IsAny<System.Threading.CancellationToken>()))
                    .ReturnsAsync(new BatchVmCoreQuota(batchQuotas.DedicatedCoreQuota,
                        false,
                        batchQuotas.DedicatedCoreQuotaPerVMFamilyEnforced,
                        batchQuotas.DedicatedCoreQuotaPerVMFamily?.Select(v => new BatchVmCoresPerFamily(v.Name, v.CoreQuota)).ToList(),
                        new(batchQuotas.ActiveJobAndJobScheduleQuota, batchQuotas.PoolQuota, batchQuotas.DedicatedCoreQuota, batchQuotas.LowPriorityCoreQuota)));
            });

        private static TestServices.TestServiceProvider<IBatchScheduler> GetServiceProvider(IEnumerable<(string Key, string Value)> configuration, Action<Mock<IAzureProxy>> azureProxy, Action<Mock<IBatchQuotaProvider>> quotaProvider, Action<Mock<IBatchSkuInformationProvider>> skuInfoProvider, Action<Mock<ContainerRegistryProvider>> containerRegistryProviderSetup, Action<Mock<IAllowedVmSizesService>> allowedVmSizesServiceSetup, Action<IServiceCollection> additionalActions = default)
            => new(wrapAzureProxy: true, configuration: configuration, azureProxy: azureProxy, batchQuotaProvider: quotaProvider, batchSkuInformationProvider: skuInfoProvider, accountResourceInformation: GetNewBatchResourceInfo(), containerRegistryProviderSetup: containerRegistryProviderSetup, allowedVmSizesServiceSetup: allowedVmSizesServiceSetup, additionalActions: additionalActions);

        private static async Task<TesState> GetNewTesTaskStateAsync(TesTask tesTask, AzureProxyReturnValues azureProxyReturnValues)
        {
            _ = await ProcessTesTaskAndGetBatchJobArgumentsAsync(tesTask, GetMockConfig(true)(), GetMockAzureProxy(azureProxyReturnValues), azureProxyReturnValues);

            return tesTask.State;
        }

        private static Task<TesState> GetNewTesTaskStateAsync(TesState currentTesTaskState, AzureBatchJobAndTaskState azureBatchJobAndTaskState)
            => GetNewTesTaskStateAsync(new TesTask { Id = "test", State = currentTesTaskState }, azureBatchJobAndTaskState);

        private static Task<TesState> GetNewTesTaskStateAsync(TesTask tesTask, AzureBatchJobAndTaskState? azureBatchJobAndTaskState = null)
        {
            var azureProxyReturnValues = AzureProxyReturnValues.Defaults;
            azureProxyReturnValues.BatchJobAndTaskState = azureBatchJobAndTaskState ?? azureProxyReturnValues.BatchJobAndTaskState;

            return GetNewTesTaskStateAsync(tesTask, azureProxyReturnValues);
        }

        private static Task<TesState> GetNewTesTaskStateAsync(TesResources resources, AzureProxyReturnValues proxyReturnValues)
        {
            var tesTask = GetTesTask();
            tesTask.Resources = resources;

            return GetNewTesTaskStateAsync(tesTask, proxyReturnValues);
        }

        private static TesTask GetTesTask()
            => JsonConvert.DeserializeObject<TesTask>(File.ReadAllText("testask1.json"));

        private readonly Mock<ContainerRegistryProvider> containerRegistryProvider = new();

        private static Action<Mock<ContainerRegistryProvider>> GetContainerRegistryInfoProvider(
            AzureProxyReturnValues azureProxyReturnValues)
            => containerRegistryProvider =>
            {
                containerRegistryProvider.Setup(p => p.GetContainerRegistryInfoAsync("registryServer1.io/imageName1:tag1", It.IsAny<System.Threading.CancellationToken>()))
                    .Returns(Task.FromResult(azureProxyReturnValues.ContainerRegistryInfo));
            };

        private static Action<Mock<IAzureProxy>> GetMockAzureProxy(AzureProxyReturnValues azureProxyReturnValues)
            => azureProxy =>
            {
                azureProxy.Setup(a => a.GetActivePoolsAsync(It.IsAny<string>()))
                    .Returns(AsyncEnumerable.Empty<CloudPool>());

                azureProxy.Setup(a => a.GetNextBatchJobIdAsync(It.IsAny<string>(), It.IsAny<System.Threading.CancellationToken>()))
                    .Returns(Task.FromResult(azureProxyReturnValues.NextBatchJobId));

                azureProxy.Setup(a => a.GetBatchJobAndTaskStateAsync(It.IsAny<TesTask>(), It.IsAny<bool>(), It.IsAny<System.Threading.CancellationToken>()))
                    .Returns(Task.FromResult(azureProxyReturnValues.BatchJobAndTaskState));

                azureProxy.Setup(a => a.GetStorageAccountInfoAsync("defaultstorageaccount", It.IsAny<System.Threading.CancellationToken>()))
                    .Returns(Task.FromResult(azureProxyReturnValues.StorageAccountInfos["defaultstorageaccount"]));

                azureProxy.Setup(a => a.GetStorageAccountInfoAsync("storageaccount1", It.IsAny<System.Threading.CancellationToken>()))
                    .Returns(Task.FromResult(azureProxyReturnValues.StorageAccountInfos["storageaccount1"]));

                azureProxy.Setup(a => a.GetStorageAccountKeyAsync(It.IsAny<StorageAccountInfo>(), It.IsAny<System.Threading.CancellationToken>()))
                    .Returns(Task.FromResult(azureProxyReturnValues.StorageAccountKey));

                azureProxy.Setup(a => a.GetBatchActiveNodeCountByVmSize())
                    .Returns(azureProxyReturnValues.ActiveNodeCountByVmSize);

                azureProxy.Setup(a => a.GetBatchActiveJobCount())
                    .Returns(azureProxyReturnValues.ActiveJobCount);

                azureProxy.Setup(a => a.GetBatchActivePoolCount())
                    .Returns(azureProxyReturnValues.ActivePoolCount);

                azureProxy.Setup(a => a.GetBatchPoolAsync(It.IsAny<string>(), It.IsAny<System.Threading.CancellationToken>(), It.IsAny<DetailLevel>()))
                    .Returns((string id, System.Threading.CancellationToken cancellationToken, DetailLevel detailLevel) => Task.FromResult(azureProxyReturnValues.GetBatchPoolImpl(id)));

                azureProxy.Setup(a => a.DownloadBlobAsync(It.IsAny<Uri>(), It.IsAny<System.Threading.CancellationToken>()))
                    .Returns(Task.FromResult(azureProxyReturnValues.DownloadedBlobContent));

                azureProxy.Setup(a => a.LocalFileExists(It.IsAny<string>()))
                    .Returns(azureProxyReturnValues.LocalFileExists);

                azureProxy.Setup(a => a.CreateBatchPoolAsync(It.IsAny<Pool>(), It.IsAny<bool>(), It.IsAny<System.Threading.CancellationToken>()))
                    .Returns((Pool p, bool _1, System.Threading.CancellationToken _2) => Task.FromResult(azureProxyReturnValues.CreateBatchPoolImpl(p)));

                azureProxy.Setup(a => a.DeleteBatchPoolIfExistsAsync(It.IsAny<string>(), It.IsAny<System.Threading.CancellationToken>()))
                    .Callback<string, System.Threading.CancellationToken>((poolId, cancellationToken) => azureProxyReturnValues.AzureProxyDeleteBatchPoolIfExistsImpl(poolId, cancellationToken))
                    .Returns(Task.CompletedTask);

                azureProxy.Setup(a => a.GetFullAllocationStateAsync(It.IsAny<string>(), It.IsAny<System.Threading.CancellationToken>()))
                    .Returns(Task.FromResult(azureProxyReturnValues.AzureProxyGetFullAllocationState?.Invoke() ?? (null, null, null, null, null, null)));

                azureProxy.Setup(a => a.ListComputeNodesAsync(It.IsAny<string>(), It.IsAny<DetailLevel>()))
                    .Returns(new Func<string, DetailLevel, IAsyncEnumerable<ComputeNode>>((string poolId, DetailLevel _1)
                        => AsyncEnumerable.Empty<ComputeNode>()
                            .Append(BatchPoolTests.GenerateNode(poolId, "ComputeNodeDedicated1", true, true))));

                azureProxy.Setup(a => a.DeleteBatchPoolAsync(It.IsAny<string>(), It.IsAny<System.Threading.CancellationToken>()))
                    .Callback<string, System.Threading.CancellationToken>((poolId, cancellationToken) => azureProxyReturnValues.AzureProxyDeleteBatchPoolImpl(poolId, cancellationToken))
                    .Returns(Task.CompletedTask);

                azureProxy.Setup(a => a.ListTasksAsync(It.IsAny<string>(), It.IsAny<DetailLevel>()))
                    .Returns(azureProxyReturnValues.AzureProxyListTasks);
            };

        private static Func<IEnumerable<(string Key, string Value)>> GetMockConfig(bool autopool)
            => new(() =>
            {
                var config = Enumerable.Empty<(string Key, string Value)>()
                .Append(("Storage:DefaultAccountName", "defaultstorageaccount"))
                .Append(("BatchScheduling:Prefix", "hostname"));
                if (autopool)
                {
                    config = config.Append(("BatchScheduling:UseLegacyAutopools", "true"));
                }

                return config;
            });

        private static IEnumerable<FileToDownload> GetFilesToDownload(Mock<IAzureProxy> azureProxy)
        {
            var downloadFilesScriptContent = (string)azureProxy.Invocations.FirstOrDefault(i => i.Method.Name == nameof(IAzureProxy.UploadBlobAsync) && i.Arguments[0].ToString().Contains("/download_files_script"))?.Arguments[1];

            if (string.IsNullOrEmpty(downloadFilesScriptContent))
            {
                return new List<FileToDownload>();
            }

            var blobxferFilesToDownload = downloadFilesBlobxferRegex.Matches(downloadFilesScriptContent)
                .Cast<System.Text.RegularExpressions.Match>()
                .Select(m => new FileToDownload { LocalPath = m.Groups[1].Value, StorageUrl = m.Groups[2].Value });

            var wgetFilesToDownload = downloadFilesWgetRegex.Matches(downloadFilesScriptContent)
                .Cast<System.Text.RegularExpressions.Match>()
                .Select(m => new FileToDownload { LocalPath = m.Groups[1].Value, StorageUrl = m.Groups[2].Value });

            return blobxferFilesToDownload.Union(wgetFilesToDownload);
        }

        private static TestServices.TestServiceProvider<IBatchScheduler> GetServiceProvider(AzureProxyReturnValues azureProxyReturn = default)
        {
            azureProxyReturn ??= AzureProxyReturnValues.Defaults;
            var config = GetMockConfig(false)();
            return new(
                wrapAzureProxy: true,
                accountResourceInformation: new("defaultbatchaccount", "defaultresourcegroup", "defaultsubscription", "defaultregion"),
                configuration: config,
                azureProxy: GetMockAzureProxy(azureProxyReturn),
                batchQuotaProvider: GetMockQuotaProvider(azureProxyReturn),
                batchSkuInformationProvider: GetMockSkuInfoProvider(azureProxyReturn),
                allowedVmSizesServiceSetup: GetMockAllowedVms(config));
        }

        private static async Task<BatchPool> AddPool(BatchScheduler batchScheduler)
            => (BatchPool)await batchScheduler.GetOrAddPoolAsync("key1", false, (id, cancellationToken) => ValueTask.FromResult<Pool>(new(name: id, displayName: "display1", vmSize: "vmSize1")), System.Threading.CancellationToken.None);

        private struct BatchJobAndTaskStates
        {
            public static AzureBatchJobAndTaskState TaskActive => new() { JobState = JobState.Active, TaskState = TaskState.Active };
            public static AzureBatchJobAndTaskState TaskPreparing => new() { JobState = JobState.Active, TaskState = TaskState.Preparing };
            public static AzureBatchJobAndTaskState TaskRunning => new() { JobState = JobState.Active, TaskState = TaskState.Running };
            public static AzureBatchJobAndTaskState TaskCompletedSuccessfully => new() { JobState = JobState.Completed, TaskState = TaskState.Completed, TaskExitCode = 0 };
            public static AzureBatchJobAndTaskState TaskFailed => new() { JobState = JobState.Completed, TaskState = TaskState.Completed, TaskExitCode = -1 };
            public static AzureBatchJobAndTaskState JobNotFound => new() { JobState = null };
            public static AzureBatchJobAndTaskState TaskNotFound => new() { JobState = JobState.Active, TaskState = null };
            public static AzureBatchJobAndTaskState MoreThanOneJobFound => new() { MoreThanOneActiveJobOrTaskFound = true };
            public static AzureBatchJobAndTaskState NodeAllocationFailed => new() { JobState = JobState.Active, NodeAllocationFailed = true };
            public static AzureBatchJobAndTaskState NodePreempted => new() { JobState = JobState.Active, NodeState = ComputeNodeState.Preempted };
            public static AzureBatchJobAndTaskState NodeDiskFull => new() { JobState = JobState.Active, NodeErrorCode = "DiskFull" };
            public static AzureBatchJobAndTaskState ActiveJobWithMissingAutoPool => new() { ActiveJobWithMissingAutoPool = true };
            public static AzureBatchJobAndTaskState ImageDownloadFailed => new() { JobState = JobState.Active, NodeErrorCode = "ContainerInvalidImage" };
        }

        private class AzureProxyReturnValues
        {
            internal Func<(Microsoft.Azure.Batch.Common.AllocationState?, bool?, int?, int?, int?, int?)> AzureProxyGetFullAllocationState { get; set; }
            internal Action<string, System.Threading.CancellationToken> AzureProxyDeleteBatchPoolIfExists { get; set; }
            internal Action<string, System.Threading.CancellationToken> AzureProxyDeleteBatchPool { get; set; }
            internal Func<string, ODATADetailLevel, IAsyncEnumerable<CloudTask>> AzureProxyListTasks { get; set; } = (jobId, detail) => AsyncEnumerable.Empty<CloudTask>();
            public Dictionary<string, StorageAccountInfo> StorageAccountInfos { get; set; }
            public ContainerRegistryInfo ContainerRegistryInfo { get; set; }
            public List<VirtualMachineInformation> VmSizesAndPrices { get; set; }
            public AzureBatchAccountQuotas BatchQuotas { get; set; }
            public IEnumerable<AzureBatchNodeCount> ActiveNodeCountByVmSize { get; set; }
            public int ActiveJobCount { get; set; }
            public int ActivePoolCount { get; set; }
            public AzureBatchJobAndTaskState BatchJobAndTaskState { get; set; }
            public string NextBatchJobId { get; set; }
            public string StorageAccountKey { get; set; }
            public string DownloadedBlobContent { get; set; }
            public bool LocalFileExists { get; set; }

            public static AzureProxyReturnValues Defaults => new()
            {
                AzureProxyGetFullAllocationState = () => (Microsoft.Azure.Batch.Common.AllocationState.Steady, true, 0, 0, 0, 0),
                AzureProxyDeleteBatchPoolIfExists = (poolId, cancellationToken) => { },
                AzureProxyDeleteBatchPool = (poolId, cancellationToken) => { },
                StorageAccountInfos = new() {
                    { "defaultstorageaccount", new() { Name = "defaultstorageaccount", Id = "Id", BlobEndpoint = "https://defaultstorageaccount.blob.core.windows.net/", SubscriptionId = "SubId" } },
                    { "storageaccount1", new() { Name = "storageaccount1", Id = "Id", BlobEndpoint = "https://storageaccount1.blob.core.windows.net/", SubscriptionId = "SubId" } }
                },
                ContainerRegistryInfo = new() { RegistryServer = "registryServer1.io", Username = "default", Password = "placeholder" },
                VmSizesAndPrices = new() {
                    new() { VmSize = "VmSizeLowPri1", VmFamily = "VmFamily1", LowPriority = true, VCpusAvailable = 1, MemoryInGiB = 4, ResourceDiskSizeInGiB = 20, PricePerHour = 1 },
                    new() { VmSize = "VmSizeLowPri2", VmFamily = "VmFamily2", LowPriority = true, VCpusAvailable = 2, MemoryInGiB = 8, ResourceDiskSizeInGiB = 40, PricePerHour = 2 },
                    new() { VmSize = "VmSizeDedicated1", VmFamily = "VmFamily1", LowPriority = false, VCpusAvailable = 1, MemoryInGiB = 4, ResourceDiskSizeInGiB = 20, PricePerHour = 11 },
                    new() { VmSize = "VmSizeDedicated2", VmFamily = "VmFamily2", LowPriority = false, VCpusAvailable = 2, MemoryInGiB = 8, ResourceDiskSizeInGiB = 40, PricePerHour = 22 }
                },
                BatchQuotas = new() { ActiveJobAndJobScheduleQuota = 1, PoolQuota = 1, DedicatedCoreQuota = 5, LowPriorityCoreQuota = 10, DedicatedCoreQuotaPerVMFamily = new List<VirtualMachineFamilyCoreQuota>() },
                ActiveNodeCountByVmSize = new List<AzureBatchNodeCount>(),
                ActiveJobCount = 0,
                ActivePoolCount = 0,
                BatchJobAndTaskState = BatchJobAndTaskStates.JobNotFound,
                NextBatchJobId = "JobId-1",
                StorageAccountKey = "Key1",
                DownloadedBlobContent = string.Empty,
                LocalFileExists = true
            };

            public static AzureProxyReturnValues DefaultsPerVMFamilyEnforced => DefaultsPerVMFamilyEnforcedImpl();

            private static AzureProxyReturnValues DefaultsPerVMFamilyEnforcedImpl()
            {
                var proxy = Defaults;
                proxy.VmSizesAndPrices.Add(new() { VmSize = "VmSize3", VmFamily = "VmFamily3", LowPriority = false, VCpusAvailable = 4, MemoryInGiB = 12, ResourceDiskSizeInGiB = 80, PricePerHour = 33 });
                proxy.BatchQuotas = new()
                {
                    DedicatedCoreQuotaPerVMFamilyEnforced = true,
                    DedicatedCoreQuotaPerVMFamily = new VirtualMachineFamilyCoreQuota[] { new("VmFamily1", proxy.BatchQuotas.DedicatedCoreQuota), new("VmFamily2", 0), new("VmFamily3", 4) },
                    DedicatedCoreQuota = proxy.BatchQuotas.DedicatedCoreQuota,
                    ActiveJobAndJobScheduleQuota = proxy.BatchQuotas.ActiveJobAndJobScheduleQuota,
                    LowPriorityCoreQuota = proxy.BatchQuotas.LowPriorityCoreQuota,
                    PoolQuota = proxy.BatchQuotas.PoolQuota
                };
                return proxy;
            }

            private readonly Dictionary<string, IList<Microsoft.Azure.Batch.MetadataItem>> poolMetadata = new();

            internal void AzureProxyDeleteBatchPoolIfExistsImpl(string poolId, System.Threading.CancellationToken cancellationToken)
            {
                _ = poolMetadata.Remove(poolId);
                AzureProxyDeleteBatchPoolIfExists(poolId, cancellationToken);
            }

            internal void AzureProxyDeleteBatchPoolImpl(string poolId, System.Threading.CancellationToken cancellationToken)
            {
                _ = poolMetadata.Remove(poolId);
                AzureProxyDeleteBatchPool(poolId, cancellationToken);
            }

            internal PoolInformation CreateBatchPoolImpl(Pool pool)
            {
                var poolId = pool.Name;

                poolMetadata.Add(poolId, pool.Metadata?.Select(Convert).ToList());
                return new() { PoolId = poolId };

                static Microsoft.Azure.Batch.MetadataItem Convert(Microsoft.Azure.Management.Batch.Models.MetadataItem item)
                    => new(item.Name, item.Value);
            }

            internal CloudPool GetBatchPoolImpl(string poolId)
            {
                if (!poolMetadata.TryGetValue(poolId, out var items))
                {
                    items = null;
                }

                return BatchPoolTests.GeneratePool(poolId, metadata: items);
            }
        }

        private class TestBatchQuotaVerifierQuotaMaxedOut : TestBatchQuotaVerifierBase
        {
            public TestBatchQuotaVerifierQuotaMaxedOut(IBatchQuotaProvider batchQuotaProvider) : base(batchQuotaProvider) { }

            public override Task CheckBatchAccountQuotasAsync(VirtualMachineInformation _1, bool _2, bool _3, System.Threading.CancellationToken cancellationToken)
                => throw new AzureBatchQuotaMaxedOutException("Test AzureBatchQuotaMaxedOutException");
        }

        private class TestBatchQuotaVerifierLowQuota : TestBatchQuotaVerifierBase
        {
            public TestBatchQuotaVerifierLowQuota(IBatchQuotaProvider batchQuotaProvider) : base(batchQuotaProvider) { }

            public override Task CheckBatchAccountQuotasAsync(VirtualMachineInformation _1, bool _2, bool _3, System.Threading.CancellationToken cancellationToken)
                => throw new AzureBatchLowQuotaException("Test AzureBatchLowQuotaException");
        }

        private abstract class TestBatchQuotaVerifierBase : IBatchQuotaVerifier
        {
            private readonly IBatchQuotaProvider batchQuotaProvider;

            protected TestBatchQuotaVerifierBase(IBatchQuotaProvider batchQuotaProvider)
                => this.batchQuotaProvider = batchQuotaProvider;

            public abstract Task CheckBatchAccountQuotasAsync(VirtualMachineInformation virtualMachineInformation, bool needPoolOrJobQuotaCheck, bool needCoresUtilizationQuotaCheck, System.Threading.CancellationToken cancellationToken);

            public IBatchQuotaProvider GetBatchQuotaProvider()
                => batchQuotaProvider;
        }

        private class FileToDownload
        {
            public string StorageUrl { get; set; }
            public string LocalPath { get; set; }
        }
    }
}<|MERGE_RESOLUTION|>--- conflicted
+++ resolved
@@ -1320,11 +1320,7 @@
             var inputFileUrl = filesToDownload.SingleOrDefault(f => f.StorageUrl.StartsWith("https://defaultstorageaccount.blob.core.windows.net/tes-internal/") && f.StorageUrl.Contains("?sv=") && f.LocalPath.Equals("/cromwell-executions/workflowpath/inputs/blob1")).StorageUrl;
             Assert.IsNotNull(inputFileUrl);
             azureProxy.Verify(i => i.LocalFileExists("/cromwell-tmp/tmp12345/blob1"));
-<<<<<<< HEAD
-            azureProxy.Verify(i => i.UploadBlobFromFileAsync(It.Is<Uri>(uri => uri.AbsoluteUri.StartsWith("https://defaultstorageaccount.blob.core.windows.net/cromwell-executions/workflowpath/inputs/blob1?sv=")), "/cromwell-tmp/tmp12345/blob1", It.IsAny<System.Threading.CancellationToken>()));
-=======
-            azureProxy.Verify(i => i.UploadBlobFromFileAsync(It.Is<Uri>(uri => uri.AbsoluteUri.StartsWith($"{new Uri(inputFileUrl).GetLeftPart(UriPartial.Path)}?sv=")), "/cromwell-tmp/tmp12345/blob1"));
->>>>>>> 5722a8e4
+            azureProxy.Verify(i => i.UploadBlobFromFileAsync(It.Is<Uri>(uri => uri.AbsoluteUri.StartsWith($"{new Uri(inputFileUrl).GetLeftPart(UriPartial.Path)}?sv=")), "/cromwell-tmp/tmp12345/blob1", It.IsAny<System.Threading.CancellationToken>()));
         }
 
         [TestMethod]
