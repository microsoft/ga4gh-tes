﻿// Copyright (c) Microsoft Corporation.
// Licensed under the MIT License.

using System;
using System.Collections.Generic;
using System.IO;
using System.Linq;
using System.Text;
using System.Text.RegularExpressions;
using System.Threading;
using System.Threading.Tasks;
using Microsoft.Azure.Batch;
using Microsoft.Azure.Batch.Common;
using Microsoft.Azure.Management.Batch.Models;
using Microsoft.Extensions.DependencyInjection;
using Microsoft.Extensions.Logging;
using Microsoft.VisualStudio.TestTools.UnitTesting;
using Moq;
using Newtonsoft.Json;
using Tes.Extensions;
using Tes.Models;
using TesApi.Web;
using TesApi.Web.Management;
using TesApi.Web.Management.Models.Quotas;
using TesApi.Web.Storage;

namespace TesApi.Tests
{
    [TestClass]
    public partial class BatchSchedulerTests
    {

        [GeneratedRegex("path='([^']*)' && url='([^']*)' && blobxfer download")]
        private static partial Regex DownloadFilesBlobxferRegex();

        [GeneratedRegex("path='([^']*)' && url='([^']*)' && mkdir .* wget")]
        private static partial Regex DownloadFilesWgetRegex();

        [TestCategory("Batch Pools")]
        [TestMethod]
        public async Task LocalPoolCacheAccessesNewPoolsAfterAllPoolsRemovedWithSameKey()
        {
            using var serviceProvider = GetServiceProvider();
            var batchScheduler = serviceProvider.GetT() as BatchScheduler;
            var pool = await AddPool(batchScheduler);
            Assert.IsNotNull(pool);
            var key = batchScheduler.GetPoolGroupKeys().First();
            Assert.IsTrue(batchScheduler.RemovePoolFromList(pool));
            Assert.AreEqual(0, batchScheduler.GetPoolGroupKeys().Count());

            pool = await batchScheduler.GetOrAddPoolAsync(key, false, id => ValueTask.FromResult(new Pool(name: id)));

            Assert.IsNotNull(pool);
            Assert.AreEqual(1, batchScheduler.GetPoolGroupKeys().Count());
            Assert.IsTrue(batchScheduler.TryGetPool(pool.Pool.PoolId, out var pool1));
            Assert.AreSame(pool, pool1);
        }

        [TestCategory("Batch Pools")]
        [TestMethod]
        public async Task GetOrAddDoesNotAddExistingAvailablePool()
        {
            using var serviceProvider = GetServiceProvider();
            var batchScheduler = serviceProvider.GetT() as BatchScheduler;
            var info = await AddPool(batchScheduler);
            var keyCount = batchScheduler.GetPoolGroupKeys().Count();
            var key = batchScheduler.GetPoolGroupKeys().First();
            var count = batchScheduler.GetPools().Count();
            serviceProvider.AzureProxy.Verify(mock => mock.CreateBatchPoolAsync(It.IsAny<Pool>(), It.IsAny<bool>()), Times.Once);

            var pool = await batchScheduler.GetOrAddPoolAsync(key, false, id => ValueTask.FromResult(new Pool(name: id)));
            await pool.ServicePoolAsync();

            Assert.AreEqual(batchScheduler.GetPools().Count(), count);
            Assert.AreEqual(batchScheduler.GetPoolGroupKeys().Count(), keyCount);
            //Assert.AreSame(info, pool);
            Assert.AreEqual(info.Pool.PoolId, pool.Pool.PoolId);
            serviceProvider.AzureProxy.Verify(mock => mock.CreateBatchPoolAsync(It.IsAny<Pool>(), It.IsAny<bool>()), Times.Once);
        }

        [TestCategory("Batch Pools")]
        [TestMethod]
        public async Task GetOrAddDoesAddWithExistingUnavailablePool()
        {
            using var serviceProvider = GetServiceProvider();
            var batchScheduler = serviceProvider.GetT() as BatchScheduler;
            var info = await AddPool(batchScheduler);
            ((BatchPool)info).TestSetAvailable(false);
            //await info.ServicePoolAsync(IBatchPool.ServiceKind.Update);
            var keyCount = batchScheduler.GetPoolGroupKeys().Count();
            var key = batchScheduler.GetPoolGroupKeys().First();
            var count = batchScheduler.GetPools().Count();

            var pool = await batchScheduler.GetOrAddPoolAsync(key, false, id => ValueTask.FromResult(new Pool(name: id)));
            await pool.ServicePoolAsync();

            Assert.AreNotEqual(batchScheduler.GetPools().Count(), count);
            Assert.AreEqual(batchScheduler.GetPoolGroupKeys().Count(), keyCount);
            //Assert.AreNotSame(info, pool);
            Assert.AreNotEqual(info.Pool.PoolId, pool.Pool.PoolId);
        }


        [TestCategory("Batch Pools")]
        [TestMethod]
        public async Task TryGetReturnsTrueAndCorrectPool()
        {
            using var serviceProvider = GetServiceProvider();
            var batchScheduler = serviceProvider.GetT() as BatchScheduler;
            var info = await AddPool(batchScheduler);

            var result = batchScheduler.TryGetPool(info.Pool.PoolId, out var pool);

            Assert.IsTrue(result);
            //Assert.AreSame(infoPoolId, pool);
            Assert.AreEqual(info.Pool.PoolId, pool.Pool.PoolId);
        }

        [TestCategory("Batch Pools")]
        [TestMethod]
        public async Task TryGetReturnsFalseWhenPoolIdNotPresent()
        {
            using var serviceProvider = GetServiceProvider();
            var batchScheduler = serviceProvider.GetT() as BatchScheduler;
            _ = await AddPool(batchScheduler);

            var result = batchScheduler.TryGetPool("key2", out _);

            Assert.IsFalse(result);
        }

        [TestCategory("Batch Pools")]
        [TestMethod]
        public async Task TryGetReturnsFalseWhenNoPoolIsAvailable()
        {
            using var serviceProvider = GetServiceProvider();
            var batchScheduler = serviceProvider.GetT() as BatchScheduler;
            var pool = await AddPool(batchScheduler);
            ((BatchPool)pool).TestSetAvailable(false);

            var result = batchScheduler.TryGetPool("key1", out _);

            Assert.IsFalse(result);
        }

        [TestCategory("Batch Pools")]
        [TestMethod]
        public Task TryGetReturnsFalseWhenPoolIdIsNull()
        {
            using var serviceProvider = GetServiceProvider();
            var batchScheduler = serviceProvider.GetT() as BatchScheduler;

            var result = batchScheduler.TryGetPool(null, out _);

            Assert.IsFalse(result);
            return Task.CompletedTask;
        }

        [TestCategory("Batch Pools")]
        [TestMethod]
        public async Task UnavailablePoolsAreRemoved()
        {
            var poolId = string.Empty;
            var azureProxyMock = AzureProxyReturnValues.Defaults;
            azureProxyMock.AzureProxyDeleteBatchPool = (id, token) => poolId = id;

            using var serviceProvider = GetServiceProvider(azureProxyMock);
            var batchScheduler = serviceProvider.GetT() as BatchScheduler;
            var pool = await AddPool(batchScheduler);
            Assert.IsTrue(batchScheduler.IsPoolAvailable("key1"));
            ((BatchPool)pool).TestSetAvailable(false);
            Assert.IsFalse(batchScheduler.IsPoolAvailable("key1"));
            Assert.IsTrue(batchScheduler.GetPools().Any());

            await pool.ServicePoolAsync(IBatchPool.ServiceKind.RemovePoolIfEmpty);

            Assert.AreEqual(pool.Pool.PoolId, poolId);
            Assert.IsFalse(batchScheduler.IsPoolAvailable("key1"));
            Assert.IsFalse(batchScheduler.GetPools().Any());
        }

        private static readonly Regex downloadFilesBlobxferRegex = DownloadFilesBlobxferRegex();
        private static readonly Regex downloadFilesWgetRegex = DownloadFilesWgetRegex();


        [TestCategory("TES 1.1")]
        [TestMethod]
        public async Task BackendParametersVmSizeShallOverrideVmSelection()
        {
            // "vmsize" is not case sensitive
            // If vmsize is specified, (numberofcores, memoryingb, resourcedisksizeingb) are ignored

            var azureProxyReturnValues = AzureProxyReturnValues.Defaults;

            azureProxyReturnValues.VmSizesAndPrices = new() {
                new() { VmSize = "VmSize1", LowPriority = true, VCpusAvailable = 1, MemoryInGiB = 4, ResourceDiskSizeInGiB = 20, PricePerHour = 1 },
                new() { VmSize = "VmSize2", LowPriority = true, VCpusAvailable = 2, MemoryInGiB = 8, ResourceDiskSizeInGiB = 40, PricePerHour = 2 }};

            var state = await GetNewTesTaskStateAsync(new TesResources { Preemptible = true, BackendParameters = new() { { "vm_size", "VmSize1" } } }, azureProxyReturnValues);
            Assert.AreEqual(TesState.INITIALIZINGEnum, state);

            state = await GetNewTesTaskStateAsync(new TesResources { Preemptible = true, BackendParameters = new() { { "vm_size", "VMSIZE1" } } }, azureProxyReturnValues);
            Assert.AreEqual(TesState.INITIALIZINGEnum, state);

            state = await GetNewTesTaskStateAsync(new TesResources { Preemptible = true, BackendParameters = new() { { "vm_size", "VmSize1" } }, CpuCores = 1000, RamGb = 100000, DiskGb = 1000000 }, azureProxyReturnValues);
            Assert.AreEqual(TesState.INITIALIZINGEnum, state);

            state = await GetNewTesTaskStateAsync(new TesResources { Preemptible = true, BackendParameters = new(), CpuCores = 1000, RamGb = 100000, DiskGb = 1000000 }, azureProxyReturnValues);
            Assert.AreEqual(TesState.SYSTEMERROREnum, state);

            state = await GetNewTesTaskStateAsync(new TesResources { Preemptible = false, BackendParameters = new() { { "vm_size", "VmSize1" } } }, azureProxyReturnValues);
            Assert.AreEqual(TesState.SYSTEMERROREnum, state);

            state = await GetNewTesTaskStateAsync(new TesResources { Preemptible = true, BackendParameters = new() { { "vm_size", "VmSize3" } } }, azureProxyReturnValues);
            Assert.AreEqual(TesState.SYSTEMERROREnum, state);
        }

        [TestCategory("TES 1.1")]
        [TestMethod]
        public async Task BackendParametersWorkflowExecutionIdentityRequiresManualPool()
        {
            var azureProxyReturnValues = AzureProxyReturnValues.Defaults;
            azureProxyReturnValues.BatchJobAndTaskState = new() { JobState = null };

            var task = GetTesTask();
            task.Resources.BackendParameters = new()
            {
                { "workflow_execution_identity", "/subscriptions/00000000-0000-0000-0000-000000000000/resourceGroups/coa/providers/Microsoft.ManagedIdentity/userAssignedIdentities/coa-test-uami" }
            };

            (_, _, var poolInformation, _) = await ProcessTesTaskAndGetBatchJobArgumentsAsync(task, GetMockConfig(true)(), GetMockAzureProxy(azureProxyReturnValues), AzureProxyReturnValues.Defaults);

            Assert.IsNull(poolInformation.AutoPoolSpecification);
            Assert.IsFalse(string.IsNullOrWhiteSpace(poolInformation.PoolId));
        }


        [TestCategory("TES 1.1")]
        [DataRow("VmSizeLowPri1", true)]
        [DataRow("VmSizeLowPri2", true)]
        [DataRow("VmSizeDedicated1", false)]
        [DataRow("VmSizeDedicated2", false)]
        [TestMethod]
        public async Task TestIfVmSizeIsAvailable(string vmSize, bool preemptible)
        {
            var task = GetTesTask();
            task.Resources.Preemptible = preemptible;
            task.Resources.BackendParameters = new() { { "vm_size", vmSize } };

            using var serviceProvider = GetServiceProvider(
                GetMockConfig(false)(),
                GetMockAzureProxy(AzureProxyReturnValues.Defaults),
                GetMockQuotaProvider(AzureProxyReturnValues.Defaults),
                GetMockSkuInfoProvider(AzureProxyReturnValues.Defaults),
                GetContainerRegistryInfoProvider(AzureProxyReturnValues.Defaults));
            var batchScheduler = serviceProvider.GetT();

            var size = await ((BatchScheduler)batchScheduler).GetVmSizeAsync(task);
            Assert.AreEqual(vmSize, size.VmSize);
        }

        private static BatchAccountResourceInformation GetNewBatchResourceInfo()
          => new("batchAccount", "mrg", "sub-id", "eastus");

        [TestMethod]
        public async Task TesTaskFailsWithSystemErrorWhenNoSuitableVmExists()
        {
            var azureProxyReturnValues = AzureProxyReturnValues.Defaults;

            azureProxyReturnValues.VmSizesAndPrices = new() {
                new() { VmSize = "VmSize1", LowPriority = true, VCpusAvailable = 1, MemoryInGiB = 4, ResourceDiskSizeInGiB = 20, PricePerHour = 1 },
                new() { VmSize = "VmSize2", LowPriority = true, VCpusAvailable = 2, MemoryInGiB = 8, ResourceDiskSizeInGiB = 40, PricePerHour = 2 }};

            Assert.AreEqual(TesState.SYSTEMERROREnum, await GetNewTesTaskStateAsync(new TesResources { CpuCores = 1, RamGb = 1, DiskGb = 10, Preemptible = false }, azureProxyReturnValues));
            Assert.AreEqual(TesState.SYSTEMERROREnum, await GetNewTesTaskStateAsync(new TesResources { CpuCores = 4, RamGb = 1, DiskGb = 10, Preemptible = true }, azureProxyReturnValues));
            Assert.AreEqual(TesState.SYSTEMERROREnum, await GetNewTesTaskStateAsync(new TesResources { CpuCores = 1, RamGb = 10, DiskGb = 10, Preemptible = true }, azureProxyReturnValues));
            Assert.AreEqual(TesState.SYSTEMERROREnum, await GetNewTesTaskStateAsync(new TesResources { CpuCores = 1, RamGb = 1, DiskGb = 50, Preemptible = true }, azureProxyReturnValues));
        }

        [TestMethod]
        public async Task TesTaskFailsWithSystemErrorWhenTotalBatchQuotaIsSetTooLow()
        {
            var azureProxyReturnValues = AzureProxyReturnValues.Defaults;
            azureProxyReturnValues.BatchQuotas = new() { ActiveJobAndJobScheduleQuota = 1, PoolQuota = 1, DedicatedCoreQuota = 1, LowPriorityCoreQuota = 10 };

            Assert.AreEqual(TesState.SYSTEMERROREnum, await GetNewTesTaskStateAsync(new TesResources { CpuCores = 2, RamGb = 1, Preemptible = false }, azureProxyReturnValues));
            Assert.AreEqual(TesState.SYSTEMERROREnum, await GetNewTesTaskStateAsync(new TesResources { CpuCores = 11, RamGb = 1, Preemptible = true }, azureProxyReturnValues));

            var dedicatedCoreQuotaPerVMFamily = new List<VirtualMachineFamilyCoreQuota> { new("VmFamily2", 1) };
            azureProxyReturnValues.BatchQuotas = new()
            {
                ActiveJobAndJobScheduleQuota = 1,
                PoolQuota = 1,
                DedicatedCoreQuota = 100,
                LowPriorityCoreQuota = 100,
                DedicatedCoreQuotaPerVMFamilyEnforced = true,
                DedicatedCoreQuotaPerVMFamily = dedicatedCoreQuotaPerVMFamily
            };

            Assert.AreEqual(TesState.SYSTEMERROREnum, await GetNewTesTaskStateAsync(new TesResources { CpuCores = 2, RamGb = 1, Preemptible = false }, azureProxyReturnValues));
        }

        [TestMethod]
        public async Task TesTaskFailsWhenBatchNodeDiskIsFull()
        {
            var tesTask = GetTesTask();

            (var failureReason, var systemLog) = await ProcessTesTaskAndGetFailureReasonAndSystemLogAsync(tesTask, BatchJobAndTaskStates.NodeDiskFull);

            Assert.AreEqual(TesState.EXECUTORERROREnum, tesTask.State);
            Assert.AreEqual("DiskFull", failureReason);
            Assert.AreEqual("DiskFull", systemLog[0]);
            Assert.AreEqual("DiskFull", tesTask.FailureReason);
        }

        //TODO: This test (and potentially others) must be reviewed and see if they are necessary considering that the quota verification logic is its own class.
        // There are a couple of issues: a similar validation already exists in the quota verifier class, and in order to run this test a complex set up is required, which is hard to maintain.
        // Instead, this test should be refactor to validate if transitions occur in the scheduler when specific exceptions are thrown.  
        [TestMethod]
        public async Task TesTaskRemainsQueuedWhenBatchQuotaIsTemporarilyUnavailable()
        {
            var azureProxyReturnValues = AzureProxyReturnValues.Defaults;

            azureProxyReturnValues.VmSizesAndPrices = new() {
                new() { VmSize = "VmSize1", VmFamily = "VmFamily1", LowPriority = false, VCpusAvailable = 2, MemoryInGiB = 4, ResourceDiskSizeInGiB = 20, PricePerHour = 1 },
                new() { VmSize = "VmSize1", VmFamily = "VmFamily1", LowPriority = true, VCpusAvailable = 2, MemoryInGiB = 4, ResourceDiskSizeInGiB = 20, PricePerHour = 2 }};

            azureProxyReturnValues.BatchQuotas = new() { ActiveJobAndJobScheduleQuota = 1, PoolQuota = 1, DedicatedCoreQuota = 9, LowPriorityCoreQuota = 17 };

            azureProxyReturnValues.ActiveNodeCountByVmSize = new List<AzureBatchNodeCount> {
                new() { VirtualMachineSize = "VmSize1", DedicatedNodeCount = 4, LowPriorityNodeCount = 8 }  // 8 (4 * 2) dedicated and 16 (8 * 2) low pri cores are in use, there is no more room for 2 cores
            };

            // The actual CPU core count (2) of the selected VM is used for quota calculation, not the TesResources CpuCores requirement
            Assert.AreEqual(TesState.QUEUEDEnum, await GetNewTesTaskStateAsync(new TesResources { CpuCores = 1, RamGb = 1, Preemptible = false }, azureProxyReturnValues));
            Assert.AreEqual(TesState.QUEUEDEnum, await GetNewTesTaskStateAsync(new TesResources { CpuCores = 1, RamGb = 1, Preemptible = true }, azureProxyReturnValues));

            azureProxyReturnValues.ActiveNodeCountByVmSize = new List<AzureBatchNodeCount> {
                new() { VirtualMachineSize = "VmSize1", DedicatedNodeCount = 4, LowPriorityNodeCount = 7 }  // 8 dedicated and 14 low pri cores are in use
            };

            Assert.AreEqual(TesState.INITIALIZINGEnum, await GetNewTesTaskStateAsync(new TesResources { CpuCores = 1, RamGb = 1, Preemptible = true }, azureProxyReturnValues));

            var dedicatedCoreQuotaPerVMFamily = new List<VirtualMachineFamilyCoreQuota> { new("VmFamily1", 9) };
            azureProxyReturnValues.BatchQuotas = new() { ActiveJobAndJobScheduleQuota = 1, PoolQuota = 1, DedicatedCoreQuota = 100, LowPriorityCoreQuota = 17, DedicatedCoreQuotaPerVMFamilyEnforced = true, DedicatedCoreQuotaPerVMFamily = dedicatedCoreQuotaPerVMFamily };

            azureProxyReturnValues.ActiveNodeCountByVmSize = new List<AzureBatchNodeCount> {
                new() { VirtualMachineSize = "VmSize1", DedicatedNodeCount = 4, LowPriorityNodeCount = 8 }  // 8 (4 * 2) dedicated and 16 (8 * 2) low pri cores are in use, there is no more room for 2 cores
            };

            Assert.AreEqual(TesState.QUEUEDEnum, await GetNewTesTaskStateAsync(new TesResources { CpuCores = 1, RamGb = 1, Preemptible = false }, azureProxyReturnValues));
        }

        [TestMethod]
        public async Task BatchTaskResourcesIncludeDownloadAndUploadScripts()
        {
            (_, var cloudTask, _, _) = await ProcessTesTaskAndGetBatchJobArgumentsAsync(true);

            Assert.AreEqual(3, cloudTask.ResourceFiles.Count);
            Assert.IsTrue(cloudTask.ResourceFiles.Any(f => f.FilePath.Equals("cromwell-executions/workflow1/workflowId1/call-Task1/execution/__batch/batch_script")));
            Assert.IsTrue(cloudTask.ResourceFiles.Any(f => f.FilePath.Equals("cromwell-executions/workflow1/workflowId1/call-Task1/execution/__batch/upload_files_script")));
            Assert.IsTrue(cloudTask.ResourceFiles.Any(f => f.FilePath.Equals("cromwell-executions/workflow1/workflowId1/call-Task1/execution/__batch/download_files_script")));
        }

        private async Task AddBatchTaskHandlesExceptions(TesState newState, Func<AzureProxyReturnValues, (Action<IServiceCollection>, Action<Mock<IAzureProxy>>)> testArranger, Action<TesTask, IEnumerable<(LogLevel, Exception)>> resultValidator)
        {
            var logger = new Mock<ILogger<BatchScheduler>>();
            var azureProxyReturnValues = AzureProxyReturnValues.Defaults;
            var (providerModifier, azureProxyModifier) = testArranger?.Invoke(azureProxyReturnValues) ?? (default, default);
            var azureProxy = new Action<Mock<IAzureProxy>>(mock =>
            {
                GetMockAzureProxy(azureProxyReturnValues)(mock);
                azureProxyModifier?.Invoke(mock);
            });
            var task = GetTesTask();
            task.State = TesState.QUEUEDEnum;

            _ = await ProcessTesTaskAndGetBatchJobArgumentsAsync(
                task,
                GetMockConfig(false)(),
                azureProxy,
                azureProxyReturnValues,
                s =>
                {
                    providerModifier?.Invoke(s);
                    s.AddTransient(p => logger.Object);
                });

            Assert.AreEqual(newState, task.State);
            if (resultValidator is not null)
            {
                resultValidator(task, logger.Invocations.Where(i => nameof(ILogger.Log).Equals(i.Method.Name)).Select(i => (((LogLevel?)i.Arguments[0]) ?? LogLevel.None, (Exception)i.Arguments[3])));
            }
        }

        [TestMethod]
        public Task AddBatchTaskHandlesAzureBatchPoolCreationExceptionViaJobCreation()
        {
            return AddBatchTaskHandlesExceptions(TesState.QUEUEDEnum, Arranger, Validator);

            (Action<IServiceCollection>, Action<Mock<IAzureProxy>>) Arranger(AzureProxyReturnValues _1)
                => (default, azureProxy => azureProxy.Setup(b => b.CreateBatchJobAsync(It.IsAny<PoolInformation>(), It.IsAny<CancellationToken>()))
                    .Callback<PoolInformation, CancellationToken>((poolInfo, cancellationToken)
                        => throw new AzureBatchPoolCreationException("No job for you.", new Exception("No job for you."))));

            void Validator(TesTask _1, IEnumerable<(LogLevel logLevel, Exception exception)> logs)
            {
                var log = logs.LastOrDefault();
                Assert.IsNotNull(log);
                var (logLevel, exception) = log;
                Assert.AreEqual(LogLevel.Warning, logLevel);
                Assert.IsInstanceOfType<AzureBatchPoolCreationException>(exception);
            }
        }

        [TestMethod]
        public Task AddBatchTaskHandlesAzureBatchPoolCreationExceptionViaPoolCreation()
        {
            return AddBatchTaskHandlesExceptions(TesState.QUEUEDEnum, Arranger, Validator);

            (Action<IServiceCollection>, Action<Mock<IAzureProxy>>) Arranger(AzureProxyReturnValues _1)
                => (default, azureProxy => azureProxy.Setup(b => b.CreateBatchPoolAsync(It.IsAny<Pool>(), It.IsAny<bool>()))
                    .Callback<Pool, bool>((poolInfo, isPreemptible)
                        => throw new AzureBatchPoolCreationException("No pool for you.", new Exception("No pool for you."))));

            void Validator(TesTask _1, IEnumerable<(LogLevel logLevel, Exception exception)> logs)
            {
                var log = logs.LastOrDefault();
                Assert.IsNotNull(log);
                var (logLevel, exception) = log;
                Assert.AreEqual(LogLevel.Warning, logLevel);
                Assert.IsInstanceOfType<AzureBatchPoolCreationException>(exception);
            }
        }

        [TestMethod]
        public Task AddBatchTaskHandlesAzureBatchQuotaMaxedOutException()
        {
            var quotaVerifier = new Mock<IBatchQuotaVerifier>();
            return AddBatchTaskHandlesExceptions(TesState.QUEUEDEnum, Arranger, Validator);

            (Action<IServiceCollection>, Action<Mock<IAzureProxy>>) Arranger(AzureProxyReturnValues _1)
                => (services => services.AddSingleton<IBatchQuotaVerifier, TestBatchQuotaVerifierQuotaMaxedOut>(), default);

            void Validator(TesTask _1, IEnumerable<(LogLevel logLevel, Exception exception)> logs)
            {
                var log = logs.LastOrDefault();
                Assert.IsNotNull(log);
                Assert.AreEqual(LogLevel.Warning, log.logLevel);
            }
        }

        [TestMethod]
        public Task AddBatchTaskHandlesAzureBatchLowQuotaException()
        {
            var quotaVerifier = new Mock<IBatchQuotaVerifier>();
            return AddBatchTaskHandlesExceptions(TesState.SYSTEMERROREnum, Arranger, Validator);

            (Action<IServiceCollection>, Action<Mock<IAzureProxy>>) Arranger(AzureProxyReturnValues _1)
                => (services => services.AddSingleton<IBatchQuotaVerifier, TestBatchQuotaVerifierLowQuota>(), default);

            void Validator(TesTask _1, IEnumerable<(LogLevel logLevel, Exception exception)> logs)
            {
                var log = logs.LastOrDefault();
                Assert.IsNotNull(log);
                var (logLevel, exception) = log;
                Assert.AreEqual(LogLevel.Error, logLevel);
                Assert.IsInstanceOfType<AzureBatchLowQuotaException>(exception);
            }
        }

        [TestMethod]
        public Task AddBatchTaskHandlesAzureBatchVirtualMachineAvailabilityException()
        {
            return AddBatchTaskHandlesExceptions(TesState.SYSTEMERROREnum, Arranger, Validator);

            (Action<IServiceCollection>, Action<Mock<IAzureProxy>>) Arranger(AzureProxyReturnValues proxy)
            {
                proxy.VmSizesAndPrices = Enumerable.Empty<VirtualMachineInformation>().ToList();
                return (default, default);
            }

            void Validator(TesTask _1, IEnumerable<(LogLevel logLevel, Exception exception)> logs)
            {
                var log = logs.LastOrDefault();
                Assert.IsNotNull(log);
                var (logLevel, exception) = log;
                Assert.AreEqual(LogLevel.Error, logLevel);
                Assert.IsInstanceOfType<AzureBatchVirtualMachineAvailabilityException>(exception);
            }
        }

        [TestMethod]
        public Task AddBatchTaskHandlesTesException()
        {
            return AddBatchTaskHandlesExceptions(TesState.SYSTEMERROREnum, Arranger, Validator);

            (Action<IServiceCollection>, Action<Mock<IAzureProxy>>) Arranger(AzureProxyReturnValues _1)
                => (default, azureProxy => azureProxy.Setup(b => b.CreateBatchPoolAsync(It.IsAny<Pool>(), It.IsAny<bool>()))
                    .Callback<Pool, bool>((poolInfo, isPreemptible)
                        => throw new TesException("TestFailureReason")));

            void Validator(TesTask _1, IEnumerable<(LogLevel logLevel, Exception exception)> logs)
            {
                var log = logs.LastOrDefault();
                Assert.IsNotNull(log);
                var (logLevel, exception) = log;
                Assert.AreEqual(LogLevel.Error, logLevel);
                Assert.IsInstanceOfType<TesException>(exception);
            }
        }

        [TestMethod]
        public Task AddBatchTaskHandlesBatchClientException()
        {
            return AddBatchTaskHandlesExceptions(TesState.SYSTEMERROREnum, Arranger, Validator);

            (Action<IServiceCollection>, Action<Mock<IAzureProxy>>) Arranger(AzureProxyReturnValues _1)
                => (default, azureProxy => azureProxy.Setup(b => b.AddBatchTaskAsync(It.IsAny<string>(), It.IsAny<CloudTask>(), It.IsAny<PoolInformation>(), It.IsAny<CancellationToken>()))
                    .Callback<string, CloudTask, PoolInformation, CancellationToken>((tesTaskId, cloudTask, poolInfo, cancellationToken)
                        => throw typeof(BatchClientException)
                                .GetConstructor(System.Reflection.BindingFlags.NonPublic | System.Reflection.BindingFlags.Instance,
                                    new[] { typeof(string), typeof(Exception) })
                                .Invoke(new object[] { null, null }) as Exception));

            void Validator(TesTask _1, IEnumerable<(LogLevel logLevel, Exception exception)> logs)
            {
                var log = logs.LastOrDefault();
                Assert.IsNotNull(log);
                var (logLevel, exception) = log;
                Assert.AreEqual(LogLevel.Error, logLevel);
                Assert.IsInstanceOfType<BatchClientException>(exception);
            }
        }

        [TestMethod]
        public Task AddBatchTaskHandlesBatchExceptionForJobQuota()
        {
            return AddBatchTaskHandlesExceptions(TesState.QUEUEDEnum, Arranger, Validator);

            (Action<IServiceCollection>, Action<Mock<IAzureProxy>>) Arranger(AzureProxyReturnValues _1)
                => (default, azureProxy => azureProxy.Setup(b => b.CreateBatchJobAsync(It.IsAny<PoolInformation>(), It.IsAny<CancellationToken>()))
                    .Callback<PoolInformation, CancellationToken>((poolInfo, cancellationToken)
                        => throw new BatchException(
                            new Mock<RequestInformation>().Object,
                            default,
                            new Microsoft.Azure.Batch.Protocol.Models.BatchErrorException() { Body = new() { Code = "ActiveJobAndScheduleQuotaReached", Message = new(value: "No job for you.") } })));

            void Validator(TesTask task, IEnumerable<(LogLevel logLevel, Exception exception)> logs)
            {
                var log = logs.LastOrDefault();
                Assert.IsNotNull(log);
                Assert.AreEqual(LogLevel.Information, log.logLevel);
                Assert.IsNotNull(task.Logs?.Last().Warning);
            }
        }

        [TestMethod]
        public Task AddBatchTaskHandlesBatchExceptionForPoolQuota()
        {
            return AddBatchTaskHandlesExceptions(TesState.QUEUEDEnum, Arranger, Validator);

            (Action<IServiceCollection>, Action<Mock<IAzureProxy>>) Arranger(AzureProxyReturnValues _1)
                => (default, azureProxy => azureProxy.Setup(b => b.CreateBatchPoolAsync(It.IsAny<Pool>(), It.IsAny<bool>()))
                    .Callback<Pool, bool>((poolInfo, isPreemptible)
                        => throw new BatchException(
                            new Mock<RequestInformation>().Object,
                            default,
                            new Microsoft.Azure.Batch.Protocol.Models.BatchErrorException() { Body = new() { Code = "PoolQuotaReached", Message = new(value: "No pool for you.") } })));

            void Validator(TesTask task, IEnumerable<(LogLevel logLevel, Exception exception)> logs)
            {
                var log = logs.LastOrDefault();
                Assert.IsNotNull(log);
                Assert.AreEqual(LogLevel.Information, log.logLevel);
                Assert.IsNotNull(task.Logs?.Last().Warning);
            }
        }

        [TestMethod]
        public Task AddBatchTaskHandlesCloudExceptionForPoolQuota()
        {
            return AddBatchTaskHandlesExceptions(TesState.QUEUEDEnum, Arranger, Validator);

            (Action<IServiceCollection>, Action<Mock<IAzureProxy>>) Arranger(AzureProxyReturnValues _1)
                => (default, azureProxy => azureProxy.Setup(b => b.CreateBatchPoolAsync(It.IsAny<Pool>(), It.IsAny<bool>()))
                    .Callback<Pool, bool>((poolInfo, isPreemptible)
                        => throw new Microsoft.Rest.Azure.CloudException() { Body = new() { Code = "AutoPoolCreationFailedWithQuotaReached", Message = "No autopool for you." } }));

            void Validator(TesTask task, IEnumerable<(LogLevel logLevel, Exception exception)> logs)
            {
                var log = logs.LastOrDefault();
                Assert.IsNotNull(log);
                Assert.AreEqual(LogLevel.Information, log.logLevel);
                Assert.IsNotNull(task.Logs?.Last().Warning);
            }
        }

        [TestMethod]
        public Task AddBatchTaskHandlesUnknownException()
        {
            var exceptionMsg = "Successful Test";
            var batchQuotaProvider = new Mock<IBatchQuotaProvider>();
            batchQuotaProvider.Setup(p => p.GetVmCoreQuotaAsync(It.IsAny<bool>())).Callback<bool>(lowPriority => throw new InvalidOperationException(exceptionMsg));
            return AddBatchTaskHandlesExceptions(TesState.SYSTEMERROREnum, Arranger, Validator);

            (Action<IServiceCollection>, Action<Mock<IAzureProxy>>) Arranger(AzureProxyReturnValues _1)
                => (services => services.AddTransient(p => batchQuotaProvider.Object), default);

            void Validator(TesTask _1, IEnumerable<(LogLevel logLevel, Exception exception)> logs)
            {
                var log = logs.LastOrDefault();
                Assert.IsNotNull(log);
                var (logLevel, exception) = log;
                Assert.AreEqual(LogLevel.Error, logLevel);
                Assert.IsInstanceOfType<InvalidOperationException>(exception);
                Assert.AreEqual(exceptionMsg, exception.Message);
            }
        }

        [TestCategory("Batch Pools")]
        [TestMethod]
        public async Task BatchJobContainsExpectedBatchPoolInformation()
        {
            var tesTask = GetTesTask();
            using var serviceProvider = GetServiceProvider(
                GetMockConfig(false)(),
                GetMockAzureProxy(AzureProxyReturnValues.Defaults),
                GetMockQuotaProvider(AzureProxyReturnValues.Defaults),
                GetMockSkuInfoProvider(AzureProxyReturnValues.Defaults),
                GetContainerRegistryInfoProvider(AzureProxyReturnValues.Defaults));
            var batchScheduler = serviceProvider.GetT();

            await batchScheduler.ProcessTesTaskAsync(tesTask);

            var createBatchPoolAsyncInvocation = serviceProvider.AzureProxy.Invocations.FirstOrDefault(i => i.Method.Name == nameof(IAzureProxy.CreateBatchPoolAsync));
            var addBatchTaskAsyncInvocation = serviceProvider.AzureProxy.Invocations.FirstOrDefault(i => i.Method.Name == nameof(IAzureProxy.AddBatchTaskAsync));

            var cloudTask = addBatchTaskAsyncInvocation?.Arguments[1] as CloudTask;
            var poolInformation = addBatchTaskAsyncInvocation?.Arguments[2] as PoolInformation;
            var pool = createBatchPoolAsyncInvocation?.Arguments[0] as Pool;

            Assert.IsNull(poolInformation.AutoPoolSpecification);
            Assert.IsNotNull(poolInformation.PoolId);
            Assert.AreEqual("TES-hostname-edicated1-W4ULCECZZWRHTX2HMNJHRZBQDXDPCRND-", poolInformation.PoolId[0..^8]);
            Assert.AreEqual("VmSizeDedicated1", pool.VmSize);
            Assert.IsTrue(((BatchScheduler)batchScheduler).TryGetPool(poolInformation.PoolId, out _));
            Assert.AreEqual(1, pool.DeploymentConfiguration.VirtualMachineConfiguration.ContainerConfiguration.ContainerRegistries.Count);
        }

        [TestMethod]
        public async Task BatchJobContainsExpectedAutoPoolInformation()
        {
            (_, _, var poolInformation, _) = await ProcessTesTaskAndGetBatchJobArgumentsAsync(true);

            Assert.IsNull(poolInformation.PoolId);
            Assert.IsNotNull(poolInformation.AutoPoolSpecification);
            Assert.AreEqual("TES", poolInformation.AutoPoolSpecification.AutoPoolIdPrefix);
            Assert.AreEqual("VmSizeDedicated1", poolInformation.AutoPoolSpecification.PoolSpecification.VirtualMachineSize);
            Assert.AreEqual(1, poolInformation.AutoPoolSpecification.PoolSpecification.TargetDedicatedComputeNodes);
            Assert.AreEqual(1, poolInformation.AutoPoolSpecification.PoolSpecification.VirtualMachineConfiguration.ContainerConfiguration.ContainerRegistries.Count);
        }

        [TestCategory("TES 1.1")]
        [TestMethod]
        public async Task BatchJobContainsExpectedManualPoolInformation()
        {
            var task = GetTesTask();
            task.Resources.BackendParameters = new()
            {
                { "workflow_execution_identity", "/subscriptions/00000000-0000-0000-0000-000000000000/resourceGroups/coa/providers/Microsoft.ManagedIdentity/userAssignedIdentities/coa-test-uami" }
            };

            (_, _, var poolInformation, var pool) = await ProcessTesTaskAndGetBatchJobArgumentsAsync(task, GetMockConfig(true)(), GetMockAzureProxy(AzureProxyReturnValues.Defaults), AzureProxyReturnValues.Defaults);

            Assert.IsNotNull(poolInformation.PoolId);
            Assert.IsNull(poolInformation.AutoPoolSpecification);
            Assert.AreEqual("TES_JobId-1", poolInformation.PoolId);
            Assert.AreEqual("VmSizeDedicated1", pool.VmSize);
            Assert.AreEqual(1, pool.ScaleSettings.FixedScale.TargetDedicatedNodes);
            Assert.AreEqual(1, pool.DeploymentConfiguration.VirtualMachineConfiguration.ContainerConfiguration.ContainerRegistries.Count);
        }

        [TestMethod]
        public async Task NewTesTaskGetsScheduledSuccessfully()
        {
            var tesTask = GetTesTask();

            _ = await ProcessTesTaskAndGetBatchJobArgumentsAsync(tesTask, GetMockConfig(true)(), GetMockAzureProxy(AzureProxyReturnValues.Defaults), AzureProxyReturnValues.Defaults);

            Assert.AreEqual(TesState.INITIALIZINGEnum, tesTask.State);
        }

        [TestMethod]
        public async Task PreemptibleTesTaskGetsScheduledToLowPriorityVm()
        {
            var tesTask = GetTesTask();
            tesTask.Resources.Preemptible = true;

            (_, _, var poolInformation, _) = await ProcessTesTaskAndGetBatchJobArgumentsAsync(tesTask, GetMockConfig(true)(), GetMockAzureProxy(AzureProxyReturnValues.Defaults), AzureProxyReturnValues.Defaults);

            Assert.AreEqual("VmSizeLowPri1", poolInformation.AutoPoolSpecification.PoolSpecification.VirtualMachineSize);
            Assert.AreEqual(1, poolInformation.AutoPoolSpecification.PoolSpecification.TargetLowPriorityComputeNodes);
            Assert.AreEqual(0, poolInformation.AutoPoolSpecification.PoolSpecification.TargetDedicatedComputeNodes);
        }

        [TestMethod]
        public async Task NonPreemptibleTesTaskGetsScheduledToDedicatedVm()
        {
            var tesTask = GetTesTask();
            tesTask.Resources.Preemptible = false;

            (_, _, var poolInformation, _) = await ProcessTesTaskAndGetBatchJobArgumentsAsync(tesTask, GetMockConfig(true)(), GetMockAzureProxy(AzureProxyReturnValues.Defaults), AzureProxyReturnValues.Defaults);

            Assert.AreEqual("VmSizeDedicated1", poolInformation.AutoPoolSpecification.PoolSpecification.VirtualMachineSize);
            Assert.AreEqual(1, poolInformation.AutoPoolSpecification.PoolSpecification.TargetDedicatedComputeNodes);
            Assert.AreEqual(0, poolInformation.AutoPoolSpecification.PoolSpecification.TargetLowPriorityComputeNodes);
        }

        [TestMethod]
        public async Task PreemptibleTesTaskGetsScheduledToLowPriorityVm_PerVMFamilyEnforced()
        {
            var tesTask = GetTesTask();
            tesTask.Resources.Preemptible = true;

            (_, _, var poolInformation, _) = await ProcessTesTaskAndGetBatchJobArgumentsAsync(tesTask, GetMockConfig(true)(), GetMockAzureProxy(AzureProxyReturnValues.DefaultsPerVMFamilyEnforced), AzureProxyReturnValues.DefaultsPerVMFamilyEnforced);

            Assert.AreEqual("VmSizeLowPri1", poolInformation.AutoPoolSpecification.PoolSpecification.VirtualMachineSize);
            Assert.AreEqual(1, poolInformation.AutoPoolSpecification.PoolSpecification.TargetLowPriorityComputeNodes);
            Assert.AreEqual(0, poolInformation.AutoPoolSpecification.PoolSpecification.TargetDedicatedComputeNodes);
        }

        [TestMethod]
        public async Task NonPreemptibleTesTaskGetsScheduledToDedicatedVm_PerVMFamilyEnforced()
        {
            var tesTask = GetTesTask();
            tesTask.Resources.Preemptible = false;

            (_, _, var poolInformation, _) = await ProcessTesTaskAndGetBatchJobArgumentsAsync(tesTask, GetMockConfig(true)(), GetMockAzureProxy(AzureProxyReturnValues.DefaultsPerVMFamilyEnforced), AzureProxyReturnValues.DefaultsPerVMFamilyEnforced);

            Assert.AreEqual("VmSizeDedicated1", poolInformation.AutoPoolSpecification.PoolSpecification.VirtualMachineSize);
            Assert.AreEqual(1, poolInformation.AutoPoolSpecification.PoolSpecification.TargetDedicatedComputeNodes);
            Assert.AreEqual(0, poolInformation.AutoPoolSpecification.PoolSpecification.TargetLowPriorityComputeNodes);
        }

        [TestMethod]
        public async Task NonPreemptibleTesTaskGetsWarningAndIsScheduledToLowPriorityVmIfPriceIsDoubleIdeal()
        {
            var tesTask = GetTesTask();
            tesTask.Resources.Preemptible = false;
            tesTask.Resources.CpuCores = 2;

            var azureProxyReturnValues = AzureProxyReturnValues.DefaultsPerVMFamilyEnforced;
            azureProxyReturnValues.VmSizesAndPrices.First(vm => vm.VmSize.Equals("VmSize3", StringComparison.OrdinalIgnoreCase)).PricePerHour = 44;

            (_, _, var poolInformation, _) = await ProcessTesTaskAndGetBatchJobArgumentsAsync(tesTask, GetMockConfig(true)(), GetMockAzureProxy(azureProxyReturnValues), azureProxyReturnValues);

            Assert.IsTrue(tesTask.Logs.Any(l => "UsedLowPriorityInsteadOfDedicatedVm".Equals(l.Warning)));
            Assert.AreEqual(1, poolInformation.AutoPoolSpecification.PoolSpecification.TargetLowPriorityComputeNodes);
        }

        [TestMethod]
        public async Task TesTaskGetsScheduledToLowPriorityVmIfSettingUsePreemptibleVmsOnlyIsSet()
        {
            var tesTask = GetTesTask();
            tesTask.Resources.Preemptible = false;

            var config = GetMockConfig(true)()
                .Append(("BatchScheduling:UsePreemptibleVmsOnly", "true"));

            (_, _, var poolInformation, _) = await ProcessTesTaskAndGetBatchJobArgumentsAsync(tesTask, config, GetMockAzureProxy(AzureProxyReturnValues.Defaults), AzureProxyReturnValues.Defaults);

            Assert.AreEqual(1, poolInformation.AutoPoolSpecification.PoolSpecification.TargetLowPriorityComputeNodes);
        }

        [TestMethod]
        public async Task TesTaskGetsScheduledToAllowedVmSizeOnly()
        {
            static async Task RunTest(string allowedVmSizes, TesState expectedTaskState, string expectedSelectedVmSize = null)
            {
                var tesTask = GetTesTask();
                tesTask.Resources.Preemptible = true;

                var config = GetMockConfig(true)()
                    .Append(("AllowedVmSizes", allowedVmSizes));

                (_, _, var poolInformation, _) = await ProcessTesTaskAndGetBatchJobArgumentsAsync(tesTask, config, GetMockAzureProxy(AzureProxyReturnValues.Defaults), AzureProxyReturnValues.Defaults);
                Assert.AreEqual(expectedTaskState, tesTask.State);

                if (expectedSelectedVmSize is not null)
                {
                    Assert.AreEqual(expectedSelectedVmSize, poolInformation.AutoPoolSpecification.PoolSpecification.VirtualMachineSize);
                }
            }

            await RunTest(null, TesState.INITIALIZINGEnum, "VmSizeLowPri1");
            await RunTest(string.Empty, TesState.INITIALIZINGEnum, "VmSizeLowPri1");
            await RunTest("VmSizeLowPri1", TesState.INITIALIZINGEnum, "VmSizeLowPri1");
            await RunTest("VmSizeLowPri1,VmSizeLowPri2", TesState.INITIALIZINGEnum, "VmSizeLowPri1");
            await RunTest("VmSizeLowPri2", TesState.INITIALIZINGEnum, "VmSizeLowPri2");
            await RunTest("VmSizeLowPriNonExistent", TesState.SYSTEMERROREnum);
            await RunTest("VmSizeLowPriNonExistent,VmSizeLowPri1", TesState.INITIALIZINGEnum, "VmSizeLowPri1");
            await RunTest("VmFamily2", TesState.INITIALIZINGEnum, "VmSizeLowPri2");
        }

        [TestMethod]
        public async Task TaskStateTransitionsFromRunningState()
        {
            Assert.AreEqual(TesState.RUNNINGEnum, await GetNewTesTaskStateAsync(TesState.RUNNINGEnum, BatchJobAndTaskStates.TaskActive));
            Assert.AreEqual(TesState.RUNNINGEnum, await GetNewTesTaskStateAsync(TesState.RUNNINGEnum, BatchJobAndTaskStates.TaskPreparing));
            Assert.AreEqual(TesState.RUNNINGEnum, await GetNewTesTaskStateAsync(TesState.RUNNINGEnum, BatchJobAndTaskStates.TaskRunning));
            Assert.AreEqual(TesState.COMPLETEEnum, await GetNewTesTaskStateAsync(TesState.RUNNINGEnum, BatchJobAndTaskStates.TaskCompletedSuccessfully));
            Assert.AreEqual(TesState.EXECUTORERROREnum, await GetNewTesTaskStateAsync(TesState.RUNNINGEnum, BatchJobAndTaskStates.TaskFailed));
            Assert.AreEqual(TesState.SYSTEMERROREnum, await GetNewTesTaskStateAsync(TesState.RUNNINGEnum, BatchJobAndTaskStates.JobNotFound));
            Assert.AreEqual(TesState.SYSTEMERROREnum, await GetNewTesTaskStateAsync(TesState.RUNNINGEnum, BatchJobAndTaskStates.TaskNotFound));
            Assert.AreEqual(TesState.SYSTEMERROREnum, await GetNewTesTaskStateAsync(TesState.RUNNINGEnum, BatchJobAndTaskStates.MoreThanOneJobFound));
            Assert.AreEqual(TesState.EXECUTORERROREnum, await GetNewTesTaskStateAsync(TesState.RUNNINGEnum, BatchJobAndTaskStates.NodeDiskFull));
            Assert.AreEqual(TesState.QUEUEDEnum, await GetNewTesTaskStateAsync(TesState.RUNNINGEnum, BatchJobAndTaskStates.ActiveJobWithMissingAutoPool));
            Assert.AreEqual(TesState.QUEUEDEnum, await GetNewTesTaskStateAsync(TesState.RUNNINGEnum, BatchJobAndTaskStates.NodePreempted));
        }

        [TestMethod]
        public async Task TaskStateTransitionsFromInitializingState()
        {
            Assert.AreEqual(TesState.INITIALIZINGEnum, await GetNewTesTaskStateAsync(TesState.INITIALIZINGEnum, BatchJobAndTaskStates.TaskActive));
            Assert.AreEqual(TesState.INITIALIZINGEnum, await GetNewTesTaskStateAsync(TesState.INITIALIZINGEnum, BatchJobAndTaskStates.TaskPreparing));
            Assert.AreEqual(TesState.RUNNINGEnum, await GetNewTesTaskStateAsync(TesState.INITIALIZINGEnum, BatchJobAndTaskStates.TaskRunning));
            Assert.AreEqual(TesState.COMPLETEEnum, await GetNewTesTaskStateAsync(TesState.INITIALIZINGEnum, BatchJobAndTaskStates.TaskCompletedSuccessfully));
            Assert.AreEqual(TesState.EXECUTORERROREnum, await GetNewTesTaskStateAsync(TesState.INITIALIZINGEnum, BatchJobAndTaskStates.TaskFailed));
            Assert.AreEqual(TesState.SYSTEMERROREnum, await GetNewTesTaskStateAsync(TesState.INITIALIZINGEnum, BatchJobAndTaskStates.JobNotFound));
            Assert.AreEqual(TesState.SYSTEMERROREnum, await GetNewTesTaskStateAsync(TesState.INITIALIZINGEnum, BatchJobAndTaskStates.TaskNotFound));
            Assert.AreEqual(TesState.SYSTEMERROREnum, await GetNewTesTaskStateAsync(TesState.INITIALIZINGEnum, BatchJobAndTaskStates.MoreThanOneJobFound));
            Assert.AreEqual(TesState.EXECUTORERROREnum, await GetNewTesTaskStateAsync(TesState.INITIALIZINGEnum, BatchJobAndTaskStates.NodeDiskFull));
            Assert.AreEqual(TesState.QUEUEDEnum, await GetNewTesTaskStateAsync(TesState.INITIALIZINGEnum, BatchJobAndTaskStates.NodeAllocationFailed));
            Assert.AreEqual(TesState.EXECUTORERROREnum, await GetNewTesTaskStateAsync(TesState.INITIALIZINGEnum, BatchJobAndTaskStates.ImageDownloadFailed));
            Assert.AreEqual(TesState.QUEUEDEnum, await GetNewTesTaskStateAsync(TesState.INITIALIZINGEnum, BatchJobAndTaskStates.ActiveJobWithMissingAutoPool));
            Assert.AreEqual(TesState.QUEUEDEnum, await GetNewTesTaskStateAsync(TesState.INITIALIZINGEnum, BatchJobAndTaskStates.NodePreempted));
        }

        [TestMethod]
        public async Task TaskStateTransitionsFromQueuedState()
        {
            Assert.AreEqual(TesState.INITIALIZINGEnum, await GetNewTesTaskStateAsync(TesState.QUEUEDEnum, BatchJobAndTaskStates.TaskActive));
            Assert.AreEqual(TesState.INITIALIZINGEnum, await GetNewTesTaskStateAsync(TesState.QUEUEDEnum, BatchJobAndTaskStates.TaskPreparing));
            Assert.AreEqual(TesState.RUNNINGEnum, await GetNewTesTaskStateAsync(TesState.QUEUEDEnum, BatchJobAndTaskStates.TaskRunning));
            Assert.AreEqual(TesState.COMPLETEEnum, await GetNewTesTaskStateAsync(TesState.QUEUEDEnum, BatchJobAndTaskStates.TaskCompletedSuccessfully));
            Assert.AreEqual(TesState.EXECUTORERROREnum, await GetNewTesTaskStateAsync(TesState.QUEUEDEnum, BatchJobAndTaskStates.TaskFailed));
            Assert.AreEqual(TesState.SYSTEMERROREnum, await GetNewTesTaskStateAsync(TesState.QUEUEDEnum, BatchJobAndTaskStates.MoreThanOneJobFound));
            Assert.AreEqual(TesState.EXECUTORERROREnum, await GetNewTesTaskStateAsync(TesState.QUEUEDEnum, BatchJobAndTaskStates.NodeDiskFull));
            Assert.AreEqual(TesState.QUEUEDEnum, await GetNewTesTaskStateAsync(TesState.QUEUEDEnum, BatchJobAndTaskStates.TaskNotFound));
        }

        [TestMethod]
        public async Task TaskIsRequeuedUpToThreeTimesForTransientErrors()
        {
            var tesTask = GetTesTask();

            var azureProxyReturnValues = AzureProxyReturnValues.Defaults;

            azureProxyReturnValues.VmSizesAndPrices = new() {
                new() { VmSize = "VmSize1", LowPriority = false, VCpusAvailable = 2, MemoryInGiB = 4, ResourceDiskSizeInGiB = 20, PricePerHour = 1 },
                new() { VmSize = "VmSize2", LowPriority = false, VCpusAvailable = 2, MemoryInGiB = 4, ResourceDiskSizeInGiB = 20, PricePerHour = 2 },
                new() { VmSize = "VmSize3", LowPriority = false, VCpusAvailable = 2, MemoryInGiB = 4, ResourceDiskSizeInGiB = 20, PricePerHour = 3 },
                new() { VmSize = "VmSize4", LowPriority = false, VCpusAvailable = 2, MemoryInGiB = 4, ResourceDiskSizeInGiB = 20, PricePerHour = 4 },
                new() { VmSize = "VmSize5", LowPriority = false, VCpusAvailable = 2, MemoryInGiB = 4, ResourceDiskSizeInGiB = 20, PricePerHour = 5 }
            };

            await GetNewTesTaskStateAsync(tesTask, azureProxyReturnValues);
            Assert.AreEqual(TesState.QUEUEDEnum, await GetNewTesTaskStateAsync(tesTask, BatchJobAndTaskStates.NodeAllocationFailed));
            await GetNewTesTaskStateAsync(tesTask, azureProxyReturnValues);
            Assert.AreEqual(TesState.QUEUEDEnum, await GetNewTesTaskStateAsync(tesTask, BatchJobAndTaskStates.NodeAllocationFailed));
            await GetNewTesTaskStateAsync(tesTask, azureProxyReturnValues);
            Assert.AreEqual(TesState.QUEUEDEnum, await GetNewTesTaskStateAsync(tesTask, BatchJobAndTaskStates.NodeAllocationFailed));
            await GetNewTesTaskStateAsync(tesTask, azureProxyReturnValues);
            Assert.AreEqual(TesState.EXECUTORERROREnum, await GetNewTesTaskStateAsync(tesTask, BatchJobAndTaskStates.NodeAllocationFailed));
        }

        [TestMethod]
        public async Task TaskThatFailsWithNodeAllocationErrorIsRequeuedOnDifferentVmSize()
        {
            var tesTask = GetTesTask();

            await GetNewTesTaskStateAsync(tesTask);
            await GetNewTesTaskStateAsync(tesTask, BatchJobAndTaskStates.NodeAllocationFailed);
            var firstAttemptVmSize = tesTask.Logs[0].VirtualMachineInfo.VmSize;

            await GetNewTesTaskStateAsync(tesTask);
            await GetNewTesTaskStateAsync(tesTask, BatchJobAndTaskStates.NodeAllocationFailed);
            var secondAttemptVmSize = tesTask.Logs[1].VirtualMachineInfo.VmSize;

            Assert.AreNotEqual(firstAttemptVmSize, secondAttemptVmSize);

            // There are only two suitable VMs, and both have been excluded because of the NodeAllocationFailed error on the two earlier attempts
            _ = await GetNewTesTaskStateAsync(tesTask);

            Assert.AreEqual(TesState.SYSTEMERROREnum, tesTask.State);
            Assert.AreEqual("NoVmSizeAvailable", tesTask.FailureReason);
        }

        [TestMethod]
        public async Task TaskGetsCancelled()
        {
            var tesTask = new TesTask { Id = "test", State = TesState.CANCELEDEnum, IsCancelRequested = true };

            var azureProxyReturnValues = AzureProxyReturnValues.Defaults;
            azureProxyReturnValues.BatchJobAndTaskState = BatchJobAndTaskStates.TaskActive;
            Mock<IAzureProxy> azureProxy = default;
            var azureProxySetter = new Action<Mock<IAzureProxy>>(mock =>
            {
                GetMockAzureProxy(azureProxyReturnValues)(mock);
                azureProxy = mock;
            });

            _ = await ProcessTesTaskAndGetBatchJobArgumentsAsync(tesTask, GetMockConfig(false)(), azureProxySetter, azureProxyReturnValues);

            Assert.AreEqual(TesState.CANCELEDEnum, tesTask.State);
            Assert.IsFalse(tesTask.IsCancelRequested);
            azureProxy.Verify(i => i.DeleteBatchTaskAsync(tesTask.Id, It.IsAny<PoolInformation>(), It.IsAny<System.Threading.CancellationToken>()));
        }

        [TestMethod]
        public async Task SuccessfullyCompletedTaskContainsBatchNodeMetrics()
        {
            var tesTask = GetTesTask();

            var metricsFileContent = @"
                BlobXferPullStart=2020-10-08T02:30:39+00:00
                BlobXferPullEnd=2020-10-08T02:31:39+00:00
                ExecutorPullStart=2020-10-08T02:32:39+00:00
                ExecutorPullEnd=2020-10-08T02:34:39+00:00
                ExecutorImageSizeInBytes=3000000000
                DownloadStart=2020-10-08T02:35:39+00:00
                DownloadEnd=2020-10-08T02:38:39+00:00
                ExecutorStart=2020-10-08T02:39:39+00:00
                ExecutorEnd=2020-10-08T02:43:39+00:00
                UploadStart=2020-10-08T02:44:39+00:00
                UploadEnd=2020-10-08T02:49:39+00:00
                DiskSizeInKiB=8000000
                DiskUsedInKiB=1000000
                FileDownloadSizeInBytes=2000000000
                FileUploadSizeInBytes=4000000000".Replace(" ", string.Empty);

            var azureProxyReturnValues = AzureProxyReturnValues.Defaults;
            azureProxyReturnValues.BatchJobAndTaskState = BatchJobAndTaskStates.TaskCompletedSuccessfully;
            azureProxyReturnValues.DownloadedBlobContent = metricsFileContent;

            _ = await ProcessTesTaskAndGetBatchJobArgumentsAsync(tesTask, GetMockConfig(false)(), GetMockAzureProxy(azureProxyReturnValues), azureProxyReturnValues);

            Assert.AreEqual(TesState.COMPLETEEnum, tesTask.State);

            var batchNodeMetrics = tesTask.GetOrAddTesTaskLog().BatchNodeMetrics;
            Assert.IsNotNull(batchNodeMetrics);
            Assert.AreEqual(60, batchNodeMetrics.BlobXferImagePullDurationInSeconds);
            Assert.AreEqual(120, batchNodeMetrics.ExecutorImagePullDurationInSeconds);
            Assert.AreEqual(3, batchNodeMetrics.ExecutorImageSizeInGB);
            Assert.AreEqual(180, batchNodeMetrics.FileDownloadDurationInSeconds);
            Assert.AreEqual(240, batchNodeMetrics.ExecutorDurationInSeconds);
            Assert.AreEqual(300, batchNodeMetrics.FileUploadDurationInSeconds);
            Assert.AreEqual(1.024, batchNodeMetrics.DiskUsedInGB);
            Assert.AreEqual(12.5f, batchNodeMetrics.DiskUsedPercent);
            Assert.AreEqual(2, batchNodeMetrics.FileDownloadSizeInGB);
            Assert.AreEqual(4, batchNodeMetrics.FileUploadSizeInGB);

            var executorLog = tesTask.GetOrAddTesTaskLog().GetOrAddExecutorLog();
            Assert.IsNotNull(executorLog);
            Assert.AreEqual(0, executorLog.ExitCode);
            Assert.AreEqual(DateTimeOffset.Parse("2020-10-08T02:30:39+00:00"), executorLog.StartTime);
            Assert.AreEqual(DateTimeOffset.Parse("2020-10-08T02:49:39+00:00"), executorLog.EndTime);
        }

        [TestMethod]
        public async Task SuccessfullyCompletedTaskContainsCromwellResultCode()
        {
            var tesTask = GetTesTask();

            var azureProxyReturnValues = AzureProxyReturnValues.Defaults;
            azureProxyReturnValues.BatchJobAndTaskState = BatchJobAndTaskStates.TaskCompletedSuccessfully;
            azureProxyReturnValues.DownloadedBlobContent = "2";
            var azureProxy = GetMockAzureProxy(azureProxyReturnValues);

            _ = await ProcessTesTaskAndGetBatchJobArgumentsAsync(tesTask, GetMockConfig(false)(), azureProxy, azureProxyReturnValues);

            Assert.AreEqual(TesState.COMPLETEEnum, tesTask.State);
            Assert.AreEqual(2, tesTask.GetOrAddTesTaskLog().CromwellResultCode);
            Assert.AreEqual(2, tesTask.CromwellResultCode);
        }

        [TestMethod]
        public async Task TesInputFilePathMustStartWithCromwellExecutions()
        {
            var tesTask = GetTesTask();

            tesTask.Inputs.Add(new()
            {
                Path = "xyz/path"
            });

            (var failureReason, var systemLog) = await ProcessTesTaskAndGetFailureReasonAndSystemLogAsync(tesTask);

            Assert.AreEqual(TesState.SYSTEMERROREnum, tesTask.State);
            Assert.AreEqual($"InvalidInputFilePath", failureReason);
            Assert.AreEqual($"InvalidInputFilePath", systemLog[0]);
            Assert.AreEqual($"Unsupported input path 'xyz/path' for task Id {tesTask.Id}. Must start with '/cromwell-executions' or '/executions'.", systemLog[1]);
        }

        [TestMethod]
        public async Task TesInputFileMustHaveEitherUrlOrContent()
        {
            var tesTask = GetTesTask();

            tesTask.Inputs.Add(new()
            {
                Url = null,
                Content = null
            });

            (var failureReason, var systemLog) = await ProcessTesTaskAndGetFailureReasonAndSystemLogAsync(tesTask);

            Assert.AreEqual(TesState.SYSTEMERROREnum, tesTask.State);
            Assert.AreEqual($"InvalidInputFilePath", failureReason);
            Assert.AreEqual($"InvalidInputFilePath", systemLog[0]);
            Assert.AreEqual($"One of Input Url or Content must be set", systemLog[1]);
        }

        [TestMethod]
        public async Task TesInputFileMustNotHaveBothUrlAndContent()
        {
            var tesTask = GetTesTask();

            tesTask.Inputs.Add(new()
            {
                Url = "/storageaccount1/container1/file1.txt",
                Content = "test content"
            });

            (var failureReason, var systemLog) = await ProcessTesTaskAndGetFailureReasonAndSystemLogAsync(tesTask);

            Assert.AreEqual(TesState.SYSTEMERROREnum, tesTask.State);
            Assert.AreEqual($"InvalidInputFilePath", failureReason);
            Assert.AreEqual($"InvalidInputFilePath", systemLog[0]);
            Assert.AreEqual($"Input Url and Content cannot be both set", systemLog[1]);
        }

        [TestMethod]
        public async Task TesInputFileTypeMustNotBeDirectory()
        {
            var tesTask = GetTesTask();

            tesTask.Inputs.Add(new()
            {
                Url = "/storageaccount1/container1/directory",
                Type = TesFileType.DIRECTORYEnum
            });

            (var failureReason, var systemLog) = await ProcessTesTaskAndGetFailureReasonAndSystemLogAsync(tesTask);

            Assert.AreEqual(TesState.SYSTEMERROREnum, tesTask.State);
            Assert.AreEqual($"InvalidInputFilePath", failureReason);
            Assert.AreEqual($"InvalidInputFilePath", systemLog[0]);
            Assert.AreEqual($"Directory input is not supported.", systemLog[1]);
        }

        [TestMethod]
        public async Task QueryStringsAreRemovedFromLocalFilePathsWhenCommandScriptIsProvidedAsFile()
        {
            var tesTask = GetTesTask();

            var originalCommandScript = "cat /cromwell-executions/workflowpath/inputs/host/path?param=2";

            tesTask.Inputs = new()
            {
                new() { Url = "/cromwell-executions/workflowpath/execution/script", Path = "/cromwell-executions/workflowpath/execution/script", Type = TesFileType.FILEEnum, Name = "commandScript", Content = null },
                new() { Url = "http://host/path?param=1", Path = "/cromwell-executions/workflowpath/inputs/host/path?param=2", Type = TesFileType.FILEEnum, Name = "file1", Content = null }
            };

            var azureProxyReturnValues = AzureProxyReturnValues.Defaults;
            azureProxyReturnValues.DownloadedBlobContent = originalCommandScript;
            Mock<IAzureProxy> azureProxy = default;
            var azureProxySetter = new Action<Mock<IAzureProxy>>(mock =>
            {
                GetMockAzureProxy(azureProxyReturnValues)(mock);
                azureProxy = mock;
            });

            _ = await ProcessTesTaskAndGetBatchJobArgumentsAsync(tesTask, GetMockConfig(false)(), azureProxySetter, azureProxyReturnValues);

            var modifiedCommandScript = (string)azureProxy.Invocations.FirstOrDefault(i => i.Method.Name == nameof(IAzureProxy.UploadBlobAsync) && i.Arguments[0].ToString().Contains("/script"))?.Arguments[1];
            var filesToDownload = GetFilesToDownload(azureProxy);

            Assert.AreEqual(TesState.INITIALIZINGEnum, tesTask.State);
            Assert.IsFalse(filesToDownload.Any(f => f.LocalPath.Contains('?') || f.LocalPath.Contains("param=1") || f.LocalPath.Contains("param=2")), "Query string was not removed from local file path");
            Assert.AreEqual(1, filesToDownload.Count(f => f.StorageUrl.Contains("?param=1")), "Query string was removed from blob URL");
            Assert.IsFalse(modifiedCommandScript.Contains("?param=2"), "Query string was not removed from local file path in command script");
        }

        [TestMethod]
        public async Task QueryStringsAreRemovedFromLocalFilePathsWhenCommandScriptIsProvidedAsContent()
        {
            var tesTask = GetTesTask();

            var originalCommandScript = "cat /cromwell-executions/workflowpath/inputs/host/path?param=2";

            tesTask.Inputs = new()
            {
                new() { Url = null, Path = "/cromwell-executions/workflowpath/execution/script", Type = TesFileType.FILEEnum, Name = "commandScript", Content = originalCommandScript },
                new() { Url = "http://host/path?param=1", Path = "/cromwell-executions/workflowpath/inputs/host/path?param=2", Type = TesFileType.FILEEnum, Name = "file1", Content = null }
            };

            Mock<IAzureProxy> azureProxy = default;
            var azureProxySetter = new Action<Mock<IAzureProxy>>(mock =>
            {
                GetMockAzureProxy(AzureProxyReturnValues.Defaults)(mock);
                azureProxy = mock;
            });

            _ = await ProcessTesTaskAndGetBatchJobArgumentsAsync(tesTask, GetMockConfig(false)(), azureProxySetter, AzureProxyReturnValues.Defaults);

            var modifiedCommandScript = (string)azureProxy.Invocations.FirstOrDefault(i => i.Method.Name == nameof(IAzureProxy.UploadBlobAsync) && i.Arguments[0].ToString().Contains("/script"))?.Arguments[1];
            var filesToDownload = GetFilesToDownload(azureProxy);

            Assert.AreEqual(TesState.INITIALIZINGEnum, tesTask.State);
            Assert.AreEqual(2, filesToDownload.Count());
            Assert.IsFalse(filesToDownload.Any(f => f.LocalPath.Contains('?') || f.LocalPath.Contains("param=1") || f.LocalPath.Contains("param=2")), "Query string was not removed from local file path");
            Assert.AreEqual(1, filesToDownload.Count(f => f.StorageUrl.Contains("?param=1")), "Query string was removed from blob URL");
            Assert.IsFalse(modifiedCommandScript.Contains("?param=2"), "Query string was not removed from local file path in command script");
        }

        [TestMethod]
        public async Task PublicHttpUrlsAreKeptIntact()
        {
            var config = GetMockConfig(true)()
                .Append(("Storage:ExternalStorageContainers", "https://externalaccount1.blob.core.windows.net/container1?sas1; https://externalaccount2.blob.core.windows.net/container2/?sas2; https://externalaccount2.blob.core.windows.net?accountsas;"));

            var tesTask = GetTesTask();

            tesTask.Inputs = new()
            {
                new() { Url = null, Path = "/cromwell-executions/workflowpath/execution/script", Type = TesFileType.FILEEnum, Name = "commandScript", Content = "echo hello" },
                new() { Url = "https://storageaccount1.blob.core.windows.net/container1/blob1?sig=sassignature", Path = "/cromwell-executions/workflowpath/inputs/blob1", Type = TesFileType.FILEEnum, Name = "blob1", Content = null },
                new() { Url = "https://externalaccount1.blob.core.windows.net/container1/blob2?sig=sassignature", Path = "/cromwell-executions/workflowpath/inputs/blob2", Type = TesFileType.FILEEnum, Name = "blob2", Content = null },
                new() { Url = "https://publicaccount1.blob.core.windows.net/container1/blob3", Path = "/cromwell-executions/workflowpath/inputs/blob3", Type = TesFileType.FILEEnum, Name = "blob3", Content = null }
            };

            Mock<IAzureProxy> azureProxy = default;
            var azureProxySetter = new Action<Mock<IAzureProxy>>(mock =>
            {
                GetMockAzureProxy(AzureProxyReturnValues.Defaults)(mock);
                azureProxy = mock;
            });

            _ = await ProcessTesTaskAndGetBatchJobArgumentsAsync(tesTask, config, azureProxySetter, AzureProxyReturnValues.Defaults);

            var filesToDownload = GetFilesToDownload(azureProxy);

            Assert.AreEqual(4, filesToDownload.Count());
            Assert.IsNotNull(filesToDownload.SingleOrDefault(f => f.StorageUrl.Equals("https://storageaccount1.blob.core.windows.net/container1/blob1?sig=sassignature")));
            Assert.IsNotNull(filesToDownload.SingleOrDefault(f => f.StorageUrl.Equals("https://externalaccount1.blob.core.windows.net/container1/blob2?sig=sassignature")));
            Assert.IsNotNull(filesToDownload.SingleOrDefault(f => f.StorageUrl.Equals("https://publicaccount1.blob.core.windows.net/container1/blob3")));
        }

        [TestMethod]
        public async Task PrivatePathsAndUrlsGetSasToken()
        {
            var config = GetMockConfig(true)()
                .Append(("Storage:ExternalStorageContainers", "https://externalaccount1.blob.core.windows.net/container1?sas1; https://externalaccount2.blob.core.windows.net/container2/?sas2; https://externalaccount2.blob.core.windows.net?accountsas;"));

            var tesTask = GetTesTask();

            tesTask.Inputs = new()
            {
                // defaultstorageaccount and storageaccount1 are accessible to TES identity
                new() { Url = null, Path = "/cromwell-executions/workflowpath/execution/script", Type = TesFileType.FILEEnum, Name = "commandScript", Content = "echo hello" },

                new() { Url = "/defaultstorageaccount/container1/blob1", Path = "/cromwell-executions/workflowpath/inputs/blob1", Type = TesFileType.FILEEnum, Name = "blob1", Content = null },
                new() { Url = "/storageaccount1/container1/blob2", Path = "/cromwell-executions/workflowpath/inputs/blob2", Type = TesFileType.FILEEnum, Name = "blob2", Content = null },
                new() { Url = "/externalaccount1/container1/blob3", Path = "/cromwell-executions/workflowpath/inputs/blob3", Type = TesFileType.FILEEnum, Name = "blob3", Content = null },
                new() { Url = "/externalaccount2/container2/blob4", Path = "/cromwell-executions/workflowpath/inputs/blob4", Type = TesFileType.FILEEnum, Name = "blob4", Content = null },

                new() { Url = "file:///defaultstorageaccount/container1/blob5", Path = "/cromwell-executions/workflowpath/inputs/blob5", Type = TesFileType.FILEEnum, Name = "blob5", Content = null },
                new() { Url = "file:///storageaccount1/container1/blob6", Path = "/cromwell-executions/workflowpath/inputs/blob6", Type = TesFileType.FILEEnum, Name = "blob6", Content = null },
                new() { Url = "file:///externalaccount1/container1/blob7", Path = "/cromwell-executions/workflowpath/inputs/blob7", Type = TesFileType.FILEEnum, Name = "blob7", Content = null },
                new() { Url = "file:///externalaccount2/container2/blob8", Path = "/cromwell-executions/workflowpath/inputs/blob8", Type = TesFileType.FILEEnum, Name = "blob8", Content = null },

                new() { Url = "https://defaultstorageaccount.blob.core.windows.net/container1/blob9", Path = "/cromwell-executions/workflowpath/inputs/blob9", Type = TesFileType.FILEEnum, Name = "blob9", Content = null },
                new() { Url = "https://storageaccount1.blob.core.windows.net/container1/blob10", Path = "/cromwell-executions/workflowpath/inputs/blob10", Type = TesFileType.FILEEnum, Name = "blob10", Content = null },
                new() { Url = "https://externalaccount1.blob.core.windows.net/container1/blob11", Path = "/cromwell-executions/workflowpath/inputs/blob11", Type = TesFileType.FILEEnum, Name = "blob11", Content = null },
                new() { Url = "https://externalaccount2.blob.core.windows.net/container2/blob12", Path = "/cromwell-executions/workflowpath/inputs/blob12", Type = TesFileType.FILEEnum, Name = "blob12", Content = null },

                // ExternalStorageContainers entry exists for externalaccount2/container2 and for externalaccount2 (account level SAS), so this uses account SAS:
                new() { Url = "https://externalaccount2.blob.core.windows.net/container3/blob13", Path = "/cromwell-executions/workflowpath/inputs/blob12", Type = TesFileType.FILEEnum, Name = "blob12", Content = null },

                // ExternalStorageContainers entry exists for externalaccount1/container1, but not for externalaccount1/publiccontainer, so this is treated as public URL:
                new() { Url = "https://externalaccount1.blob.core.windows.net/publiccontainer/blob14", Path = "/cromwell-executions/workflowpath/inputs/blob14", Type = TesFileType.FILEEnum, Name = "blob14", Content = null }
            };

            Mock<IAzureProxy> azureProxy = default;
            var azureProxySetter = new Action<Mock<IAzureProxy>>(mock =>
            {
                GetMockAzureProxy(AzureProxyReturnValues.Defaults)(mock);
                azureProxy = mock;
            });

            _ = await ProcessTesTaskAndGetBatchJobArgumentsAsync(tesTask, config, azureProxySetter, AzureProxyReturnValues.Defaults);

            var filesToDownload = GetFilesToDownload(azureProxy);

            Assert.AreEqual(15, filesToDownload.Count());

            Assert.IsNotNull(filesToDownload.SingleOrDefault(f => f.StorageUrl.StartsWith("https://defaultstorageaccount.blob.core.windows.net/container1/blob1?sv=")));
            Assert.IsNotNull(filesToDownload.SingleOrDefault(f => f.StorageUrl.StartsWith("https://storageaccount1.blob.core.windows.net/container1/blob2?sv=")));
            Assert.IsNotNull(filesToDownload.SingleOrDefault(f => f.StorageUrl.Equals("https://externalaccount1.blob.core.windows.net/container1/blob3?sas1")));
            Assert.IsNotNull(filesToDownload.SingleOrDefault(f => f.StorageUrl.Equals("https://externalaccount2.blob.core.windows.net/container2/blob4?sas2")));

            Assert.IsNotNull(filesToDownload.SingleOrDefault(f => f.StorageUrl.StartsWith("https://defaultstorageaccount.blob.core.windows.net/container1/blob5?sv=")));
            Assert.IsNotNull(filesToDownload.SingleOrDefault(f => f.StorageUrl.StartsWith("https://storageaccount1.blob.core.windows.net/container1/blob6?sv=")));
            Assert.IsNotNull(filesToDownload.SingleOrDefault(f => f.StorageUrl.Equals("https://externalaccount1.blob.core.windows.net/container1/blob7?sas1")));
            Assert.IsNotNull(filesToDownload.SingleOrDefault(f => f.StorageUrl.Equals("https://externalaccount2.blob.core.windows.net/container2/blob8?sas2")));

            Assert.IsNotNull(filesToDownload.SingleOrDefault(f => f.StorageUrl.StartsWith("https://defaultstorageaccount.blob.core.windows.net/container1/blob9?sv=")));
            Assert.IsNotNull(filesToDownload.SingleOrDefault(f => f.StorageUrl.StartsWith("https://storageaccount1.blob.core.windows.net/container1/blob10?sv=")));
            Assert.IsNotNull(filesToDownload.SingleOrDefault(f => f.StorageUrl.Equals("https://externalaccount1.blob.core.windows.net/container1/blob11?sas1")));
            Assert.IsNotNull(filesToDownload.SingleOrDefault(f => f.StorageUrl.Equals("https://externalaccount2.blob.core.windows.net/container2/blob12?sas2")));

            Assert.IsNotNull(filesToDownload.SingleOrDefault(f => f.StorageUrl.Equals("https://externalaccount2.blob.core.windows.net/container3/blob13?accountsas")));

            Assert.IsNotNull(filesToDownload.SingleOrDefault(f => f.StorageUrl.Equals("https://externalaccount1.blob.core.windows.net/publiccontainer/blob14")));
        }

        [TestMethod]
        public async Task PrivateImagesArePulledUsingPoolConfiguration()
        {
            var tesTask = GetTesTask();

            Mock<IAzureProxy> azureProxy = default;
            var azureProxySetter = new Action<Mock<IAzureProxy>>(mock =>
            {
                GetMockAzureProxy(AzureProxyReturnValues.Defaults)(mock);
                azureProxy = mock;
            });
            (_, var cloudTask, var poolInformation, _) = await ProcessTesTaskAndGetBatchJobArgumentsAsync(tesTask, GetMockConfig(true)(), azureProxySetter, AzureProxyReturnValues.Defaults);
            var batchScript = (string)azureProxy.Invocations.FirstOrDefault(i => i.Method.Name == nameof(IAzureProxy.UploadBlobAsync) && i.Arguments[0].ToString().Contains("/batch_script"))?.Arguments[1];

            Assert.IsNotNull(poolInformation.AutoPoolSpecification.PoolSpecification.VirtualMachineConfiguration.ContainerConfiguration);
            Assert.AreEqual("registryServer1", poolInformation.AutoPoolSpecification.PoolSpecification.VirtualMachineConfiguration.ContainerConfiguration.ContainerRegistries.FirstOrDefault()?.RegistryServer);
            Assert.AreEqual(2, Regex.Matches(batchScript, tesTask.Executors.First().Image, RegexOptions.IgnoreCase).Count);
            Assert.IsFalse(batchScript.Contains($"docker pull --quiet {tesTask.Executors.First().Image}"));
        }

        [TestMethod]
        public async Task PublicImagesArePulledInTaskCommand()
        {
            var tesTask = GetTesTask();
            tesTask.Executors.First().Image = "ubuntu";

            Mock<IAzureProxy> azureProxy = default;
            var azureProxySetter = new Action<Mock<IAzureProxy>>(mock =>
            {
                GetMockAzureProxy(AzureProxyReturnValues.Defaults)(mock);
                azureProxy = mock;
            });
            (_, var cloudTask, var poolInformation, _) = await ProcessTesTaskAndGetBatchJobArgumentsAsync(tesTask, GetMockConfig(true)(), azureProxySetter, AzureProxyReturnValues.Defaults);
            var batchScript = (string)azureProxy.Invocations.FirstOrDefault(i => i.Method.Name == nameof(IAzureProxy.UploadBlobAsync) && i.Arguments[0].ToString().Contains("/batch_script"))?.Arguments[1];

            Assert.IsNull(poolInformation.AutoPoolSpecification.PoolSpecification.VirtualMachineConfiguration.ContainerConfiguration);
            Assert.AreEqual(3, Regex.Matches(batchScript, tesTask.Executors.First().Image, RegexOptions.IgnoreCase).Count);
            Assert.IsTrue(batchScript.Contains("docker pull --quiet ubuntu"));
        }

        [TestMethod]
        public async Task PrivateContainersRunInsideDockerInDockerContainer()
        {
            var tesTask = GetTesTask();

            (_, var cloudTask, _, _) = await ProcessTesTaskAndGetBatchJobArgumentsAsync(tesTask, GetMockConfig(false)(), GetMockAzureProxy(AzureProxyReturnValues.Defaults), AzureProxyReturnValues.Defaults);

            Assert.IsNotNull(cloudTask.ContainerSettings);
            Assert.AreEqual("docker", cloudTask.ContainerSettings.ImageName);
        }

        [TestMethod]
        public async Task PublicContainersRunInsideRegularTaskCommand()
        {
            var tesTask = GetTesTask();
            tesTask.Executors.First().Image = "ubuntu";

            (_, var cloudTask, _, _) = await ProcessTesTaskAndGetBatchJobArgumentsAsync(tesTask, GetMockConfig(false)(), GetMockAzureProxy(AzureProxyReturnValues.Defaults), AzureProxyReturnValues.Defaults);

            Assert.IsNull(cloudTask.ContainerSettings);
        }

        [TestMethod]
        public async Task LocalFilesInCromwellTmpDirectoryAreDiscoveredAndUploaded()
        {
            var tesTask = GetTesTask();

            tesTask.Inputs = new()
            {
                new() { Url = null, Path = "/cromwell-executions/workflowpath/execution/script", Type = TesFileType.FILEEnum, Name = "commandScript", Content = "echo hello" },
                new() { Url = "file:///cromwell-tmp/tmp12345/blob1", Path = "/cromwell-executions/workflowpath/inputs/blob1", Type = TesFileType.FILEEnum, Name = "blob1", Content = null },
            };

            var azureProxyReturnValues = AzureProxyReturnValues.Defaults;
            azureProxyReturnValues.LocalFileExists = true;

            Mock<IAzureProxy> azureProxy = default;
            var azureProxySetter = new Action<Mock<IAzureProxy>>(mock =>
            {
                GetMockAzureProxy(azureProxyReturnValues)(mock);
                azureProxy = mock;
            });
            _ = await ProcessTesTaskAndGetBatchJobArgumentsAsync(tesTask, GetMockConfig(false)(), azureProxySetter, azureProxyReturnValues);

            var filesToDownload = GetFilesToDownload(azureProxy);

            Assert.AreEqual(2, filesToDownload.Count());
            var inputFileUrl = filesToDownload.SingleOrDefault(f => f.StorageUrl.StartsWith("https://defaultstorageaccount.blob.core.windows.net/cromwell-executions/workflowpath/inputs/blob1?sv=")).StorageUrl;
            Assert.IsNotNull(inputFileUrl);
            azureProxy.Verify(i => i.LocalFileExists("/cromwell-tmp/tmp12345/blob1"));
            azureProxy.Verify(i => i.UploadBlobFromFileAsync(It.Is<Uri>(uri => uri.AbsoluteUri.StartsWith("https://defaultstorageaccount.blob.core.windows.net/cromwell-executions/workflowpath/inputs/blob1?sv=")), "/cromwell-tmp/tmp12345/blob1"));
        }

        [TestMethod]
        public async Task PoolIsCreatedInSubnetWhenBatchNodesSubnetIdIsSet()
        {
            var config = GetMockConfig(true)()
                .Append(("BatchNodes:SubnetId", "subnet1"));

            var tesTask = GetTesTask();
            var azureProxy = GetMockAzureProxy(AzureProxyReturnValues.Defaults);

            (_, _, var poolInformation, _) = await ProcessTesTaskAndGetBatchJobArgumentsAsync(tesTask, config, azureProxy, AzureProxyReturnValues.Defaults);

            var poolNetworkConfiguration = poolInformation.AutoPoolSpecification.PoolSpecification.NetworkConfiguration;

            Assert.AreEqual(Microsoft.Azure.Batch.Common.IPAddressProvisioningType.BatchManaged, poolNetworkConfiguration?.PublicIPAddressConfiguration?.Provision);
            Assert.AreEqual("subnet1", poolNetworkConfiguration?.SubnetId);
        }

        [TestMethod]
        public async Task PoolIsCreatedWithoutPublicIpWhenSubnetAndDisableBatchNodesPublicIpAddressAreSet()
        {
            var config = GetMockConfig(true)()
                .Append(("BatchNodes:SubnetId", "subnet1"))
                .Append(("BatchNodes:DisablePublicIpAddress", "true"));

            var tesTask = GetTesTask();
            var azureProxy = GetMockAzureProxy(AzureProxyReturnValues.Defaults);

            (_, _, var poolInformation, _) = await ProcessTesTaskAndGetBatchJobArgumentsAsync(tesTask, config, azureProxy, AzureProxyReturnValues.Defaults);

            var poolNetworkConfiguration = poolInformation.AutoPoolSpecification.PoolSpecification.NetworkConfiguration;

            Assert.AreEqual(Microsoft.Azure.Batch.Common.IPAddressProvisioningType.NoPublicIPAddresses, poolNetworkConfiguration?.PublicIPAddressConfiguration?.Provision);
            Assert.AreEqual("subnet1", poolNetworkConfiguration?.SubnetId);
        }

        private static async Task<(string FailureReason, string[] SystemLog)> ProcessTesTaskAndGetFailureReasonAndSystemLogAsync(TesTask tesTask, AzureBatchJobAndTaskState? azureBatchJobAndTaskState = null)
        {
            var azureProxyReturnValues = AzureProxyReturnValues.Defaults;
            azureProxyReturnValues.BatchJobAndTaskState = azureBatchJobAndTaskState ?? azureProxyReturnValues.BatchJobAndTaskState;

            _ = await ProcessTesTaskAndGetBatchJobArgumentsAsync(tesTask, GetMockConfig(true)(), GetMockAzureProxy(azureProxyReturnValues), azureProxyReturnValues);

            return (tesTask.Logs?.LastOrDefault()?.FailureReason, tesTask.Logs?.LastOrDefault()?.SystemLogs?.ToArray());
        }

        private static Task<(string JobId, CloudTask CloudTask, PoolInformation PoolInformation, Pool batchModelsPool)> ProcessTesTaskAndGetBatchJobArgumentsAsync(bool autopool)
            => ProcessTesTaskAndGetBatchJobArgumentsAsync(GetTesTask(), GetMockConfig(autopool)(), GetMockAzureProxy(AzureProxyReturnValues.Defaults), AzureProxyReturnValues.Defaults);

        private static async Task<(string JobId, CloudTask CloudTask, PoolInformation PoolInformation, Pool batchModelsPool)> ProcessTesTaskAndGetBatchJobArgumentsAsync(TesTask tesTask, IEnumerable<(string Key, string Value)> configuration, Action<Mock<IAzureProxy>> azureProxy, AzureProxyReturnValues azureProxyReturnValues, Action<IServiceCollection> additionalActions = default)
        {
            using var serviceProvider = GetServiceProvider(
                configuration,
                azureProxy,
                GetMockQuotaProvider(azureProxyReturnValues),
                GetMockSkuInfoProvider(azureProxyReturnValues),
                GetContainerRegistryInfoProvider(azureProxyReturnValues),
                additionalActions: additionalActions);
            var batchScheduler = serviceProvider.GetT();

            await batchScheduler.ProcessTesTaskAsync(tesTask);

            var createBatchPoolAsyncInvocation = serviceProvider.AzureProxy.Invocations.FirstOrDefault(i => i.Method.Name == nameof(IAzureProxy.CreateBatchPoolAsync));
            var createAutoPoolBatchJobAsyncInvocation = serviceProvider.AzureProxy.Invocations.FirstOrDefault(i => i.Method.Name == nameof(IAzureProxy.CreateAutoPoolModeBatchJobAsync));
            var addBatchTaskAsyncInvocation = serviceProvider.AzureProxy.Invocations.FirstOrDefault(i => i.Method.Name == nameof(IAzureProxy.AddBatchTaskAsync));

            var jobId = (addBatchTaskAsyncInvocation?.Arguments[0] ?? createAutoPoolBatchJobAsyncInvocation?.Arguments[0]) as string;
            var cloudTask = (addBatchTaskAsyncInvocation?.Arguments[1] ?? createAutoPoolBatchJobAsyncInvocation?.Arguments[1]) as CloudTask;
            var poolInformation = (addBatchTaskAsyncInvocation?.Arguments[2] ?? createAutoPoolBatchJobAsyncInvocation?.Arguments[2]) as PoolInformation;
            var batchPoolsModel = createBatchPoolAsyncInvocation?.Arguments[0] as Pool;

            return (jobId, cloudTask, poolInformation, batchPoolsModel);
        }

        private static Action<Mock<IBatchSkuInformationProvider>> GetMockSkuInfoProvider(AzureProxyReturnValues azureProxyReturnValues)
            => new(proxy =>
                proxy.Setup(p => p.GetVmSizesAndPricesAsync(It.IsAny<string>()))
                    .ReturnsAsync(azureProxyReturnValues.VmSizesAndPrices));

        private static Action<Mock<IBatchQuotaProvider>> GetMockQuotaProvider(AzureProxyReturnValues azureProxyReturnValues)
            => new(quotaProvider =>
            {
                var batchQuotas = azureProxyReturnValues.BatchQuotas;
                var vmFamilyQuota = batchQuotas.DedicatedCoreQuotaPerVMFamily?.FirstOrDefault(v => string.Equals(v.Name, "VmFamily1", StringComparison.InvariantCultureIgnoreCase))?.CoreQuota ?? 0;

                quotaProvider.Setup(p =>
                        p.GetQuotaForRequirementAsync(It.IsAny<string>(), It.Is<bool>(p => p == false), It.IsAny<int?>()))
                    .ReturnsAsync(() => new BatchVmFamilyQuotas(batchQuotas.DedicatedCoreQuota,
                        vmFamilyQuota,
                        batchQuotas.PoolQuota,
                        batchQuotas.ActiveJobAndJobScheduleQuota,
                        batchQuotas.DedicatedCoreQuotaPerVMFamilyEnforced, "VmSize1"));
                quotaProvider.Setup(p =>
                        p.GetQuotaForRequirementAsync(It.IsAny<string>(), It.Is<bool>(p => p == true), It.IsAny<int?>()))
                    .ReturnsAsync(() => new BatchVmFamilyQuotas(batchQuotas.LowPriorityCoreQuota,
                        vmFamilyQuota,
                        batchQuotas.PoolQuota,
                        batchQuotas.ActiveJobAndJobScheduleQuota,
                        batchQuotas.DedicatedCoreQuotaPerVMFamilyEnforced, "VmSize1"));

                quotaProvider.Setup(p =>
                        p.GetVmCoreQuotaAsync(It.Is<bool>(l => l == true)))
                    .ReturnsAsync(new BatchVmCoreQuota(batchQuotas.LowPriorityCoreQuota,
                        true,
                        batchQuotas.DedicatedCoreQuotaPerVMFamilyEnforced,
                        batchQuotas.DedicatedCoreQuotaPerVMFamily?.Select(v => new BatchVmCoresPerFamily(v.Name, v.CoreQuota)).ToList(),
                        new(batchQuotas.ActiveJobAndJobScheduleQuota, batchQuotas.PoolQuota, batchQuotas.DedicatedCoreQuota, batchQuotas.LowPriorityCoreQuota)));
                quotaProvider.Setup(p =>
                        p.GetVmCoreQuotaAsync(It.Is<bool>(l => l == false)))
                    .ReturnsAsync(new BatchVmCoreQuota(batchQuotas.DedicatedCoreQuota,
                        false,
                        batchQuotas.DedicatedCoreQuotaPerVMFamilyEnforced,
                        batchQuotas.DedicatedCoreQuotaPerVMFamily?.Select(v => new BatchVmCoresPerFamily(v.Name, v.CoreQuota)).ToList(),
                        new(batchQuotas.ActiveJobAndJobScheduleQuota, batchQuotas.PoolQuota, batchQuotas.DedicatedCoreQuota, batchQuotas.LowPriorityCoreQuota)));
            });

        private static TestServices.TestServiceProvider<IBatchScheduler> GetServiceProvider(IEnumerable<(string Key, string Value)> configuration, Action<Mock<IAzureProxy>> azureProxy, Action<Mock<IBatchQuotaProvider>> quotaProvider, Action<Mock<IBatchSkuInformationProvider>> skuInfoProvider, Action<Mock<ContainerRegistryProvider>> containerRegistryProviderSetup, Action<IServiceCollection> additionalActions = default)
            => new(wrapAzureProxy: true, configuration: configuration, azureProxy: azureProxy, batchQuotaProvider: quotaProvider, batchSkuInformationProvider: skuInfoProvider, accountResourceInformation: GetNewBatchResourceInfo(), batchPoolRepositoryArgs: ("endpoint", "key", "databaseId", "containerId", "partitionKeyValue"), containerRegistryProviderSetup: containerRegistryProviderSetup, additionalActions: additionalActions);

        private static async Task<TesState> GetNewTesTaskStateAsync(TesTask tesTask, AzureProxyReturnValues azureProxyReturnValues)
        {
            _ = await ProcessTesTaskAndGetBatchJobArgumentsAsync(tesTask, GetMockConfig(true)(), GetMockAzureProxy(azureProxyReturnValues), azureProxyReturnValues);

            return tesTask.State;
        }

        private static Task<TesState> GetNewTesTaskStateAsync(TesState currentTesTaskState, AzureBatchJobAndTaskState azureBatchJobAndTaskState)
            => GetNewTesTaskStateAsync(new TesTask { Id = "test", State = currentTesTaskState }, azureBatchJobAndTaskState);

        private static Task<TesState> GetNewTesTaskStateAsync(TesTask tesTask, AzureBatchJobAndTaskState? azureBatchJobAndTaskState = null)
        {
            var azureProxyReturnValues = AzureProxyReturnValues.Defaults;
            azureProxyReturnValues.BatchJobAndTaskState = azureBatchJobAndTaskState ?? azureProxyReturnValues.BatchJobAndTaskState;

            return GetNewTesTaskStateAsync(tesTask, azureProxyReturnValues);
        }

        private static Task<TesState> GetNewTesTaskStateAsync(TesResources resources, AzureProxyReturnValues proxyReturnValues)
        {
            var tesTask = GetTesTask();
            tesTask.Resources = resources;

            return GetNewTesTaskStateAsync(tesTask, proxyReturnValues);
        }

        private static TesTask GetTesTask()
            => JsonConvert.DeserializeObject<TesTask>(File.ReadAllText("testask1.json"));

        private Mock<ContainerRegistryProvider> containerRegistryProvider = new Mock<ContainerRegistryProvider>();

        private static Action<Mock<ContainerRegistryProvider>> GetContainerRegistryInfoProvider(
            AzureProxyReturnValues azureProxyReturnValues)
            => containerRegistryProvider =>
            {
                containerRegistryProvider.Setup(p => p.GetContainerRegistryInfoAsync("registryServer1/imageName1:tag1"))
                    .Returns(Task.FromResult(azureProxyReturnValues.ContainerRegistryInfo));
            };

        private static Action<Mock<IAzureProxy>> GetMockAzureProxy(AzureProxyReturnValues azureProxyReturnValues)
            => azureProxy =>
            {
                azureProxy.Setup(a => a.GetActivePoolsAsync(It.IsAny<string>()))
                    .Returns(AsyncEnumerable.Empty<CloudPool>());

                azureProxy.Setup(a => a.GetNextBatchJobIdAsync(It.IsAny<string>()))
                    .Returns(Task.FromResult(azureProxyReturnValues.NextBatchJobId));

                azureProxy.Setup(a => a.GetBatchJobAndTaskStateAsync(It.IsAny<TesTask>(), It.IsAny<bool>()))
                    .Returns(Task.FromResult(azureProxyReturnValues.BatchJobAndTaskState));

                azureProxy.Setup(a => a.GetStorageAccountInfoAsync("defaultstorageaccount"))
                    .Returns(Task.FromResult(azureProxyReturnValues.StorageAccountInfos["defaultstorageaccount"]));

                azureProxy.Setup(a => a.GetStorageAccountInfoAsync("storageaccount1"))
                    .Returns(Task.FromResult(azureProxyReturnValues.StorageAccountInfos["storageaccount1"]));

                azureProxy.Setup(a => a.GetStorageAccountKeyAsync(It.IsAny<StorageAccountInfo>()))
                    .Returns(Task.FromResult(azureProxyReturnValues.StorageAccountKey));

                azureProxy.Setup(a => a.GetBatchActiveNodeCountByVmSize())
                    .Returns(azureProxyReturnValues.ActiveNodeCountByVmSize);

                azureProxy.Setup(a => a.GetBatchActiveJobCount())
                    .Returns(azureProxyReturnValues.ActiveJobCount);

                azureProxy.Setup(a => a.GetBatchActivePoolCount())
                    .Returns(azureProxyReturnValues.ActivePoolCount);

                azureProxy.Setup(a => a.GetBatchPoolAsync(It.IsAny<string>(), It.IsAny<DetailLevel>(), It.IsAny<CancellationToken>()))
                    .Returns((string id, DetailLevel detailLevel, CancellationToken cancellationToken) => Task.FromResult(azureProxyReturnValues.GetBatchPoolImpl(id)));

                azureProxy.Setup(a => a.DownloadBlobAsync(It.IsAny<Uri>()))
                    .Returns(Task.FromResult(azureProxyReturnValues.DownloadedBlobContent));

                azureProxy.Setup(a => a.LocalFileExists(It.IsAny<string>()))
                    .Returns(azureProxyReturnValues.LocalFileExists);

                azureProxy.Setup(a => a.CreateBatchPoolAsync(It.IsAny<Pool>(), It.IsAny<bool>()))
                    .Returns((Pool p, bool _1) => Task.FromResult(azureProxyReturnValues.CreateBatchPoolImpl(p)));

                azureProxy.Setup(a => a.DeleteBatchPoolIfExistsAsync(It.IsAny<string>(), It.IsAny<CancellationToken>()))
                    .Callback<string, CancellationToken>((poolId, cancellationToken) => azureProxyReturnValues.AzureProxyDeleteBatchPoolIfExistsImpl(poolId, cancellationToken))
                    .Returns(Task.CompletedTask);

                azureProxy.Setup(a => a.GetFullAllocationStateAsync(It.IsAny<string>(), It.IsAny<CancellationToken>()))
                    .Returns(() => Task.FromResult(azureProxyReturnValues.AzureProxyGetFullAllocationState?.Invoke() ?? (null, null, null, null, null, null)));

                azureProxy.Setup(a => a.ListComputeNodesAsync(It.IsAny<string>(), It.IsAny<DetailLevel>()))
                    .Returns(new Func<string, DetailLevel, IAsyncEnumerable<ComputeNode>>((string poolId, DetailLevel detailLevel)
                        => AsyncEnumerable.Empty<ComputeNode>()
                            .Append(BatchPoolTests.GenerateNode(poolId, "ComputeNodeDedicated1", true, true))));

                azureProxy.Setup(a => a.DeleteBatchPoolAsync(It.IsAny<string>(), It.IsAny<CancellationToken>()))
                    .Callback<string, CancellationToken>((poolId, cancellationToken) => azureProxyReturnValues.AzureProxyDeleteBatchPoolImpl(poolId, cancellationToken))
                    .Returns(Task.CompletedTask);

                azureProxy.Setup(a => a.ListTasksAsync(It.IsAny<string>(), It.IsAny<DetailLevel>()))
                    .Returns(azureProxyReturnValues.AzureProxyListTasks);
            };

        private static Func<IEnumerable<(string Key, string Value)>> GetMockConfig(bool autopool)
            => new(() =>
            {
                var config = Enumerable.Empty<(string Key, string Value)>()
<<<<<<< HEAD
                .Append(("Storage:DefaultAccountName", "defaultstorageaccount"))
                .Append(("BatchScheduling:Prefix", "hostname"));
=======
                .Append(("DefaultStorageAccountName", "defaultstorageaccount"))
                .Append(("BatchPrefix", "hostname"));
>>>>>>> 52e6270c
                if (autopool)
                {
                    config = config.Append(("BatchScheduling:UseLegacyAutopools", "true"));
                }

                return config;
            });

        private static IEnumerable<FileToDownload> GetFilesToDownload(Mock<IAzureProxy> azureProxy)
        {
            var downloadFilesScriptContent = (string)azureProxy.Invocations.FirstOrDefault(i => i.Method.Name == nameof(IAzureProxy.UploadBlobAsync) && i.Arguments[0].ToString().Contains("/download_files_script"))?.Arguments[1];

            if (string.IsNullOrEmpty(downloadFilesScriptContent))
            {
                return new List<FileToDownload>();
            }

            var blobxferFilesToDownload = downloadFilesBlobxferRegex.Matches(downloadFilesScriptContent)
                .Cast<System.Text.RegularExpressions.Match>()
                .Select(m => new FileToDownload { LocalPath = m.Groups[1].Value, StorageUrl = m.Groups[2].Value });

            var wgetFilesToDownload = downloadFilesWgetRegex.Matches(downloadFilesScriptContent)
                .Cast<System.Text.RegularExpressions.Match>()
                .Select(m => new FileToDownload { LocalPath = m.Groups[1].Value, StorageUrl = m.Groups[2].Value });

            return blobxferFilesToDownload.Union(wgetFilesToDownload);
        }

        private static TestServices.TestServiceProvider<IBatchScheduler> GetServiceProvider(AzureProxyReturnValues azureProxyReturn = default)
        {
            azureProxyReturn ??= AzureProxyReturnValues.Defaults;
            return new(
                wrapAzureProxy: true,
                accountResourceInformation: new("defaultbatchaccount", "defaultresourcegroup", "defaultsubscription", "defaultregion"),
                configuration: GetMockConfig(false)(),
                azureProxy: GetMockAzureProxy(azureProxyReturn),
                batchQuotaProvider: GetMockQuotaProvider(azureProxyReturn),
                batchSkuInformationProvider: GetMockSkuInfoProvider(azureProxyReturn),
                batchPoolRepositoryArgs: ("endpoint", "key", "databaseId", "containerId", "partitionKeyValue"));
        }

        private static async Task<IBatchPool> AddPool(BatchScheduler batchScheduler)
            => await batchScheduler.GetOrAddPoolAsync("key1", false, id => ValueTask.FromResult<Pool>(new(name: id, displayName: "display1", vmSize: "vmSize1")));

        private struct BatchJobAndTaskStates
        {
            public static AzureBatchJobAndTaskState TaskActive => new() { JobState = JobState.Active, TaskState = TaskState.Active };
            public static AzureBatchJobAndTaskState TaskPreparing => new() { JobState = JobState.Active, TaskState = TaskState.Preparing };
            public static AzureBatchJobAndTaskState TaskRunning => new() { JobState = JobState.Active, TaskState = TaskState.Running };
            public static AzureBatchJobAndTaskState TaskCompletedSuccessfully => new() { JobState = JobState.Completed, TaskState = TaskState.Completed, TaskExitCode = 0 };
            public static AzureBatchJobAndTaskState TaskFailed => new() { JobState = JobState.Completed, TaskState = TaskState.Completed, TaskExitCode = -1 };
            public static AzureBatchJobAndTaskState JobNotFound => new() { JobState = null };
            public static AzureBatchJobAndTaskState TaskNotFound => new() { JobState = JobState.Active, TaskState = null };
            public static AzureBatchJobAndTaskState MoreThanOneJobFound => new() { MoreThanOneActiveJobOrTaskFound = true };
            public static AzureBatchJobAndTaskState NodeAllocationFailed => new() { JobState = JobState.Active, NodeAllocationFailed = true };
            public static AzureBatchJobAndTaskState NodePreempted => new() { JobState = JobState.Active, NodeState = ComputeNodeState.Preempted };
            public static AzureBatchJobAndTaskState NodeDiskFull => new() { JobState = JobState.Active, NodeErrorCode = "DiskFull" };
            public static AzureBatchJobAndTaskState ActiveJobWithMissingAutoPool => new() { ActiveJobWithMissingAutoPool = true };
            public static AzureBatchJobAndTaskState ImageDownloadFailed => new() { JobState = JobState.Active, NodeErrorCode = "ContainerInvalidImage" };
        }

        private class AzureProxyReturnValues
        {
            internal Func<(Microsoft.Azure.Batch.Common.AllocationState?, bool?, int?, int?, int?, int?)> AzureProxyGetFullAllocationState { get; set; }
            internal Action<string, System.Threading.CancellationToken> AzureProxyDeleteBatchPoolIfExists { get; set; }
            internal Action<string, CancellationToken> AzureProxyDeleteBatchPool { get; set; }
            internal Func<string, ODATADetailLevel, IAsyncEnumerable<CloudTask>> AzureProxyListTasks { get; set; } = (jobId, detail) => AsyncEnumerable.Empty<CloudTask>();
            public Dictionary<string, StorageAccountInfo> StorageAccountInfos { get; set; }
            public ContainerRegistryInfo ContainerRegistryInfo { get; set; }
            public List<VirtualMachineInformation> VmSizesAndPrices { get; set; }
            public AzureBatchAccountQuotas BatchQuotas { get; set; }
            public IEnumerable<AzureBatchNodeCount> ActiveNodeCountByVmSize { get; set; }
            public int ActiveJobCount { get; set; }
            public int ActivePoolCount { get; set; }
            public AzureBatchJobAndTaskState BatchJobAndTaskState { get; set; }
            public string NextBatchJobId { get; set; }
            public string StorageAccountKey { get; set; }
            public string DownloadedBlobContent { get; set; }
            public bool LocalFileExists { get; set; }

            public static AzureProxyReturnValues Defaults => new()
            {
                AzureProxyGetFullAllocationState = () => (Microsoft.Azure.Batch.Common.AllocationState.Steady, true, 0, 0, 0, 0),
                AzureProxyDeleteBatchPoolIfExists = (poolId, cancellationToken) => { },
                AzureProxyDeleteBatchPool = (poolId, cancellationToken) => { },
                StorageAccountInfos = new() {
                    { "defaultstorageaccount", new() { Name = "defaultstorageaccount", Id = "Id", BlobEndpoint = "https://defaultstorageaccount.blob.core.windows.net/", SubscriptionId = "SubId" } },
                    { "storageaccount1", new() { Name = "storageaccount1", Id = "Id", BlobEndpoint = "https://storageaccount1.blob.core.windows.net/", SubscriptionId = "SubId" } }
                },
                ContainerRegistryInfo = new() { RegistryServer = "registryServer1", Username = "default", Password = "placeholder" },
                VmSizesAndPrices = new() {
                    new() { VmSize = "VmSizeLowPri1", VmFamily = "VmFamily1", LowPriority = true, VCpusAvailable = 1, MemoryInGiB = 4, ResourceDiskSizeInGiB = 20, PricePerHour = 1 },
                    new() { VmSize = "VmSizeLowPri2", VmFamily = "VmFamily2", LowPriority = true, VCpusAvailable = 2, MemoryInGiB = 8, ResourceDiskSizeInGiB = 40, PricePerHour = 2 },
                    new() { VmSize = "VmSizeDedicated1", VmFamily = "VmFamily1", LowPriority = false, VCpusAvailable = 1, MemoryInGiB = 4, ResourceDiskSizeInGiB = 20, PricePerHour = 11 },
                    new() { VmSize = "VmSizeDedicated2", VmFamily = "VmFamily2", LowPriority = false, VCpusAvailable = 2, MemoryInGiB = 8, ResourceDiskSizeInGiB = 40, PricePerHour = 22 }
                },
                BatchQuotas = new() { ActiveJobAndJobScheduleQuota = 1, PoolQuota = 1, DedicatedCoreQuota = 5, LowPriorityCoreQuota = 10, DedicatedCoreQuotaPerVMFamily = new List<VirtualMachineFamilyCoreQuota>() },
                ActiveNodeCountByVmSize = new List<AzureBatchNodeCount>(),
                ActiveJobCount = 0,
                ActivePoolCount = 0,
                BatchJobAndTaskState = BatchJobAndTaskStates.JobNotFound,
                NextBatchJobId = "JobId-1",
                StorageAccountKey = "Key1",
                DownloadedBlobContent = string.Empty,
                LocalFileExists = true
            };

            public static AzureProxyReturnValues DefaultsPerVMFamilyEnforced => DefaultsPerVMFamilyEnforcedImpl();

            private static AzureProxyReturnValues DefaultsPerVMFamilyEnforcedImpl()
            {
                var proxy = Defaults;
                proxy.VmSizesAndPrices.Add(new() { VmSize = "VmSize3", VmFamily = "VmFamily3", LowPriority = false, VCpusAvailable = 4, MemoryInGiB = 12, ResourceDiskSizeInGiB = 80, PricePerHour = 33 });
                proxy.BatchQuotas = new()
                {
                    DedicatedCoreQuotaPerVMFamilyEnforced = true,
                    DedicatedCoreQuotaPerVMFamily = new VirtualMachineFamilyCoreQuota[] { new("VmFamily1", proxy.BatchQuotas.DedicatedCoreQuota), new("VmFamily2", 0), new("VmFamily3", 4) },
                    DedicatedCoreQuota = proxy.BatchQuotas.DedicatedCoreQuota,
                    ActiveJobAndJobScheduleQuota = proxy.BatchQuotas.ActiveJobAndJobScheduleQuota,
                    LowPriorityCoreQuota = proxy.BatchQuotas.LowPriorityCoreQuota,
                    PoolQuota = proxy.BatchQuotas.PoolQuota
                };
                return proxy;
            }

            private readonly Dictionary<string, IList<Microsoft.Azure.Batch.MetadataItem>> poolMetadata = new();

            internal void AzureProxyDeleteBatchPoolIfExistsImpl(string poolId, CancellationToken cancellationToken)
            {
                _ = poolMetadata.Remove(poolId);
                AzureProxyDeleteBatchPoolIfExists(poolId, cancellationToken);
            }

            internal void AzureProxyDeleteBatchPoolImpl(string poolId, CancellationToken cancellationToken)
            {
                _ = poolMetadata.Remove(poolId);
                AzureProxyDeleteBatchPool(poolId, cancellationToken);
            }

            internal PoolInformation CreateBatchPoolImpl(Pool pool)
            {
                var poolId = pool.Name;

                poolMetadata.Add(poolId, pool.Metadata?.Select(Convert).ToList());
                return new() { PoolId = poolId };

                static Microsoft.Azure.Batch.MetadataItem Convert(Microsoft.Azure.Management.Batch.Models.MetadataItem item)
                    => new(item.Name, item.Value);
            }

            internal CloudPool GetBatchPoolImpl(string poolId)
            {
                if (!poolMetadata.TryGetValue(poolId, out var items))
                {
                    items = null;
                }

                return BatchPoolTests.GeneratePool(poolId, metadata: items);
            }
        }

        private class TestBatchQuotaVerifierQuotaMaxedOut : TestBatchQuotaVerifierBase
        {
            public TestBatchQuotaVerifierQuotaMaxedOut(IBatchQuotaProvider batchQuotaProvider) : base(batchQuotaProvider) { }

            public override Task CheckBatchAccountQuotasAsync(VirtualMachineInformation virtualMachineInformation, bool needPoolOrJobQuotaCheck)
                => throw new AzureBatchQuotaMaxedOutException("Test AzureBatchQuotaMaxedOutException");
        }

        private class TestBatchQuotaVerifierLowQuota : TestBatchQuotaVerifierBase
        {
            public TestBatchQuotaVerifierLowQuota(IBatchQuotaProvider batchQuotaProvider) : base(batchQuotaProvider) { }

            public override Task CheckBatchAccountQuotasAsync(VirtualMachineInformation virtualMachineInformation, bool needPoolOrJobQuotaCheck)
                => throw new AzureBatchLowQuotaException("Test AzureBatchLowQuotaException");
        }

        private abstract class TestBatchQuotaVerifierBase : IBatchQuotaVerifier
        {
            private readonly IBatchQuotaProvider batchQuotaProvider;

            protected TestBatchQuotaVerifierBase(IBatchQuotaProvider batchQuotaProvider)
                => this.batchQuotaProvider = batchQuotaProvider;

            public abstract Task CheckBatchAccountQuotasAsync(VirtualMachineInformation virtualMachineInformation, bool needPoolOrJobQuotaCheck);

            public IBatchQuotaProvider GetBatchQuotaProvider()
                => batchQuotaProvider;
        }

        private class FileToDownload
        {
            public string StorageUrl { get; set; }
            public string LocalPath { get; set; }
        }
    }
}<|MERGE_RESOLUTION|>--- conflicted
+++ resolved
@@ -1542,13 +1542,8 @@
             => new(() =>
             {
                 var config = Enumerable.Empty<(string Key, string Value)>()
-<<<<<<< HEAD
                 .Append(("Storage:DefaultAccountName", "defaultstorageaccount"))
                 .Append(("BatchScheduling:Prefix", "hostname"));
-=======
-                .Append(("DefaultStorageAccountName", "defaultstorageaccount"))
-                .Append(("BatchPrefix", "hostname"));
->>>>>>> 52e6270c
                 if (autopool)
                 {
                     config = config.Append(("BatchScheduling:UseLegacyAutopools", "true"));
