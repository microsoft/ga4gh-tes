﻿// Copyright (c) Microsoft Corporation.
// Licensed under the MIT License.

using System;
using System.Collections.Generic;
using System.IO;
using System.Linq;
using System.Text;
using System.Text.RegularExpressions;
using System.Threading;
using System.Threading.Tasks;
using Microsoft.Azure.Batch;
using Microsoft.Azure.Batch.Common;
using Microsoft.Azure.Management.Batch.Models;
using Microsoft.Extensions.DependencyInjection;
using Microsoft.Extensions.Logging;
using Microsoft.VisualStudio.TestTools.UnitTesting;
using Moq;
using Newtonsoft.Json;
using Tes.Extensions;
using Tes.Models;
using TesApi.Web;
using TesApi.Web.Management;
using TesApi.Web.Management.Models.Quotas;
using TesApi.Web.Storage;

namespace TesApi.Tests
{
    [TestClass]
    public partial class BatchSchedulerTests
    {

        [GeneratedRegex("path='([^']*)' && url='([^']*)' && blobxfer download")]
        private static partial Regex DownloadFilesBlobxferRegex();

        [GeneratedRegex("path='([^']*)' && url='([^']*)' && mkdir .* wget")]
        private static partial Regex DownloadFilesWgetRegex();

        [TestCategory("Batch Pools")]
        [TestMethod]
        public async Task LocalPoolCacheAccessesNewPoolsAfterAllPoolsRemovedWithSameKey()
        {
            using var serviceProvider = GetServiceProvider();
            var batchScheduler = serviceProvider.GetT() as BatchScheduler;
            var pool = await AddPool(batchScheduler);
            Assert.IsNotNull(pool);
            var key = batchScheduler.GetPoolGroupKeys().First();
            Assert.IsTrue(batchScheduler.RemovePoolFromList(pool));
            Assert.AreEqual(0, batchScheduler.GetPoolGroupKeys().Count());

<<<<<<< HEAD
            pool = await batchScheduler.GetOrAddPoolAsync(key, false, (id, ct) => ValueTask.FromResult(new Pool(name: id)), CancellationToken.None);
=======
            pool = (BatchPool) await batchScheduler.GetOrAddPoolAsync(key, false, id => ValueTask.FromResult(new Pool(name: id)));
>>>>>>> e19ff963

            Assert.IsNotNull(pool);
            Assert.AreEqual(1, batchScheduler.GetPoolGroupKeys().Count());
            Assert.IsTrue(batchScheduler.TryGetPool(pool.Pool.PoolId, out var pool1));
            Assert.AreSame(pool, pool1);
        }

        [TestCategory("Batch Pools")]
        [TestMethod]
        public async Task GetOrAddDoesNotAddExistingAvailablePool()
        {
            using var serviceProvider = GetServiceProvider();
            var batchScheduler = serviceProvider.GetT() as BatchScheduler;
            var info = await AddPool(batchScheduler);
            var keyCount = batchScheduler.GetPoolGroupKeys().Count();
            var key = batchScheduler.GetPoolGroupKeys().First();
            var count = batchScheduler.GetPools().Count();
            serviceProvider.AzureProxy.Verify(mock => mock.CreateBatchPoolAsync(It.IsAny<Pool>(), It.IsAny<bool>(), It.IsAny<CancellationToken>()), Times.Once);

            var pool = await batchScheduler.GetOrAddPoolAsync(key, false, (id, ct) => ValueTask.FromResult(new Pool(name: id)), CancellationToken.None);
            await pool.ServicePoolAsync();

            Assert.AreEqual(batchScheduler.GetPools().Count(), count);
            Assert.AreEqual(batchScheduler.GetPoolGroupKeys().Count(), keyCount);
            //Assert.AreSame(info, pool);
            Assert.AreEqual(info.Pool.PoolId, pool.Pool.PoolId);
            serviceProvider.AzureProxy.Verify(mock => mock.CreateBatchPoolAsync(It.IsAny<Pool>(), It.IsAny<bool>(), It.IsAny<CancellationToken>()), Times.Once);
        }

        [TestCategory("Batch Pools")]
        [TestMethod]
        public async Task GetOrAddDoesAddWithExistingUnavailablePool()
        {
            using var serviceProvider = GetServiceProvider();
            var batchScheduler = serviceProvider.GetT() as BatchScheduler;
            var info = await AddPool(batchScheduler);
            ((BatchPool)info).TestSetAvailable(false);
            //await info.ServicePoolAsync(BatchPool.ServiceKind.Update);
            var keyCount = batchScheduler.GetPoolGroupKeys().Count();
            var key = batchScheduler.GetPoolGroupKeys().First();
            var count = batchScheduler.GetPools().Count();

            var pool = await batchScheduler.GetOrAddPoolAsync(key, false, (id, ct) => ValueTask.FromResult(new Pool(name: id)), CancellationToken.None);
            await pool.ServicePoolAsync();

            Assert.AreNotEqual(batchScheduler.GetPools().Count(), count);
            Assert.AreEqual(batchScheduler.GetPoolGroupKeys().Count(), keyCount);
            //Assert.AreNotSame(info, pool);
            Assert.AreNotEqual(info.Pool.PoolId, pool.Pool.PoolId);
        }


        [TestCategory("Batch Pools")]
        [TestMethod]
        public async Task TryGetReturnsTrueAndCorrectPool()
        {
            using var serviceProvider = GetServiceProvider();
            var batchScheduler = serviceProvider.GetT() as BatchScheduler;
            var info = await AddPool(batchScheduler);

            var result = batchScheduler.TryGetPool(info.Pool.PoolId, out var pool);

            Assert.IsTrue(result);
            //Assert.AreSame(infoPoolId, pool);
            Assert.AreEqual(info.Pool.PoolId, pool.Pool.PoolId);
        }

        [TestCategory("Batch Pools")]
        [TestMethod]
        public async Task TryGetReturnsFalseWhenPoolIdNotPresent()
        {
            using var serviceProvider = GetServiceProvider();
            var batchScheduler = serviceProvider.GetT() as BatchScheduler;
            _ = await AddPool(batchScheduler);

            var result = batchScheduler.TryGetPool("key2", out _);

            Assert.IsFalse(result);
        }

        [TestCategory("Batch Pools")]
        [TestMethod]
        public async Task TryGetReturnsFalseWhenNoPoolIsAvailable()
        {
            using var serviceProvider = GetServiceProvider();
            var batchScheduler = serviceProvider.GetT() as BatchScheduler;
            var pool = await AddPool(batchScheduler);
            ((BatchPool)pool).TestSetAvailable(false);

            var result = batchScheduler.TryGetPool("key1", out _);

            Assert.IsFalse(result);
        }

        [TestCategory("Batch Pools")]
        [TestMethod]
        public Task TryGetReturnsFalseWhenPoolIdIsNull()
        {
            using var serviceProvider = GetServiceProvider();
            var batchScheduler = serviceProvider.GetT() as BatchScheduler;

            var result = batchScheduler.TryGetPool(null, out _);

            Assert.IsFalse(result);
            return Task.CompletedTask;
        }

        [TestCategory("Batch Pools")]
        [TestMethod]
        public async Task UnavailablePoolsAreRemoved()
        {
            var poolId = string.Empty;
            var azureProxyMock = AzureProxyReturnValues.Defaults;
            azureProxyMock.AzureProxyDeleteBatchPool = (id, token) => poolId = id;

            using var serviceProvider = GetServiceProvider(azureProxyMock);
            var batchScheduler = serviceProvider.GetT() as BatchScheduler;
            var pool = await AddPool(batchScheduler);
            Assert.IsTrue(batchScheduler.IsPoolAvailable("key1"));
            pool.TestSetAvailable(false);
            Assert.IsFalse(batchScheduler.IsPoolAvailable("key1"));
            Assert.IsTrue(batchScheduler.GetPools().Any());

<<<<<<< HEAD
            await ((BatchPool)pool).ServicePoolAsync(BatchPool.ServiceKind.RemovePoolIfEmpty);
=======
            await pool.ServicePoolAsync(BatchPool.ServiceKind.RemovePoolIfEmpty);
>>>>>>> e19ff963

            Assert.AreEqual(pool.Pool.PoolId, poolId);
            Assert.IsFalse(batchScheduler.IsPoolAvailable("key1"));
            Assert.IsFalse(batchScheduler.GetPools().Any());
        }

        private static readonly Regex downloadFilesBlobxferRegex = DownloadFilesBlobxferRegex();
        private static readonly Regex downloadFilesWgetRegex = DownloadFilesWgetRegex();


        [TestCategory("TES 1.1")]
        [TestMethod]
        public async Task BackendParametersVmSizeShallOverrideVmSelection()
        {
            // "vmsize" is not case sensitive
            // If vmsize is specified, (numberofcores, memoryingb, resourcedisksizeingb) are ignored

            var azureProxyReturnValues = AzureProxyReturnValues.Defaults;

            azureProxyReturnValues.VmSizesAndPrices = new() {
                new() { VmSize = "VmSize1", LowPriority = true, VCpusAvailable = 1, MemoryInGiB = 4, ResourceDiskSizeInGiB = 20, PricePerHour = 1 },
                new() { VmSize = "VmSize2", LowPriority = true, VCpusAvailable = 2, MemoryInGiB = 8, ResourceDiskSizeInGiB = 40, PricePerHour = 2 }};

            var state = await GetNewTesTaskStateAsync(new TesResources { Preemptible = true, BackendParameters = new() { { "vm_size", "VmSize1" } } }, azureProxyReturnValues);
            Assert.AreEqual(TesState.INITIALIZINGEnum, state);

            state = await GetNewTesTaskStateAsync(new TesResources { Preemptible = true, BackendParameters = new() { { "vm_size", "VMSIZE1" } } }, azureProxyReturnValues);
            Assert.AreEqual(TesState.INITIALIZINGEnum, state);

            state = await GetNewTesTaskStateAsync(new TesResources { Preemptible = true, BackendParameters = new() { { "vm_size", "VmSize1" } }, CpuCores = 1000, RamGb = 100000, DiskGb = 1000000 }, azureProxyReturnValues);
            Assert.AreEqual(TesState.INITIALIZINGEnum, state);

            state = await GetNewTesTaskStateAsync(new TesResources { Preemptible = true, BackendParameters = new(), CpuCores = 1000, RamGb = 100000, DiskGb = 1000000 }, azureProxyReturnValues);
            Assert.AreEqual(TesState.SYSTEMERROREnum, state);

            state = await GetNewTesTaskStateAsync(new TesResources { Preemptible = false, BackendParameters = new() { { "vm_size", "VmSize1" } } }, azureProxyReturnValues);
            Assert.AreEqual(TesState.SYSTEMERROREnum, state);

            state = await GetNewTesTaskStateAsync(new TesResources { Preemptible = true, BackendParameters = new() { { "vm_size", "VmSize3" } } }, azureProxyReturnValues);
            Assert.AreEqual(TesState.SYSTEMERROREnum, state);
        }

        [TestCategory("TES 1.1")]
        [TestMethod]
        public async Task BackendParametersWorkflowExecutionIdentityRequiresManualPool()
        {
            var azureProxyReturnValues = AzureProxyReturnValues.Defaults;
            azureProxyReturnValues.BatchJobAndTaskState = new() { JobState = null };

            var task = GetTesTask();
            task.Resources.BackendParameters = new()
            {
                { "workflow_execution_identity", "/subscriptions/00000000-0000-0000-0000-000000000000/resourceGroups/coa/providers/Microsoft.ManagedIdentity/userAssignedIdentities/coa-test-uami" }
            };

            (_, _, var poolInformation, _) = await ProcessTesTaskAndGetBatchJobArgumentsAsync(task, GetMockConfig(true)(), GetMockAzureProxy(azureProxyReturnValues), AzureProxyReturnValues.Defaults);

            Assert.IsNull(poolInformation.AutoPoolSpecification);
            Assert.IsFalse(string.IsNullOrWhiteSpace(poolInformation.PoolId));
        }


        [TestCategory("TES 1.1")]
        [DataRow("VmSizeLowPri1", true)]
        [DataRow("VmSizeLowPri2", true)]
        [DataRow("VmSizeDedicated1", false)]
        [DataRow("VmSizeDedicated2", false)]
        [TestMethod]
        public async Task TestIfVmSizeIsAvailable(string vmSize, bool preemptible)
        {
            var task = GetTesTask();
            task.Resources.Preemptible = preemptible;
            task.Resources.BackendParameters = new() { { "vm_size", vmSize } };

            using var serviceProvider = GetServiceProvider(
                GetMockConfig(false)(),
                GetMockAzureProxy(AzureProxyReturnValues.Defaults),
                GetMockQuotaProvider(AzureProxyReturnValues.Defaults),
                GetMockSkuInfoProvider(AzureProxyReturnValues.Defaults),
                GetContainerRegistryInfoProvider(AzureProxyReturnValues.Defaults));
            var batchScheduler = serviceProvider.GetT();

            var size = await ((BatchScheduler)batchScheduler).GetVmSizeAsync(task, CancellationToken.None);
            Assert.AreEqual(vmSize, size.VmSize);
        }

        private static BatchAccountResourceInformation GetNewBatchResourceInfo()
          => new("batchAccount", "mrg", "sub-id", "eastus");

        [TestMethod]
        public async Task TesTaskFailsWithSystemErrorWhenNoSuitableVmExists()
        {
            var azureProxyReturnValues = AzureProxyReturnValues.Defaults;

            azureProxyReturnValues.VmSizesAndPrices = new() {
                new() { VmSize = "VmSize1", LowPriority = true, VCpusAvailable = 1, MemoryInGiB = 4, ResourceDiskSizeInGiB = 20, PricePerHour = 1 },
                new() { VmSize = "VmSize2", LowPriority = true, VCpusAvailable = 2, MemoryInGiB = 8, ResourceDiskSizeInGiB = 40, PricePerHour = 2 }};

            Assert.AreEqual(TesState.SYSTEMERROREnum, await GetNewTesTaskStateAsync(new TesResources { CpuCores = 1, RamGb = 1, DiskGb = 10, Preemptible = false }, azureProxyReturnValues));
            Assert.AreEqual(TesState.SYSTEMERROREnum, await GetNewTesTaskStateAsync(new TesResources { CpuCores = 4, RamGb = 1, DiskGb = 10, Preemptible = true }, azureProxyReturnValues));
            Assert.AreEqual(TesState.SYSTEMERROREnum, await GetNewTesTaskStateAsync(new TesResources { CpuCores = 1, RamGb = 10, DiskGb = 10, Preemptible = true }, azureProxyReturnValues));
            Assert.AreEqual(TesState.SYSTEMERROREnum, await GetNewTesTaskStateAsync(new TesResources { CpuCores = 1, RamGb = 1, DiskGb = 50, Preemptible = true }, azureProxyReturnValues));
        }

        [TestMethod]
        public async Task TesTaskFailsWithSystemErrorWhenTotalBatchQuotaIsSetTooLow()
        {
            var azureProxyReturnValues = AzureProxyReturnValues.Defaults;
            azureProxyReturnValues.BatchQuotas = new() { ActiveJobAndJobScheduleQuota = 1, PoolQuota = 1, DedicatedCoreQuota = 1, LowPriorityCoreQuota = 10 };

            Assert.AreEqual(TesState.SYSTEMERROREnum, await GetNewTesTaskStateAsync(new TesResources { CpuCores = 2, RamGb = 1, Preemptible = false }, azureProxyReturnValues));
            Assert.AreEqual(TesState.SYSTEMERROREnum, await GetNewTesTaskStateAsync(new TesResources { CpuCores = 11, RamGb = 1, Preemptible = true }, azureProxyReturnValues));

            var dedicatedCoreQuotaPerVMFamily = new List<VirtualMachineFamilyCoreQuota> { new("VmFamily2", 1) };
            azureProxyReturnValues.BatchQuotas = new()
            {
                ActiveJobAndJobScheduleQuota = 1,
                PoolQuota = 1,
                DedicatedCoreQuota = 100,
                LowPriorityCoreQuota = 100,
                DedicatedCoreQuotaPerVMFamilyEnforced = true,
                DedicatedCoreQuotaPerVMFamily = dedicatedCoreQuotaPerVMFamily
            };

            Assert.AreEqual(TesState.SYSTEMERROREnum, await GetNewTesTaskStateAsync(new TesResources { CpuCores = 2, RamGb = 1, Preemptible = false }, azureProxyReturnValues));
        }

        [TestMethod]
        public async Task TesTaskFailsWhenBatchNodeDiskIsFull()
        {
            var tesTask = GetTesTask();

            (var failureReason, var systemLog) = await ProcessTesTaskAndGetFailureReasonAndSystemLogAsync(tesTask, BatchJobAndTaskStates.NodeDiskFull);

            Assert.AreEqual(TesState.EXECUTORERROREnum, tesTask.State);
            Assert.AreEqual("DiskFull", failureReason);
            Assert.AreEqual("DiskFull", systemLog[0]);
            Assert.AreEqual("DiskFull", tesTask.FailureReason);
        }

        //TODO: This test (and potentially others) must be reviewed and see if they are necessary considering that the quota verification logic is its own class.
        // There are a couple of issues: a similar validation already exists in the quota verifier class, and in order to run this test a complex set up is required, which is hard to maintain.
        // Instead, this test should be refactor to validate if transitions occur in the scheduler when specific exceptions are thrown.  
        [TestMethod]
        public async Task TesTaskRemainsQueuedWhenBatchQuotaIsTemporarilyUnavailable()
        {
            var azureProxyReturnValues = AzureProxyReturnValues.Defaults;

            azureProxyReturnValues.VmSizesAndPrices = new() {
                new() { VmSize = "VmSize1", VmFamily = "VmFamily1", LowPriority = false, VCpusAvailable = 2, MemoryInGiB = 4, ResourceDiskSizeInGiB = 20, PricePerHour = 1 },
                new() { VmSize = "VmSize1", VmFamily = "VmFamily1", LowPriority = true, VCpusAvailable = 2, MemoryInGiB = 4, ResourceDiskSizeInGiB = 20, PricePerHour = 2 }};

            azureProxyReturnValues.BatchQuotas = new() { ActiveJobAndJobScheduleQuota = 1, PoolQuota = 1, DedicatedCoreQuota = 9, LowPriorityCoreQuota = 17 };

            azureProxyReturnValues.ActiveNodeCountByVmSize = new List<AzureBatchNodeCount> {
                new() { VirtualMachineSize = "VmSize1", DedicatedNodeCount = 4, LowPriorityNodeCount = 8 }  // 8 (4 * 2) dedicated and 16 (8 * 2) low pri cores are in use, there is no more room for 2 cores
            };

            // The actual CPU core count (2) of the selected VM is used for quota calculation, not the TesResources CpuCores requirement
            Assert.AreEqual(TesState.QUEUEDEnum, await GetNewTesTaskStateAsync(new TesResources { CpuCores = 1, RamGb = 1, Preemptible = false }, azureProxyReturnValues));
            Assert.AreEqual(TesState.QUEUEDEnum, await GetNewTesTaskStateAsync(new TesResources { CpuCores = 1, RamGb = 1, Preemptible = true }, azureProxyReturnValues));

            azureProxyReturnValues.ActiveNodeCountByVmSize = new List<AzureBatchNodeCount> {
                new() { VirtualMachineSize = "VmSize1", DedicatedNodeCount = 4, LowPriorityNodeCount = 7 }  // 8 dedicated and 14 low pri cores are in use
            };

            Assert.AreEqual(TesState.INITIALIZINGEnum, await GetNewTesTaskStateAsync(new TesResources { CpuCores = 1, RamGb = 1, Preemptible = true }, azureProxyReturnValues));

            var dedicatedCoreQuotaPerVMFamily = new List<VirtualMachineFamilyCoreQuota> { new("VmFamily1", 9) };
            azureProxyReturnValues.BatchQuotas = new() { ActiveJobAndJobScheduleQuota = 1, PoolQuota = 1, DedicatedCoreQuota = 100, LowPriorityCoreQuota = 17, DedicatedCoreQuotaPerVMFamilyEnforced = true, DedicatedCoreQuotaPerVMFamily = dedicatedCoreQuotaPerVMFamily };

            azureProxyReturnValues.ActiveNodeCountByVmSize = new List<AzureBatchNodeCount> {
                new() { VirtualMachineSize = "VmSize1", DedicatedNodeCount = 4, LowPriorityNodeCount = 8 }  // 8 (4 * 2) dedicated and 16 (8 * 2) low pri cores are in use, there is no more room for 2 cores
            };

            Assert.AreEqual(TesState.QUEUEDEnum, await GetNewTesTaskStateAsync(new TesResources { CpuCores = 1, RamGb = 1, Preemptible = false }, azureProxyReturnValues));
        }

        [TestMethod]
        public async Task BatchTaskResourcesIncludeDownloadAndUploadScripts()
        {
            (_, var cloudTask, _, _) = await ProcessTesTaskAndGetBatchJobArgumentsAsync(true);

            Assert.AreEqual(3, cloudTask.ResourceFiles.Count);
            Assert.IsTrue(cloudTask.ResourceFiles.Any(f => f.FilePath.Equals("cromwell-executions/workflow1/workflowId1/call-Task1/execution/__batch/batch_script")));
            Assert.IsTrue(cloudTask.ResourceFiles.Any(f => f.FilePath.Equals("cromwell-executions/workflow1/workflowId1/call-Task1/execution/__batch/upload_files_script")));
            Assert.IsTrue(cloudTask.ResourceFiles.Any(f => f.FilePath.Equals("cromwell-executions/workflow1/workflowId1/call-Task1/execution/__batch/download_files_script")));
        }

        private async Task AddBatchTaskHandlesExceptions(TesState newState, Func<AzureProxyReturnValues, (Action<IServiceCollection>, Action<Mock<IAzureProxy>>)> testArranger, Action<TesTask, IEnumerable<(LogLevel, Exception)>> resultValidator)
        {
            var logger = new Mock<ILogger<BatchScheduler>>();
            var azureProxyReturnValues = AzureProxyReturnValues.Defaults;
            var (providerModifier, azureProxyModifier) = testArranger?.Invoke(azureProxyReturnValues) ?? (default, default);
            var azureProxy = new Action<Mock<IAzureProxy>>(mock =>
            {
                GetMockAzureProxy(azureProxyReturnValues)(mock);
                azureProxyModifier?.Invoke(mock);
            });
            var task = GetTesTask();
            task.State = TesState.QUEUEDEnum;

            _ = await ProcessTesTaskAndGetBatchJobArgumentsAsync(
                task,
                GetMockConfig(false)(),
                azureProxy,
                azureProxyReturnValues,
                s =>
                {
                    providerModifier?.Invoke(s);
                    s.AddTransient(p => logger.Object);
                });

            Assert.AreEqual(newState, task.State);
            resultValidator?.Invoke(task, logger.Invocations.Where(i => nameof(ILogger.Log).Equals(i.Method.Name)).Select(i => (((LogLevel?)i.Arguments[0]) ?? LogLevel.None, (Exception)i.Arguments[3])));
        }

        [TestMethod]
        public Task AddBatchTaskHandlesAzureBatchPoolCreationExceptionViaJobCreation()
        {
            return AddBatchTaskHandlesExceptions(TesState.QUEUEDEnum, Arranger, Validator);

            (Action<IServiceCollection>, Action<Mock<IAzureProxy>>) Arranger(AzureProxyReturnValues _1)
                => (default, azureProxy => azureProxy.Setup(b => b.CreateBatchJobAsync(It.IsAny<PoolInformation>(), It.IsAny<CancellationToken>()))
                    .Callback<PoolInformation, CancellationToken>((_1, _2)
                        => throw new Microsoft.Rest.Azure.CloudException("No job for you.") { Body = new() { Code = BatchErrorCodeStrings.OperationTimedOut } }));

            void Validator(TesTask _1, IEnumerable<(LogLevel logLevel, Exception exception)> logs)
            {
                var log = logs.LastOrDefault();
                Assert.IsNotNull(log);
                var (logLevel, exception) = log;
                Assert.AreEqual(LogLevel.Warning, logLevel);
                Assert.IsInstanceOfType<AzureBatchPoolCreationException>(exception);
            }
        }

        [TestMethod]
        public Task AddBatchTaskHandlesAzureBatchPoolCreationExceptionViaPoolCreation()
        {
            return AddBatchTaskHandlesExceptions(TesState.QUEUEDEnum, Arranger, Validator);

            (Action<IServiceCollection>, Action<Mock<IAzureProxy>>) Arranger(AzureProxyReturnValues _1)
                => (default, azureProxy => azureProxy.Setup(b => b.CreateBatchPoolAsync(It.IsAny<Pool>(), It.IsAny<bool>(), It.IsAny<CancellationToken>()))
                    .Callback<Pool, bool, CancellationToken>((_1, _2, _3)
                        => throw new Microsoft.Rest.Azure.CloudException("No pool for you.") { Body = new() { Code = BatchErrorCodeStrings.OperationTimedOut } }));

            void Validator(TesTask _1, IEnumerable<(LogLevel logLevel, Exception exception)> logs)
            {
                var log = logs.LastOrDefault();
                Assert.IsNotNull(log);
                var (logLevel, exception) = log;
                Assert.AreEqual(LogLevel.Warning, logLevel);
                Assert.IsInstanceOfType<AzureBatchPoolCreationException>(exception);
            }
        }

        [TestMethod]
        public Task AddBatchTaskHandlesAzureBatchQuotaMaxedOutException()
        {
            var quotaVerifier = new Mock<IBatchQuotaVerifier>();
            return AddBatchTaskHandlesExceptions(TesState.QUEUEDEnum, Arranger, Validator);

            (Action<IServiceCollection>, Action<Mock<IAzureProxy>>) Arranger(AzureProxyReturnValues _1)
                => (services => services.AddSingleton<IBatchQuotaVerifier, TestBatchQuotaVerifierQuotaMaxedOut>(), default);

            void Validator(TesTask _1, IEnumerable<(LogLevel logLevel, Exception exception)> logs)
            {
                var log = logs.LastOrDefault();
                Assert.IsNotNull(log);
                Assert.AreEqual(LogLevel.Warning, log.logLevel);
            }
        }

        [TestMethod]
        public Task AddBatchTaskHandlesAzureBatchLowQuotaException()
        {
            var quotaVerifier = new Mock<IBatchQuotaVerifier>();
            return AddBatchTaskHandlesExceptions(TesState.SYSTEMERROREnum, Arranger, Validator);

            (Action<IServiceCollection>, Action<Mock<IAzureProxy>>) Arranger(AzureProxyReturnValues _1)
                => (services => services.AddSingleton<IBatchQuotaVerifier, TestBatchQuotaVerifierLowQuota>(), default);

            void Validator(TesTask _1, IEnumerable<(LogLevel logLevel, Exception exception)> logs)
            {
                var log = logs.LastOrDefault();
                Assert.IsNotNull(log);
                var (logLevel, exception) = log;
                Assert.AreEqual(LogLevel.Error, logLevel);
                Assert.IsInstanceOfType<AzureBatchLowQuotaException>(exception);
            }
        }

        [TestMethod]
        public Task AddBatchTaskHandlesAzureBatchVirtualMachineAvailabilityException()
        {
            return AddBatchTaskHandlesExceptions(TesState.SYSTEMERROREnum, Arranger, Validator);

            (Action<IServiceCollection>, Action<Mock<IAzureProxy>>) Arranger(AzureProxyReturnValues proxy)
            {
                proxy.VmSizesAndPrices = Enumerable.Empty<VirtualMachineInformation>().ToList();
                return (default, default);
            }

            void Validator(TesTask _1, IEnumerable<(LogLevel logLevel, Exception exception)> logs)
            {
                var log = logs.LastOrDefault();
                Assert.IsNotNull(log);
                var (logLevel, exception) = log;
                Assert.AreEqual(LogLevel.Error, logLevel);
                Assert.IsInstanceOfType<AzureBatchVirtualMachineAvailabilityException>(exception);
            }
        }

        [TestMethod]
        public Task AddBatchTaskHandlesTesException()
        {
            return AddBatchTaskHandlesExceptions(TesState.SYSTEMERROREnum, Arranger, Validator);

            (Action<IServiceCollection>, Action<Mock<IAzureProxy>>) Arranger(AzureProxyReturnValues _1)
                => (default, azureProxy => azureProxy.Setup(b => b.CreateBatchPoolAsync(It.IsAny<Pool>(), It.IsAny<bool>(), It.IsAny<CancellationToken>()))
                    .Callback<Pool, bool, CancellationToken>((_1, _2, _3)
                        => throw new TesException("TestFailureReason")));

            void Validator(TesTask _1, IEnumerable<(LogLevel logLevel, Exception exception)> logs)
            {
                var log = logs.LastOrDefault();
                Assert.IsNotNull(log);
                var (logLevel, exception) = log;
                Assert.AreEqual(LogLevel.Error, logLevel);
                Assert.IsInstanceOfType<TesException>(exception);
            }
        }

        [TestMethod]
        public Task AddBatchTaskHandlesBatchClientException()
        {
            return AddBatchTaskHandlesExceptions(TesState.SYSTEMERROREnum, Arranger, Validator);

            (Action<IServiceCollection>, Action<Mock<IAzureProxy>>) Arranger(AzureProxyReturnValues _1)
                => (default, azureProxy => azureProxy.Setup(b => b.AddBatchTaskAsync(It.IsAny<string>(), It.IsAny<CloudTask>(), It.IsAny<PoolInformation>(), It.IsAny<CancellationToken>()))
                    .Callback<string, CloudTask, PoolInformation, CancellationToken>((_1, _2, _3, _4)
                        => throw typeof(BatchClientException)
                                .GetConstructor(System.Reflection.BindingFlags.NonPublic | System.Reflection.BindingFlags.Instance,
                                    new[] { typeof(string), typeof(Exception) })
                                .Invoke(new object[] { null, null }) as Exception));

            void Validator(TesTask _1, IEnumerable<(LogLevel logLevel, Exception exception)> logs)
            {
                var log = logs.LastOrDefault();
                Assert.IsNotNull(log);
                var (logLevel, exception) = log;
                Assert.AreEqual(LogLevel.Error, logLevel);
                Assert.IsInstanceOfType<BatchClientException>(exception);
            }
        }

        [TestMethod]
        public Task AddBatchTaskHandlesBatchExceptionForJobQuota()
        {
            return AddBatchTaskHandlesExceptions(TesState.QUEUEDEnum, Arranger, Validator);

            (Action<IServiceCollection>, Action<Mock<IAzureProxy>>) Arranger(AzureProxyReturnValues _1)
                => (default, azureProxy => azureProxy.Setup(b => b.CreateBatchJobAsync(It.IsAny<PoolInformation>(), It.IsAny<CancellationToken>()))
                    .Callback<PoolInformation, CancellationToken>((_1, _2)
                        => throw new BatchException(
                            new Mock<RequestInformation>().Object,
                            default,
                            new Microsoft.Azure.Batch.Protocol.Models.BatchErrorException() { Body = new() { Code = "ActiveJobAndScheduleQuotaReached", Message = new(value: "No job for you.") } })));

            void Validator(TesTask task, IEnumerable<(LogLevel logLevel, Exception exception)> logs)
            {
                var log = logs.LastOrDefault();
                Assert.IsNotNull(log);
                Assert.AreEqual(LogLevel.Warning, log.logLevel);
                Assert.IsNotNull(task.Logs?.Last().Warning);
            }
        }

        [TestMethod]
        public Task AddBatchTaskHandlesBatchExceptionForPoolQuota()
        {
            return AddBatchTaskHandlesExceptions(TesState.QUEUEDEnum, Arranger, Validator);

            (Action<IServiceCollection>, Action<Mock<IAzureProxy>>) Arranger(AzureProxyReturnValues _1)
                => (default, azureProxy => azureProxy.Setup(b => b.CreateBatchPoolAsync(It.IsAny<Pool>(), It.IsAny<bool>(), It.IsAny<CancellationToken>()))
                    .Callback<Pool, bool, CancellationToken>((_1, _2, _3)
                        => throw new BatchException(
                            new Mock<RequestInformation>().Object,
                            default,
                            new Microsoft.Azure.Batch.Protocol.Models.BatchErrorException() { Body = new() { Code = "PoolQuotaReached", Message = new(value: "No pool for you.") } })));

            void Validator(TesTask task, IEnumerable<(LogLevel logLevel, Exception exception)> logs)
            {
                var log = logs.LastOrDefault();
                Assert.IsNotNull(log);
                Assert.AreEqual(LogLevel.Warning, log.logLevel);
                Assert.IsNotNull(task.Logs?.Last().Warning);
            }
        }

        [TestMethod]
        public Task AddBatchTaskHandlesCloudExceptionForPoolQuota()
        {
            return AddBatchTaskHandlesExceptions(TesState.QUEUEDEnum, Arranger, Validator);

            (Action<IServiceCollection>, Action<Mock<IAzureProxy>>) Arranger(AzureProxyReturnValues _1)
                => (default, azureProxy => azureProxy.Setup(b => b.CreateBatchPoolAsync(It.IsAny<Pool>(), It.IsAny<bool>(), It.IsAny<CancellationToken>()))
                    .Callback<Pool, bool, CancellationToken>((_1, _2, _3)
                        => throw new Microsoft.Rest.Azure.CloudException() { Body = new() { Code = "AutoPoolCreationFailedWithQuotaReached", Message = "No autopool for you." } }));

            void Validator(TesTask task, IEnumerable<(LogLevel logLevel, Exception exception)> logs)
            {
                var log = logs.LastOrDefault();
                Assert.IsNotNull(log);
                Assert.AreEqual(LogLevel.Warning, log.logLevel);
                Assert.IsNotNull(task.Logs?.Last().Warning);
            }
        }

        [TestMethod]
        public Task AddBatchTaskHandlesUnknownException()
        {
            var exceptionMsg = "Successful Test";
            var batchQuotaProvider = new Mock<IBatchQuotaProvider>();
            batchQuotaProvider.Setup(p => p.GetVmCoreQuotaAsync(It.IsAny<bool>(), It.IsAny<CancellationToken>())).Callback<bool, CancellationToken>((_1, _2) => throw new InvalidOperationException(exceptionMsg));
            return AddBatchTaskHandlesExceptions(TesState.SYSTEMERROREnum, Arranger, Validator);

            (Action<IServiceCollection>, Action<Mock<IAzureProxy>>) Arranger(AzureProxyReturnValues _1)
                => (services => services.AddTransient(p => batchQuotaProvider.Object), default);

            void Validator(TesTask _1, IEnumerable<(LogLevel logLevel, Exception exception)> logs)
            {
                var log = logs.LastOrDefault();
                Assert.IsNotNull(log);
                var (logLevel, exception) = log;
                Assert.AreEqual(LogLevel.Error, logLevel);
                Assert.IsInstanceOfType<InvalidOperationException>(exception);
                Assert.AreEqual(exceptionMsg, exception.Message);
            }
        }

        [TestCategory("Batch Pools")]
        [TestMethod]
        public async Task BatchJobContainsExpectedBatchPoolInformation()
        {
            var tesTask = GetTesTask();
            using var serviceProvider = GetServiceProvider(
                GetMockConfig(false)(),
                GetMockAzureProxy(AzureProxyReturnValues.Defaults),
                GetMockQuotaProvider(AzureProxyReturnValues.Defaults),
                GetMockSkuInfoProvider(AzureProxyReturnValues.Defaults),
                GetContainerRegistryInfoProvider(AzureProxyReturnValues.Defaults));
            var batchScheduler = serviceProvider.GetT();

            _ = await batchScheduler.ProcessTesTasksAsync(Enumerable.Empty<TesTask>().Append(tesTask)).FirstAsync();

            var createBatchPoolAsyncInvocation = serviceProvider.AzureProxy.Invocations.FirstOrDefault(i => i.Method.Name == nameof(IAzureProxy.CreateBatchPoolAsync));
            var addBatchTaskAsyncInvocation = serviceProvider.AzureProxy.Invocations.FirstOrDefault(i => i.Method.Name == nameof(IAzureProxy.AddBatchTaskAsync));

            var cloudTask = addBatchTaskAsyncInvocation?.Arguments[1] as CloudTask;
            var poolInformation = addBatchTaskAsyncInvocation?.Arguments[2] as PoolInformation;
            var pool = createBatchPoolAsyncInvocation?.Arguments[0] as Pool;

            Assert.IsNull(poolInformation.AutoPoolSpecification);
            Assert.IsNotNull(poolInformation.PoolId);
            Assert.AreEqual("TES-hostname-edicated1-gmnsliori642muklue6izysbjl4qoypj-", poolInformation.PoolId[0..^8]);
            Assert.AreEqual("VmSizeDedicated1", pool.VmSize);
            Assert.IsTrue(((BatchScheduler)batchScheduler).TryGetPool(poolInformation.PoolId, out _));
            Assert.AreEqual(1, pool.DeploymentConfiguration.VirtualMachineConfiguration.ContainerConfiguration.ContainerRegistries.Count);
        }

        [TestMethod]
        public async Task BatchJobContainsExpectedAutoPoolInformation()
        {
            (_, _, var poolInformation, _) = await ProcessTesTaskAndGetBatchJobArgumentsAsync(true);

            Assert.IsNull(poolInformation.PoolId);
            Assert.IsNotNull(poolInformation.AutoPoolSpecification);
            Assert.AreEqual("TES", poolInformation.AutoPoolSpecification.AutoPoolIdPrefix);
            Assert.AreEqual("VmSizeDedicated1", poolInformation.AutoPoolSpecification.PoolSpecification.VirtualMachineSize);
            Assert.AreEqual(1, poolInformation.AutoPoolSpecification.PoolSpecification.TargetDedicatedComputeNodes);
            Assert.AreEqual(1, poolInformation.AutoPoolSpecification.PoolSpecification.VirtualMachineConfiguration.ContainerConfiguration.ContainerRegistries.Count);
        }

        [TestCategory("TES 1.1")]
        [TestMethod]
        public async Task BatchJobContainsExpectedManualPoolInformation()
        {
            var task = GetTesTask();
            task.Resources.BackendParameters = new()
            {
                { "workflow_execution_identity", "/subscriptions/00000000-0000-0000-0000-000000000000/resourceGroups/coa/providers/Microsoft.ManagedIdentity/userAssignedIdentities/coa-test-uami" }
            };

            (_, _, var poolInformation, var pool) = await ProcessTesTaskAndGetBatchJobArgumentsAsync(task, GetMockConfig(true)(), GetMockAzureProxy(AzureProxyReturnValues.Defaults), AzureProxyReturnValues.Defaults);

            Assert.IsNotNull(poolInformation.PoolId);
            Assert.IsNull(poolInformation.AutoPoolSpecification);
            Assert.AreEqual("TES_JobId-1", poolInformation.PoolId);
            Assert.AreEqual("VmSizeDedicated1", pool.VmSize);
            Assert.AreEqual(1, pool.ScaleSettings.FixedScale.TargetDedicatedNodes);
            Assert.AreEqual(1, pool.DeploymentConfiguration.VirtualMachineConfiguration.ContainerConfiguration.ContainerRegistries.Count);
        }

        [TestMethod]
        public async Task NewTesTaskGetsScheduledSuccessfully()
        {
            var tesTask = GetTesTask();

            _ = await ProcessTesTaskAndGetBatchJobArgumentsAsync(tesTask, GetMockConfig(true)(), GetMockAzureProxy(AzureProxyReturnValues.Defaults), AzureProxyReturnValues.Defaults);

            Assert.AreEqual(TesState.INITIALIZINGEnum, tesTask.State);
        }

        [TestMethod]
        public async Task PreemptibleTesTaskGetsScheduledToLowPriorityVm()
        {
            var tesTask = GetTesTask();
            tesTask.Resources.Preemptible = true;

            (_, _, var poolInformation, _) = await ProcessTesTaskAndGetBatchJobArgumentsAsync(tesTask, GetMockConfig(true)(), GetMockAzureProxy(AzureProxyReturnValues.Defaults), AzureProxyReturnValues.Defaults);

            Assert.AreEqual("VmSizeLowPri1", poolInformation.AutoPoolSpecification.PoolSpecification.VirtualMachineSize);
            Assert.AreEqual(1, poolInformation.AutoPoolSpecification.PoolSpecification.TargetLowPriorityComputeNodes);
            Assert.AreEqual(0, poolInformation.AutoPoolSpecification.PoolSpecification.TargetDedicatedComputeNodes);
        }

        [TestMethod]
        public async Task NonPreemptibleTesTaskGetsScheduledToDedicatedVm()
        {
            var tesTask = GetTesTask();
            tesTask.Resources.Preemptible = false;

            (_, _, var poolInformation, _) = await ProcessTesTaskAndGetBatchJobArgumentsAsync(tesTask, GetMockConfig(true)(), GetMockAzureProxy(AzureProxyReturnValues.Defaults), AzureProxyReturnValues.Defaults);

            Assert.AreEqual("VmSizeDedicated1", poolInformation.AutoPoolSpecification.PoolSpecification.VirtualMachineSize);
            Assert.AreEqual(1, poolInformation.AutoPoolSpecification.PoolSpecification.TargetDedicatedComputeNodes);
            Assert.AreEqual(0, poolInformation.AutoPoolSpecification.PoolSpecification.TargetLowPriorityComputeNodes);
        }

        [TestMethod]
        public async Task PreemptibleTesTaskGetsScheduledToLowPriorityVm_PerVMFamilyEnforced()
        {
            var tesTask = GetTesTask();
            tesTask.Resources.Preemptible = true;

            (_, _, var poolInformation, _) = await ProcessTesTaskAndGetBatchJobArgumentsAsync(tesTask, GetMockConfig(true)(), GetMockAzureProxy(AzureProxyReturnValues.DefaultsPerVMFamilyEnforced), AzureProxyReturnValues.DefaultsPerVMFamilyEnforced);

            Assert.AreEqual("VmSizeLowPri1", poolInformation.AutoPoolSpecification.PoolSpecification.VirtualMachineSize);
            Assert.AreEqual(1, poolInformation.AutoPoolSpecification.PoolSpecification.TargetLowPriorityComputeNodes);
            Assert.AreEqual(0, poolInformation.AutoPoolSpecification.PoolSpecification.TargetDedicatedComputeNodes);
        }

        [TestMethod]
        public async Task NonPreemptibleTesTaskGetsScheduledToDedicatedVm_PerVMFamilyEnforced()
        {
            var tesTask = GetTesTask();
            tesTask.Resources.Preemptible = false;

            (_, _, var poolInformation, _) = await ProcessTesTaskAndGetBatchJobArgumentsAsync(tesTask, GetMockConfig(true)(), GetMockAzureProxy(AzureProxyReturnValues.DefaultsPerVMFamilyEnforced), AzureProxyReturnValues.DefaultsPerVMFamilyEnforced);

            Assert.AreEqual("VmSizeDedicated1", poolInformation.AutoPoolSpecification.PoolSpecification.VirtualMachineSize);
            Assert.AreEqual(1, poolInformation.AutoPoolSpecification.PoolSpecification.TargetDedicatedComputeNodes);
            Assert.AreEqual(0, poolInformation.AutoPoolSpecification.PoolSpecification.TargetLowPriorityComputeNodes);
        }

        [TestMethod]
        public async Task NonPreemptibleTesTaskGetsWarningAndIsScheduledToLowPriorityVmIfPriceIsDoubleIdeal()
        {
            var tesTask = GetTesTask();
            tesTask.Resources.Preemptible = false;
            tesTask.Resources.CpuCores = 2;

            var azureProxyReturnValues = AzureProxyReturnValues.DefaultsPerVMFamilyEnforced;
            azureProxyReturnValues.VmSizesAndPrices.First(vm => vm.VmSize.Equals("VmSize3", StringComparison.OrdinalIgnoreCase)).PricePerHour = 44;

            (_, _, var poolInformation, _) = await ProcessTesTaskAndGetBatchJobArgumentsAsync(tesTask, GetMockConfig(true)(), GetMockAzureProxy(azureProxyReturnValues), azureProxyReturnValues);

            Assert.IsTrue(tesTask.Logs.Any(l => "UsedLowPriorityInsteadOfDedicatedVm".Equals(l.Warning)));
            Assert.AreEqual(1, poolInformation.AutoPoolSpecification.PoolSpecification.TargetLowPriorityComputeNodes);
        }

        [TestMethod]
        public async Task TesTaskGetsScheduledToLowPriorityVmIfSettingUsePreemptibleVmsOnlyIsSet()
        {
            var tesTask = GetTesTask();
            tesTask.Resources.Preemptible = false;

            var config = GetMockConfig(true)()
                .Append(("BatchScheduling:UsePreemptibleVmsOnly", "true"));

            (_, _, var poolInformation, _) = await ProcessTesTaskAndGetBatchJobArgumentsAsync(tesTask, config, GetMockAzureProxy(AzureProxyReturnValues.Defaults), AzureProxyReturnValues.Defaults);

            Assert.AreEqual(1, poolInformation.AutoPoolSpecification.PoolSpecification.TargetLowPriorityComputeNodes);
        }

        [TestMethod]
        public async Task TesTaskGetsScheduledToAllowedVmSizeOnly()
        {
            static async Task RunTest(string allowedVmSizes, TesState expectedTaskState, string expectedSelectedVmSize = null)
            {
                var tesTask = GetTesTask();
                tesTask.Resources.Preemptible = true;

                var config = GetMockConfig(true)()
                    .Append(("AllowedVmSizes", allowedVmSizes));

                (_, _, var poolInformation, _) = await ProcessTesTaskAndGetBatchJobArgumentsAsync(tesTask, config, GetMockAzureProxy(AzureProxyReturnValues.Defaults), AzureProxyReturnValues.Defaults);
                Assert.AreEqual(expectedTaskState, tesTask.State);

                if (expectedSelectedVmSize is not null)
                {
                    Assert.AreEqual(expectedSelectedVmSize, poolInformation.AutoPoolSpecification.PoolSpecification.VirtualMachineSize);
                }
            }

            await RunTest(null, TesState.INITIALIZINGEnum, "VmSizeLowPri1");
            await RunTest(string.Empty, TesState.INITIALIZINGEnum, "VmSizeLowPri1");
            await RunTest("VmSizeLowPri1", TesState.INITIALIZINGEnum, "VmSizeLowPri1");
            await RunTest("VmSizeLowPri1,VmSizeLowPri2", TesState.INITIALIZINGEnum, "VmSizeLowPri1");
            await RunTest("VmSizeLowPri2", TesState.INITIALIZINGEnum, "VmSizeLowPri2");
            await RunTest("VmSizeLowPriNonExistent", TesState.SYSTEMERROREnum);
            await RunTest("VmSizeLowPriNonExistent,VmSizeLowPri1", TesState.INITIALIZINGEnum, "VmSizeLowPri1");
            await RunTest("VmFamily2", TesState.INITIALIZINGEnum, "VmSizeLowPri2");
        }

        [TestMethod]
        public async Task TaskStateTransitionsFromRunningState()
        {
            Assert.AreEqual(TesState.RUNNINGEnum, await GetNewTesTaskStateAsync(TesState.RUNNINGEnum, BatchJobAndTaskStates.TaskActive));
            Assert.AreEqual(TesState.RUNNINGEnum, await GetNewTesTaskStateAsync(TesState.RUNNINGEnum, BatchJobAndTaskStates.TaskPreparing));
            Assert.AreEqual(TesState.RUNNINGEnum, await GetNewTesTaskStateAsync(TesState.RUNNINGEnum, BatchJobAndTaskStates.TaskRunning));
            Assert.AreEqual(TesState.COMPLETEEnum, await GetNewTesTaskStateAsync(TesState.RUNNINGEnum, BatchJobAndTaskStates.TaskCompletedSuccessfully));
            Assert.AreEqual(TesState.EXECUTORERROREnum, await GetNewTesTaskStateAsync(TesState.RUNNINGEnum, BatchJobAndTaskStates.TaskFailed));
            Assert.AreEqual(TesState.SYSTEMERROREnum, await GetNewTesTaskStateAsync(TesState.RUNNINGEnum, BatchJobAndTaskStates.JobNotFound));
            Assert.AreEqual(TesState.SYSTEMERROREnum, await GetNewTesTaskStateAsync(TesState.RUNNINGEnum, BatchJobAndTaskStates.TaskNotFound));
            Assert.AreEqual(TesState.SYSTEMERROREnum, await GetNewTesTaskStateAsync(TesState.RUNNINGEnum, BatchJobAndTaskStates.MoreThanOneJobFound));
            Assert.AreEqual(TesState.EXECUTORERROREnum, await GetNewTesTaskStateAsync(TesState.RUNNINGEnum, BatchJobAndTaskStates.NodeDiskFull));
            Assert.AreEqual(TesState.QUEUEDEnum, await GetNewTesTaskStateAsync(TesState.RUNNINGEnum, BatchJobAndTaskStates.ActiveJobWithMissingAutoPool));
            Assert.AreEqual(TesState.QUEUEDEnum, await GetNewTesTaskStateAsync(TesState.RUNNINGEnum, BatchJobAndTaskStates.NodePreempted));
        }

        [TestMethod]
        public async Task TaskStateTransitionsFromInitializingState()
        {
            Assert.AreEqual(TesState.INITIALIZINGEnum, await GetNewTesTaskStateAsync(TesState.INITIALIZINGEnum, BatchJobAndTaskStates.TaskActive));
            Assert.AreEqual(TesState.INITIALIZINGEnum, await GetNewTesTaskStateAsync(TesState.INITIALIZINGEnum, BatchJobAndTaskStates.TaskPreparing));
            Assert.AreEqual(TesState.RUNNINGEnum, await GetNewTesTaskStateAsync(TesState.INITIALIZINGEnum, BatchJobAndTaskStates.TaskRunning));
            Assert.AreEqual(TesState.COMPLETEEnum, await GetNewTesTaskStateAsync(TesState.INITIALIZINGEnum, BatchJobAndTaskStates.TaskCompletedSuccessfully));
            Assert.AreEqual(TesState.EXECUTORERROREnum, await GetNewTesTaskStateAsync(TesState.INITIALIZINGEnum, BatchJobAndTaskStates.TaskFailed));
            Assert.AreEqual(TesState.SYSTEMERROREnum, await GetNewTesTaskStateAsync(TesState.INITIALIZINGEnum, BatchJobAndTaskStates.JobNotFound));
            Assert.AreEqual(TesState.SYSTEMERROREnum, await GetNewTesTaskStateAsync(TesState.INITIALIZINGEnum, BatchJobAndTaskStates.TaskNotFound));
            Assert.AreEqual(TesState.SYSTEMERROREnum, await GetNewTesTaskStateAsync(TesState.INITIALIZINGEnum, BatchJobAndTaskStates.MoreThanOneJobFound));
            Assert.AreEqual(TesState.EXECUTORERROREnum, await GetNewTesTaskStateAsync(TesState.INITIALIZINGEnum, BatchJobAndTaskStates.NodeDiskFull));
            Assert.AreEqual(TesState.QUEUEDEnum, await GetNewTesTaskStateAsync(TesState.INITIALIZINGEnum, BatchJobAndTaskStates.NodeAllocationFailed));
            Assert.AreEqual(TesState.EXECUTORERROREnum, await GetNewTesTaskStateAsync(TesState.INITIALIZINGEnum, BatchJobAndTaskStates.ImageDownloadFailed));
            Assert.AreEqual(TesState.QUEUEDEnum, await GetNewTesTaskStateAsync(TesState.INITIALIZINGEnum, BatchJobAndTaskStates.ActiveJobWithMissingAutoPool));
            Assert.AreEqual(TesState.QUEUEDEnum, await GetNewTesTaskStateAsync(TesState.INITIALIZINGEnum, BatchJobAndTaskStates.NodePreempted));
        }

        [TestMethod]
        public async Task TaskStateTransitionsFromQueuedState()
        {
            Assert.AreEqual(TesState.INITIALIZINGEnum, await GetNewTesTaskStateAsync(TesState.QUEUEDEnum, BatchJobAndTaskStates.TaskActive));
            Assert.AreEqual(TesState.INITIALIZINGEnum, await GetNewTesTaskStateAsync(TesState.QUEUEDEnum, BatchJobAndTaskStates.TaskPreparing));
            Assert.AreEqual(TesState.RUNNINGEnum, await GetNewTesTaskStateAsync(TesState.QUEUEDEnum, BatchJobAndTaskStates.TaskRunning));
            Assert.AreEqual(TesState.COMPLETEEnum, await GetNewTesTaskStateAsync(TesState.QUEUEDEnum, BatchJobAndTaskStates.TaskCompletedSuccessfully));
            Assert.AreEqual(TesState.EXECUTORERROREnum, await GetNewTesTaskStateAsync(TesState.QUEUEDEnum, BatchJobAndTaskStates.TaskFailed));
            Assert.AreEqual(TesState.SYSTEMERROREnum, await GetNewTesTaskStateAsync(TesState.QUEUEDEnum, BatchJobAndTaskStates.MoreThanOneJobFound));
            Assert.AreEqual(TesState.EXECUTORERROREnum, await GetNewTesTaskStateAsync(TesState.QUEUEDEnum, BatchJobAndTaskStates.NodeDiskFull));
            Assert.AreEqual(TesState.QUEUEDEnum, await GetNewTesTaskStateAsync(TesState.QUEUEDEnum, BatchJobAndTaskStates.TaskNotFound));
        }

        [TestMethod]
        public async Task TaskIsRequeuedUpToThreeTimesForTransientErrors()
        {
            var tesTask = GetTesTask();

            var azureProxyReturnValues = AzureProxyReturnValues.Defaults;

            azureProxyReturnValues.VmSizesAndPrices = new() {
                new() { VmSize = "VmSize1", LowPriority = false, VCpusAvailable = 2, MemoryInGiB = 4, ResourceDiskSizeInGiB = 20, PricePerHour = 1 },
                new() { VmSize = "VmSize2", LowPriority = false, VCpusAvailable = 2, MemoryInGiB = 4, ResourceDiskSizeInGiB = 20, PricePerHour = 2 },
                new() { VmSize = "VmSize3", LowPriority = false, VCpusAvailable = 2, MemoryInGiB = 4, ResourceDiskSizeInGiB = 20, PricePerHour = 3 },
                new() { VmSize = "VmSize4", LowPriority = false, VCpusAvailable = 2, MemoryInGiB = 4, ResourceDiskSizeInGiB = 20, PricePerHour = 4 },
                new() { VmSize = "VmSize5", LowPriority = false, VCpusAvailable = 2, MemoryInGiB = 4, ResourceDiskSizeInGiB = 20, PricePerHour = 5 }
            };

            await GetNewTesTaskStateAsync(tesTask, azureProxyReturnValues);
            Assert.AreEqual(TesState.QUEUEDEnum, await GetNewTesTaskStateAsync(tesTask, BatchJobAndTaskStates.NodeAllocationFailed));
            await GetNewTesTaskStateAsync(tesTask, azureProxyReturnValues);
            Assert.AreEqual(TesState.QUEUEDEnum, await GetNewTesTaskStateAsync(tesTask, BatchJobAndTaskStates.NodeAllocationFailed));
            await GetNewTesTaskStateAsync(tesTask, azureProxyReturnValues);
            Assert.AreEqual(TesState.QUEUEDEnum, await GetNewTesTaskStateAsync(tesTask, BatchJobAndTaskStates.NodeAllocationFailed));
            await GetNewTesTaskStateAsync(tesTask, azureProxyReturnValues);
            Assert.AreEqual(TesState.EXECUTORERROREnum, await GetNewTesTaskStateAsync(tesTask, BatchJobAndTaskStates.NodeAllocationFailed));
        }

        [TestMethod]
        public async Task TaskThatFailsWithNodeAllocationErrorIsRequeuedOnDifferentVmSize()
        {
            var tesTask = GetTesTask();

            await GetNewTesTaskStateAsync(tesTask);
            await GetNewTesTaskStateAsync(tesTask, BatchJobAndTaskStates.NodeAllocationFailed);
            var firstAttemptVmSize = tesTask.Logs[0].VirtualMachineInfo.VmSize;

            await GetNewTesTaskStateAsync(tesTask);
            await GetNewTesTaskStateAsync(tesTask, BatchJobAndTaskStates.NodeAllocationFailed);
            var secondAttemptVmSize = tesTask.Logs[1].VirtualMachineInfo.VmSize;

            Assert.AreNotEqual(firstAttemptVmSize, secondAttemptVmSize);

            // There are only two suitable VMs, and both have been excluded because of the NodeAllocationFailed error on the two earlier attempts
            _ = await GetNewTesTaskStateAsync(tesTask);

            Assert.AreEqual(TesState.SYSTEMERROREnum, tesTask.State);
            Assert.AreEqual("NoVmSizeAvailable", tesTask.FailureReason);
        }

        [TestMethod]
        public async Task TaskGetsCancelled()
        {
            var tesTask = new TesTask { Id = "test", PoolId = "pool1", State = TesState.CANCELEDEnum, IsCancelRequested = true };

            var azureProxyReturnValues = AzureProxyReturnValues.Defaults;
            azureProxyReturnValues.BatchJobAndTaskState = BatchJobAndTaskStates.TaskActive;
            Mock<IAzureProxy> azureProxy = default;
            var azureProxySetter = new Action<Mock<IAzureProxy>>(mock =>
            {
                GetMockAzureProxy(azureProxyReturnValues)(mock);
                azureProxy = mock;
            });

            _ = await ProcessTesTaskAndGetBatchJobArgumentsAsync(tesTask, GetMockConfig(false)(), azureProxySetter, azureProxyReturnValues);

            Assert.AreEqual(TesState.CANCELEDEnum, tesTask.State);
            Assert.IsFalse(tesTask.IsCancelRequested);
            azureProxy.Verify(i => i.DeleteBatchTaskAsync(tesTask.Id, It.IsAny<PoolInformation>(), It.IsAny<System.Threading.CancellationToken>()));
        }

        [TestMethod]
        public async Task SuccessfullyCompletedTaskContainsBatchNodeMetrics()
        {
            var tesTask = GetTesTask();

            var metricsFileContent = @"
                BlobXferPullStart=2020-10-08T02:30:39+00:00
                BlobXferPullEnd=2020-10-08T02:31:39+00:00
                ExecutorPullStart=2020-10-08T02:32:39+00:00
                ExecutorPullEnd=2020-10-08T02:34:39+00:00
                ExecutorImageSizeInBytes=3000000000
                DownloadStart=2020-10-08T02:35:39+00:00
                DownloadEnd=2020-10-08T02:38:39+00:00
                ExecutorStart=2020-10-08T02:39:39+00:00
                ExecutorEnd=2020-10-08T02:43:39+00:00
                UploadStart=2020-10-08T02:44:39+00:00
                UploadEnd=2020-10-08T02:49:39+00:00
                DiskSizeInKiB=8000000
                DiskUsedInKiB=1000000
                FileDownloadSizeInBytes=2000000000
                FileUploadSizeInBytes=4000000000".Replace(" ", string.Empty);

            var azureProxyReturnValues = AzureProxyReturnValues.Defaults;
            azureProxyReturnValues.BatchJobAndTaskState = BatchJobAndTaskStates.TaskCompletedSuccessfully;
            azureProxyReturnValues.DownloadedBlobContent = metricsFileContent;

            _ = await ProcessTesTaskAndGetBatchJobArgumentsAsync(tesTask, GetMockConfig(false)(), GetMockAzureProxy(azureProxyReturnValues), azureProxyReturnValues);

            Assert.AreEqual(TesState.COMPLETEEnum, tesTask.State);

            var batchNodeMetrics = tesTask.GetOrAddTesTaskLog().BatchNodeMetrics;
            Assert.IsNotNull(batchNodeMetrics);
            Assert.AreEqual(60, batchNodeMetrics.BlobXferImagePullDurationInSeconds);
            Assert.AreEqual(120, batchNodeMetrics.ExecutorImagePullDurationInSeconds);
            Assert.AreEqual(3, batchNodeMetrics.ExecutorImageSizeInGB);
            Assert.AreEqual(180, batchNodeMetrics.FileDownloadDurationInSeconds);
            Assert.AreEqual(240, batchNodeMetrics.ExecutorDurationInSeconds);
            Assert.AreEqual(300, batchNodeMetrics.FileUploadDurationInSeconds);
            Assert.AreEqual(1.024, batchNodeMetrics.DiskUsedInGB);
            Assert.AreEqual(12.5f, batchNodeMetrics.DiskUsedPercent);
            Assert.AreEqual(2, batchNodeMetrics.FileDownloadSizeInGB);
            Assert.AreEqual(4, batchNodeMetrics.FileUploadSizeInGB);

            var executorLog = tesTask.GetOrAddTesTaskLog().GetOrAddExecutorLog();
            Assert.IsNotNull(executorLog);
            Assert.AreEqual(0, executorLog.ExitCode);
            Assert.AreEqual(DateTimeOffset.Parse("2020-10-08T02:30:39+00:00"), executorLog.StartTime);
            Assert.AreEqual(DateTimeOffset.Parse("2020-10-08T02:49:39+00:00"), executorLog.EndTime);
        }

        [TestMethod]
        public async Task SuccessfullyCompletedTaskContainsCromwellResultCode()
        {
            var tesTask = GetTesTask();

            var azureProxyReturnValues = AzureProxyReturnValues.Defaults;
            azureProxyReturnValues.BatchJobAndTaskState = BatchJobAndTaskStates.TaskCompletedSuccessfully;
            azureProxyReturnValues.DownloadedBlobContent = "2";
            var azureProxy = GetMockAzureProxy(azureProxyReturnValues);

            _ = await ProcessTesTaskAndGetBatchJobArgumentsAsync(tesTask, GetMockConfig(false)(), azureProxy, azureProxyReturnValues);

            Assert.AreEqual(TesState.COMPLETEEnum, tesTask.State);
            Assert.AreEqual(2, tesTask.GetOrAddTesTaskLog().CromwellResultCode);
            Assert.AreEqual(2, tesTask.CromwellResultCode);
        }

        [TestMethod]
        public async Task TesInputFilePathMustStartWithCromwellExecutions()
        {
            var tesTask = GetTesTask();

            tesTask.Inputs.Add(new()
            {
                Path = "xyz/path"
            });

            (var failureReason, var systemLog) = await ProcessTesTaskAndGetFailureReasonAndSystemLogAsync(tesTask);

            Assert.AreEqual(TesState.SYSTEMERROREnum, tesTask.State);
            Assert.AreEqual($"InvalidInputFilePath", failureReason);
            Assert.AreEqual($"InvalidInputFilePath", systemLog[0]);
            Assert.AreEqual($"Unsupported input path 'xyz/path' for task Id {tesTask.Id}. Must start with '/cromwell-executions' or '/executions'.", systemLog[1]);
        }

        [TestMethod]
        public async Task TesInputFileMustHaveEitherUrlOrContent()
        {
            var tesTask = GetTesTask();

            tesTask.Inputs.Add(new()
            {
                Url = null,
                Content = null
            });

            (var failureReason, var systemLog) = await ProcessTesTaskAndGetFailureReasonAndSystemLogAsync(tesTask);

            Assert.AreEqual(TesState.SYSTEMERROREnum, tesTask.State);
            Assert.AreEqual($"InvalidInputFilePath", failureReason);
            Assert.AreEqual($"InvalidInputFilePath", systemLog[0]);
            Assert.AreEqual($"One of Input Url or Content must be set", systemLog[1]);
        }

        [TestMethod]
        public async Task TesInputFileMustNotHaveBothUrlAndContent()
        {
            var tesTask = GetTesTask();

            tesTask.Inputs.Add(new()
            {
                Url = "/storageaccount1/container1/file1.txt",
                Content = "test content"
            });

            (var failureReason, var systemLog) = await ProcessTesTaskAndGetFailureReasonAndSystemLogAsync(tesTask);

            Assert.AreEqual(TesState.SYSTEMERROREnum, tesTask.State);
            Assert.AreEqual($"InvalidInputFilePath", failureReason);
            Assert.AreEqual($"InvalidInputFilePath", systemLog[0]);
            Assert.AreEqual($"Input Url and Content cannot be both set", systemLog[1]);
        }

        [TestMethod]
        public async Task TesInputFileTypeMustNotBeDirectory()
        {
            var tesTask = GetTesTask();

            tesTask.Inputs.Add(new()
            {
                Url = "/storageaccount1/container1/directory",
                Type = TesFileType.DIRECTORYEnum
            });

            (var failureReason, var systemLog) = await ProcessTesTaskAndGetFailureReasonAndSystemLogAsync(tesTask);

            Assert.AreEqual(TesState.SYSTEMERROREnum, tesTask.State);
            Assert.AreEqual($"InvalidInputFilePath", failureReason);
            Assert.AreEqual($"InvalidInputFilePath", systemLog[0]);
            Assert.AreEqual($"Directory input is not supported.", systemLog[1]);
        }

        [TestMethod]
        public async Task QueryStringsAreRemovedFromLocalFilePathsWhenCommandScriptIsProvidedAsFile()
        {
            var tesTask = GetTesTask();

            var originalCommandScript = "cat /cromwell-executions/workflowpath/inputs/host/path?param=2";

            tesTask.Inputs = new()
            {
                new() { Url = "/cromwell-executions/workflowpath/execution/script", Path = "/cromwell-executions/workflowpath/execution/script", Type = TesFileType.FILEEnum, Name = "commandScript", Content = null },
                new() { Url = "http://host/path?param=1", Path = "/cromwell-executions/workflowpath/inputs/host/path?param=2", Type = TesFileType.FILEEnum, Name = "file1", Content = null }
            };

            var azureProxyReturnValues = AzureProxyReturnValues.Defaults;
            azureProxyReturnValues.DownloadedBlobContent = originalCommandScript;
            Mock<IAzureProxy> azureProxy = default;
            var azureProxySetter = new Action<Mock<IAzureProxy>>(mock =>
            {
                GetMockAzureProxy(azureProxyReturnValues)(mock);
                azureProxy = mock;
            });

            _ = await ProcessTesTaskAndGetBatchJobArgumentsAsync(tesTask, GetMockConfig(false)(), azureProxySetter, azureProxyReturnValues);

            var modifiedCommandScript = (string)azureProxy.Invocations.FirstOrDefault(i => i.Method.Name == nameof(IAzureProxy.UploadBlobAsync) && i.Arguments[0].ToString().Contains("/script"))?.Arguments[1];
            var filesToDownload = GetFilesToDownload(azureProxy);

            Assert.AreEqual(TesState.INITIALIZINGEnum, tesTask.State);
            Assert.IsFalse(filesToDownload.Any(f => f.LocalPath.Contains('?') || f.LocalPath.Contains("param=1") || f.LocalPath.Contains("param=2")), "Query string was not removed from local file path");
            Assert.AreEqual(1, filesToDownload.Count(f => f.StorageUrl.Contains("?param=1")), "Query string was removed from blob URL");
            Assert.IsFalse(modifiedCommandScript.Contains("?param=2"), "Query string was not removed from local file path in command script");
        }

        [TestMethod]
        public async Task QueryStringsAreRemovedFromLocalFilePathsWhenCommandScriptIsProvidedAsContent()
        {
            var tesTask = GetTesTask();

            var originalCommandScript = "cat /cromwell-executions/workflowpath/inputs/host/path?param=2";

            tesTask.Inputs = new()
            {
                new() { Url = null, Path = "/cromwell-executions/workflowpath/execution/script", Type = TesFileType.FILEEnum, Name = "commandScript", Content = originalCommandScript },
                new() { Url = "http://host/path?param=1", Path = "/cromwell-executions/workflowpath/inputs/host/path?param=2", Type = TesFileType.FILEEnum, Name = "file1", Content = null }
            };

            Mock<IAzureProxy> azureProxy = default;
            var azureProxySetter = new Action<Mock<IAzureProxy>>(mock =>
            {
                GetMockAzureProxy(AzureProxyReturnValues.Defaults)(mock);
                azureProxy = mock;
            });

            _ = await ProcessTesTaskAndGetBatchJobArgumentsAsync(tesTask, GetMockConfig(false)(), azureProxySetter, AzureProxyReturnValues.Defaults);

            var modifiedCommandScript = (string)azureProxy.Invocations.FirstOrDefault(i => i.Method.Name == nameof(IAzureProxy.UploadBlobAsync) && i.Arguments[0].ToString().Contains("/script"))?.Arguments[1];
            var filesToDownload = GetFilesToDownload(azureProxy);

            Assert.AreEqual(TesState.INITIALIZINGEnum, tesTask.State);
            Assert.AreEqual(2, filesToDownload.Count());
            Assert.IsFalse(filesToDownload.Any(f => f.LocalPath.Contains('?') || f.LocalPath.Contains("param=1") || f.LocalPath.Contains("param=2")), "Query string was not removed from local file path");
            Assert.AreEqual(1, filesToDownload.Count(f => f.StorageUrl.Contains("?param=1")), "Query string was removed from blob URL");
            Assert.IsFalse(modifiedCommandScript.Contains("?param=2"), "Query string was not removed from local file path in command script");
        }

        [TestMethod]
        public async Task PublicHttpUrlsAreKeptIntact()
        {
            var config = GetMockConfig(true)()
                .Append(("Storage:ExternalStorageContainers", "https://externalaccount1.blob.core.windows.net/container1?sas1; https://externalaccount2.blob.core.windows.net/container2/?sas2; https://externalaccount2.blob.core.windows.net?accountsas;"));

            var tesTask = GetTesTask();

            tesTask.Inputs = new()
            {
                new() { Url = null, Path = "/cromwell-executions/workflowpath/execution/script", Type = TesFileType.FILEEnum, Name = "commandScript", Content = "echo hello" },
                new() { Url = "https://storageaccount1.blob.core.windows.net/container1/blob1?sig=sassignature", Path = "/cromwell-executions/workflowpath/inputs/blob1", Type = TesFileType.FILEEnum, Name = "blob1", Content = null },
                new() { Url = "https://externalaccount1.blob.core.windows.net/container1/blob2?sig=sassignature", Path = "/cromwell-executions/workflowpath/inputs/blob2", Type = TesFileType.FILEEnum, Name = "blob2", Content = null },
                new() { Url = "https://publicaccount1.blob.core.windows.net/container1/blob3", Path = "/cromwell-executions/workflowpath/inputs/blob3", Type = TesFileType.FILEEnum, Name = "blob3", Content = null }
            };

            Mock<IAzureProxy> azureProxy = default;
            var azureProxySetter = new Action<Mock<IAzureProxy>>(mock =>
            {
                GetMockAzureProxy(AzureProxyReturnValues.Defaults)(mock);
                azureProxy = mock;
            });

            _ = await ProcessTesTaskAndGetBatchJobArgumentsAsync(tesTask, config, azureProxySetter, AzureProxyReturnValues.Defaults);

            var filesToDownload = GetFilesToDownload(azureProxy);

            Assert.AreEqual(4, filesToDownload.Count());
            Assert.IsNotNull(filesToDownload.SingleOrDefault(f => f.StorageUrl.Equals("https://storageaccount1.blob.core.windows.net/container1/blob1?sig=sassignature")));
            Assert.IsNotNull(filesToDownload.SingleOrDefault(f => f.StorageUrl.Equals("https://externalaccount1.blob.core.windows.net/container1/blob2?sig=sassignature")));
            Assert.IsNotNull(filesToDownload.SingleOrDefault(f => f.StorageUrl.Equals("https://publicaccount1.blob.core.windows.net/container1/blob3")));
        }

        [TestMethod]
        public async Task PrivatePathsAndUrlsGetSasToken()
        {
            var config = GetMockConfig(true)()
                .Append(("Storage:ExternalStorageContainers", "https://externalaccount1.blob.core.windows.net/container1?sas1; https://externalaccount2.blob.core.windows.net/container2/?sas2; https://externalaccount2.blob.core.windows.net?accountsas;"));

            var tesTask = GetTesTask();

            tesTask.Inputs = new()
            {
                // defaultstorageaccount and storageaccount1 are accessible to TES identity
                new() { Url = null, Path = "/cromwell-executions/workflowpath/execution/script", Type = TesFileType.FILEEnum, Name = "commandScript", Content = "echo hello" },

                new() { Url = "/defaultstorageaccount/container1/blob1", Path = "/cromwell-executions/workflowpath/inputs/blob1", Type = TesFileType.FILEEnum, Name = "blob1", Content = null },
                new() { Url = "/storageaccount1/container1/blob2", Path = "/cromwell-executions/workflowpath/inputs/blob2", Type = TesFileType.FILEEnum, Name = "blob2", Content = null },
                new() { Url = "/externalaccount1/container1/blob3", Path = "/cromwell-executions/workflowpath/inputs/blob3", Type = TesFileType.FILEEnum, Name = "blob3", Content = null },
                new() { Url = "/externalaccount2/container2/blob4", Path = "/cromwell-executions/workflowpath/inputs/blob4", Type = TesFileType.FILEEnum, Name = "blob4", Content = null },

                new() { Url = "file:///defaultstorageaccount/container1/blob5", Path = "/cromwell-executions/workflowpath/inputs/blob5", Type = TesFileType.FILEEnum, Name = "blob5", Content = null },
                new() { Url = "file:///storageaccount1/container1/blob6", Path = "/cromwell-executions/workflowpath/inputs/blob6", Type = TesFileType.FILEEnum, Name = "blob6", Content = null },
                new() { Url = "file:///externalaccount1/container1/blob7", Path = "/cromwell-executions/workflowpath/inputs/blob7", Type = TesFileType.FILEEnum, Name = "blob7", Content = null },
                new() { Url = "file:///externalaccount2/container2/blob8", Path = "/cromwell-executions/workflowpath/inputs/blob8", Type = TesFileType.FILEEnum, Name = "blob8", Content = null },

                new() { Url = "https://defaultstorageaccount.blob.core.windows.net/container1/blob9", Path = "/cromwell-executions/workflowpath/inputs/blob9", Type = TesFileType.FILEEnum, Name = "blob9", Content = null },
                new() { Url = "https://storageaccount1.blob.core.windows.net/container1/blob10", Path = "/cromwell-executions/workflowpath/inputs/blob10", Type = TesFileType.FILEEnum, Name = "blob10", Content = null },
                new() { Url = "https://externalaccount1.blob.core.windows.net/container1/blob11", Path = "/cromwell-executions/workflowpath/inputs/blob11", Type = TesFileType.FILEEnum, Name = "blob11", Content = null },
                new() { Url = "https://externalaccount2.blob.core.windows.net/container2/blob12", Path = "/cromwell-executions/workflowpath/inputs/blob12", Type = TesFileType.FILEEnum, Name = "blob12", Content = null },

                // ExternalStorageContainers entry exists for externalaccount2/container2 and for externalaccount2 (account level SAS), so this uses account SAS:
                new() { Url = "https://externalaccount2.blob.core.windows.net/container3/blob13", Path = "/cromwell-executions/workflowpath/inputs/blob12", Type = TesFileType.FILEEnum, Name = "blob12", Content = null },

                // ExternalStorageContainers entry exists for externalaccount1/container1, but not for externalaccount1/publiccontainer, so this is treated as public URL:
                new() { Url = "https://externalaccount1.blob.core.windows.net/publiccontainer/blob14", Path = "/cromwell-executions/workflowpath/inputs/blob14", Type = TesFileType.FILEEnum, Name = "blob14", Content = null }
            };

            Mock<IAzureProxy> azureProxy = default;
            var azureProxySetter = new Action<Mock<IAzureProxy>>(mock =>
            {
                GetMockAzureProxy(AzureProxyReturnValues.Defaults)(mock);
                azureProxy = mock;
            });

            _ = await ProcessTesTaskAndGetBatchJobArgumentsAsync(tesTask, config, azureProxySetter, AzureProxyReturnValues.Defaults);

            var filesToDownload = GetFilesToDownload(azureProxy);

            Assert.AreEqual(15, filesToDownload.Count());

            Assert.IsNotNull(filesToDownload.SingleOrDefault(f => f.StorageUrl.StartsWith("https://defaultstorageaccount.blob.core.windows.net/container1/blob1?sv=")));
            Assert.IsNotNull(filesToDownload.SingleOrDefault(f => f.StorageUrl.StartsWith("https://storageaccount1.blob.core.windows.net/container1/blob2?sv=")));
            Assert.IsNotNull(filesToDownload.SingleOrDefault(f => f.StorageUrl.Equals("https://externalaccount1.blob.core.windows.net/container1/blob3?sas1")));
            Assert.IsNotNull(filesToDownload.SingleOrDefault(f => f.StorageUrl.Equals("https://externalaccount2.blob.core.windows.net/container2/blob4?sas2")));

            Assert.IsNotNull(filesToDownload.SingleOrDefault(f => f.StorageUrl.StartsWith("https://defaultstorageaccount.blob.core.windows.net/container1/blob5?sv=")));
            Assert.IsNotNull(filesToDownload.SingleOrDefault(f => f.StorageUrl.StartsWith("https://storageaccount1.blob.core.windows.net/container1/blob6?sv=")));
            Assert.IsNotNull(filesToDownload.SingleOrDefault(f => f.StorageUrl.Equals("https://externalaccount1.blob.core.windows.net/container1/blob7?sas1")));
            Assert.IsNotNull(filesToDownload.SingleOrDefault(f => f.StorageUrl.Equals("https://externalaccount2.blob.core.windows.net/container2/blob8?sas2")));

            Assert.IsNotNull(filesToDownload.SingleOrDefault(f => f.StorageUrl.StartsWith("https://defaultstorageaccount.blob.core.windows.net/container1/blob9?sv=")));
            Assert.IsNotNull(filesToDownload.SingleOrDefault(f => f.StorageUrl.StartsWith("https://storageaccount1.blob.core.windows.net/container1/blob10?sv=")));
            Assert.IsNotNull(filesToDownload.SingleOrDefault(f => f.StorageUrl.Equals("https://externalaccount1.blob.core.windows.net/container1/blob11?sas1")));
            Assert.IsNotNull(filesToDownload.SingleOrDefault(f => f.StorageUrl.Equals("https://externalaccount2.blob.core.windows.net/container2/blob12?sas2")));

            Assert.IsNotNull(filesToDownload.SingleOrDefault(f => f.StorageUrl.Equals("https://externalaccount2.blob.core.windows.net/container3/blob13?accountsas")));

            Assert.IsNotNull(filesToDownload.SingleOrDefault(f => f.StorageUrl.Equals("https://externalaccount1.blob.core.windows.net/publiccontainer/blob14")));
        }

        [TestMethod]
        public async Task PrivateImagesArePulledUsingPoolConfiguration()
        {
            var tesTask = GetTesTask();

            Mock<IAzureProxy> azureProxy = default;
            var azureProxySetter = new Action<Mock<IAzureProxy>>(mock =>
            {
                GetMockAzureProxy(AzureProxyReturnValues.Defaults)(mock);
                azureProxy = mock;
            });
            (_, var cloudTask, var poolInformation, _) = await ProcessTesTaskAndGetBatchJobArgumentsAsync(tesTask, GetMockConfig(true)(), azureProxySetter, AzureProxyReturnValues.Defaults);
            var batchScript = (string)azureProxy.Invocations.FirstOrDefault(i => i.Method.Name == nameof(IAzureProxy.UploadBlobAsync) && i.Arguments[0].ToString().Contains("/batch_script"))?.Arguments[1];

            Assert.IsNotNull(poolInformation.AutoPoolSpecification.PoolSpecification.VirtualMachineConfiguration.ContainerConfiguration);
            Assert.AreEqual("registryServer1.io", poolInformation.AutoPoolSpecification.PoolSpecification.VirtualMachineConfiguration.ContainerConfiguration.ContainerRegistries.FirstOrDefault()?.RegistryServer);
            Assert.AreEqual(2, Regex.Matches(batchScript, tesTask.Executors.First().Image, RegexOptions.IgnoreCase).Count);
            Assert.IsFalse(batchScript.Contains($"docker pull --quiet {tesTask.Executors.First().Image}"));
        }

        [TestMethod]
        public async Task PublicImagesArePulledInTaskCommand()
        {
            var tesTask = GetTesTask();
            tesTask.Executors.First().Image = "ubuntu";

            Mock<IAzureProxy> azureProxy = default;
            var azureProxySetter = new Action<Mock<IAzureProxy>>(mock =>
            {
                GetMockAzureProxy(AzureProxyReturnValues.Defaults)(mock);
                azureProxy = mock;
            });
            (_, var cloudTask, var poolInformation, _) = await ProcessTesTaskAndGetBatchJobArgumentsAsync(tesTask, GetMockConfig(true)(), azureProxySetter, AzureProxyReturnValues.Defaults);
            var batchScript = (string)azureProxy.Invocations.FirstOrDefault(i => i.Method.Name == nameof(IAzureProxy.UploadBlobAsync) && i.Arguments[0].ToString().Contains("/batch_script"))?.Arguments[1];

            Assert.IsNull(poolInformation.AutoPoolSpecification.PoolSpecification.VirtualMachineConfiguration.ContainerConfiguration);
            Assert.AreEqual(3, Regex.Matches(batchScript, tesTask.Executors.First().Image, RegexOptions.IgnoreCase).Count);
            Assert.IsTrue(batchScript.Contains("docker pull --quiet ubuntu"));
        }

        [TestMethod]
        public async Task PrivateContainersRunInsideDockerInDockerContainer()
        {
            var tesTask = GetTesTask();

            (_, var cloudTask, _, _) = await ProcessTesTaskAndGetBatchJobArgumentsAsync(tesTask, GetMockConfig(false)(), GetMockAzureProxy(AzureProxyReturnValues.Defaults), AzureProxyReturnValues.Defaults);

            Assert.IsNotNull(cloudTask.ContainerSettings);
            Assert.AreEqual("docker", cloudTask.ContainerSettings.ImageName);
        }

        [TestMethod]
        public async Task PublicContainersRunInsideRegularTaskCommand()
        {
            var tesTask = GetTesTask();
            tesTask.Executors.First().Image = "ubuntu";

            (_, var cloudTask, _, _) = await ProcessTesTaskAndGetBatchJobArgumentsAsync(tesTask, GetMockConfig(false)(), GetMockAzureProxy(AzureProxyReturnValues.Defaults), AzureProxyReturnValues.Defaults);

            Assert.IsNull(cloudTask.ContainerSettings);
        }

        [TestMethod]
        public async Task LocalFilesInCromwellTmpDirectoryAreDiscoveredAndUploaded()
        {
            var tesTask = GetTesTask();

            tesTask.Inputs = new()
            {
                new() { Url = null, Path = "/cromwell-executions/workflowpath/execution/script", Type = TesFileType.FILEEnum, Name = "commandScript", Content = "echo hello" },
                new() { Url = "file:///cromwell-tmp/tmp12345/blob1", Path = "/cromwell-executions/workflowpath/inputs/blob1", Type = TesFileType.FILEEnum, Name = "blob1", Content = null },
            };

            var azureProxyReturnValues = AzureProxyReturnValues.Defaults;
            azureProxyReturnValues.LocalFileExists = true;

            Mock<IAzureProxy> azureProxy = default;
            var azureProxySetter = new Action<Mock<IAzureProxy>>(mock =>
            {
                GetMockAzureProxy(azureProxyReturnValues)(mock);
                azureProxy = mock;
            });
            _ = await ProcessTesTaskAndGetBatchJobArgumentsAsync(tesTask, GetMockConfig(false)(), azureProxySetter, azureProxyReturnValues);

            var filesToDownload = GetFilesToDownload(azureProxy);

            Assert.AreEqual(2, filesToDownload.Count());
            var inputFileUrl = filesToDownload.SingleOrDefault(f => f.StorageUrl.StartsWith("https://defaultstorageaccount.blob.core.windows.net/cromwell-executions/workflowpath/inputs/blob1?sv=")).StorageUrl;
            Assert.IsNotNull(inputFileUrl);
            azureProxy.Verify(i => i.LocalFileExists("/cromwell-tmp/tmp12345/blob1"));
            azureProxy.Verify(i => i.UploadBlobFromFileAsync(It.Is<Uri>(uri => uri.AbsoluteUri.StartsWith("https://defaultstorageaccount.blob.core.windows.net/cromwell-executions/workflowpath/inputs/blob1?sv=")), "/cromwell-tmp/tmp12345/blob1"));
        }

        [TestMethod]
        public async Task PoolIsCreatedInSubnetWhenBatchNodesSubnetIdIsSet()
        {
            var config = GetMockConfig(true)()
                .Append(("BatchNodes:SubnetId", "subnet1"));

            var tesTask = GetTesTask();
            var azureProxy = GetMockAzureProxy(AzureProxyReturnValues.Defaults);

            (_, _, var poolInformation, _) = await ProcessTesTaskAndGetBatchJobArgumentsAsync(tesTask, config, azureProxy, AzureProxyReturnValues.Defaults);

            var poolNetworkConfiguration = poolInformation.AutoPoolSpecification.PoolSpecification.NetworkConfiguration;

            Assert.AreEqual(Microsoft.Azure.Batch.Common.IPAddressProvisioningType.BatchManaged, poolNetworkConfiguration?.PublicIPAddressConfiguration?.Provision);
            Assert.AreEqual("subnet1", poolNetworkConfiguration?.SubnetId);
        }

        [TestMethod]
        public async Task PoolIsCreatedWithoutPublicIpWhenSubnetAndDisableBatchNodesPublicIpAddressAreSet()
        {
            var config = GetMockConfig(true)()
                .Append(("BatchNodes:SubnetId", "subnet1"))
                .Append(("BatchNodes:DisablePublicIpAddress", "true"));

            var tesTask = GetTesTask();
            var azureProxy = GetMockAzureProxy(AzureProxyReturnValues.Defaults);

            (_, _, var poolInformation, _) = await ProcessTesTaskAndGetBatchJobArgumentsAsync(tesTask, config, azureProxy, AzureProxyReturnValues.Defaults);

            var poolNetworkConfiguration = poolInformation.AutoPoolSpecification.PoolSpecification.NetworkConfiguration;

            Assert.AreEqual(Microsoft.Azure.Batch.Common.IPAddressProvisioningType.NoPublicIPAddresses, poolNetworkConfiguration?.PublicIPAddressConfiguration?.Provision);
            Assert.AreEqual("subnet1", poolNetworkConfiguration?.SubnetId);
        }

        private static async Task<(string FailureReason, string[] SystemLog)> ProcessTesTaskAndGetFailureReasonAndSystemLogAsync(TesTask tesTask, AzureBatchJobAndTaskState? azureBatchJobAndTaskState = null)
        {
            var azureProxyReturnValues = AzureProxyReturnValues.Defaults;
            azureProxyReturnValues.BatchJobAndTaskState = azureBatchJobAndTaskState ?? azureProxyReturnValues.BatchJobAndTaskState;

            _ = await ProcessTesTaskAndGetBatchJobArgumentsAsync(tesTask, GetMockConfig(true)(), GetMockAzureProxy(azureProxyReturnValues), azureProxyReturnValues);

            return (tesTask.Logs?.LastOrDefault()?.FailureReason, tesTask.Logs?.LastOrDefault()?.SystemLogs?.ToArray());
        }

        private static Task<(string JobId, CloudTask CloudTask, PoolInformation PoolInformation, Pool batchModelsPool)> ProcessTesTaskAndGetBatchJobArgumentsAsync(bool autopool)
            => ProcessTesTaskAndGetBatchJobArgumentsAsync(GetTesTask(), GetMockConfig(autopool)(), GetMockAzureProxy(AzureProxyReturnValues.Defaults), AzureProxyReturnValues.Defaults);

        private static async Task<(string JobId, CloudTask CloudTask, PoolInformation PoolInformation, Pool batchModelsPool)> ProcessTesTaskAndGetBatchJobArgumentsAsync(TesTask tesTask, IEnumerable<(string Key, string Value)> configuration, Action<Mock<IAzureProxy>> azureProxy, AzureProxyReturnValues azureProxyReturnValues, Action<IServiceCollection> additionalActions = default)
        {
            using var serviceProvider = GetServiceProvider(
                configuration,
                azureProxy,
                GetMockQuotaProvider(azureProxyReturnValues),
                GetMockSkuInfoProvider(azureProxyReturnValues),
                GetContainerRegistryInfoProvider(azureProxyReturnValues),
                additionalActions: additionalActions);
            var batchScheduler = serviceProvider.GetT();

            _ = await batchScheduler.ProcessTesTasksAsync(Enumerable.Empty<TesTask>().Append(tesTask)).FirstAsync();

            var createBatchPoolAsyncInvocation = serviceProvider.AzureProxy.Invocations.FirstOrDefault(i => i.Method.Name == nameof(IAzureProxy.CreateBatchPoolAsync));
            var createAutoPoolBatchJobAsyncInvocation = serviceProvider.AzureProxy.Invocations.FirstOrDefault(i => i.Method.Name == nameof(IAzureProxy.CreateAutoPoolModeBatchJobAsync));
            var addBatchTaskAsyncInvocation = serviceProvider.AzureProxy.Invocations.FirstOrDefault(i => i.Method.Name == nameof(IAzureProxy.AddBatchTaskAsync));

            var jobId = (addBatchTaskAsyncInvocation?.Arguments[0] ?? createAutoPoolBatchJobAsyncInvocation?.Arguments[0]) as string;
            var cloudTask = (addBatchTaskAsyncInvocation?.Arguments[1] ?? createAutoPoolBatchJobAsyncInvocation?.Arguments[1]) as CloudTask;
            var poolInformation = (addBatchTaskAsyncInvocation?.Arguments[2] ?? createAutoPoolBatchJobAsyncInvocation?.Arguments[2]) as PoolInformation;
            var batchPoolsModel = createBatchPoolAsyncInvocation?.Arguments[0] as Pool;

            return (jobId, cloudTask, poolInformation, batchPoolsModel);
        }

        private static Action<Mock<IBatchSkuInformationProvider>> GetMockSkuInfoProvider(AzureProxyReturnValues azureProxyReturnValues)
            => new(proxy =>
                proxy.Setup(p => p.GetVmSizesAndPricesAsync(It.IsAny<string>(), It.IsAny<CancellationToken>()))
                    .ReturnsAsync(azureProxyReturnValues.VmSizesAndPrices));

        private static Action<Mock<IBatchQuotaProvider>> GetMockQuotaProvider(AzureProxyReturnValues azureProxyReturnValues)
            => new(quotaProvider =>
            {
                var batchQuotas = azureProxyReturnValues.BatchQuotas;
                var vmFamilyQuota = batchQuotas.DedicatedCoreQuotaPerVMFamily?.FirstOrDefault(v => string.Equals(v.Name, "VmFamily1", StringComparison.InvariantCultureIgnoreCase))?.CoreQuota ?? 0;

                quotaProvider.Setup(p =>
                        p.GetQuotaForRequirementAsync(It.IsAny<string>(), It.Is<bool>(p => p == false), It.IsAny<int?>(), It.IsAny<CancellationToken>()))
                    .ReturnsAsync(() => new BatchVmFamilyQuotas(batchQuotas.DedicatedCoreQuota,
                        vmFamilyQuota,
                        batchQuotas.PoolQuota,
                        batchQuotas.ActiveJobAndJobScheduleQuota,
                        batchQuotas.DedicatedCoreQuotaPerVMFamilyEnforced, "VmSize1"));
                quotaProvider.Setup(p =>
                        p.GetQuotaForRequirementAsync(It.IsAny<string>(), It.Is<bool>(p => p == true), It.IsAny<int?>(), It.IsAny<CancellationToken>()))
                    .ReturnsAsync(() => new BatchVmFamilyQuotas(batchQuotas.LowPriorityCoreQuota,
                        vmFamilyQuota,
                        batchQuotas.PoolQuota,
                        batchQuotas.ActiveJobAndJobScheduleQuota,
                        batchQuotas.DedicatedCoreQuotaPerVMFamilyEnforced, "VmSize1"));

                quotaProvider.Setup(p =>
                        p.GetVmCoreQuotaAsync(It.Is<bool>(l => l == true), It.IsAny<CancellationToken>()))
                    .ReturnsAsync(new BatchVmCoreQuota(batchQuotas.LowPriorityCoreQuota,
                        true,
                        batchQuotas.DedicatedCoreQuotaPerVMFamilyEnforced,
                        batchQuotas.DedicatedCoreQuotaPerVMFamily?.Select(v => new BatchVmCoresPerFamily(v.Name, v.CoreQuota)).ToList(),
                        new(batchQuotas.ActiveJobAndJobScheduleQuota, batchQuotas.PoolQuota, batchQuotas.DedicatedCoreQuota, batchQuotas.LowPriorityCoreQuota)));
                quotaProvider.Setup(p =>
                        p.GetVmCoreQuotaAsync(It.Is<bool>(l => l == false), It.IsAny<CancellationToken>()))
                    .ReturnsAsync(new BatchVmCoreQuota(batchQuotas.DedicatedCoreQuota,
                        false,
                        batchQuotas.DedicatedCoreQuotaPerVMFamilyEnforced,
                        batchQuotas.DedicatedCoreQuotaPerVMFamily?.Select(v => new BatchVmCoresPerFamily(v.Name, v.CoreQuota)).ToList(),
                        new(batchQuotas.ActiveJobAndJobScheduleQuota, batchQuotas.PoolQuota, batchQuotas.DedicatedCoreQuota, batchQuotas.LowPriorityCoreQuota)));
            });

        private static TestServices.TestServiceProvider<IBatchScheduler> GetServiceProvider(IEnumerable<(string Key, string Value)> configuration, Action<Mock<IAzureProxy>> azureProxy, Action<Mock<IBatchQuotaProvider>> quotaProvider, Action<Mock<IBatchSkuInformationProvider>> skuInfoProvider, Action<Mock<ContainerRegistryProvider>> containerRegistryProviderSetup, Action<IServiceCollection> additionalActions = default)
            => new(wrapAzureProxy: true, configuration: configuration, azureProxy: azureProxy, batchQuotaProvider: quotaProvider, batchSkuInformationProvider: skuInfoProvider, accountResourceInformation: GetNewBatchResourceInfo(), containerRegistryProviderSetup: containerRegistryProviderSetup, additionalActions: additionalActions);

        private static async Task<TesState> GetNewTesTaskStateAsync(TesTask tesTask, AzureProxyReturnValues azureProxyReturnValues)
        {
            _ = await ProcessTesTaskAndGetBatchJobArgumentsAsync(tesTask, GetMockConfig(true)(), GetMockAzureProxy(azureProxyReturnValues), azureProxyReturnValues);

            return tesTask.State;
        }

        private static Task<TesState> GetNewTesTaskStateAsync(TesState currentTesTaskState, AzureBatchJobAndTaskState azureBatchJobAndTaskState)
            => GetNewTesTaskStateAsync(new TesTask { Id = "test", State = currentTesTaskState }, azureBatchJobAndTaskState);

        private static Task<TesState> GetNewTesTaskStateAsync(TesTask tesTask, AzureBatchJobAndTaskState? azureBatchJobAndTaskState = null)
        {
            var azureProxyReturnValues = AzureProxyReturnValues.Defaults;
            azureProxyReturnValues.BatchJobAndTaskState = azureBatchJobAndTaskState ?? azureProxyReturnValues.BatchJobAndTaskState;

            return GetNewTesTaskStateAsync(tesTask, azureProxyReturnValues);
        }

        private static Task<TesState> GetNewTesTaskStateAsync(TesResources resources, AzureProxyReturnValues proxyReturnValues)
        {
            var tesTask = GetTesTask();
            tesTask.Resources = resources;

            return GetNewTesTaskStateAsync(tesTask, proxyReturnValues);
        }

        private static TesTask GetTesTask()
            => JsonConvert.DeserializeObject<TesTask>(File.ReadAllText("testask1.json"));

        private readonly Mock<ContainerRegistryProvider> containerRegistryProvider = new();

        private static Action<Mock<ContainerRegistryProvider>> GetContainerRegistryInfoProvider(
            AzureProxyReturnValues azureProxyReturnValues)
            => containerRegistryProvider =>
            {
                containerRegistryProvider.Setup(p => p.GetContainerRegistryInfoAsync("registryServer1.io/imageName1:tag1", It.IsAny<CancellationToken>()))
                    .Returns(Task.FromResult(azureProxyReturnValues.ContainerRegistryInfo));
            };

        private static Action<Mock<IAzureProxy>> GetMockAzureProxy(AzureProxyReturnValues azureProxyReturnValues)
            => azureProxy =>
            {
                azureProxy.Setup(a => a.GetActivePoolsAsync(It.IsAny<string>()))
                    .Returns(AsyncEnumerable.Empty<CloudPool>());

                azureProxy.Setup(a => a.GetNextBatchJobIdAsync(It.IsAny<string>(), It.IsAny<CancellationToken>()))
                    .Returns(Task.FromResult(azureProxyReturnValues.NextBatchJobId));

                azureProxy.Setup(a => a.GetBatchJobAndTaskState(It.IsAny<TesTask>(), It.IsAny<bool>(), It.IsAny<BatchAccountState>()))
                    .Returns(azureProxyReturnValues.BatchJobAndTaskState);

                azureProxy.Setup(a => a.GetStorageAccountInfoAsync("defaultstorageaccount", It.IsAny<CancellationToken>()))
                    .Returns(Task.FromResult(azureProxyReturnValues.StorageAccountInfos["defaultstorageaccount"]));

                azureProxy.Setup(a => a.GetStorageAccountInfoAsync("storageaccount1", It.IsAny<CancellationToken>()))
                    .Returns(Task.FromResult(azureProxyReturnValues.StorageAccountInfos["storageaccount1"]));

                azureProxy.Setup(a => a.GetStorageAccountKeyAsync(It.IsAny<StorageAccountInfo>(), It.IsAny<CancellationToken>()))
                    .Returns(Task.FromResult(azureProxyReturnValues.StorageAccountKey));

                azureProxy.Setup(a => a.GetBatchActiveNodeCountByVmSize())
                    .Returns(azureProxyReturnValues.ActiveNodeCountByVmSize);

                azureProxy.Setup(a => a.GetBatchActiveJobCount())
                    .Returns(azureProxyReturnValues.ActiveJobCount);

                azureProxy.Setup(a => a.GetBatchActivePoolCount())
                    .Returns(azureProxyReturnValues.ActivePoolCount);

                azureProxy.Setup(a => a.GetBatchPoolAsync(It.IsAny<string>(), It.IsAny<CancellationToken>(), It.IsAny<DetailLevel>()))
                    .Returns((string id, CancellationToken _1, DetailLevel _2) => Task.FromResult(azureProxyReturnValues.GetBatchPoolImpl(id)));

                azureProxy.Setup(a => a.DownloadBlobAsync(It.IsAny<Uri>()))
                    .Returns(Task.FromResult(azureProxyReturnValues.DownloadedBlobContent));

                azureProxy.Setup(a => a.LocalFileExists(It.IsAny<string>()))
                    .Returns(azureProxyReturnValues.LocalFileExists);

                azureProxy.Setup(a => a.CreateBatchPoolAsync(It.IsAny<Pool>(), It.IsAny<bool>(), It.IsAny<CancellationToken>()))
                    .Returns((Pool p, bool _1, CancellationToken _2) => Task.FromResult(azureProxyReturnValues.CreateBatchPoolImpl(p)));

                azureProxy.Setup(a => a.DeleteBatchPoolIfExistsAsync(It.IsAny<string>(), It.IsAny<CancellationToken>()))
                    .Callback<string, CancellationToken>((poolId, cancellationToken) => azureProxyReturnValues.AzureProxyDeleteBatchPoolIfExistsImpl(poolId, cancellationToken))
                    .Returns(Task.CompletedTask);

                azureProxy.Setup(a => a.GetFullAllocationStateAsync(It.IsAny<string>(), It.IsAny<CancellationToken>()))
                    .Returns(() => Task.FromResult(azureProxyReturnValues.AzureProxyGetFullAllocationState?.Invoke() ?? new(null, null, null, null, null, null) { AllocationState = null }));

                azureProxy.Setup(a => a.ListComputeNodesAsync(It.IsAny<string>(), It.IsAny<DetailLevel>()))
                    .Returns(new Func<string, DetailLevel, IAsyncEnumerable<ComputeNode>>((string poolId, DetailLevel _1)
                        => AsyncEnumerable.Empty<ComputeNode>()
                            .Append(BatchPoolTests.GenerateNode(poolId, "ComputeNodeDedicated1", true, true))));

                azureProxy.Setup(a => a.DeleteBatchPoolAsync(It.IsAny<string>(), It.IsAny<CancellationToken>()))
                    .Callback<string, CancellationToken>((poolId, cancellationToken) => azureProxyReturnValues.AzureProxyDeleteBatchPoolImpl(poolId, cancellationToken))
                    .Returns(Task.CompletedTask);

                azureProxy.Setup(a => a.ListTasksAsync(It.IsAny<string>(), It.IsAny<DetailLevel>()))
                    .Returns(azureProxyReturnValues.AzureProxyListTasks);
            };

        private static Func<IEnumerable<(string Key, string Value)>> GetMockConfig(bool autopool)
            => new(() =>
            {
                var config = Enumerable.Empty<(string Key, string Value)>()
                .Append(("Storage:DefaultAccountName", "defaultstorageaccount"))
                .Append(("BatchScheduling:Prefix", "hostname"));
                if (autopool)
                {
                    config = config.Append(("BatchScheduling:UseLegacyAutopools", "true"));
                }

                return config;
            });

        private static IEnumerable<FileToDownload> GetFilesToDownload(Mock<IAzureProxy> azureProxy)
        {
            var downloadFilesScriptContent = (string)azureProxy.Invocations.FirstOrDefault(i => i.Method.Name == nameof(IAzureProxy.UploadBlobAsync) && i.Arguments[0].ToString().Contains("/download_files_script"))?.Arguments[1];

            if (string.IsNullOrEmpty(downloadFilesScriptContent))
            {
                return new List<FileToDownload>();
            }

            var blobxferFilesToDownload = downloadFilesBlobxferRegex.Matches(downloadFilesScriptContent)
                .Cast<System.Text.RegularExpressions.Match>()
                .Select(m => new FileToDownload { LocalPath = m.Groups[1].Value, StorageUrl = m.Groups[2].Value });

            var wgetFilesToDownload = downloadFilesWgetRegex.Matches(downloadFilesScriptContent)
                .Cast<System.Text.RegularExpressions.Match>()
                .Select(m => new FileToDownload { LocalPath = m.Groups[1].Value, StorageUrl = m.Groups[2].Value });

            return blobxferFilesToDownload.Union(wgetFilesToDownload);
        }

        private static TestServices.TestServiceProvider<IBatchScheduler> GetServiceProvider(AzureProxyReturnValues azureProxyReturn = default)
        {
            azureProxyReturn ??= AzureProxyReturnValues.Defaults;
            return new(
                wrapAzureProxy: true,
                accountResourceInformation: new("defaultbatchaccount", "defaultresourcegroup", "defaultsubscription", "defaultregion"),
                configuration: GetMockConfig(false)(),
                azureProxy: GetMockAzureProxy(azureProxyReturn),
                batchQuotaProvider: GetMockQuotaProvider(azureProxyReturn),
                batchSkuInformationProvider: GetMockSkuInfoProvider(azureProxyReturn));
        }

<<<<<<< HEAD
        private static async Task<IBatchPool> AddPool(BatchScheduler batchScheduler)
            => await batchScheduler.GetOrAddPoolAsync("key1", false, (id, ct) => ValueTask.FromResult<Pool>(new(name: id, displayName: "display1", vmSize: "vmSize1")), CancellationToken.None);
=======
        private static async Task<BatchPool> AddPool(BatchScheduler batchScheduler)
            => (BatchPool) await batchScheduler.GetOrAddPoolAsync("key1", false, id => ValueTask.FromResult<Pool>(new(name: id, displayName: "display1", vmSize: "vmSize1")));
>>>>>>> e19ff963

        private struct BatchJobAndTaskStates
        {
            public static AzureBatchJobAndTaskState TaskActive => new() { JobState = JobState.Active, TaskState = TaskState.Active };
            public static AzureBatchJobAndTaskState TaskPreparing => new() { JobState = JobState.Active, TaskState = TaskState.Preparing };
            public static AzureBatchJobAndTaskState TaskRunning => new() { JobState = JobState.Active, TaskState = TaskState.Running };
            public static AzureBatchJobAndTaskState TaskCompletedSuccessfully => new() { JobState = JobState.Completed, TaskState = TaskState.Completed, TaskExitCode = 0 };
            public static AzureBatchJobAndTaskState TaskFailed => new() { JobState = JobState.Completed, TaskState = TaskState.Completed, TaskExitCode = -1 };
            public static AzureBatchJobAndTaskState JobNotFound => new() { JobState = null };
            public static AzureBatchJobAndTaskState TaskNotFound => new() { JobState = JobState.Active, TaskState = null };
            public static AzureBatchJobAndTaskState MoreThanOneJobFound => new() { MoreThanOneActiveJobOrTaskFound = true };
            public static AzureBatchJobAndTaskState NodeAllocationFailed => new() { JobState = JobState.Active, NodeAllocationFailed = true };
            public static AzureBatchJobAndTaskState NodePreempted => new() { JobState = JobState.Active, NodeState = ComputeNodeState.Preempted };
            public static AzureBatchJobAndTaskState NodeDiskFull => new() { JobState = JobState.Active, NodeErrorCode = "DiskFull" };
            public static AzureBatchJobAndTaskState ActiveJobWithMissingAutoPool => new() { ActiveJobWithMissingAutoPool = true };
            public static AzureBatchJobAndTaskState ImageDownloadFailed => new() { JobState = JobState.Active, NodeErrorCode = "ContainerInvalidImage" };
        }

        private class AzureProxyReturnValues
        {
            internal Func<AzureBatchPoolAllocationState> AzureProxyGetFullAllocationState { get; set; }
            internal Action<string, System.Threading.CancellationToken> AzureProxyDeleteBatchPoolIfExists { get; set; }
            internal Action<string, CancellationToken> AzureProxyDeleteBatchPool { get; set; }
            internal Func<string, ODATADetailLevel, IAsyncEnumerable<CloudTask>> AzureProxyListTasks { get; set; } = (jobId, detail) => AsyncEnumerable.Empty<CloudTask>();
            public Dictionary<string, StorageAccountInfo> StorageAccountInfos { get; set; }
            public ContainerRegistryInfo ContainerRegistryInfo { get; set; }
            public List<VirtualMachineInformation> VmSizesAndPrices { get; set; }
            public AzureBatchAccountQuotas BatchQuotas { get; set; }
            public IEnumerable<AzureBatchNodeCount> ActiveNodeCountByVmSize { get; set; }
            public int ActiveJobCount { get; set; }
            public int ActivePoolCount { get; set; }
            public AzureBatchJobAndTaskState BatchJobAndTaskState { get; set; }
            public string NextBatchJobId { get; set; }
            public string StorageAccountKey { get; set; }
            public string DownloadedBlobContent { get; set; }
            public bool LocalFileExists { get; set; }

            public static AzureProxyReturnValues Defaults => new()
            {
                AzureProxyGetFullAllocationState = () => new(DateTime.UtcNow, true, 0, 0, 0, 0) { AllocationState = Microsoft.Azure.Batch.Common.AllocationState.Steady },
                AzureProxyDeleteBatchPoolIfExists = (poolId, cancellationToken) => { },
                AzureProxyDeleteBatchPool = (poolId, cancellationToken) => { },
                StorageAccountInfos = new() {
                    { "defaultstorageaccount", new() { Name = "defaultstorageaccount", Id = "Id", BlobEndpoint = "https://defaultstorageaccount.blob.core.windows.net/", SubscriptionId = "SubId" } },
                    { "storageaccount1", new() { Name = "storageaccount1", Id = "Id", BlobEndpoint = "https://storageaccount1.blob.core.windows.net/", SubscriptionId = "SubId" } }
                },
                ContainerRegistryInfo = new() { RegistryServer = "registryServer1.io", Username = "default", Password = "placeholder" },
                VmSizesAndPrices = new() {
                    new() { VmSize = "VmSizeLowPri1", VmFamily = "VmFamily1", LowPriority = true, VCpusAvailable = 1, MemoryInGiB = 4, ResourceDiskSizeInGiB = 20, PricePerHour = 1 },
                    new() { VmSize = "VmSizeLowPri2", VmFamily = "VmFamily2", LowPriority = true, VCpusAvailable = 2, MemoryInGiB = 8, ResourceDiskSizeInGiB = 40, PricePerHour = 2 },
                    new() { VmSize = "VmSizeDedicated1", VmFamily = "VmFamily1", LowPriority = false, VCpusAvailable = 1, MemoryInGiB = 4, ResourceDiskSizeInGiB = 20, PricePerHour = 11 },
                    new() { VmSize = "VmSizeDedicated2", VmFamily = "VmFamily2", LowPriority = false, VCpusAvailable = 2, MemoryInGiB = 8, ResourceDiskSizeInGiB = 40, PricePerHour = 22 }
                },
                BatchQuotas = new() { ActiveJobAndJobScheduleQuota = 1, PoolQuota = 1, DedicatedCoreQuota = 5, LowPriorityCoreQuota = 10, DedicatedCoreQuotaPerVMFamily = new List<VirtualMachineFamilyCoreQuota>() },
                ActiveNodeCountByVmSize = new List<AzureBatchNodeCount>(),
                ActiveJobCount = 0,
                ActivePoolCount = 0,
                BatchJobAndTaskState = BatchJobAndTaskStates.JobNotFound,
                NextBatchJobId = "JobId-1",
                StorageAccountKey = "Key1",
                DownloadedBlobContent = string.Empty,
                LocalFileExists = true
            };

            public static AzureProxyReturnValues DefaultsPerVMFamilyEnforced => DefaultsPerVMFamilyEnforcedImpl();

            private static AzureProxyReturnValues DefaultsPerVMFamilyEnforcedImpl()
            {
                var proxy = Defaults;
                proxy.VmSizesAndPrices.Add(new() { VmSize = "VmSize3", VmFamily = "VmFamily3", LowPriority = false, VCpusAvailable = 4, MemoryInGiB = 12, ResourceDiskSizeInGiB = 80, PricePerHour = 33 });
                proxy.BatchQuotas = new()
                {
                    DedicatedCoreQuotaPerVMFamilyEnforced = true,
                    DedicatedCoreQuotaPerVMFamily = new VirtualMachineFamilyCoreQuota[] { new("VmFamily1", proxy.BatchQuotas.DedicatedCoreQuota), new("VmFamily2", 0), new("VmFamily3", 4) },
                    DedicatedCoreQuota = proxy.BatchQuotas.DedicatedCoreQuota,
                    ActiveJobAndJobScheduleQuota = proxy.BatchQuotas.ActiveJobAndJobScheduleQuota,
                    LowPriorityCoreQuota = proxy.BatchQuotas.LowPriorityCoreQuota,
                    PoolQuota = proxy.BatchQuotas.PoolQuota
                };
                return proxy;
            }

            private readonly Dictionary<string, IList<Microsoft.Azure.Batch.MetadataItem>> poolMetadata = new();

            internal void AzureProxyDeleteBatchPoolIfExistsImpl(string poolId, CancellationToken cancellationToken)
            {
                _ = poolMetadata.Remove(poolId);
                AzureProxyDeleteBatchPoolIfExists(poolId, cancellationToken);
            }

            internal void AzureProxyDeleteBatchPoolImpl(string poolId, CancellationToken cancellationToken)
            {
                _ = poolMetadata.Remove(poolId);
                AzureProxyDeleteBatchPool(poolId, cancellationToken);
            }

            internal PoolInformation CreateBatchPoolImpl(Pool pool)
            {
                var poolId = pool.Name;

                poolMetadata.Add(poolId, pool.Metadata?.Select(Convert).ToList());
                return new() { PoolId = poolId };

                static Microsoft.Azure.Batch.MetadataItem Convert(Microsoft.Azure.Management.Batch.Models.MetadataItem item)
                    => new(item.Name, item.Value);
            }

            internal CloudPool GetBatchPoolImpl(string poolId)
            {
                if (!poolMetadata.TryGetValue(poolId, out var items))
                {
                    items = null;
                }

                return BatchPoolTests.GeneratePool(poolId, metadata: items);
            }
        }

        private class TestBatchQuotaVerifierQuotaMaxedOut : TestBatchQuotaVerifierBase
        {
            public TestBatchQuotaVerifierQuotaMaxedOut(IBatchQuotaProvider batchQuotaProvider) : base(batchQuotaProvider) { }

            public override Task CheckBatchAccountQuotasAsync(VirtualMachineInformation _1, bool _2, bool _3, CancellationToken _4)
                => throw new AzureBatchQuotaMaxedOutException("Test AzureBatchQuotaMaxedOutException");
        }

        private class TestBatchQuotaVerifierLowQuota : TestBatchQuotaVerifierBase
        {
            public TestBatchQuotaVerifierLowQuota(IBatchQuotaProvider batchQuotaProvider) : base(batchQuotaProvider) { }

            public override Task CheckBatchAccountQuotasAsync(VirtualMachineInformation _1, bool _2, bool _3, CancellationToken _4)
                => throw new AzureBatchLowQuotaException("Test AzureBatchLowQuotaException");
        }

        private abstract class TestBatchQuotaVerifierBase : IBatchQuotaVerifier
        {
            private readonly IBatchQuotaProvider batchQuotaProvider;

            protected TestBatchQuotaVerifierBase(IBatchQuotaProvider batchQuotaProvider)
                => this.batchQuotaProvider = batchQuotaProvider;

            public abstract Task CheckBatchAccountQuotasAsync(VirtualMachineInformation virtualMachineInformation, bool needPoolOrJobQuotaCheck, bool needCoresUtilizationQuotaCheck, CancellationToken cancellationToken);

            public IBatchQuotaProvider GetBatchQuotaProvider()
                => batchQuotaProvider;
        }

        private class FileToDownload
        {
            public string StorageUrl { get; set; }
            public string LocalPath { get; set; }
        }
    }
}<|MERGE_RESOLUTION|>--- conflicted
+++ resolved
@@ -48,11 +48,7 @@
             Assert.IsTrue(batchScheduler.RemovePoolFromList(pool));
             Assert.AreEqual(0, batchScheduler.GetPoolGroupKeys().Count());
 
-<<<<<<< HEAD
-            pool = await batchScheduler.GetOrAddPoolAsync(key, false, (id, ct) => ValueTask.FromResult(new Pool(name: id)), CancellationToken.None);
-=======
-            pool = (BatchPool) await batchScheduler.GetOrAddPoolAsync(key, false, id => ValueTask.FromResult(new Pool(name: id)));
->>>>>>> e19ff963
+            pool = (BatchPool) await batchScheduler.GetOrAddPoolAsync(key, false, (id, ct) => ValueTask.FromResult(new Pool(name: id)), CancellationToken.None);
 
             Assert.IsNotNull(pool);
             Assert.AreEqual(1, batchScheduler.GetPoolGroupKeys().Count());
@@ -176,11 +172,7 @@
             Assert.IsFalse(batchScheduler.IsPoolAvailable("key1"));
             Assert.IsTrue(batchScheduler.GetPools().Any());
 
-<<<<<<< HEAD
-            await ((BatchPool)pool).ServicePoolAsync(BatchPool.ServiceKind.RemovePoolIfEmpty);
-=======
             await pool.ServicePoolAsync(BatchPool.ServiceKind.RemovePoolIfEmpty);
->>>>>>> e19ff963
 
             Assert.AreEqual(pool.Pool.PoolId, poolId);
             Assert.IsFalse(batchScheduler.IsPoolAvailable("key1"));
@@ -1589,13 +1581,8 @@
                 batchSkuInformationProvider: GetMockSkuInfoProvider(azureProxyReturn));
         }
 
-<<<<<<< HEAD
-        private static async Task<IBatchPool> AddPool(BatchScheduler batchScheduler)
-            => await batchScheduler.GetOrAddPoolAsync("key1", false, (id, ct) => ValueTask.FromResult<Pool>(new(name: id, displayName: "display1", vmSize: "vmSize1")), CancellationToken.None);
-=======
         private static async Task<BatchPool> AddPool(BatchScheduler batchScheduler)
-            => (BatchPool) await batchScheduler.GetOrAddPoolAsync("key1", false, id => ValueTask.FromResult<Pool>(new(name: id, displayName: "display1", vmSize: "vmSize1")));
->>>>>>> e19ff963
+            => (BatchPool) await batchScheduler.GetOrAddPoolAsync("key1", false, (id, ct) => ValueTask.FromResult<Pool>(new(name: id, displayName: "display1", vmSize: "vmSize1")), CancellationToken.None);
 
         private struct BatchJobAndTaskStates
         {
