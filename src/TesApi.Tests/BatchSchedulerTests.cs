﻿// Copyright (c) Microsoft Corporation.
// Licensed under the MIT License.

using System;
using System.Collections.Generic;
using System.Diagnostics.CodeAnalysis;
using System.IO;
using System.Linq;
using System.Text;
using System.Threading;
using System.Threading.Tasks;
using Microsoft.Azure.Batch;
using Microsoft.Azure.Batch.Common;
using Microsoft.Azure.Management.Batch.Models;
using Microsoft.Extensions.DependencyInjection;
using Microsoft.Extensions.Logging;
using Microsoft.VisualStudio.TestTools.UnitTesting;
using Moq;
using Newtonsoft.Json;
using Tes.Extensions;
using Tes.Models;
using Tes.TaskSubmitters;
using TesApi.Web;
using TesApi.Web.Management;
using TesApi.Web.Management.Models.Quotas;
using TesApi.Web.Storage;

namespace TesApi.Tests
{
    [TestClass]
    public class BatchSchedulerTests
    {
        [TestMethod]
        public async Task LocalPoolCacheAccessesNewPoolsAfterAllPoolsRemovedWithSameKey()
        {
            using var serviceProvider = GetServiceProvider();
            var batchScheduler = serviceProvider.GetT() as BatchScheduler;
            var pool = await AddPool(batchScheduler);
            Assert.IsNotNull(pool);
            var key = batchScheduler.GetPoolGroupKeys().First();
            Assert.IsTrue(batchScheduler.RemovePoolFromList(pool));
            Assert.AreEqual(0, batchScheduler.GetPoolGroupKeys().Count());

            pool = (BatchPool)await batchScheduler.GetOrAddPoolAsync(key, false, (id, cancellationToken) => ValueTask.FromResult(new Pool(name: id)), CancellationToken.None);

            Assert.IsNotNull(pool);
            Assert.AreEqual(1, batchScheduler.GetPoolGroupKeys().Count());
            Assert.IsTrue(batchScheduler.TryGetPool(pool.PoolId, out var pool1));
            Assert.AreSame(pool, pool1);
        }

        [TestMethod]
        public async Task GetOrAddDoesNotAddExistingAvailablePool()
        {
            using var serviceProvider = GetServiceProvider();
            var batchScheduler = serviceProvider.GetT() as BatchScheduler;
            var info = await AddPool(batchScheduler);
            var keyCount = batchScheduler.GetPoolGroupKeys().Count();
            var key = batchScheduler.GetPoolGroupKeys().First();
            var count = batchScheduler.GetPools().Count();
            serviceProvider.AzureProxy.Verify(mock => mock.CreateBatchPoolAsync(It.IsAny<Pool>(), It.IsAny<bool>(), It.IsAny<CancellationToken>()), Times.Once);

            var pool = await batchScheduler.GetOrAddPoolAsync(key, false, (id, cancellationToken) => ValueTask.FromResult(new Pool(name: id)), CancellationToken.None);
            await pool.ServicePoolAsync();

            Assert.AreEqual(count, batchScheduler.GetPools().Count());
            Assert.AreEqual(keyCount, batchScheduler.GetPoolGroupKeys().Count());
            //Assert.AreSame(info, pool);
            Assert.AreEqual(info.PoolId, pool.PoolId);
            serviceProvider.AzureProxy.Verify(mock => mock.CreateBatchPoolAsync(It.IsAny<Pool>(), It.IsAny<bool>(), It.IsAny<CancellationToken>()), Times.Once);
        }

        [TestMethod]
        public async Task GetOrAddDoesAddWithExistingUnavailablePool()
        {
            using var serviceProvider = GetServiceProvider();
            var batchScheduler = serviceProvider.GetT() as BatchScheduler;
            var info = await AddPool(batchScheduler);
            info.TestSetAvailable(false);
            //await info.ServicePoolAsync(BatchPool.ServiceKind.Update);
            var keyCount = batchScheduler.GetPoolGroupKeys().Count();
            var key = batchScheduler.GetPoolGroupKeys().First();
            var count = batchScheduler.GetPools().Count();

            var pool = await batchScheduler.GetOrAddPoolAsync(key, false, (id, cancellationToken) => ValueTask.FromResult(new Pool(name: id)), CancellationToken.None);
            await pool.ServicePoolAsync();

            Assert.AreNotEqual(count, batchScheduler.GetPools().Count());
            Assert.AreEqual(keyCount, batchScheduler.GetPoolGroupKeys().Count());
            //Assert.AreNotSame(info, pool);
            Assert.AreNotEqual(info.PoolId, pool.PoolId);
        }


        [TestMethod]
        public async Task TryGetReturnsTrueAndCorrectPool()
        {
            using var serviceProvider = GetServiceProvider();
            var batchScheduler = serviceProvider.GetT() as BatchScheduler;
            var info = await AddPool(batchScheduler);

            var result = batchScheduler.TryGetPool(info.PoolId, out var pool);

            Assert.IsTrue(result);
            //Assert.AreSame(infoPoolId, pool);
            Assert.AreEqual(info.PoolId, pool.PoolId);
        }

        [TestMethod]
        public async Task TryGetReturnsFalseWhenPoolIdNotPresent()
        {
            using var serviceProvider = GetServiceProvider();
            var batchScheduler = serviceProvider.GetT() as BatchScheduler;
            _ = await AddPool(batchScheduler);

            var result = batchScheduler.TryGetPool("key2", out _);

            Assert.IsFalse(result);
        }

        [TestMethod]
        public async Task TryGetReturnsFalseWhenNoPoolIsAvailable()
        {
            using var serviceProvider = GetServiceProvider();
            var batchScheduler = serviceProvider.GetT() as BatchScheduler;
            var pool = await AddPool(batchScheduler);
            ((BatchPool)pool).TestSetAvailable(false);

            var result = batchScheduler.TryGetPool("key1", out _);

            Assert.IsFalse(result);
        }

        [TestMethod]
        public Task TryGetReturnsFalseWhenPoolIdIsNull()
        {
            using var serviceProvider = GetServiceProvider();
            var batchScheduler = serviceProvider.GetT() as BatchScheduler;

            var result = batchScheduler.TryGetPool(null, out _);

            Assert.IsFalse(result);
            return Task.CompletedTask;
        }

        [TestMethod]
        public async Task UnavailablePoolsAreRemoved()
        {
            var poolId = string.Empty;
            var azureProxyMock = AzureProxyReturnValues.Defaults;
            azureProxyMock.AzureProxyDeleteBatchPool = (id, token) => poolId = id;

            using var serviceProvider = GetServiceProvider(azureProxyMock);
            var batchScheduler = serviceProvider.GetT() as BatchScheduler;
            var pool = await AddPool(batchScheduler);
            Assert.IsTrue(batchScheduler.IsPoolAvailable("key1"));
            pool.TestSetAvailable(false);
            Assert.IsFalse(batchScheduler.IsPoolAvailable("key1"));
            Assert.IsTrue(batchScheduler.GetPools().Any());

            await pool.ServicePoolAsync(BatchPool.ServiceKind.RemovePoolIfEmpty);

            Assert.AreEqual(pool.PoolId, poolId);
            Assert.IsFalse(batchScheduler.IsPoolAvailable("key1"));
            Assert.IsFalse(batchScheduler.GetPools().Any());
        }

        [TestCategory("TES 1.1")]
        [TestMethod]
        public async Task BackendParametersVmSizeShallOverrideVmSelection()
        {
            // "vmsize" is not case sensitive
            // If vmsize is specified, (numberofcores, memoryingb, resourcedisksizeingb) are ignored

            var azureProxyReturnValues = AzureProxyReturnValues.Defaults;

            azureProxyReturnValues.VmSizesAndPrices =
            [
                new() { VmSize = "VmSize1", LowPriority = true, VCpusAvailable = 1, MemoryInGiB = 4, ResourceDiskSizeInGiB = 20, PricePerHour = 1 },
                new() { VmSize = "VmSize2", LowPriority = true, VCpusAvailable = 2, MemoryInGiB = 8, ResourceDiskSizeInGiB = 40, PricePerHour = 2 }
            ];

            var state = await GetNewTesTaskStateAsync(new TesResources { Preemptible = true, BackendParameters = new() { { "vm_size", "VmSize1" } } }, azureProxyReturnValues);
            Assert.AreEqual(TesState.INITIALIZINGEnum, state);

            state = await GetNewTesTaskStateAsync(new TesResources { Preemptible = true, BackendParameters = new() { { "vm_size", "VMSIZE1" } } }, azureProxyReturnValues);
            Assert.AreEqual(TesState.INITIALIZINGEnum, state);

            state = await GetNewTesTaskStateAsync(new TesResources { Preemptible = true, BackendParameters = new() { { "vm_size", "VmSize1" } }, CpuCores = 1000, RamGb = 100000, DiskGb = 1000000 }, azureProxyReturnValues);
            Assert.AreEqual(TesState.INITIALIZINGEnum, state);

            state = await GetNewTesTaskStateAsync(new TesResources { Preemptible = true, BackendParameters = [], CpuCores = 1000, RamGb = 100000, DiskGb = 1000000 }, azureProxyReturnValues);
            Assert.AreEqual(TesState.SYSTEMERROREnum, state);

            state = await GetNewTesTaskStateAsync(new TesResources { Preemptible = false, BackendParameters = new() { { "vm_size", "VmSize1" } } }, azureProxyReturnValues);
            Assert.AreEqual(TesState.SYSTEMERROREnum, state);

            state = await GetNewTesTaskStateAsync(new TesResources { Preemptible = true, BackendParameters = new() { { "vm_size", "VmSize3" } } }, azureProxyReturnValues);
            Assert.AreEqual(TesState.SYSTEMERROREnum, state);
        }

        [TestCategory("TES 1.1")]
        [DataRow("VmSizeLowPri1", true)]
        [DataRow("VmSizeLowPri2", true)]
        [DataRow("VmSizeDedicated1", false)]
        [DataRow("VmSizeDedicated2", false)]
        [TestMethod]
        public async Task TestIfVmSizeIsAvailable(string vmSize, bool preemptible)
        {
            var task = GetTesTask();
            task.Resources.Preemptible = preemptible;
            task.Resources.BackendParameters = new() { { "vm_size", vmSize } };

            var config = GetMockConfig()();
            using var serviceProvider = GetServiceProvider(
                config,
                GetMockAzureProxy(AzureProxyReturnValues.Defaults),
                GetMockQuotaProvider(AzureProxyReturnValues.Defaults),
                GetMockSkuInfoProvider(AzureProxyReturnValues.Defaults),
                GetMockAllowedVms(config));
            var batchScheduler = serviceProvider.GetT();

            var size = await ((BatchScheduler)batchScheduler).GetVmSizeAsync(task, CancellationToken.None);
            GuardAssertsWithTesTask(task, () => Assert.AreEqual(vmSize, size.VmSize));
        }

        private static BatchAccountResourceInformation GetNewBatchResourceInfo()
          => new("batchAccount", "mrg", "sub-id", "eastus", "batchAccount/endpoint");

        [TestMethod]
        public async Task TesTaskFailsWithSystemErrorWhenNoSuitableVmExists()
        {
            var azureProxyReturnValues = AzureProxyReturnValues.Defaults;

            azureProxyReturnValues.VmSizesAndPrices =
            [
                new() { VmSize = "VmSize1", LowPriority = true, VCpusAvailable = 1, MemoryInGiB = 4, ResourceDiskSizeInGiB = 20, PricePerHour = 1 },
                new() { VmSize = "VmSize2", LowPriority = true, VCpusAvailable = 2, MemoryInGiB = 8, ResourceDiskSizeInGiB = 40, PricePerHour = 2 }
            ];

            Assert.AreEqual(TesState.SYSTEMERROREnum, await GetNewTesTaskStateAsync(new TesResources { CpuCores = 1, RamGb = 1, DiskGb = 10, Preemptible = false }, azureProxyReturnValues));
            Assert.AreEqual(TesState.SYSTEMERROREnum, await GetNewTesTaskStateAsync(new TesResources { CpuCores = 4, RamGb = 1, DiskGb = 10, Preemptible = true }, azureProxyReturnValues));
            Assert.AreEqual(TesState.SYSTEMERROREnum, await GetNewTesTaskStateAsync(new TesResources { CpuCores = 1, RamGb = 10, DiskGb = 10, Preemptible = true }, azureProxyReturnValues));
            Assert.AreEqual(TesState.SYSTEMERROREnum, await GetNewTesTaskStateAsync(new TesResources { CpuCores = 1, RamGb = 1, DiskGb = 50, Preemptible = true }, azureProxyReturnValues));
        }

        [TestMethod]
        public async Task TesTaskFailsWithSystemErrorWhenTotalBatchQuotaIsSetTooLow()
        {
            var azureProxyReturnValues = AzureProxyReturnValues.Defaults;
            azureProxyReturnValues.BatchQuotas = new() { ActiveJobAndJobScheduleQuota = 1, PoolQuota = 1, DedicatedCoreQuota = 1, LowPriorityCoreQuota = 10 };

            Assert.AreEqual(TesState.SYSTEMERROREnum, await GetNewTesTaskStateAsync(new TesResources { CpuCores = 2, RamGb = 1, Preemptible = false }, azureProxyReturnValues));
            Assert.AreEqual(TesState.SYSTEMERROREnum, await GetNewTesTaskStateAsync(new TesResources { CpuCores = 11, RamGb = 1, Preemptible = true }, azureProxyReturnValues));

            var dedicatedCoreQuotaPerVMFamily = new List<VirtualMachineFamilyCoreQuota> { new("VmFamily2", 1) };
            azureProxyReturnValues.BatchQuotas = new()
            {
                ActiveJobAndJobScheduleQuota = 1,
                PoolQuota = 1,
                DedicatedCoreQuota = 100,
                LowPriorityCoreQuota = 100,
                DedicatedCoreQuotaPerVMFamilyEnforced = true,
                DedicatedCoreQuotaPerVMFamily = dedicatedCoreQuotaPerVMFamily
            };

            Assert.AreEqual(TesState.SYSTEMERROREnum, await GetNewTesTaskStateAsync(new TesResources { CpuCores = 2, RamGb = 1, Preemptible = false }, azureProxyReturnValues));
        }

        [TestMethod]
        public async Task TesTaskFailsWhenBatchNodeDiskIsFull()
        {
            var tesTask = GetTesTask();
            tesTask.State = TesState.INITIALIZINGEnum;

            (var failureReason, var systemLog) = await ProcessTesTaskAndGetFailureReasonAndSystemLogAsync(tesTask, BatchTaskStates.NodeDiskFull[0]);

            GuardAssertsWithTesTask(tesTask, () =>
            {
                Assert.AreEqual(TesState.SYSTEMERROREnum, tesTask.State); // TODO: Should be ExecutorError, but this currently falls into the bucket of NodeFailedDuringStartupOrExecution, which also covers StartTask failures, which are more correctly SystemError.
                Assert.AreEqual("DiskFull", failureReason);
                Assert.AreEqual("DiskFull", systemLog[0]);
                Assert.AreEqual("DiskFull", tesTask.FailureReason);
            });
        }

        private async Task AddBatchTasksHandlesExceptions(TesState? newState, Func<AzureProxyReturnValues, (Action<IServiceCollection>, Action<Mock<IAzureProxy>>)> testArranger, Action<TesTask, IEnumerable<(LogLevel, Exception, string)>> resultValidator, int numberOfTasks = 1)
        {
            var logger = new Mock<ILogger<BatchScheduler>>();
            var azureProxyReturnValues = AzureProxyReturnValues.Defaults;
            var (providerModifier, azureProxyModifier) = testArranger?.Invoke(azureProxyReturnValues) ?? (default, default);
            var azureProxy = new Action<Mock<IAzureProxy>>(mock =>
            {
                GetMockAzureProxy(azureProxyReturnValues)(mock);
                azureProxyModifier?.Invoke(mock);
            });

            var tasks = Enumerable.Repeat(0, numberOfTasks).Select((_, index) =>
            {
                var task = GetTesTask();
                task.State = TesState.QUEUEDEnum;

                if (numberOfTasks > 1)
                {
                    task.Id = Guid.NewGuid().ToString("D");
                    task.Resources.BackendParameters ??= [];
                    task.Resources.BackendParameters.Add("vm_size", index % 2 == 1 ? "VmSizeDedicated1" : "VmSizeDedicated2");
                }

                return task;
            }).ToArray();

            _ = await ProcessTesTasksAndGetBatchJobArgumentsAsync(
                tasks,
                GetMockConfig()(),
                azureProxy,
                azureProxyReturnValues,
                s =>
                {
                    providerModifier?.Invoke(s);
                    s.AddTransient(p => logger.Object);
                });

            foreach (var task in tasks)
            {
                GuardAssertsWithTesTask(task, () =>
                {
                    if (newState.HasValue)
                    {
                        Assert.AreEqual(newState, task.State);
                    }

                    resultValidator?.Invoke(task, logger.Invocations.Where(i => nameof(ILogger.Log).Equals(i.Method.Name)).Select(i => (((LogLevel?)i.Arguments[0]) ?? LogLevel.None, i.Arguments[3] as Exception, i.Arguments[2].ToString())));
                });
            }
        }

        [TestMethod]
        public Task AddBatchTaskHandlesAzureBatchPoolCreationExceptionViaJobCreation()
        {
            return AddBatchTasksHandlesExceptions(TesState.QUEUEDEnum, Arranger, Validator);

            (Action<IServiceCollection>, Action<Mock<IAzureProxy>>) Arranger(AzureProxyReturnValues _1)
                => (default, azureProxy => azureProxy.Setup(b => b.CreateBatchJobAsync(It.IsAny<string>(), It.IsAny<string>(), It.IsAny<CancellationToken>()))
                    .Callback<string, string, System.Threading.CancellationToken>((_, _, _)
                        => throw new Microsoft.Rest.Azure.CloudException("No job for you.") { Body = new() { Code = BatchErrorCodeStrings.OperationTimedOut } }));

            void Validator(TesTask tesTask, IEnumerable<(LogLevel, Exception, string)> logs)
            {
                GuardAssertsWithTesTask(tesTask, () =>
                {
                    var log = logs.LastOrDefault();
                    Assert.IsNotNull(log);
                    var (logLevel, exception, _) = log;
                    Assert.AreEqual(LogLevel.Warning, logLevel);
                    Assert.IsInstanceOfType<AzureBatchPoolCreationException>(exception);
                });
            }
        }

        [TestMethod]
        public Task AddBatchTaskHandlesAzureBatchPoolCreationExceptionViaPoolCreation()
        {
            return AddBatchTasksHandlesExceptions(TesState.QUEUEDEnum, Arranger, Validator);

            (Action<IServiceCollection>, Action<Mock<IAzureProxy>>) Arranger(AzureProxyReturnValues _1)
                => (default, azureProxy => azureProxy.Setup(b => b.CreateBatchPoolAsync(It.IsAny<Pool>(), It.IsAny<bool>(), It.IsAny<CancellationToken>()))
                    .Callback<Pool, bool, CancellationToken>((_1, _2, _3)
                        => throw new Microsoft.Rest.Azure.CloudException("No job for you.") { Body = new() { Code = BatchErrorCodeStrings.OperationTimedOut } }));

            void Validator(TesTask tesTask, IEnumerable<(LogLevel, Exception, string)> logs)
            {
                GuardAssertsWithTesTask(tesTask, () =>
                {
                    var log = logs.LastOrDefault();
                    Assert.IsNotNull(log);
                    var (logLevel, exception, _) = log;
                    Assert.AreEqual(LogLevel.Warning, logLevel);
                    Assert.IsInstanceOfType<AzureBatchPoolCreationException>(exception);
                });
            }
        }

        [TestMethod]
        public Task AddBatchTaskHandlesAzureBatchQuotaMaxedOutException()
        {
            return AddBatchTasksHandlesExceptions(TesState.QUEUEDEnum, Arranger, Validator);

            (Action<IServiceCollection>, Action<Mock<IAzureProxy>>) Arranger(AzureProxyReturnValues _1)
                => (services => services.AddSingleton<IBatchQuotaVerifier, TestBatchQuotaVerifierQuotaMaxedOut>(), default);

            void Validator(TesTask tesTask, IEnumerable<(LogLevel logLevel, Exception, string)> logs)
            {
                GuardAssertsWithTesTask(tesTask, () =>
                {
                    var log = logs.LastOrDefault();
                    Assert.IsNotNull(log);
                    Assert.AreEqual(LogLevel.Warning, log.logLevel);
                });
            }
        }

        [TestMethod]
        public async Task MultipleTaskAddBatchTaskHandlesAzureBatchQuotaMaxedOutException()
        {
            var quotaDelayedTasks = 0;
            var queuedTasks = 0;

            await AddBatchTasksHandlesExceptions(null, Arranger, Validator, 4);

            Assert.AreEqual(2, queuedTasks);
            Assert.AreEqual(2, quotaDelayedTasks);

            (Action<IServiceCollection>, Action<Mock<IAzureProxy>>) Arranger(AzureProxyReturnValues _1)
                => (services => services.AddSingleton<IBatchQuotaVerifier, TestMultitaskBatchQuotaVerifierQuotaMaxedOut>(), default);

            void Validator(TesTask tesTask, IEnumerable<(LogLevel logLevel, Exception exception, string message)> logs)
            {
                GuardAssertsWithTesTask(tesTask, () =>
                {
                    switch (tesTask.State)
                    {
                        case TesState.QUEUEDEnum:
                            {
                                var log = logs.LastOrDefault(l => l.message.Contains(tesTask.Id));
                                Assert.IsNotNull(log);
                                Assert.AreEqual(LogLevel.Warning, log.logLevel);
                                Assert.IsNull(log.exception);
                                Assert.IsTrue(log.message.Contains(nameof(AzureBatchQuotaMaxedOutException)));
                            }
                            ++quotaDelayedTasks;
                            break;

                        case TesState.INITIALIZINGEnum:
                            {
                                var log = tesTask.Logs?.LastOrDefault();
                                Assert.IsNotNull(log);
                                Assert.IsNotNull(log.VirtualMachineInfo);
                                Assert.IsNotNull(log.VirtualMachineInfo.VmSize);
                            }
                            ++queuedTasks;
                            break;

                        default:
                            Assert.Fail();
                            break;
                    }
                });
            }
        }

        [TestMethod]
        public async Task MultipleTaskAddBatchTaskMultiplePoolsAdded()
        {
            var quotaDelayedTasks = 0;
            var queuedTasks = 0;

            await AddBatchTasksHandlesExceptions(null, Arranger, Validator, 4);

            Assert.AreEqual(4, queuedTasks);
            Assert.AreEqual(0, quotaDelayedTasks);

            (Action<IServiceCollection>, Action<Mock<IAzureProxy>>) Arranger(AzureProxyReturnValues _1)
                => (services => services.AddSingleton<IBatchQuotaVerifier, TestMultitaskBatchQuotaVerifierQuotaAllAllowed>(), default);

            void Validator(TesTask tesTask, IEnumerable<(LogLevel logLevel, Exception exception, string message)> logs)
            {
                GuardAssertsWithTesTask(tesTask, () =>
                {
                    switch (tesTask.State)
                    {
                        case TesState.QUEUEDEnum:
                            {
                                var log = logs.LastOrDefault(l => l.message.Contains(tesTask.Id));
                                Assert.IsNotNull(log);
                                Assert.AreEqual(LogLevel.Warning, log.logLevel);
                                Assert.IsNull(log.exception);
                                Assert.IsTrue(log.message.Contains(nameof(AzureBatchQuotaMaxedOutException)));
                            }
                            ++quotaDelayedTasks;
                            break;

                        case TesState.INITIALIZINGEnum:
                            {
                                var log = tesTask.Logs?.LastOrDefault();
                                Assert.IsNotNull(log);
                                Assert.IsNotNull(log.VirtualMachineInfo);
                                Assert.IsNotNull(log.VirtualMachineInfo.VmSize);
                            }
                            ++queuedTasks;
                            break;

                        default:
                            Assert.Fail("Unexpected TesState: {State}.", tesTask.State);
                            break;
                    }
                });
            }
        }

        [TestMethod]
        public Task AddBatchTaskHandlesAzureBatchLowQuotaException()
        {
            return AddBatchTasksHandlesExceptions(TesState.SYSTEMERROREnum, Arranger, Validator);

            (Action<IServiceCollection>, Action<Mock<IAzureProxy>>) Arranger(AzureProxyReturnValues _1)
                => (services => services.AddSingleton<IBatchQuotaVerifier, TestBatchQuotaVerifierLowQuota>(), default);

            void Validator(TesTask tesTask, IEnumerable<(LogLevel, Exception, string)> logs)
            {
                GuardAssertsWithTesTask(tesTask, () =>
                {
                    var log = logs.LastOrDefault();
                    Assert.IsNotNull(log);
                    var (logLevel, exception, _) = log;
                    Assert.AreEqual(LogLevel.Error, logLevel);
                    Assert.IsInstanceOfType<AzureBatchLowQuotaException>(exception);
                });
            }
        }

        [TestMethod]
        public Task AddBatchTaskHandlesAzureBatchVirtualMachineAvailabilityException()
        {
            return AddBatchTasksHandlesExceptions(TesState.SYSTEMERROREnum, Arranger, Validator);

            (Action<IServiceCollection>, Action<Mock<IAzureProxy>>) Arranger(AzureProxyReturnValues proxy)
            {
                proxy.VmSizesAndPrices = Enumerable.Empty<VirtualMachineInformation>().ToList();
                return (default, default);
            }

            void Validator(TesTask tesTask, IEnumerable<(LogLevel, Exception, string)> logs)
            {
                GuardAssertsWithTesTask(tesTask, () =>
                {
                    var log = logs.LastOrDefault();
                    Assert.IsNotNull(log);
                    var (logLevel, exception, _) = log;
                    Assert.AreEqual(LogLevel.Error, logLevel);
                    Assert.IsInstanceOfType<AzureBatchVirtualMachineAvailabilityException>(exception);
                });
            }
        }

        [TestMethod]
        public Task AddBatchTaskHandlesTesException()
        {
            return AddBatchTasksHandlesExceptions(TesState.SYSTEMERROREnum, Arranger, Validator);

            (Action<IServiceCollection>, Action<Mock<IAzureProxy>>) Arranger(AzureProxyReturnValues _1)
                => (default, azureProxy => azureProxy.Setup(b => b.CreateBatchPoolAsync(It.IsAny<Pool>(), It.IsAny<bool>(), It.IsAny<CancellationToken>()))
                    .Callback<Pool, bool, CancellationToken>((poolInfo, isPreemptible, cancellationToken)
                        => throw new TesException("TestFailureReason")));

            void Validator(TesTask tesTask, IEnumerable<(LogLevel, Exception, string)> logs)
            {
                GuardAssertsWithTesTask(tesTask, () =>
                {
                    var log = logs.LastOrDefault();
                    Assert.IsNotNull(log);
                    var (logLevel, exception, _) = log;
                    Assert.AreEqual(LogLevel.Error, logLevel);
                    Assert.IsInstanceOfType<TesException>(exception);
                });
            }
        }

        [TestMethod]
        public Task AddBatchTaskHandlesBatchClientException()
        {
            return AddBatchTasksHandlesExceptions(TesState.SYSTEMERROREnum, Arranger, Validator);

            (Action<IServiceCollection>, Action<Mock<IAzureProxy>>) Arranger(AzureProxyReturnValues _1)
                => (default, azureProxy => azureProxy.Setup(b => b.AddBatchTasksAsync(It.IsAny<IEnumerable<CloudTask>>(), It.IsAny<string>(), It.IsAny<CancellationToken>()))
                    .Callback<IEnumerable<CloudTask>, string, CancellationToken>((_, _, _)
                        => throw typeof(BatchClientException)
                                .GetConstructor(System.Reflection.BindingFlags.NonPublic | System.Reflection.BindingFlags.Instance,
                                    [typeof(string), typeof(Exception)])
                                .Invoke([null, null]) as Exception));

            void Validator(TesTask tesTask, IEnumerable<(LogLevel, Exception, string)> logs)
            {
                GuardAssertsWithTesTask(tesTask, () =>
                {
                    var log = logs.LastOrDefault();
                    Assert.IsNotNull(log);
                    var (logLevel, exception, _) = log;
                    Assert.AreEqual(LogLevel.Error, logLevel);
                    Assert.IsInstanceOfType<BatchClientException>(exception);
                });
            }
        }

        [TestMethod]
        public Task AddBatchTaskHandlesBatchExceptionForJobQuota()
        {
            return AddBatchTasksHandlesExceptions(TesState.QUEUEDEnum, Arranger, Validator);

            (Action<IServiceCollection>, Action<Mock<IAzureProxy>>) Arranger(AzureProxyReturnValues _1)
                => (default, azureProxy => azureProxy.Setup(b => b.CreateBatchJobAsync(It.IsAny<string>(), It.IsAny<string>(), It.IsAny<CancellationToken>()))
                    .Callback<string, string, CancellationToken>((_, _, _)
                        => throw new BatchException(
                            new Mock<RequestInformation>().Object,
                            default,
                            new Microsoft.Azure.Batch.Protocol.Models.BatchErrorException() { Body = new() { Code = "ActiveJobAndScheduleQuotaReached", Message = new(value: "No job for you.") } })));

            void Validator(TesTask task, IEnumerable<(LogLevel logLevel, Exception, string)> logs)
            {
                GuardAssertsWithTesTask(task, () =>
                {
                    var log = logs.LastOrDefault();
                    Assert.IsNotNull(log);
                    Assert.AreEqual(LogLevel.Warning, log.logLevel);
                    Assert.IsNotNull(task.Logs?.Last().Warning);
                });
            }
        }

        [TestMethod]
        public Task AddBatchTaskHandlesBatchExceptionForPoolQuota()
        {
            return AddBatchTasksHandlesExceptions(TesState.QUEUEDEnum, Arranger, Validator);

            (Action<IServiceCollection>, Action<Mock<IAzureProxy>>) Arranger(AzureProxyReturnValues _1)
                => (default, azureProxy => azureProxy.Setup(b => b.CreateBatchPoolAsync(It.IsAny<Pool>(), It.IsAny<bool>(), It.IsAny<CancellationToken>()))
                    .Callback<Pool, bool, CancellationToken>((poolInfo, isPreemptible, cancellationToken)
                        => throw new BatchException(
                            new Mock<RequestInformation>().Object,
                            default,
                            new Microsoft.Azure.Batch.Protocol.Models.BatchErrorException() { Body = new() { Code = "PoolQuotaReached", Message = new(value: "No pool for you.") } })));

            void Validator(TesTask task, IEnumerable<(LogLevel logLevel, Exception, string)> logs)
            {
                GuardAssertsWithTesTask(task, () =>
                {
                    var log = logs.LastOrDefault();
                    Assert.IsNotNull(log);
                    Assert.AreEqual(LogLevel.Warning, log.logLevel);
                    Assert.IsNotNull(task.Logs?.Last().Warning);
                });
            }
        }

        [TestMethod]
        public Task AddBatchTaskHandlesCloudExceptionForPoolQuota()
        {
            return AddBatchTasksHandlesExceptions(TesState.QUEUEDEnum, Arranger, Validator);

            (Action<IServiceCollection>, Action<Mock<IAzureProxy>>) Arranger(AzureProxyReturnValues _1)
                => (default, azureProxy => azureProxy.Setup(b => b.CreateBatchPoolAsync(It.IsAny<Pool>(), It.IsAny<bool>(), It.IsAny<CancellationToken>()))
                    .Callback<Pool, bool, CancellationToken>((poolInfo, isPreemptible, cancellationToken)
                        => throw new Microsoft.Rest.Azure.CloudException() { Body = new() { Code = "AutoPoolCreationFailedWithQuotaReached", Message = "No autopool for you." } }));

            void Validator(TesTask task, IEnumerable<(LogLevel logLevel, Exception, string)> logs)
            {
                GuardAssertsWithTesTask(task, () =>
                {
                    var log = logs.LastOrDefault();
                    Assert.IsNotNull(log);
                    Assert.AreEqual(LogLevel.Warning, log.logLevel);
                    Assert.IsNotNull(task.Logs?.Last().Warning);
                });
            }
        }

        [TestMethod]
        public Task AddBatchTaskHandlesUnknownException()
        {
            var exceptionMsg = "Successful Test";
            var batchQuotaProvider = new Mock<IBatchQuotaProvider>();
            batchQuotaProvider.Setup(p => p.GetVmCoreQuotaAsync(It.IsAny<bool>(), It.IsAny<CancellationToken>())).Callback<bool, CancellationToken>((lowPriority, _1) => throw new InvalidOperationException(exceptionMsg));
            return AddBatchTasksHandlesExceptions(TesState.SYSTEMERROREnum, Arranger, Validator);

            (Action<IServiceCollection>, Action<Mock<IAzureProxy>>) Arranger(AzureProxyReturnValues _1)
                => (services => services.AddTransient(p => batchQuotaProvider.Object), default);

            void Validator(TesTask tesTask, IEnumerable<(LogLevel, Exception, string)> logs)
            {
                GuardAssertsWithTesTask(tesTask, () =>
                {
                    var log = logs.LastOrDefault();
                    Assert.IsNotNull(log);
                    var (logLevel, exception, _) = log;
                    Assert.AreEqual(LogLevel.Error, logLevel);
                    Assert.IsInstanceOfType<InvalidOperationException>(exception);
                    Assert.AreEqual(exceptionMsg, exception.Message);
                });
            }
        }

        [TestMethod]
        public async Task BatchJobContainsExpectedBatchPoolInformation()
        {
            var tesTask = GetTesTask();
            var config = GetMockConfig()();
            using var serviceProvider = GetServiceProvider(
                config,
                GetMockAzureProxy(AzureProxyReturnValues.Defaults),
                GetMockQuotaProvider(AzureProxyReturnValues.Defaults),
                GetMockSkuInfoProvider(AzureProxyReturnValues.Defaults),
                GetMockAllowedVms(config));
            var batchScheduler = serviceProvider.GetT();

            await foreach (var _ in batchScheduler.ProcessQueuedTesTasksAsync([tesTask], CancellationToken.None)) { }

            var createBatchPoolAsyncInvocation = serviceProvider.AzureProxy.Invocations.FirstOrDefault(i => i.Method.Name == nameof(IAzureProxy.CreateBatchPoolAsync));
            var pool = createBatchPoolAsyncInvocation?.Arguments[0] as Pool;

            GuardAssertsWithTesTask(tesTask, () =>
            {
                Assert.IsNotNull(pool.Name);
                Assert.AreEqual("TES-hostname-edicated1-rpsd645merzfkqmdnj7pkqrase2ancnh-", pool.Name[0..^8]);
                Assert.AreEqual("VmSizeDedicated1", pool.VmSize);
                Assert.IsTrue(((BatchScheduler)batchScheduler).TryGetPool(pool.Name, out _));
            });
        }

        [TestCategory("TES 1.1")]
        [TestMethod]
        public async Task BatchPoolContainsExpectedIdentity()
        {
            var identity = "/subscriptions/00000000-0000-0000-0000-000000000000/resourceGroups/coa/providers/Microsoft.ManagedIdentity/userAssignedIdentities/coa-test-uami";
            var task = GetTesTask();
            task.Resources.BackendParameters = new()
            {
                { "workflow_execution_identity", identity }
            };

            (_, _, var poolSpec) = await ProcessTesTaskAndGetBatchJobArgumentsAsync(task, GetMockConfig()(), GetMockAzureProxy(AzureProxyReturnValues.Defaults), AzureProxyReturnValues.Defaults);

            GuardAssertsWithTesTask(task, () =>
            {
                Assert.AreEqual("VmSizeDedicated1", poolSpec.VmSize);
                Assert.IsTrue(poolSpec.ScaleSettings.AutoScale.Formula.Contains("TargetDedicated"));
                Assert.AreEqual(1, poolSpec.Identity.UserAssignedIdentities.Count);
                Assert.AreEqual(identity, poolSpec.Identity.UserAssignedIdentities.Keys.First());
            });
        }

        [TestMethod]
        public async Task NewTesTaskGetsScheduledSuccessfully()
        {
            var tesTask = GetTesTask();

            _ = await ProcessTesTaskAndGetBatchJobArgumentsAsync(tesTask, GetMockConfig()(), GetMockAzureProxy(AzureProxyReturnValues.Defaults), AzureProxyReturnValues.Defaults);

            GuardAssertsWithTesTask(tesTask, () => Assert.AreEqual(TesState.INITIALIZINGEnum, tesTask.State));
        }

        [TestMethod]
        public async Task PreemptibleTesTaskGetsScheduledToLowPriorityVm()
        {
            var tesTask = GetTesTask();
            tesTask.Resources.Preemptible = true;

            (_, _, var poolSpec) = await ProcessTesTaskAndGetBatchJobArgumentsAsync(tesTask, GetMockConfig()(), GetMockAzureProxy(AzureProxyReturnValues.Defaults), AzureProxyReturnValues.Defaults);

            GuardAssertsWithTesTask(tesTask, () =>
            {
                Assert.AreEqual("VmSizeLowPri1", poolSpec.VmSize);
                Assert.IsTrue(poolSpec.ScaleSettings.AutoScale.Formula.Contains("\n$TargetLowPriorityNodes = "));
                Assert.IsFalse(poolSpec.ScaleSettings.AutoScale.Formula.Contains("\n$TargetDedicated = "));
            });
        }

        [TestMethod]
        public async Task NonPreemptibleTesTaskGetsScheduledToDedicatedVm()
        {
            var tesTask = GetTesTask();
            tesTask.Resources.Preemptible = false;

            (_, _, var poolSpec) = await ProcessTesTaskAndGetBatchJobArgumentsAsync(tesTask, GetMockConfig()(), GetMockAzureProxy(AzureProxyReturnValues.Defaults), AzureProxyReturnValues.Defaults);

            GuardAssertsWithTesTask(tesTask, () =>
            {
                Assert.AreEqual("VmSizeDedicated1", poolSpec.VmSize);
                Assert.IsTrue(poolSpec.ScaleSettings.AutoScale.Formula.Contains("\n$TargetDedicated = "));
                Assert.IsFalse(poolSpec.ScaleSettings.AutoScale.Formula.Contains("\n$TargetLowPriorityNodes = "));
            });
        }

        [TestMethod]
        public async Task PreemptibleTesTaskGetsScheduledToLowPriorityVm_PerVMFamilyEnforced()
        {
            var tesTask = GetTesTask();
            tesTask.Resources.Preemptible = true;

            (_, _, var poolSpec) = await ProcessTesTaskAndGetBatchJobArgumentsAsync(tesTask, GetMockConfig()(), GetMockAzureProxy(AzureProxyReturnValues.DefaultsPerVMFamilyEnforced), AzureProxyReturnValues.DefaultsPerVMFamilyEnforced);

            GuardAssertsWithTesTask(tesTask, () =>
            {
                Assert.AreEqual("VmSizeLowPri1", poolSpec.VmSize);
                Assert.IsTrue(poolSpec.ScaleSettings.AutoScale.Formula.Contains("\n$TargetLowPriorityNodes = "));
                Assert.IsFalse(poolSpec.ScaleSettings.AutoScale.Formula.Contains("\n$TargetDedicated = "));
            });
        }

        [TestMethod]
        public async Task NonPreemptibleTesTaskGetsScheduledToDedicatedVm_PerVMFamilyEnforced()
        {
            var tesTask = GetTesTask();
            tesTask.Resources.Preemptible = false;

            (_, _, var poolSpec) = await ProcessTesTaskAndGetBatchJobArgumentsAsync(tesTask, GetMockConfig()(), GetMockAzureProxy(AzureProxyReturnValues.DefaultsPerVMFamilyEnforced), AzureProxyReturnValues.DefaultsPerVMFamilyEnforced);

            GuardAssertsWithTesTask(tesTask, () =>
            {
                Assert.AreEqual("VmSizeDedicated1", poolSpec.VmSize);
                Assert.IsTrue(poolSpec.ScaleSettings.AutoScale.Formula.Contains("\n$TargetDedicated = "));
                Assert.IsFalse(poolSpec.ScaleSettings.AutoScale.Formula.Contains("\n$TargetLowPriorityNodes = "));
            });
        }

        [TestMethod]
        public async Task NonPreemptibleTesTaskGetsWarningAndIsScheduledToLowPriorityVmIfPriceIsDoubleIdeal()
        {
            var tesTask = GetTesTask();
            tesTask.Resources.Preemptible = false;
            tesTask.Resources.CpuCores = 2;

            var azureProxyReturnValues = AzureProxyReturnValues.DefaultsPerVMFamilyEnforced;
            azureProxyReturnValues.VmSizesAndPrices.First(vm => vm.VmSize.Equals("VmSize3", StringComparison.OrdinalIgnoreCase)).PricePerHour = 44;

            (_, _, var poolSpec) = await ProcessTesTaskAndGetBatchJobArgumentsAsync(tesTask, GetMockConfig()(), GetMockAzureProxy(azureProxyReturnValues), azureProxyReturnValues);

            GuardAssertsWithTesTask(tesTask, () =>
            {
                Assert.IsTrue(tesTask.Logs.Any(l => "UsedLowPriorityInsteadOfDedicatedVm".Equals(l.Warning)));
                Assert.IsTrue(poolSpec.ScaleSettings.AutoScale.Formula.Contains("\n$TargetLowPriorityNodes = "));
            });
        }

        [TestMethod]
        public async Task TesTaskGetsScheduledToLowPriorityVmIfSettingUsePreemptibleVmsOnlyIsSet()
        {
            var tesTask = GetTesTask();
            tesTask.Resources.Preemptible = false;

            var config = GetMockConfig()()
                .Append(("BatchScheduling:UsePreemptibleVmsOnly", "true"));

            (_, _, var poolSpec) = await ProcessTesTaskAndGetBatchJobArgumentsAsync(tesTask, config, GetMockAzureProxy(AzureProxyReturnValues.Defaults), AzureProxyReturnValues.Defaults);

            GuardAssertsWithTesTask(tesTask, () => Assert.IsTrue(poolSpec.ScaleSettings.AutoScale.Formula.Contains("\n$TargetLowPriorityNodes = ")));
        }

        [TestMethod]
        public async Task TesTaskGetsScheduledToAllowedVmSizeOnly()
        {
            static async Task RunTest(string allowedVmSizes, TesState expectedTaskState, string expectedSelectedVmSize = null)
            {
                var tesTask = GetTesTask();
                tesTask.Resources.Preemptible = true;

                var config = GetMockConfig()()
                    .Append(("AllowedVmSizes", allowedVmSizes));

                (_, _, var poolSpec) = await ProcessTesTaskAndGetBatchJobArgumentsAsync(tesTask, config, GetMockAzureProxy(AzureProxyReturnValues.Defaults), AzureProxyReturnValues.Defaults);

                GuardAssertsWithTesTask(tesTask, () =>
                {
                    Assert.AreEqual(expectedTaskState, tesTask.State);

                    if (expectedSelectedVmSize is not null)
                    {
                        Assert.AreEqual(expectedSelectedVmSize, poolSpec.VmSize);
                    }
                });
            }

            await RunTest(null, TesState.INITIALIZINGEnum, "VmSizeLowPri1");
            await RunTest(string.Empty, TesState.INITIALIZINGEnum, "VmSizeLowPri1");
            await RunTest("VmSizeLowPri1", TesState.INITIALIZINGEnum, "VmSizeLowPri1");
            await RunTest("VmSizeLowPri1,VmSizeLowPri2", TesState.INITIALIZINGEnum, "VmSizeLowPri1");
            await RunTest("VmSizeLowPri2", TesState.INITIALIZINGEnum, "VmSizeLowPri2");
            await RunTest("VmSizeLowPriNonExistent", TesState.SYSTEMERROREnum);
            await RunTest("VmSizeLowPriNonExistent,VmSizeLowPri1", TesState.INITIALIZINGEnum, "VmSizeLowPri1");
            await RunTest("VmFamily2", TesState.INITIALIZINGEnum, "VmSizeLowPri2");
        }

        [TestMethod]
        public async Task TaskStateTransitionsFromRunningState()
        {
            Assert.AreEqual(TesState.RUNNINGEnum, await GetNewTesTaskStateAsync(TesState.RUNNINGEnum, BatchTaskStates.TaskActive));
            Assert.AreEqual(TesState.INITIALIZINGEnum, await GetNewTesTaskStateAsync(TesState.RUNNINGEnum, BatchTaskStates.TaskPreparing));
            Assert.AreEqual(TesState.RUNNINGEnum, await GetNewTesTaskStateAsync(TesState.RUNNINGEnum, BatchTaskStates.TaskRunning));
            Assert.AreEqual(TesState.COMPLETEEnum, await GetNewTesTaskStateAsync(TesState.RUNNINGEnum, BatchTaskStates.TaskCompletedSuccessfully));
            Assert.AreEqual(TesState.EXECUTORERROREnum, await GetNewTesTaskStateAsync(TesState.RUNNINGEnum, BatchTaskStates.TaskFailed));
            Assert.AreEqual(TesState.CANCELEDEnum, await GetNewTesTaskStateAsync(TesState.RUNNINGEnum, BatchTaskStates.CancellationRequested));
            Assert.AreEqual(TesState.SYSTEMERROREnum, await GetNewTesTaskStateAsync(TesState.RUNNINGEnum, BatchTaskStates.NodeDiskFull));
            Assert.AreEqual(TesState.RUNNINGEnum, await GetNewTesTaskStateAsync(TesState.RUNNINGEnum, BatchTaskStates.UploadOrDownloadFailed));
            Assert.AreEqual(TesState.INITIALIZINGEnum, await GetNewTesTaskStateAsync(TesState.RUNNINGEnum, BatchTaskStates.NodePreempted));
        }

        [TestMethod]
        public async Task TaskStateTransitionsFromInitializingState()
        {
            Assert.AreEqual(TesState.INITIALIZINGEnum, await GetNewTesTaskStateAsync(TesState.INITIALIZINGEnum, BatchTaskStates.TaskActive));
            Assert.AreEqual(TesState.INITIALIZINGEnum, await GetNewTesTaskStateAsync(TesState.INITIALIZINGEnum, BatchTaskStates.TaskPreparing));
            Assert.AreEqual(TesState.RUNNINGEnum, await GetNewTesTaskStateAsync(TesState.INITIALIZINGEnum, BatchTaskStates.TaskRunning));
            Assert.AreEqual(TesState.COMPLETEEnum, await GetNewTesTaskStateAsync(TesState.INITIALIZINGEnum, BatchTaskStates.TaskCompletedSuccessfully));
            Assert.AreEqual(TesState.EXECUTORERROREnum, await GetNewTesTaskStateAsync(TesState.INITIALIZINGEnum, BatchTaskStates.TaskFailed));
            Assert.AreEqual(TesState.CANCELEDEnum, await GetNewTesTaskStateAsync(TesState.INITIALIZINGEnum, BatchTaskStates.CancellationRequested));
            Assert.AreEqual(TesState.SYSTEMERROREnum, await GetNewTesTaskStateAsync(TesState.INITIALIZINGEnum, BatchTaskStates.NodeDiskFull));
            Assert.AreEqual(TesState.INITIALIZINGEnum, await GetNewTesTaskStateAsync(TesState.INITIALIZINGEnum, BatchTaskStates.UploadOrDownloadFailed));
            Assert.AreEqual(TesState.SYSTEMERROREnum, await GetNewTesTaskStateAsync(TesState.INITIALIZINGEnum, BatchTaskStates.NodeStartTaskFailed));
            Assert.AreEqual(TesState.QUEUEDEnum, await GetNewTesTaskStateAsync(TesState.INITIALIZINGEnum, BatchTaskStates.NodeAllocationFailed));
            Assert.AreEqual(TesState.INITIALIZINGEnum, await GetNewTesTaskStateAsync(TesState.INITIALIZINGEnum, BatchTaskStates.NodePreempted));
        }

        [TestMethod]
        public async Task TaskStateTransitionsFromQueuedState()
        {
            Assert.AreEqual(TesState.INITIALIZINGEnum, await GetNewTesTaskStateAsync(TesState.QUEUEDEnum, [default]));
            Assert.AreEqual(TesState.CANCELEDEnum, await GetNewTesTaskStateAsync(TesState.QUEUEDEnum, BatchTaskStates.CancellationRequested));
        }

        [TestMethod]
        public async Task TaskIsRequeuedUpToThreeTimesForTransientErrors()
        {
            var tesTask = GetTesTask();

            var azureProxyReturnValues = AzureProxyReturnValues.Defaults;

            azureProxyReturnValues.VmSizesAndPrices =
            [
                new() { VmSize = "VmSize1", LowPriority = false, VCpusAvailable = 2, MemoryInGiB = 4, ResourceDiskSizeInGiB = 20, PricePerHour = 1 },
                new() { VmSize = "VmSize2", LowPriority = false, VCpusAvailable = 2, MemoryInGiB = 4, ResourceDiskSizeInGiB = 20, PricePerHour = 2 },
                new() { VmSize = "VmSize3", LowPriority = false, VCpusAvailable = 2, MemoryInGiB = 4, ResourceDiskSizeInGiB = 20, PricePerHour = 3 },
                new() { VmSize = "VmSize4", LowPriority = false, VCpusAvailable = 2, MemoryInGiB = 4, ResourceDiskSizeInGiB = 20, PricePerHour = 4 },
                new() { VmSize = "VmSize5", LowPriority = false, VCpusAvailable = 2, MemoryInGiB = 4, ResourceDiskSizeInGiB = 20, PricePerHour = 5 }
            ];

            await GetNewTesTaskStateAsync(tesTask, azureProxyReturnValues);
            await GuardAssertsWithTesTask(tesTask, async () => Assert.AreEqual(TesState.QUEUEDEnum, await GetNewTesTaskStateAsync(tesTask, BatchTaskStates.NodeAllocationFailed[0])));
            await GetNewTesTaskStateAsync(tesTask, azureProxyReturnValues);
            await GuardAssertsWithTesTask(tesTask, async () => Assert.AreEqual(TesState.QUEUEDEnum, await GetNewTesTaskStateAsync(tesTask, BatchTaskStates.NodeAllocationFailed[0])));
            await GetNewTesTaskStateAsync(tesTask, azureProxyReturnValues);
            await GuardAssertsWithTesTask(tesTask, async () => Assert.AreEqual(TesState.QUEUEDEnum, await GetNewTesTaskStateAsync(tesTask, BatchTaskStates.NodeAllocationFailed[0])));
            await GetNewTesTaskStateAsync(tesTask, azureProxyReturnValues);
            await GuardAssertsWithTesTask(tesTask, async () => Assert.AreEqual(TesState.SYSTEMERROREnum, await GetNewTesTaskStateAsync(tesTask, BatchTaskStates.NodeAllocationFailed[0])));
        }

        [TestMethod]
        public async Task TaskThatFailsWithNodeAllocationErrorIsRequeuedOnDifferentVmSize()
        {
            var tesTask = GetTesTask();

            await GetNewTesTaskStateAsync(tesTask);
            await GetNewTesTaskStateAsync(tesTask, BatchTaskStates.NodeAllocationFailed[0]);
            var firstAttemptVmSize = tesTask.Logs[0].VirtualMachineInfo.VmSize;

            await GetNewTesTaskStateAsync(tesTask);
            await GetNewTesTaskStateAsync(tesTask, BatchTaskStates.NodeAllocationFailed[0]);
            var secondAttemptVmSize = tesTask.Logs[1].VirtualMachineInfo.VmSize;

            GuardAssertsWithTesTask(tesTask, () => Assert.AreNotEqual(firstAttemptVmSize, secondAttemptVmSize));

            // There are only two suitable VMs, and both have been excluded because of the NodeAllocationFailed error on the two earlier attempts
            _ = await GetNewTesTaskStateAsync(tesTask);

            GuardAssertsWithTesTask(tesTask, () =>
            {
                Assert.AreEqual(TesState.SYSTEMERROREnum, tesTask.State);
                Assert.AreEqual("NoVmSizeAvailable", tesTask.FailureReason);
            });
        }

        [TestMethod]
        public async Task TaskGetsCancelled()
        {
            var tesTask = new TesTask { Id = "test", PoolId = "pool1", State = TesState.CANCELINGEnum, Logs = [new()] };

            var azureProxyReturnValues = AzureProxyReturnValues.Defaults;
            azureProxyReturnValues.BatchTaskState = BatchTaskStates.CancellationRequested[0];
            Mock<IAzureProxy> azureProxy = default;
            var azureProxySetter = new Action<Mock<IAzureProxy>>(mock =>
            {
                GetMockAzureProxy(azureProxyReturnValues)(mock);
                azureProxy = mock;
            });

            _ = await ProcessTesTaskAndGetBatchJobArgumentsAsync(tesTask, GetMockConfig()(), azureProxySetter, azureProxyReturnValues);

            GuardAssertsWithTesTask(tesTask, () =>
            {
                Assert.AreEqual(TesState.CANCELEDEnum, tesTask.State);
                azureProxy.Verify(i => i.TerminateBatchTaskAsync(tesTask.Id, It.IsAny<string>(), It.IsAny<CancellationToken>()));
            });
        }

        //[TestMethod]
        //public async Task CancelledTaskGetsDeleted()
        //{
        //    var tesTask = new TesTask
        //    {
        //        Id = "test", PoolId = "pool1", State = TesState.CANCELEDEnum, Logs = new()
        //        {
        //            new()
        //            {
        //                StartTime = DateTimeOffset.UtcNow - TimeSpan.FromMinutes(11), Logs = new()
        //                {
        //                    new() { IsCloudTaskDeletionRequired = true, TaskId = "cloudTest" }
        //                }
        //            }
        //        }
        //    };

        //    var azureProxyReturnValues = AzureProxyReturnValues.Defaults;
        //    azureProxyReturnValues.BatchTaskState = BatchTaskStates.Terminated;
        //    Mock<IAzureProxy> azureProxy = default;
        //    var azureProxySetter = new Action<Mock<IAzureProxy>>(mock =>
        //    {
        //        GetMockAzureProxy(azureProxyReturnValues)(mock);
        //        azureProxy = mock;
        //    });

        //    _ = await ProcessTesTaskAndGetBatchJobArgumentsAsync(tesTask, GetMockConfig()(), azureProxySetter, azureProxyReturnValues);

        //    GuardAssertsWithTesTask(tesTask, () =>
        //    {
        //        var executorLog = tesTask.Logs.Last().Logs.Last();
        //        Assert.IsFalse(executorLog.IsCloudTaskDeletionRequired);
        //        azureProxy.Verify(i => i.DeleteBatchTaskAsync(executorLog.TaskId, It.IsAny<string>(), It.IsAny<CancellationToken>()));
        //    });
        //}

        [TestMethod]
        public async Task SuccessfullyCompletedTaskContainsBatchNodeMetrics()
        {
            var tesTask = GetTesTask();
            tesTask.State = TesState.INITIALIZINGEnum;

            var metricsFileContent = @"
                BlobXferPullStart=2020-10-08T02:30:39+00:00
                BlobXferPullEnd=2020-10-08T02:31:39+00:00
                ExecutorPullStart=2020-10-08T02:32:39+00:00
                ExecutorImageSizeInBytes=3000000000
                ExecutorPullEnd=2020-10-08T02:34:39+00:00
                DownloadStart=2020-10-08T02:35:39+00:00
                FileDownloadSizeInBytes=2000000000
                DownloadEnd=2020-10-08T02:38:39+00:00
                ExecutorStart=2020-10-08T02:39:39+00:00
                ExecutorEnd=2020-10-08T02:43:39+00:00
                UploadStart=2020-10-08T02:44:39+00:00
                FileUploadSizeInBytes=4000000000
                UploadEnd=2020-10-08T02:49:39+00:00
                DiskSizeInKiB=8000000
                DiskUsedInKiB=1000000".Replace(" ", string.Empty);

            var azureProxyReturnValues = AzureProxyReturnValues.Defaults;
            azureProxyReturnValues.BatchTaskState = BatchTaskStates.TaskCompletedSuccessfully[0];
            azureProxyReturnValues.DownloadedBlobContent = metricsFileContent;

            _ = await ProcessTesTaskAndGetBatchJobArgumentsAsync(tesTask, GetMockConfig()(), GetMockAzureProxy(azureProxyReturnValues), azureProxyReturnValues);

            GuardAssertsWithTesTask(tesTask, () =>
            {
                Assert.AreEqual(TesState.COMPLETEEnum, tesTask.State);

                var batchNodeMetrics = tesTask.GetOrAddTesTaskLog().BatchNodeMetrics;
                Assert.IsNotNull(batchNodeMetrics);
                Assert.AreEqual(60, batchNodeMetrics.BlobXferImagePullDurationInSeconds);
                Assert.AreEqual(120, batchNodeMetrics.ExecutorImagePullDurationInSeconds);
                Assert.AreEqual(3, batchNodeMetrics.ExecutorImageSizeInGB);
                Assert.AreEqual(180, batchNodeMetrics.FileDownloadDurationInSeconds);
                Assert.AreEqual(240, batchNodeMetrics.ExecutorDurationInSeconds);
                Assert.AreEqual(300, batchNodeMetrics.FileUploadDurationInSeconds);
                Assert.AreEqual(1.024, batchNodeMetrics.DiskUsedInGB);
                Assert.AreEqual(12.5f, batchNodeMetrics.DiskUsedPercent);
                Assert.AreEqual(2, batchNodeMetrics.FileDownloadSizeInGB);
                Assert.AreEqual(4, batchNodeMetrics.FileUploadSizeInGB);

                var taskLog = tesTask.GetOrAddTesTaskLog();
                Assert.AreEqual(DateTimeOffset.Parse("2020-10-08T02:30:39+00:00"), taskLog.StartTime);
                Assert.AreEqual(DateTimeOffset.Parse("2020-10-08T02:49:39+00:00"), taskLog.EndTime);
            });
        }

        [TestMethod]
        public async Task SuccessfullyCompletedTaskContainsCromwellResultCode()
        {
            var tesTask = GetTesTask();
            tesTask.State = TesState.INITIALIZINGEnum;

            var azureProxyReturnValues = AzureProxyReturnValues.Defaults;
            azureProxyReturnValues.BatchTaskState = BatchTaskStates.TaskCompletedSuccessfully[0];
            azureProxyReturnValues.DownloadedBlobContent = "2";
            var azureProxy = GetMockAzureProxy(azureProxyReturnValues);

            _ = await ProcessTesTaskAndGetBatchJobArgumentsAsync(tesTask, GetMockConfig()(), azureProxy, azureProxyReturnValues);

            GuardAssertsWithTesTask(tesTask, () =>
            {
                Assert.AreEqual(TesState.COMPLETEEnum, tesTask.State);
                Assert.AreEqual(2, tesTask.GetOrAddTesTaskLog().CromwellResultCode);
                Assert.AreEqual(2, tesTask.CromwellResultCode);
            });
        }

        [TestMethod]
        public async Task TesInputFilePathMustStartWithCromwellExecutions()
        {
            var tesTask = GetTesTask();

            tesTask.Inputs.Add(new()
            {
                Path = "xyz/path"
            });

            (var failureReason, var systemLog) = await ProcessTesTaskAndGetFailureReasonAndSystemLogAsync(tesTask);

            GuardAssertsWithTesTask(tesTask, () =>
            {
                Assert.AreEqual(TesState.SYSTEMERROREnum, tesTask.State);
                Assert.AreEqual($"InvalidInputFilePath", failureReason);
                Assert.AreEqual($"InvalidInputFilePath", systemLog[0]);
                Assert.AreEqual($"Unsupported input path 'xyz/path' for task Id {tesTask.Id}. Must start with '/'.", systemLog[1]);
            });
        }

        [TestMethod]
        public async Task TesInputFileMustHaveEitherUrlOrContent()
        {
            var tesTask = GetTesTask();

            tesTask.Inputs.Add(new()
            {
                Url = null,
                Content = null,
                Path = "/file1.txt"
            });

            (var failureReason, var systemLog) = await ProcessTesTaskAndGetFailureReasonAndSystemLogAsync(tesTask);

            GuardAssertsWithTesTask(tesTask, () =>
            {
                Assert.AreEqual(TesState.SYSTEMERROREnum, tesTask.State);
                Assert.AreEqual($"InvalidInputFilePath", failureReason);
                Assert.AreEqual($"InvalidInputFilePath", systemLog[0]);
                Assert.AreEqual($"One of Input Url or Content must be set", systemLog[1]);
            });
        }

        [TestMethod]
        public async Task TesInputFileMustNotHaveBothUrlAndContent()
        {
            var tesTask = GetTesTask();

            tesTask.Inputs.Add(new()
            {
                Url = "/storageaccount1/container1/file1.txt",
                Content = "test content",
                Path = "/file1.txt"
            });

            (var failureReason, var systemLog) = await ProcessTesTaskAndGetFailureReasonAndSystemLogAsync(tesTask);

            GuardAssertsWithTesTask(tesTask, () =>
            {
                Assert.AreEqual(TesState.SYSTEMERROREnum, tesTask.State);
                Assert.AreEqual($"InvalidInputFilePath", failureReason);
                Assert.AreEqual($"InvalidInputFilePath", systemLog[0]);
                Assert.AreEqual($"Input Url and Content cannot be both set", systemLog[1]);
            });
        }

        [TestMethod]
        [Ignore("Not applicable in the new design")]
        public async Task TesInputFileTypeMustNotBeDirectory()
        {
            var tesTask = GetTesTask();

            tesTask.Inputs.Add(new()
            {
                Url = "/storageaccount1/container1/directory",
                Type = TesFileType.DIRECTORYEnum,
                Path = "/directory"
            });

            (var failureReason, var systemLog) = await ProcessTesTaskAndGetFailureReasonAndSystemLogAsync(tesTask);

            GuardAssertsWithTesTask(tesTask, () =>
            {
                Assert.AreEqual(TesState.SYSTEMERROREnum, tesTask.State);
                Assert.AreEqual($"InvalidInputFilePath", failureReason);
                Assert.AreEqual($"InvalidInputFilePath", systemLog[0]);
                Assert.AreEqual($"Directory input is not supported.", systemLog[1]);
            });
        }

        [DataTestMethod]
        [DataRow(new string[] { null, "echo hello" }, "blob1.tmp", false, DisplayName = "commandScript via content")]
        [DataRow(new string[] { "https://defaultstorageaccount.blob.core.windows.net/cromwell-executions/workflow1/0fbdb535-4afd-45e3-a8a8-c8e50585ee4e/call-Task1/execution/script", null }, "blob1.tmp", false, DisplayName = "default url with file missing")]
        [DataRow(new string[] { "https://defaultstorageaccount.blob.core.windows.net/cromwell-executions/workflow1/0fbdb535-4afd-45e3-a8a8-c8e50585ee4e/call-Task1/execution/script", null }, "blob1.tmp", true, DisplayName = "default url with file present")]
        [DataRow(new string[] { "https://defaultstorageaccount.blob.core.windows.net/privateworkspacecontainer/cromwell-executions/workflow1/0fbdb535-4afd-45e3-a8a8-c8e50585ee4e/call-Task1/execution/script", null }, "blob1.tmp", false, DisplayName = "custom container with file missing")]
        [DataRow(new string[] { "https://defaultstorageaccount.blob.core.windows.net/privateworkspacecontainer/cromwell-executions/workflow1/0fbdb535-4afd-45e3-a8a8-c8e50585ee4e/call-Task1/execution/script", null }, "blob1.tmp", true, DisplayName = "custom container with file present")]
        public async Task CromwellWriteFilesAreDiscoveredAndAddedIfMissedWithContentScript(string[] script, string fileName, bool fileIsInInputs)
        {
            var tesTask = GetTesTask();
            var scriptPath = $"{tesTask.GetCromwellMetadata().CromwellExecutionDir}/script";

            tesTask.Inputs =
            [
<<<<<<< HEAD
                new() { Url = script[0], Path = script[1], Type = TesFileType.FILEEnum, Name = "commandScript", Description = "test.commandScript", Content = script[2] },
            ];

            var commandScriptUri = UriFromTesInput(tesTask.Inputs[0]);
            var executionDirectoryBlobs = tesTask.Inputs.Select(BlobNameUriFromTesInput).ToList();
=======
                new() { Url = script[0], Path = scriptPath, Type = TesFileType.FILEEnum, Name = "commandScript", Description = "test.commandScript", Content = script[1] },
            ];

            // fixup output urls
            {
                var executionDirectoryUrl = script[0] ?? tesTask.Outputs.First(o => o.Name.Equals("commandScript", StringComparison.Ordinal)).Url;
                executionDirectoryUrl = executionDirectoryUrl[..^"/script".Length];
                var textToReplace = "/cromwell-executions/workflow1/0fbdb535-4afd-45e3-a8a8-c8e50585ee4e/call-Task1/execution/";
                tesTask.Outputs.ForEach(o => o.Url = o.Url.Replace(textToReplace, executionDirectoryUrl + "/"));
                tesTask.TaskSubmitter = TaskSubmitter.Parse(tesTask);
            }

            var commandScriptUri = UriFromTesOutput(tesTask.Outputs.First(o => o.Name.Equals("commandScript", StringComparison.Ordinal)));
            var executionDirectoryBlobs = tesTask.Inputs.Select(CloudBlobFromTesInput).ToList();
>>>>>>> 5073c6a9

            var azureProxyReturnValues = AzureProxyReturnValues.Defaults;

            Mock<IAzureProxy> azureProxy = default;
            var azureProxySetter = new Action<Mock<IAzureProxy>>(mock =>
            {
                GetMockAzureProxy(azureProxyReturnValues)(mock);
                azureProxy = mock;
            });

            Uri executionDirectoryUri = default;

            _ = await ProcessTesTaskAndGetBatchJobArgumentsAsync(tesTask, GetMockConfig()(), azureProxySetter, azureProxyReturnValues, serviceProviderActions: serviceProvider =>
            {
                var storageAccessProvider = serviceProvider.GetServiceOrCreateInstance<IStorageAccessProvider>();

                var commandScriptDir = new UriBuilder(commandScriptUri) { Path = Path.GetDirectoryName(commandScriptUri.AbsolutePath).Replace('\\', '/') }.Uri;
                executionDirectoryUri = UrlMutableSASEqualityComparer.TrimUri(storageAccessProvider.MapLocalPathToSasUrlAsync(commandScriptDir.IsFile ? commandScriptDir.AbsolutePath : commandScriptDir.AbsoluteUri, Azure.Storage.Sas.BlobSasPermissions.List, CancellationToken.None).Result);

                serviceProvider.AzureProxy.Setup(p => p.ListBlobsAsync(It.Is(executionDirectoryUri, new UrlMutableSASEqualityComparer()), It.IsAny<CancellationToken>())).Returns(executionDirectoryBlobs.ToAsyncEnumerable());

                var uri = new UriBuilder(executionDirectoryUri) { Query = null };
                uri.Path = uri.Path.TrimEnd('/') + $"/{fileName}";

<<<<<<< HEAD
                TesInput writeInput = new() { Url = uri.Uri.AbsoluteUri, Path = Path.Combine(Path.GetDirectoryName(script[1]), fileName).Replace('\\', '/'), Type = TesFileType.FILEEnum, Name = "write_", Content = null };
                executionDirectoryBlobs.Add(BlobNameUriFromTesInput(writeInput));
=======
                TesInput writeInput = new() { Url = uri.Uri.AbsoluteUri, Path = Path.Combine(Path.GetDirectoryName(scriptPath), fileName).Replace('\\', '/'), Type = TesFileType.FILEEnum, Name = "write_", Content = null };
                executionDirectoryBlobs.Add(CloudBlobFromTesInput(writeInput));
>>>>>>> 5073c6a9

                if (fileIsInInputs)
                {
                    tesTask.Inputs.Add(writeInput);
                }
            });

            var filesToDownload = GetFilesToDownload(azureProxy).ToArray();

            GuardAssertsWithTesTask(tesTask, () =>
            {
                var inputFileUrl = filesToDownload.SingleOrDefault(f => f.LocalPath.EndsWith(fileName))?.StorageUrl;
                Assert.IsNotNull(inputFileUrl);
                Assert.AreEqual(2, filesToDownload.Length);
            });

            static BlobNameAndUri BlobNameUriFromTesInput(TesInput input)
                => new(BlobNameFromTesInput(input), UriFromTesInput(input));

            static string BlobNameFromTesInput(TesInput input)
            {
                var uri = UriFromTesInput(input);

                if (uri.IsFile)
                {
                    var trimmedPath = input.Path.TrimStart('/');
                    return trimmedPath[trimmedPath.IndexOf('/')..].TrimStart('/');
                }

                return new Azure.Storage.Blobs.BlobUriBuilder(uri).BlobName;
            }

            static Uri UriFromTesInput(TesInput input)
            {
                if (Uri.IsWellFormedUriString(input.Url, UriKind.Absolute))
                {
                    return new Uri(input.Url);
                }

                if (Uri.IsWellFormedUriString(input.Url, UriKind.Relative))
                {
                    var uri = new UriBuilder
                    {
                        Scheme = "file",
                        Path = input.Url
                    };
                    return uri.Uri;
                }

                return new UriBuilder
                {
                    Scheme = "file",
                    Path = input.Path
                }.Uri;
            }

            static Uri UriFromTesOutput(TesOutput output)
            {
                if (Uri.IsWellFormedUriString(output.Url, UriKind.Absolute))
                {
                    return new Uri(output.Url);
                }

                if (Uri.IsWellFormedUriString(output.Url, UriKind.Relative))
                {
                    var uri = new UriBuilder
                    {
                        Scheme = "file",
                        Path = output.Url
                    };
                    return uri.Uri;
                }

                return new UriBuilder
                {
                    Scheme = "file",
                    Path = output.Path
                }.Uri;
            }
        }

        [TestMethod]
        public async Task PoolIsCreatedInSubnetWhenBatchNodesSubnetIdIsSet()
        {
            var config = GetMockConfig()()
                .Append(("BatchNodes:SubnetId", "subnet1"));

            var tesTask = GetTesTask();
            var azureProxy = GetMockAzureProxy(AzureProxyReturnValues.Defaults);

            (_, _, var poolSpec) = await ProcessTesTaskAndGetBatchJobArgumentsAsync(tesTask, config, azureProxy, AzureProxyReturnValues.Defaults);

            var poolNetworkConfiguration = poolSpec.NetworkConfiguration;

            GuardAssertsWithTesTask(tesTask, () =>
            {
                Assert.AreEqual(Microsoft.Azure.Management.Batch.Models.IPAddressProvisioningType.BatchManaged, poolNetworkConfiguration?.PublicIPAddressConfiguration?.Provision);
                Assert.AreEqual("subnet1", poolNetworkConfiguration?.SubnetId);
            });
        }

        [TestMethod]
        public async Task PoolIsCreatedWithoutPublicIpWhenSubnetAndDisableBatchNodesPublicIpAddressAreSet()
        {
            var config = GetMockConfig()()
                .Append(("BatchNodes:SubnetId", "subnet1"))
                .Append(("BatchNodes:DisablePublicIpAddress", "true"));

            var tesTask = GetTesTask();
            var azureProxy = GetMockAzureProxy(AzureProxyReturnValues.Defaults);

            (_, _, var poolSpec) = await ProcessTesTaskAndGetBatchJobArgumentsAsync(tesTask, config, azureProxy, AzureProxyReturnValues.Defaults);

            var poolNetworkConfiguration = poolSpec.NetworkConfiguration;

            GuardAssertsWithTesTask(tesTask, () =>
            {
                Assert.AreEqual(Microsoft.Azure.Management.Batch.Models.IPAddressProvisioningType.NoPublicIPAddresses, poolNetworkConfiguration?.PublicIPAddressConfiguration?.Provision);
                Assert.AreEqual("subnet1", poolNetworkConfiguration?.SubnetId);
            });
        }

        private static async Task<(string FailureReason, string[] SystemLog)> ProcessTesTaskAndGetFailureReasonAndSystemLogAsync(TesTask tesTask, AzureBatchTaskState azureBatchTaskState = null)
        {
            var azureProxyReturnValues = AzureProxyReturnValues.Defaults;
            azureProxyReturnValues.BatchTaskState = azureBatchTaskState ?? azureProxyReturnValues.BatchTaskState;

            _ = await ProcessTesTaskAndGetBatchJobArgumentsAsync(tesTask, GetMockConfig()(), GetMockAzureProxy(azureProxyReturnValues), azureProxyReturnValues);

            return (tesTask.Logs?.LastOrDefault()?.FailureReason, tesTask.Logs?.LastOrDefault()?.SystemLogs?.ToArray());
        }

        private static Task<(string JobId, IEnumerable<CloudTask> CloudTask, Pool batchModelsPool)> ProcessTesTaskAndGetBatchJobArgumentsAsync()
            => ProcessTesTaskAndGetBatchJobArgumentsAsync(GetTesTask(), GetMockConfig()(), GetMockAzureProxy(AzureProxyReturnValues.Defaults), AzureProxyReturnValues.Defaults);

        private static Task<(string JobId, IEnumerable<CloudTask> CloudTask, Pool batchModelsPool)> ProcessTesTaskAndGetBatchJobArgumentsAsync(TesTask tesTask, IEnumerable<(string Key, string Value)> configuration, Action<Mock<IAzureProxy>> azureProxy, AzureProxyReturnValues azureProxyReturnValues, Action<IServiceCollection> additionalActions = default, Action<TestServices.TestServiceProvider<IBatchScheduler>> serviceProviderActions = default)
            => ProcessTesTasksAndGetBatchJobArgumentsAsync([tesTask], configuration, azureProxy, azureProxyReturnValues, additionalActions, serviceProviderActions);

        private static async Task<(string JobId, IEnumerable<CloudTask> CloudTasks, Pool batchModelsPool)> ProcessTesTasksAndGetBatchJobArgumentsAsync(TesTask[] tesTasks, IEnumerable<(string Key, string Value)> configuration, Action<Mock<IAzureProxy>> azureProxy, AzureProxyReturnValues azureProxyReturnValues, Action<IServiceCollection> additionalActions = default, Action<TestServices.TestServiceProvider<IBatchScheduler>> serviceProviderActions = default)
        {
            using var serviceProvider = GetServiceProvider(
                configuration,
                azureProxy,
                GetMockQuotaProvider(azureProxyReturnValues),
                GetMockSkuInfoProvider(azureProxyReturnValues),
                GetMockAllowedVms(configuration),
                additionalActions: additionalActions);
            var batchScheduler = serviceProvider.GetT();
            serviceProviderActions?.Invoke(serviceProvider);

            if (azureProxyReturnValues.BatchTaskState is null)
            {
                await foreach (var _ in batchScheduler.ProcessQueuedTesTasksAsync(tesTasks, CancellationToken.None)) { }
            }
            else
            {
                await foreach (var _ in batchScheduler.ProcessTesTaskBatchStatesAsync(tesTasks, Enumerable.Repeat(azureProxyReturnValues.BatchTaskState, tesTasks.Length).ToArray(), CancellationToken.None)) { }
            }

            var createBatchPoolAsyncInvocation = serviceProvider.AzureProxy.Invocations.FirstOrDefault(i => i.Method.Name == nameof(IAzureProxy.CreateBatchPoolAsync));
            var addBatchTaskAsyncInvocation = serviceProvider.AzureProxy.Invocations.FirstOrDefault(i => i.Method.Name == nameof(IAzureProxy.AddBatchTasksAsync));

            var jobId = (addBatchTaskAsyncInvocation?.Arguments[1]) as string;
            var cloudTask = (addBatchTaskAsyncInvocation?.Arguments[0]) as IEnumerable<CloudTask>;
            var batchPoolsModel = createBatchPoolAsyncInvocation?.Arguments[0] as Pool;

            return (jobId, cloudTask, batchPoolsModel);
        }

        private static Action<Mock<IAllowedVmSizesService>> GetMockAllowedVms(IEnumerable<(string Key, string Value)> configuration)
            => new(proxy =>
            {
                var allowedVmsConfig = configuration.FirstOrDefault(x => x.Key == "AllowedVmSizes").Value;
                var allowedVms = new List<string>();
                if (!string.IsNullOrWhiteSpace(allowedVmsConfig))
                {
                    allowedVms = [.. allowedVmsConfig.Split(",")];
                }
                proxy.Setup(p => p.GetAllowedVmSizes(It.IsAny<CancellationToken>()))
                    .ReturnsAsync(allowedVms);
            });


        private static Action<Mock<IBatchSkuInformationProvider>> GetMockSkuInfoProvider(AzureProxyReturnValues azureProxyReturnValues)
            => new(proxy =>
                proxy.Setup(p => p.GetVmSizesAndPricesAsync(It.IsAny<string>(), It.IsAny<CancellationToken>()))
                    .ReturnsAsync(azureProxyReturnValues.VmSizesAndPrices));

        private static Action<Mock<IBatchQuotaProvider>> GetMockQuotaProvider(AzureProxyReturnValues azureProxyReturnValues)
            => new(quotaProvider =>
            {
                var batchQuotas = azureProxyReturnValues.BatchQuotas;
                var vmFamilyQuota = batchQuotas.DedicatedCoreQuotaPerVMFamily?.FirstOrDefault(v => string.Equals(v.Name, "VmFamily1", StringComparison.InvariantCultureIgnoreCase))?.CoreQuota ?? 0;

                quotaProvider.Setup(p =>
                        p.GetQuotaForRequirementAsync(It.IsAny<string>(), It.Is<bool>(p => p == false), It.IsAny<int?>(), It.IsAny<CancellationToken>()))
                    .ReturnsAsync(() => new BatchVmFamilyQuotas(batchQuotas.DedicatedCoreQuota,
                        vmFamilyQuota,
                        batchQuotas.PoolQuota,
                        batchQuotas.ActiveJobAndJobScheduleQuota,
                        batchQuotas.DedicatedCoreQuotaPerVMFamilyEnforced, "VmSize1"));
                quotaProvider.Setup(p =>
                        p.GetQuotaForRequirementAsync(It.IsAny<string>(), It.Is<bool>(p => p == true), It.IsAny<int?>(), It.IsAny<CancellationToken>()))
                    .ReturnsAsync(() => new BatchVmFamilyQuotas(batchQuotas.LowPriorityCoreQuota,
                        vmFamilyQuota,
                        batchQuotas.PoolQuota,
                        batchQuotas.ActiveJobAndJobScheduleQuota,
                        batchQuotas.DedicatedCoreQuotaPerVMFamilyEnforced, "VmSize1"));

                quotaProvider.Setup(p =>
                        p.GetVmCoreQuotaAsync(It.Is<bool>(l => l == true), It.IsAny<CancellationToken>()))
                    .ReturnsAsync(new BatchVmCoreQuota(batchQuotas.LowPriorityCoreQuota,
                        true,
                        batchQuotas.DedicatedCoreQuotaPerVMFamilyEnforced,
                        batchQuotas.DedicatedCoreQuotaPerVMFamily?.Select(v => new BatchVmCoresPerFamily(v.Name, v.CoreQuota)).ToList(),
                        new(batchQuotas.ActiveJobAndJobScheduleQuota, batchQuotas.PoolQuota, batchQuotas.DedicatedCoreQuota, batchQuotas.LowPriorityCoreQuota)));
                quotaProvider.Setup(p =>
                        p.GetVmCoreQuotaAsync(It.Is<bool>(l => l == false), It.IsAny<CancellationToken>()))
                    .ReturnsAsync(new BatchVmCoreQuota(batchQuotas.DedicatedCoreQuota,
                        false,
                        batchQuotas.DedicatedCoreQuotaPerVMFamilyEnforced,
                        batchQuotas.DedicatedCoreQuotaPerVMFamily?.Select(v => new BatchVmCoresPerFamily(v.Name, v.CoreQuota)).ToList(),
                        new(batchQuotas.ActiveJobAndJobScheduleQuota, batchQuotas.PoolQuota, batchQuotas.DedicatedCoreQuota, batchQuotas.LowPriorityCoreQuota)));
            });

        private static TestServices.TestServiceProvider<IBatchScheduler> GetServiceProvider(IEnumerable<(string Key, string Value)> configuration, Action<Mock<IAzureProxy>> azureProxy, Action<Mock<IBatchQuotaProvider>> quotaProvider, Action<Mock<IBatchSkuInformationProvider>> skuInfoProvider, Action<Mock<IAllowedVmSizesService>> allowedVmSizesServiceSetup, Action<IServiceCollection> additionalActions = default)
            => new(wrapAzureProxy: true, configuration: configuration, azureProxy: azureProxy, batchQuotaProvider: quotaProvider, batchSkuInformationProvider: skuInfoProvider, accountResourceInformation: GetNewBatchResourceInfo(), allowedVmSizesServiceSetup: allowedVmSizesServiceSetup, additionalActions: additionalActions);

        private static async Task<TesState> GetNewTesTaskStateAsync(TesTask tesTask, AzureProxyReturnValues azureProxyReturnValues)
        {
            _ = await ProcessTesTaskAndGetBatchJobArgumentsAsync(tesTask, GetMockConfig()(), GetMockAzureProxy(azureProxyReturnValues), azureProxyReturnValues);

            return tesTask.State;
        }

        private static async Task<TesState> GetNewTesTaskStateAsync(TesState currentTesTaskState, IEnumerable<AzureBatchTaskState> batchTaskStates)
        {
            var tesTask = new TesTask { Id = "test", State = currentTesTaskState, Executors = [new() { Image = "imageName1", Command = ["command"] }] };
            TesState result = default;

            foreach (var batchTaskState in batchTaskStates)
            {
                result = await GetNewTesTaskStateAsync(tesTask, batchTaskState);
            }

            return result;
        }

        private static Task<TesState> GetNewTesTaskStateAsync(TesTask tesTask, AzureBatchTaskState batchTaskState = default)
        {
            var azureProxyReturnValues = AzureProxyReturnValues.Defaults;
            azureProxyReturnValues.BatchTaskState = batchTaskState ?? azureProxyReturnValues.BatchTaskState;

            return GetNewTesTaskStateAsync(tesTask, azureProxyReturnValues);
        }

        private static Task<TesState> GetNewTesTaskStateAsync(TesResources resources, AzureProxyReturnValues proxyReturnValues)
        {
            var tesTask = GetTesTask();
            tesTask.Resources = resources;

            return GetNewTesTaskStateAsync(tesTask, proxyReturnValues);
        }

        private static TesTask GetTesTask()
        {
            var task = JsonConvert.DeserializeObject<TesTask>(File.ReadAllText("testask1.json"));
            task.TaskSubmitter = TaskSubmitter.Parse(task);
            return task;
        }

        private static Action<Mock<IAzureProxy>> GetMockAzureProxy(AzureProxyReturnValues azureProxyReturnValues)
            => azureProxy =>
            {
                azureProxy.Setup(a => a.BlobExistsAsync(It.IsAny<Uri>(), It.IsAny<CancellationToken>()))
                    .ReturnsAsync(true);

                azureProxy.Setup(a => a.GetActivePoolsAsync(It.IsAny<string>()))
                    .Returns(AsyncEnumerable.Empty<CloudPool>());

                azureProxy.Setup(a => a.GetStorageAccountInfoAsync("defaultstorageaccount", It.IsAny<CancellationToken>()))
                    .Returns(Task.FromResult(azureProxyReturnValues.StorageAccountInfos["defaultstorageaccount"]));

                azureProxy.Setup(a => a.GetStorageAccountInfoAsync("storageaccount1", It.IsAny<CancellationToken>()))
                    .Returns(Task.FromResult(azureProxyReturnValues.StorageAccountInfos["storageaccount1"]));

                azureProxy.Setup(a => a.GetStorageAccountKeyAsync(It.IsAny<StorageAccountInfo>(), It.IsAny<CancellationToken>()))
                    .Returns(Task.FromResult(azureProxyReturnValues.StorageAccountKey));

                azureProxy.Setup(a => a.GetBatchActiveNodeCountByVmSize())
                    .Returns(azureProxyReturnValues.ActiveNodeCountByVmSize);

                azureProxy.Setup(a => a.GetBatchActiveJobCount())
                    .Returns(azureProxyReturnValues.ActiveJobCount);

                azureProxy.Setup(a => a.GetBatchActivePoolCount())
                    .Returns(azureProxyReturnValues.ActivePoolCount);

                azureProxy.Setup(a => a.GetBatchPoolAsync(It.IsAny<string>(), It.IsAny<CancellationToken>(), It.IsAny<DetailLevel>()))
                    .Returns((string id, CancellationToken cancellationToken, DetailLevel detailLevel) => Task.FromResult(azureProxyReturnValues.GetBatchPoolImpl(id)));

                azureProxy.Setup(a => a.DownloadBlobAsync(It.IsAny<Uri>(), It.IsAny<CancellationToken>()))
                    .Returns(Task.FromResult(azureProxyReturnValues.DownloadedBlobContent));

                azureProxy.Setup(a => a.CreateBatchPoolAsync(It.IsAny<Pool>(), It.IsAny<bool>(), It.IsAny<CancellationToken>()))
                    .Returns((Pool p, bool _1, CancellationToken _2) => Task.FromResult(azureProxyReturnValues.CreateBatchPoolImpl(p)));

                azureProxy.Setup(a => a.GetFullAllocationStateAsync(It.IsAny<string>(), It.IsAny<CancellationToken>()))
                    .Returns(Task.FromResult(azureProxyReturnValues.AzureProxyGetFullAllocationState?.Invoke() ?? new(null, null, null, null, null, null, null)));

                azureProxy.Setup(a => a.ListComputeNodesAsync(It.IsAny<string>(), It.IsAny<DetailLevel>()))
                    .Returns(new Func<string, DetailLevel, IAsyncEnumerable<ComputeNode>>((string poolId, DetailLevel _1)
                        => AsyncEnumerable.Empty<ComputeNode>()
                            .Append(BatchPoolTests.GenerateNode(poolId, "ComputeNodeDedicated1", true, true))));

                azureProxy.Setup(a => a.DeleteBatchPoolAsync(It.IsAny<string>(), It.IsAny<CancellationToken>()))
                    .Callback<string, CancellationToken>((poolId, cancellationToken) => azureProxyReturnValues.AzureProxyDeleteBatchPoolImpl(poolId, cancellationToken))
                    .Returns(Task.CompletedTask);

                azureProxy.Setup(a => a.ListTasksAsync(It.IsAny<string>(), It.IsAny<DetailLevel>()))
                    .Returns(azureProxyReturnValues.AzureProxyListTasks);

                azureProxy.Setup(a => a.ListBlobsAsync(It.IsAny<Uri>(), It.IsAny<CancellationToken>()))
                    .Returns(AsyncEnumerable.Empty<BlobNameAndUri>());
            };

        private static Func<IEnumerable<(string Key, string Value)>> GetMockConfig()
            => new(() =>
            {
                var config = Enumerable.Empty<(string Key, string Value)>()
                .Append(("Storage:DefaultAccountName", "defaultstorageaccount"))
                .Append(("BatchScheduling:Prefix", "hostname"))
                .Append(("BatchImageGen1:Offer", "ubuntu-server-container"))
                .Append(("BatchImageGen1:Publisher", "microsoft-azure-batch"))
                .Append(("BatchImageGen1:Sku", "20-04-lts"))
                .Append(("BatchImageGen1:Version", "latest"))
                .Append(("BatchImageGen1:NodeAgentSkuId", "batch.node.ubuntu 20.04"))
                .Append(("BatchImageGen2:Offer", "ubuntu-hpc"))
                .Append(("BatchImageGen2:Publisher", "microsoft-dsvm"))
                .Append(("BatchImageGen2:Sku", "2004"))
                .Append(("BatchImageGen2:Version", "latest"))
                .Append(("BatchImageGen2:NodeAgentSkuId", "batch.node.ubuntu 20.04"));

                return config;
            });

        private static IEnumerable<FileToDownload> GetFilesToDownload(Mock<IAzureProxy> azureProxy)
        {
            var downloadFilesScriptContent = (string)azureProxy.Invocations.FirstOrDefault(i => i.Method.Name == nameof(IAzureProxy.UploadBlobAsync) && i.Arguments[0].ToString().Contains("/runner-task.json"))?.Arguments[1];

            if (string.IsNullOrEmpty(downloadFilesScriptContent))
            {
                return [];
            }

            var fileInputs = JsonConvert.DeserializeObject<Tes.Runner.Models.NodeTask>(downloadFilesScriptContent)?.Inputs ?? Enumerable.Empty<Tes.Runner.Models.FileInput>().ToList();

            return fileInputs
                .Select(f => new FileToDownload { LocalPath = f.Path, StorageUrl = f.SourceUrl });
        }

        private static TestServices.TestServiceProvider<IBatchScheduler> GetServiceProvider(AzureProxyReturnValues azureProxyReturn = default)
        {
            azureProxyReturn ??= AzureProxyReturnValues.Defaults;
            var config = GetMockConfig()();
            return new(
                wrapAzureProxy: true,
                accountResourceInformation: new("defaultbatchaccount", "defaultresourcegroup", "defaultsubscription", "defaultregion", "defaultendpoint"),
                configuration: config,
                azureProxy: GetMockAzureProxy(azureProxyReturn),
                batchQuotaProvider: GetMockQuotaProvider(azureProxyReturn),
                batchSkuInformationProvider: GetMockSkuInfoProvider(azureProxyReturn),
                allowedVmSizesServiceSetup: GetMockAllowedVms(config));
        }

        private static async Task<BatchPool> AddPool(BatchScheduler batchScheduler)
            => (BatchPool)await batchScheduler.GetOrAddPoolAsync("key1", false, (id, cancellationToken) => ValueTask.FromResult<Pool>(new(name: id, displayName: "display1", vmSize: "vmSize1")), CancellationToken.None);

        internal static void GuardAssertsWithTesTask(TesTask tesTask, Action assertBlock)
        {
            ArgumentNullException.ThrowIfNull(tesTask);
            ArgumentNullException.ThrowIfNull(assertBlock);

            try
            {
                assertBlock();
            }
            catch (AssertFailedException)
            {
                foreach (var log in tesTask.Logs ?? Enumerable.Empty<TesTaskLog>())
                {
                    Console.WriteLine("Task failure: State: {0}: FailureReason: {1} SystemLogs: {2}", tesTask.State, log.FailureReason, string.Join(Environment.NewLine, log.SystemLogs));
                }

                throw;
            }
        }

        internal static async ValueTask GuardAssertsWithTesTask(TesTask tesTask, Func<ValueTask> assertBlock)
        {
            ArgumentNullException.ThrowIfNull(tesTask);
            ArgumentNullException.ThrowIfNull(assertBlock);

            try
            {
                await assertBlock();
            }
            catch (AssertFailedException)
            {
                foreach (var log in tesTask.Logs)
                {
                    Console.WriteLine("Task failure: State: {0}: FailureReason: {1} SystemLogs: {2}", tesTask.State, log.FailureReason, string.Join(Environment.NewLine, log.SystemLogs));
                }

                throw;
            }
        }


        private struct BatchTaskStates
        {
            public static AzureBatchTaskState[] TaskActive => [new AzureBatchTaskState(AzureBatchTaskState.TaskState.InfoUpdate)];
            public static AzureBatchTaskState[] TaskPreparing => [new AzureBatchTaskState(AzureBatchTaskState.TaskState.Initializing, CloudTaskCreationTime: DateTimeOffset.UtcNow)];
            public static AzureBatchTaskState[] TaskRunning => [new AzureBatchTaskState(AzureBatchTaskState.TaskState.Running, CloudTaskCreationTime: DateTimeOffset.UtcNow - TimeSpan.FromMinutes(6))];
            public static AzureBatchTaskState[] TaskCompletedSuccessfully => [new AzureBatchTaskState(AzureBatchTaskState.TaskState.CompletedSuccessfully, BatchTaskExitCode: 0)];
            public static AzureBatchTaskState[] TaskFailed =>
            [
                new AzureBatchTaskState(AzureBatchTaskState.TaskState.InfoUpdate, Failure: new(AzureBatchTaskState.ExecutorError, [TaskFailureInformationCodes.FailureExitCode, @"1"]), ExecutorExitCode: 1),
                new AzureBatchTaskState(AzureBatchTaskState.TaskState.CompletedWithErrors, Failure: new(AzureBatchTaskState.SystemError, [TaskFailureInformationCodes.FailureExitCode, @"1"]), BatchTaskExitCode: 1)
            ];
            public static AzureBatchTaskState[] NodeDiskFull => [new AzureBatchTaskState(AzureBatchTaskState.TaskState.NodeFailedDuringStartupOrExecution, Failure: new("DiskFull", ["Error message."]))];
            public static AzureBatchTaskState[] UploadOrDownloadFailed => [new AzureBatchTaskState(AzureBatchTaskState.TaskState.NodeFilesUploadOrDownloadFailed)];
            public static AzureBatchTaskState[] NodeAllocationFailed => [new AzureBatchTaskState(AzureBatchTaskState.TaskState.NodeAllocationFailed, Failure: new(AzureBatchTaskState.TaskState.NodeAllocationFailed.ToString(), ["Error message."]))];
            public static AzureBatchTaskState[] NodePreempted => [new AzureBatchTaskState(AzureBatchTaskState.TaskState.NodePreempted)];
            public static AzureBatchTaskState[] NodeStartTaskFailed => [new AzureBatchTaskState(AzureBatchTaskState.TaskState.NodeStartTaskFailed)];
            public static AzureBatchTaskState[] CancellationRequested => [new AzureBatchTaskState(AzureBatchTaskState.TaskState.CancellationRequested, CloudTaskCreationTime: DateTimeOffset.UtcNow - TimeSpan.FromMinutes(12))];
        }

        private class AzureProxyReturnValues
        {
            internal Func<FullBatchPoolAllocationState> AzureProxyGetFullAllocationState { get; set; }
            internal Action<string, CancellationToken> AzureProxyDeleteBatchPoolIfExists { get; set; }
            internal Action<string, CancellationToken> AzureProxyDeleteBatchPool { get; set; }
            internal Func<string, ODATADetailLevel, IAsyncEnumerable<CloudTask>> AzureProxyListTasks { get; set; } = (jobId, detail) => AsyncEnumerable.Empty<CloudTask>();
            public Dictionary<string, StorageAccountInfo> StorageAccountInfos { get; set; }
            public List<VirtualMachineInformation> VmSizesAndPrices { get; set; }
            public AzureBatchAccountQuotas BatchQuotas { get; set; }
            public IEnumerable<AzureBatchNodeCount> ActiveNodeCountByVmSize { get; set; }
            public int ActiveJobCount { get; set; }
            public int ActivePoolCount { get; set; }
            public AzureBatchTaskState BatchTaskState { get; set; }
            public string StorageAccountKey { get; set; }
            public string DownloadedBlobContent { get; set; }

            public static AzureProxyReturnValues Defaults => new()
            {
                AzureProxyGetFullAllocationState = () => new(Microsoft.Azure.Batch.Common.AllocationState.Steady, DateTime.MinValue.ToUniversalTime(), true, 0, 0, 0, 0),
                AzureProxyDeleteBatchPoolIfExists = (poolId, cancellationToken) => { },
                AzureProxyDeleteBatchPool = (poolId, cancellationToken) => { },
                StorageAccountInfos = new() {
                    { "defaultstorageaccount", new() { Name = "defaultstorageaccount", Id = "Id", BlobEndpoint = new("https://defaultstorageaccount.blob.core.windows.net/"), SubscriptionId = "SubId" } },
                    { "storageaccount1", new() { Name = "storageaccount1", Id = "Id", BlobEndpoint = new("https://storageaccount1.blob.core.windows.net/"), SubscriptionId = "SubId" } }
                },
                VmSizesAndPrices =
                [
                    new() { VmSize = "VmSizeLowPri1", VmFamily = "VmFamily1", LowPriority = true, VCpusAvailable = 1, MemoryInGiB = 4, ResourceDiskSizeInGiB = 20, PricePerHour = 1 },
                    new() { VmSize = "VmSizeLowPri2", VmFamily = "VmFamily2", LowPriority = true, VCpusAvailable = 2, MemoryInGiB = 8, ResourceDiskSizeInGiB = 40, PricePerHour = 2 },
                    new() { VmSize = "VmSizeDedicated1", VmFamily = "VmFamily1", LowPriority = false, VCpusAvailable = 1, MemoryInGiB = 4, ResourceDiskSizeInGiB = 20, PricePerHour = 11 },
                    new() { VmSize = "VmSizeDedicated2", VmFamily = "VmFamily2", LowPriority = false, VCpusAvailable = 2, MemoryInGiB = 8, ResourceDiskSizeInGiB = 40, PricePerHour = 22 }
                ],
                BatchQuotas = new() { ActiveJobAndJobScheduleQuota = 1, PoolQuota = 1, DedicatedCoreQuota = 5, LowPriorityCoreQuota = 10, DedicatedCoreQuotaPerVMFamily = [] },
                ActiveNodeCountByVmSize = [],
                ActiveJobCount = 0,
                ActivePoolCount = 0,
                BatchTaskState = default,
                StorageAccountKey = "Key1",
                DownloadedBlobContent = string.Empty,
            };

            public static AzureProxyReturnValues DefaultsPerVMFamilyEnforced => DefaultsPerVMFamilyEnforcedImpl();

            private static AzureProxyReturnValues DefaultsPerVMFamilyEnforcedImpl()
            {
                var proxy = Defaults;
                proxy.VmSizesAndPrices.Add(new() { VmSize = "VmSize3", VmFamily = "VmFamily3", LowPriority = false, VCpusAvailable = 4, MemoryInGiB = 12, ResourceDiskSizeInGiB = 80, PricePerHour = 33 });
                proxy.BatchQuotas = new()
                {
                    DedicatedCoreQuotaPerVMFamilyEnforced = true,
                    DedicatedCoreQuotaPerVMFamily = [new("VmFamily1", proxy.BatchQuotas.DedicatedCoreQuota), new("VmFamily2", 0), new("VmFamily3", 4)],
                    DedicatedCoreQuota = proxy.BatchQuotas.DedicatedCoreQuota,
                    ActiveJobAndJobScheduleQuota = proxy.BatchQuotas.ActiveJobAndJobScheduleQuota,
                    LowPriorityCoreQuota = proxy.BatchQuotas.LowPriorityCoreQuota,
                    PoolQuota = proxy.BatchQuotas.PoolQuota
                };
                return proxy;
            }

            private readonly Dictionary<string, IList<Microsoft.Azure.Batch.MetadataItem>> poolMetadata = [];

            internal void AzureProxyDeleteBatchPoolImpl(string poolId, CancellationToken cancellationToken)
            {
                _ = poolMetadata.Remove(poolId);
                AzureProxyDeleteBatchPool(poolId, cancellationToken);
            }

            internal string CreateBatchPoolImpl(Pool pool)
            {
                var poolId = pool.Name;
                var metadata = pool.Metadata?.Select(Convert).ToList();

                poolMetadata.Add(poolId, pool.Metadata?.Select(Convert).ToList());
                return poolId;
                //BatchPoolTests.GeneratePool(id: poolId, creationTime: DateTime.UtcNow, metadata: metadata);

                static Microsoft.Azure.Batch.MetadataItem Convert(Microsoft.Azure.Management.Batch.Models.MetadataItem item)
                    => new(item.Name, item.Value);
            }

            internal CloudPool GetBatchPoolImpl(string poolId)
            {
                if (!poolMetadata.TryGetValue(poolId, out var items))
                {
                    items = null;
                }

                return BatchPoolTests.GeneratePool(poolId, metadata: items);
            }
        }

        private class TestMultitaskBatchQuotaVerifierQuotaMaxedOut(IBatchQuotaProvider batchQuotaProvider) : TestBatchQuotaVerifierBase(batchQuotaProvider)
        {
            public override Task<CheckGroupPoolAndJobQuotaResult> CheckBatchAccountPoolAndJobQuotasAsync(int required, CancellationToken cancellationToken)
                => Task.FromResult(new CheckGroupPoolAndJobQuotaResult(required / 2, new AzureBatchQuotaMaxedOutException("Test AzureBatchQuotaMaxedOutException")));

            public override Task CheckBatchAccountQuotasAsync(VirtualMachineInformation _1, bool _2, CancellationToken cancellationToken)
                => Task.CompletedTask;
        }

        private class TestMultitaskBatchQuotaVerifierQuotaAllAllowed(IBatchQuotaProvider batchQuotaProvider) : TestBatchQuotaVerifierBase(batchQuotaProvider)
        {
            public override Task<CheckGroupPoolAndJobQuotaResult> CheckBatchAccountPoolAndJobQuotasAsync(int required, CancellationToken cancellationToken)
                => Task.FromResult(new CheckGroupPoolAndJobQuotaResult(0, null));

            public override Task CheckBatchAccountQuotasAsync(VirtualMachineInformation _1, bool _2, CancellationToken cancellationToken)
                => Task.CompletedTask;
        }

        private class TestBatchQuotaVerifierQuotaMaxedOut(IBatchQuotaProvider batchQuotaProvider) : TestBatchQuotaVerifierBase(batchQuotaProvider)
        {
            public override Task<CheckGroupPoolAndJobQuotaResult> CheckBatchAccountPoolAndJobQuotasAsync(int required, CancellationToken cancellationToken)
                => Task.FromResult(new CheckGroupPoolAndJobQuotaResult(required / 2, new AzureBatchQuotaMaxedOutException("Test AzureBatchQuotaMaxedOutException")));

            public override Task CheckBatchAccountQuotasAsync(VirtualMachineInformation _1, bool _2, CancellationToken cancellationToken)
                => throw new AzureBatchQuotaMaxedOutException("Test AzureBatchQuotaMaxedOutException");
        }

        private class TestBatchQuotaVerifierLowQuota(IBatchQuotaProvider batchQuotaProvider) : TestBatchQuotaVerifierBase(batchQuotaProvider)
        {
            public override Task<CheckGroupPoolAndJobQuotaResult> CheckBatchAccountPoolAndJobQuotasAsync(int required, CancellationToken cancellationToken)
                => throw new NotSupportedException();

            public override Task CheckBatchAccountQuotasAsync(VirtualMachineInformation _1, bool _2, CancellationToken cancellationToken)
                => throw new AzureBatchLowQuotaException("Test AzureBatchLowQuotaException");
        }

        private abstract class TestBatchQuotaVerifierBase(IBatchQuotaProvider batchQuotaProvider) : IBatchQuotaVerifier
        {
            public abstract Task<CheckGroupPoolAndJobQuotaResult> CheckBatchAccountPoolAndJobQuotasAsync(int required, CancellationToken cancellationToken);

            public abstract Task CheckBatchAccountQuotasAsync(VirtualMachineInformation virtualMachineInformation, bool needPoolOrJobQuotaCheck, CancellationToken cancellationToken);

            public IBatchQuotaProvider GetBatchQuotaProvider()
                => batchQuotaProvider;
        }

        private sealed class UrlMutableSASEqualityComparer : IEqualityComparer<Uri>
        {
            internal static Uri TrimUri(Uri uri)
            {
                var builder = new UriBuilder(uri);
                builder.Query = builder.Query[0..24];
                return builder.Uri;
            }

            public bool Equals(Uri x, Uri y)
            {
                if (x is null && y is null) return true; // TODO: verify
                if (x is null || y is null) return false;
                return EqualityComparer<Uri>.Default.Equals(TrimUri(x), TrimUri(y));
            }

            public int GetHashCode([DisallowNull] Uri uri)
            {
                ArgumentNullException.ThrowIfNull(uri);
                return TrimUri(uri).GetHashCode();
            }
        }

        private class FileToDownload
        {
            public string StorageUrl { get; set; }
            public string LocalPath { get; set; }
        }
    }
}<|MERGE_RESOLUTION|>--- conflicted
+++ resolved
@@ -1203,13 +1203,6 @@
 
             tesTask.Inputs =
             [
-<<<<<<< HEAD
-                new() { Url = script[0], Path = script[1], Type = TesFileType.FILEEnum, Name = "commandScript", Description = "test.commandScript", Content = script[2] },
-            ];
-
-            var commandScriptUri = UriFromTesInput(tesTask.Inputs[0]);
-            var executionDirectoryBlobs = tesTask.Inputs.Select(BlobNameUriFromTesInput).ToList();
-=======
                 new() { Url = script[0], Path = scriptPath, Type = TesFileType.FILEEnum, Name = "commandScript", Description = "test.commandScript", Content = script[1] },
             ];
 
@@ -1223,8 +1216,7 @@
             }
 
             var commandScriptUri = UriFromTesOutput(tesTask.Outputs.First(o => o.Name.Equals("commandScript", StringComparison.Ordinal)));
-            var executionDirectoryBlobs = tesTask.Inputs.Select(CloudBlobFromTesInput).ToList();
->>>>>>> 5073c6a9
+            var executionDirectoryBlobs = tesTask.Inputs.Select(BlobNameUriFromTesInput).ToList();
 
             var azureProxyReturnValues = AzureProxyReturnValues.Defaults;
 
@@ -1249,13 +1241,8 @@
                 var uri = new UriBuilder(executionDirectoryUri) { Query = null };
                 uri.Path = uri.Path.TrimEnd('/') + $"/{fileName}";
 
-<<<<<<< HEAD
-                TesInput writeInput = new() { Url = uri.Uri.AbsoluteUri, Path = Path.Combine(Path.GetDirectoryName(script[1]), fileName).Replace('\\', '/'), Type = TesFileType.FILEEnum, Name = "write_", Content = null };
+                TesInput writeInput = new() { Url = uri.Uri.AbsoluteUri, Path = Path.Combine(Path.GetDirectoryName(scriptPath), fileName).Replace('\\', '/'), Type = TesFileType.FILEEnum, Name = "write_", Content = null };
                 executionDirectoryBlobs.Add(BlobNameUriFromTesInput(writeInput));
-=======
-                TesInput writeInput = new() { Url = uri.Uri.AbsoluteUri, Path = Path.Combine(Path.GetDirectoryName(scriptPath), fileName).Replace('\\', '/'), Type = TesFileType.FILEEnum, Name = "write_", Content = null };
-                executionDirectoryBlobs.Add(CloudBlobFromTesInput(writeInput));
->>>>>>> 5073c6a9
 
                 if (fileIsInInputs)
                 {
