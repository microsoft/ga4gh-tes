--- conflicted
+++ resolved
@@ -1383,11 +1383,7 @@
                 var storageAccessProvider = serviceProvider.GetServiceOrCreateInstance<IStorageAccessProvider>();
 
                 var commandScriptDir = new UriBuilder(commandScriptUri) { Path = Path.GetDirectoryName(commandScriptUri.AbsolutePath).Replace('\\', '/') }.Uri;
-<<<<<<< HEAD
-                executionDirectoryUri = UrlMutableSASEqualityComparer.TrimUri(new Uri(storageAccessProvider.MapLocalPathToSasUrlAsync(commandScriptDir.IsFile ? commandScriptDir.AbsolutePath : commandScriptDir.AbsoluteUri, Azure.Storage.Sas.BlobSasPermissions.List, CancellationToken.None).Result));
-=======
-                executionDirectoryUri = UrlMutableSASEqualityComparer.TrimUri(storageAccessProvider.MapLocalPathToSasUrlAsync(commandScriptDir.IsFile ? commandScriptDir.AbsolutePath : commandScriptDir.AbsoluteUri, CancellationToken.None, getContainerSas: true).Result);
->>>>>>> 7b3c5026
+                executionDirectoryUri = UrlMutableSASEqualityComparer.TrimUri(storageAccessProvider.MapLocalPathToSasUrlAsync(commandScriptDir.IsFile ? commandScriptDir.AbsolutePath : commandScriptDir.AbsoluteUri, Azure.Storage.Sas.BlobSasPermissions.List, CancellationToken.None).Result);
 
                 serviceProvider.AzureProxy.Setup(p => p.ListBlobsAsync(It.Is(executionDirectoryUri, new UrlMutableSASEqualityComparer()), It.IsAny<CancellationToken>())).Returns(executionDirectoryBlobs.ToAsyncEnumerable());
 
