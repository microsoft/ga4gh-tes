--- conflicted
+++ resolved
@@ -486,11 +486,7 @@
                             break;
 
                         default:
-<<<<<<< HEAD
-                            Assert.Fail();
-=======
                             Assert.Fail("Unexpected TesState: {State}." ,tesTask.State);
->>>>>>> c2a649c7
                             break;
                     }
                 });
