--- conflicted
+++ resolved
@@ -1409,87 +1409,6 @@
             });
         }
 
-<<<<<<< HEAD
-        [TestMethod]
-        [Ignore("Not applicable in the new design")]
-        public async Task PrivateImagesArePulledUsingPoolConfiguration()
-        {
-            var tesTask = GetTesTask();
-
-            Mock<IAzureProxy> azureProxy = default;
-            var azureProxySetter = new Action<Mock<IAzureProxy>>(mock =>
-            {
-                GetMockAzureProxy(AzureProxyReturnValues.Defaults)(mock);
-                azureProxy = mock;
-            });
-            (_, _, var pool) = await ProcessTesTaskAndGetBatchJobArgumentsAsync(tesTask, GetMockConfig()(), azureProxySetter, AzureProxyReturnValues.Defaults);
-            var batchScript = (string)azureProxy.Invocations.FirstOrDefault(i => i.Method.Name == nameof(IAzureProxy.UploadBlobAsync) && i.Arguments[0].ToString().Contains("/batch_script"))?.Arguments[1];
-
-            GuardAssertsWithTesTask(tesTask, () =>
-            {
-                Assert.IsNotNull(pool.DeploymentConfiguration.VirtualMachineConfiguration.ContainerConfiguration);
-                Assert.AreEqual("registryServer1.io", pool.DeploymentConfiguration.VirtualMachineConfiguration.ContainerConfiguration.ContainerRegistries.FirstOrDefault()?.RegistryServer);
-                Assert.AreEqual(2, Regex.Matches(batchScript, tesTask.Executors.First().Image, RegexOptions.IgnoreCase).Count);
-                Assert.IsFalse(batchScript.Contains($"docker pull --quiet {tesTask.Executors.First().Image}"));
-            });
-        }
-
-        [TestMethod]
-        [Ignore("Not applicable in the new design")]
-        public async Task PublicImagesArePulledInTaskCommand()
-        {
-            var tesTask = GetTesTask();
-            tesTask.Executors.First().Image = "ubuntu";
-
-            Mock<IAzureProxy> azureProxy = default;
-            var azureProxySetter = new Action<Mock<IAzureProxy>>(mock =>
-            {
-                GetMockAzureProxy(AzureProxyReturnValues.Defaults)(mock);
-                azureProxy = mock;
-            });
-            (_, var cloudTasks, var pool) = await ProcessTesTaskAndGetBatchJobArgumentsAsync(tesTask, GetMockConfig()(), azureProxySetter, AzureProxyReturnValues.Defaults);
-            var batchScript = (string)azureProxy.Invocations.FirstOrDefault(i => i.Method.Name == nameof(IAzureProxy.UploadBlobAsync) && i.Arguments[0].ToString().Contains("/batch_script"))?.Arguments[1];
-
-            GuardAssertsWithTesTask(tesTask, () =>
-            {
-                Assert.IsNull(pool.DeploymentConfiguration.VirtualMachineConfiguration.ContainerConfiguration);
-                Assert.AreEqual(3, Regex.Matches(batchScript, tesTask.Executors.First().Image, RegexOptions.IgnoreCase).Count);
-                Assert.IsTrue(batchScript.Contains("docker pull --quiet ubuntu"));
-            });
-        }
-
-        [TestMethod]
-        [Ignore("Not applicable in the new design")]
-        public async Task PrivateContainersRunInsideDockerInDockerContainer()
-        {
-            var tesTask = GetTesTask();
-
-            (_, var cloudTasks, _) = await ProcessTesTaskAndGetBatchJobArgumentsAsync(tesTask, GetMockConfig()(), GetMockAzureProxy(AzureProxyReturnValues.Defaults), AzureProxyReturnValues.Defaults);
-
-            GuardAssertsWithTesTask(tesTask, () =>
-            {
-                Assert.IsNotNull(cloudTasks.FirstOrDefault()?.ContainerSettings);
-                Assert.AreEqual("docker", cloudTasks.FirstOrDefault()?.ContainerSettings.ImageName);
-            });
-        }
-
-        [TestMethod]
-        public async Task PublicContainersRunInsideRegularTaskCommand()
-        {
-            var tesTask = GetTesTask();
-            tesTask.Executors.First().Image = "ubuntu";
-
-            (_, var cloudTasks, _) = await ProcessTesTaskAndGetBatchJobArgumentsAsync(tesTask, GetMockConfig()(), GetMockAzureProxy(AzureProxyReturnValues.Defaults), AzureProxyReturnValues.Defaults);
-
-            GuardAssertsWithTesTask(tesTask, () =>
-            {
-                Assert.IsNotNull(cloudTasks.FirstOrDefault());
-                Assert.IsNull(cloudTasks.FirstOrDefault()?.ContainerSettings);
-            });
-        }
-
-=======
->>>>>>> 2bda4b5b
         [DataTestMethod]
         [DataRow(new string[] { null, "/cromwell-executions/workflowpath/execution/script", "echo hello" }, "blob1.tmp", false)]
         [DataRow(new string[] { "https://defaultstorageaccount.blob.core.windows.net/cromwell-executions/workflowpath/execution/script", "/cromwell-executions/workflowpath/execution/script", null }, "blob1.tmp", false)]
