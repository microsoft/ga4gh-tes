﻿// Copyright (c) Microsoft Corporation.
// Licensed under the MIT License.

using System;
using System.Collections.Generic;
using System.Diagnostics.CodeAnalysis;
using System.IO;
using System.Linq;
using System.Text;
using System.Text.RegularExpressions;
using System.Threading;
using System.Threading.Tasks;
using Microsoft.Azure.Batch;
using Microsoft.Azure.Batch.Common;
using Microsoft.Azure.Management.Batch.Models;
using Microsoft.Extensions.DependencyInjection;
using Microsoft.Extensions.Logging;
using Microsoft.VisualStudio.TestTools.UnitTesting;
using Moq;
using Newtonsoft.Json;
using Tes.Extensions;
using Tes.Models;
using TesApi.Web;
using TesApi.Web.Management;
using TesApi.Web.Management.Models.Quotas;
using TesApi.Web.Storage;

namespace TesApi.Tests
{
    [TestClass]
    public class BatchSchedulerTests
    {
        [TestMethod]
        public async Task LocalPoolCacheAccessesNewPoolsAfterAllPoolsRemovedWithSameKey()
        {
            using var serviceProvider = GetServiceProvider();
            var batchScheduler = serviceProvider.GetT() as BatchScheduler;
            var pool = await AddPool(batchScheduler);
            Assert.IsNotNull(pool);
            var key = batchScheduler.GetPoolGroupKeys().First();
            Assert.IsTrue(batchScheduler.RemovePoolFromList(pool));
            Assert.AreEqual(0, batchScheduler.GetPoolGroupKeys().Count());

            pool = (BatchPool)await batchScheduler.GetOrAddPoolAsync(key, false, (id, cancellationToken) => ValueTask.FromResult(new Pool(name: id)), CancellationToken.None);

            Assert.IsNotNull(pool);
            Assert.AreEqual(1, batchScheduler.GetPoolGroupKeys().Count());
            Assert.IsTrue(batchScheduler.TryGetPool(pool.Id, out var pool1));
            Assert.AreSame(pool, pool1);
        }

        [TestMethod]
        public async Task GetOrAddDoesNotAddExistingAvailablePool()
        {
            using var serviceProvider = GetServiceProvider();
            var batchScheduler = serviceProvider.GetT() as BatchScheduler;
            var info = await AddPool(batchScheduler);
            var keyCount = batchScheduler.GetPoolGroupKeys().Count();
            var key = batchScheduler.GetPoolGroupKeys().First();
            var count = batchScheduler.GetPools().Count();
            serviceProvider.AzureProxy.Verify(mock => mock.CreateBatchPoolAsync(It.IsAny<Pool>(), It.IsAny<bool>(), It.IsAny<CancellationToken>()), Times.Once);

            var pool = await batchScheduler.GetOrAddPoolAsync(key, false, (id, cancellationToken) => ValueTask.FromResult(new Pool(name: id)), CancellationToken.None);
            await pool.ServicePoolAsync();

            Assert.AreEqual(count, batchScheduler.GetPools().Count());
            Assert.AreEqual(keyCount, batchScheduler.GetPoolGroupKeys().Count());
            //Assert.AreSame(info, pool);
            Assert.AreEqual(info.Id, pool.Id);
            serviceProvider.AzureProxy.Verify(mock => mock.CreateBatchPoolAsync(It.IsAny<Pool>(), It.IsAny<bool>(), It.IsAny<CancellationToken>()), Times.Once);
        }

        [TestMethod]
        public async Task GetOrAddDoesAddWithExistingUnavailablePool()
        {
            using var serviceProvider = GetServiceProvider();
            var batchScheduler = serviceProvider.GetT() as BatchScheduler;
            var info = await AddPool(batchScheduler);
            info.TestSetAvailable(false);
            //await info.ServicePoolAsync(BatchPool.ServiceKind.Update);
            var keyCount = batchScheduler.GetPoolGroupKeys().Count();
            var key = batchScheduler.GetPoolGroupKeys().First();
            var count = batchScheduler.GetPools().Count();

            var pool = await batchScheduler.GetOrAddPoolAsync(key, false, (id, cancellationToken) => ValueTask.FromResult(new Pool(name: id)), CancellationToken.None);
            await pool.ServicePoolAsync();

            Assert.AreNotEqual(count, batchScheduler.GetPools().Count());
            Assert.AreEqual(keyCount, batchScheduler.GetPoolGroupKeys().Count());
            //Assert.AreNotSame(info, pool);
            Assert.AreNotEqual(info.Id, pool.Id);
        }


        [TestMethod]
        public async Task TryGetReturnsTrueAndCorrectPool()
        {
            using var serviceProvider = GetServiceProvider();
            var batchScheduler = serviceProvider.GetT() as BatchScheduler;
            var info = await AddPool(batchScheduler);

            var result = batchScheduler.TryGetPool(info.Id, out var pool);

            Assert.IsTrue(result);
            //Assert.AreSame(infoPoolId, pool);
            Assert.AreEqual(info.Id, pool.Id);
        }

        [TestMethod]
        public async Task TryGetReturnsFalseWhenPoolIdNotPresent()
        {
            using var serviceProvider = GetServiceProvider();
            var batchScheduler = serviceProvider.GetT() as BatchScheduler;
            _ = await AddPool(batchScheduler);

            var result = batchScheduler.TryGetPool("key2", out _);

            Assert.IsFalse(result);
        }

        [TestMethod]
        public async Task TryGetReturnsFalseWhenNoPoolIsAvailable()
        {
            using var serviceProvider = GetServiceProvider();
            var batchScheduler = serviceProvider.GetT() as BatchScheduler;
            var pool = await AddPool(batchScheduler);
            ((BatchPool)pool).TestSetAvailable(false);

            var result = batchScheduler.TryGetPool("key1", out _);

            Assert.IsFalse(result);
        }

        [TestMethod]
        public Task TryGetReturnsFalseWhenPoolIdIsNull()
        {
            using var serviceProvider = GetServiceProvider();
            var batchScheduler = serviceProvider.GetT() as BatchScheduler;

            var result = batchScheduler.TryGetPool(null, out _);

            Assert.IsFalse(result);
            return Task.CompletedTask;
        }

        [TestMethod]
        public async Task UnavailablePoolsAreRemoved()
        {
            var poolId = string.Empty;
            var azureProxyMock = AzureProxyReturnValues.Defaults;
            azureProxyMock.AzureProxyDeleteBatchPool = (id, token) => poolId = id;

            using var serviceProvider = GetServiceProvider(azureProxyMock);
            var batchScheduler = serviceProvider.GetT() as BatchScheduler;
            var pool = await AddPool(batchScheduler);
            Assert.IsTrue(batchScheduler.IsPoolAvailable("key1"));
            pool.TestSetAvailable(false);
            Assert.IsFalse(batchScheduler.IsPoolAvailable("key1"));
            Assert.IsTrue(batchScheduler.GetPools().Any());

            await pool.ServicePoolAsync(BatchPool.ServiceKind.RemovePoolIfEmpty);

            Assert.AreEqual(pool.Id, poolId);
            Assert.IsFalse(batchScheduler.IsPoolAvailable("key1"));
            Assert.IsFalse(batchScheduler.GetPools().Any());
        }

        [TestCategory("TES 1.1")]
        [TestMethod]
        public async Task BackendParametersVmSizeShallOverrideVmSelection()
        {
            // "vmsize" is not case sensitive
            // If vmsize is specified, (numberofcores, memoryingb, resourcedisksizeingb) are ignored

            var azureProxyReturnValues = AzureProxyReturnValues.Defaults;

            azureProxyReturnValues.VmSizesAndPrices = new() {
                new() { VmSize = "VmSize1", LowPriority = true, VCpusAvailable = 1, MemoryInGiB = 4, ResourceDiskSizeInGiB = 20, PricePerHour = 1 },
                new() { VmSize = "VmSize2", LowPriority = true, VCpusAvailable = 2, MemoryInGiB = 8, ResourceDiskSizeInGiB = 40, PricePerHour = 2 }};

            var state = await GetNewTesTaskStateAsync(new TesResources { Preemptible = true, BackendParameters = new() { { "vm_size", "VmSize1" } } }, azureProxyReturnValues);
            Assert.AreEqual(TesState.INITIALIZINGEnum, state);

            state = await GetNewTesTaskStateAsync(new TesResources { Preemptible = true, BackendParameters = new() { { "vm_size", "VMSIZE1" } } }, azureProxyReturnValues);
            Assert.AreEqual(TesState.INITIALIZINGEnum, state);

            state = await GetNewTesTaskStateAsync(new TesResources { Preemptible = true, BackendParameters = new() { { "vm_size", "VmSize1" } }, CpuCores = 1000, RamGb = 100000, DiskGb = 1000000 }, azureProxyReturnValues);
            Assert.AreEqual(TesState.INITIALIZINGEnum, state);

            state = await GetNewTesTaskStateAsync(new TesResources { Preemptible = true, BackendParameters = new(), CpuCores = 1000, RamGb = 100000, DiskGb = 1000000 }, azureProxyReturnValues);
            Assert.AreEqual(TesState.SYSTEMERROREnum, state);

            state = await GetNewTesTaskStateAsync(new TesResources { Preemptible = false, BackendParameters = new() { { "vm_size", "VmSize1" } } }, azureProxyReturnValues);
            Assert.AreEqual(TesState.SYSTEMERROREnum, state);

            state = await GetNewTesTaskStateAsync(new TesResources { Preemptible = true, BackendParameters = new() { { "vm_size", "VmSize3" } } }, azureProxyReturnValues);
            Assert.AreEqual(TesState.SYSTEMERROREnum, state);
        }


        [TestCategory("TES 1.1")]
        [DataRow("VmSizeLowPri1", true)]
        [DataRow("VmSizeLowPri2", true)]
        [DataRow("VmSizeDedicated1", false)]
        [DataRow("VmSizeDedicated2", false)]
        [TestMethod]
        public async Task TestIfVmSizeIsAvailable(string vmSize, bool preemptible)
        {
            var task = GetTesTask();
            task.Resources.Preemptible = preemptible;
            task.Resources.BackendParameters = new() { { "vm_size", vmSize } };

            var config = GetMockConfig()();
            using var serviceProvider = GetServiceProvider(
                config,
                GetMockAzureProxy(AzureProxyReturnValues.Defaults),
                GetMockQuotaProvider(AzureProxyReturnValues.Defaults),
                GetMockSkuInfoProvider(AzureProxyReturnValues.Defaults),
                GetMockAllowedVms(config));
            var batchScheduler = serviceProvider.GetT();

            var size = await ((BatchScheduler)batchScheduler).GetVmSizeAsync(task, CancellationToken.None);
            GuardAssertsWithTesTask(task, () => Assert.AreEqual(vmSize, size.VmSize));
        }

        private static BatchAccountResourceInformation GetNewBatchResourceInfo()
          => new("batchAccount", "mrg", "sub-id", "eastus");

        [TestMethod]
        public async Task TesTaskFailsWithSystemErrorWhenNoSuitableVmExists()
        {
            var azureProxyReturnValues = AzureProxyReturnValues.Defaults;

            azureProxyReturnValues.VmSizesAndPrices = new() {
                new() { VmSize = "VmSize1", LowPriority = true, VCpusAvailable = 1, MemoryInGiB = 4, ResourceDiskSizeInGiB = 20, PricePerHour = 1 },
                new() { VmSize = "VmSize2", LowPriority = true, VCpusAvailable = 2, MemoryInGiB = 8, ResourceDiskSizeInGiB = 40, PricePerHour = 2 }};

            Assert.AreEqual(TesState.SYSTEMERROREnum, await GetNewTesTaskStateAsync(new TesResources { CpuCores = 1, RamGb = 1, DiskGb = 10, Preemptible = false }, azureProxyReturnValues));
            Assert.AreEqual(TesState.SYSTEMERROREnum, await GetNewTesTaskStateAsync(new TesResources { CpuCores = 4, RamGb = 1, DiskGb = 10, Preemptible = true }, azureProxyReturnValues));
            Assert.AreEqual(TesState.SYSTEMERROREnum, await GetNewTesTaskStateAsync(new TesResources { CpuCores = 1, RamGb = 10, DiskGb = 10, Preemptible = true }, azureProxyReturnValues));
            Assert.AreEqual(TesState.SYSTEMERROREnum, await GetNewTesTaskStateAsync(new TesResources { CpuCores = 1, RamGb = 1, DiskGb = 50, Preemptible = true }, azureProxyReturnValues));
        }

        [TestMethod]
        public async Task TesTaskFailsWithSystemErrorWhenTotalBatchQuotaIsSetTooLow()
        {
            var azureProxyReturnValues = AzureProxyReturnValues.Defaults;
            azureProxyReturnValues.BatchQuotas = new() { ActiveJobAndJobScheduleQuota = 1, PoolQuota = 1, DedicatedCoreQuota = 1, LowPriorityCoreQuota = 10 };

            Assert.AreEqual(TesState.SYSTEMERROREnum, await GetNewTesTaskStateAsync(new TesResources { CpuCores = 2, RamGb = 1, Preemptible = false }, azureProxyReturnValues));
            Assert.AreEqual(TesState.SYSTEMERROREnum, await GetNewTesTaskStateAsync(new TesResources { CpuCores = 11, RamGb = 1, Preemptible = true }, azureProxyReturnValues));

            var dedicatedCoreQuotaPerVMFamily = new List<VirtualMachineFamilyCoreQuota> { new("VmFamily2", 1) };
            azureProxyReturnValues.BatchQuotas = new()
            {
                ActiveJobAndJobScheduleQuota = 1,
                PoolQuota = 1,
                DedicatedCoreQuota = 100,
                LowPriorityCoreQuota = 100,
                DedicatedCoreQuotaPerVMFamilyEnforced = true,
                DedicatedCoreQuotaPerVMFamily = dedicatedCoreQuotaPerVMFamily
            };

            Assert.AreEqual(TesState.SYSTEMERROREnum, await GetNewTesTaskStateAsync(new TesResources { CpuCores = 2, RamGb = 1, Preemptible = false }, azureProxyReturnValues));
        }

        [TestMethod]
        public async Task TesTaskFailsWhenBatchNodeDiskIsFull()
        {
            var tesTask = GetTesTask();
            tesTask.State = TesState.INITIALIZINGEnum;

            (var failureReason, var systemLog) = await ProcessTesTaskAndGetFailureReasonAndSystemLogAsync(tesTask, BatchTaskStates.NodeDiskFull[0]);

            GuardAssertsWithTesTask(tesTask, () =>
            {
                Assert.AreEqual(TesState.SYSTEMERROREnum, tesTask.State); // TODO: Should be ExecutorError, but this currently falls into the bucket of NodeFailedDuringStartupOrExecution, which also covers StartTask failures, which are more correctly SystemError.
                Assert.AreEqual("DiskFull", failureReason);
                Assert.AreEqual("DiskFull", systemLog[0]);
                Assert.AreEqual("DiskFull", tesTask.FailureReason);
            });
        }

        //TODO: This test (and potentially others) must be reviewed and see if they are necessary considering that the quota verification logic is its own class.
        // There are a couple of issues: a similar validation already exists in the quota verifier class, and in order to run this test a complex set up is required, which is hard to maintain.
        // Instead, this test should be refactor to validate if transitions occur in the scheduler when specific exceptions are thrown.  
        [TestMethod]
        public async Task TesTaskRemainsQueuedWhenBatchQuotaIsTemporarilyUnavailable()
        {
            var azureProxyReturnValues = AzureProxyReturnValues.Defaults;

            azureProxyReturnValues.VmSizesAndPrices = new() {
                new() { VmSize = "VmSize1", VmFamily = "VmFamily1", LowPriority = false, VCpusAvailable = 2, MemoryInGiB = 4, ResourceDiskSizeInGiB = 20, PricePerHour = 1 },
                new() { VmSize = "VmSize1", VmFamily = "VmFamily1", LowPriority = true, VCpusAvailable = 2, MemoryInGiB = 4, ResourceDiskSizeInGiB = 20, PricePerHour = 2 }};

            azureProxyReturnValues.BatchQuotas = new() { ActiveJobAndJobScheduleQuota = 1, PoolQuota = 1, DedicatedCoreQuota = 9, LowPriorityCoreQuota = 17 };

            azureProxyReturnValues.ActiveNodeCountByVmSize = new List<AzureBatchNodeCount> {
                new() { VirtualMachineSize = "VmSize1", DedicatedNodeCount = 4, LowPriorityNodeCount = 8 }  // 8 (4 * 2) dedicated and 16 (8 * 2) low pri cores are in use, there is no more room for 2 cores
            };

            // The actual CPU core count (2) of the selected VM is used for quota calculation, not the TesResources CpuCores requirement
            Assert.AreEqual(TesState.QUEUEDEnum, await GetNewTesTaskStateAsync(new TesResources { CpuCores = 1, RamGb = 1, Preemptible = false }, azureProxyReturnValues));
            Assert.AreEqual(TesState.QUEUEDEnum, await GetNewTesTaskStateAsync(new TesResources { CpuCores = 1, RamGb = 1, Preemptible = true }, azureProxyReturnValues));

            azureProxyReturnValues.ActiveNodeCountByVmSize = new List<AzureBatchNodeCount> {
                new() { VirtualMachineSize = "VmSize1", DedicatedNodeCount = 4, LowPriorityNodeCount = 7 }  // 8 dedicated and 14 low pri cores are in use
            };

            Assert.AreEqual(TesState.INITIALIZINGEnum, await GetNewTesTaskStateAsync(new TesResources { CpuCores = 1, RamGb = 1, Preemptible = true }, azureProxyReturnValues));

            var dedicatedCoreQuotaPerVMFamily = new List<VirtualMachineFamilyCoreQuota> { new("VmFamily1", 100) };
            azureProxyReturnValues.BatchQuotas = new() { ActiveJobAndJobScheduleQuota = 1, PoolQuota = 1, DedicatedCoreQuota = 9, LowPriorityCoreQuota = 17, DedicatedCoreQuotaPerVMFamilyEnforced = true, DedicatedCoreQuotaPerVMFamily = dedicatedCoreQuotaPerVMFamily };

            azureProxyReturnValues.ActiveNodeCountByVmSize = new List<AzureBatchNodeCount> {
                new() { VirtualMachineSize = "VmSize1", DedicatedNodeCount = 4, LowPriorityNodeCount = 8 }  // 8 (4 * 2) dedicated and 16 (8 * 2) low pri cores are in use, there is no more room for 2 cores
            };

            Assert.AreEqual(TesState.QUEUEDEnum, await GetNewTesTaskStateAsync(new TesResources { CpuCores = 1, RamGb = 1, Preemptible = false }, azureProxyReturnValues));
        }

        private async Task AddBatchTaskHandlesExceptions(TesState newState, Func<AzureProxyReturnValues, (Action<IServiceCollection>, Action<Mock<IAzureProxy>>)> testArranger, Action<TesTask, IEnumerable<(LogLevel, Exception)>> resultValidator)
        {
            var logger = new Mock<ILogger<BatchScheduler>>();
            var azureProxyReturnValues = AzureProxyReturnValues.Defaults;
            var (providerModifier, azureProxyModifier) = testArranger?.Invoke(azureProxyReturnValues) ?? (default, default);
            var azureProxy = new Action<Mock<IAzureProxy>>(mock =>
            {
                GetMockAzureProxy(azureProxyReturnValues)(mock);
                azureProxyModifier?.Invoke(mock);
            });
            var task = GetTesTask();
            task.State = TesState.QUEUEDEnum;

            _ = await ProcessTesTaskAndGetBatchJobArgumentsAsync(
                task,
                GetMockConfig()(),
                azureProxy,
                azureProxyReturnValues,
                s =>
                {
                    providerModifier?.Invoke(s);
                    s.AddTransient(p => logger.Object);
                });

            GuardAssertsWithTesTask(task, () =>
            {
                Assert.AreEqual(newState, task.State);
                resultValidator?.Invoke(task, logger.Invocations.Where(i => nameof(ILogger.Log).Equals(i.Method.Name)).Select(i => (((LogLevel?)i.Arguments[0]) ?? LogLevel.None, (Exception)i.Arguments[3])));
            });
        }

        [TestMethod]
        public Task AddBatchTaskHandlesAzureBatchPoolCreationExceptionViaJobCreation()
        {
            return AddBatchTaskHandlesExceptions(TesState.QUEUEDEnum, Arranger, Validator);

            (Action<IServiceCollection>, Action<Mock<IAzureProxy>>) Arranger(AzureProxyReturnValues _1)
                => (default, azureProxy => azureProxy.Setup(b => b.CreateBatchJobAsync(It.IsAny<string>(), It.IsAny<CancellationToken>()))
                    .Callback<string, CancellationToken>((_1, _2)
                        => throw new Microsoft.Rest.Azure.CloudException("No job for you.") { Body = new() { Code = BatchErrorCodeStrings.OperationTimedOut } }));

            void Validator(TesTask tesTask, IEnumerable<(LogLevel logLevel, Exception exception)> logs)
            {
                GuardAssertsWithTesTask(tesTask, () =>
                {
                    var log = logs.LastOrDefault();
                    Assert.IsNotNull(log);
                    var (logLevel, exception) = log;
                    Assert.AreEqual(LogLevel.Warning, logLevel);
                    Assert.IsInstanceOfType<AzureBatchPoolCreationException>(exception);
                });
            }
        }

        [TestMethod]
        public Task AddBatchTaskHandlesAzureBatchPoolCreationExceptionViaPoolCreation()
        {
            return AddBatchTaskHandlesExceptions(TesState.QUEUEDEnum, Arranger, Validator);

            (Action<IServiceCollection>, Action<Mock<IAzureProxy>>) Arranger(AzureProxyReturnValues _1)
                => (default, azureProxy => azureProxy.Setup(b => b.CreateBatchPoolAsync(It.IsAny<Pool>(), It.IsAny<bool>(), It.IsAny<CancellationToken>()))
                    .Callback<Pool, bool, CancellationToken>((_1, _2, _3)
                        => throw new Microsoft.Rest.Azure.CloudException("No job for you.") { Body = new() { Code = BatchErrorCodeStrings.OperationTimedOut } }));

            void Validator(TesTask tesTask, IEnumerable<(LogLevel logLevel, Exception exception)> logs)
            {
                GuardAssertsWithTesTask(tesTask, () =>
                {
                    var log = logs.LastOrDefault();
                    Assert.IsNotNull(log);
                    var (logLevel, exception) = log;
                    Assert.AreEqual(LogLevel.Warning, logLevel);
                    Assert.IsInstanceOfType<AzureBatchPoolCreationException>(exception);
                });
            }
        }

        [TestMethod]
        public Task AddBatchTaskHandlesAzureBatchQuotaMaxedOutException()
        {
            var quotaVerifier = new Mock<IBatchQuotaVerifier>();
            return AddBatchTaskHandlesExceptions(TesState.QUEUEDEnum, Arranger, Validator);

            (Action<IServiceCollection>, Action<Mock<IAzureProxy>>) Arranger(AzureProxyReturnValues _1)
                => (services => services.AddSingleton<IBatchQuotaVerifier, TestBatchQuotaVerifierQuotaMaxedOut>(), default);

            void Validator(TesTask tesTask, IEnumerable<(LogLevel logLevel, Exception exception)> logs)
            {
                GuardAssertsWithTesTask(tesTask, () =>
                {
                    var log = logs.LastOrDefault();
                    Assert.IsNotNull(log);
                    Assert.AreEqual(LogLevel.Warning, log.logLevel);
                });
            }
        }

        [TestMethod]
        public Task AddBatchTaskHandlesAzureBatchLowQuotaException()
        {
            var quotaVerifier = new Mock<IBatchQuotaVerifier>();
            return AddBatchTaskHandlesExceptions(TesState.SYSTEMERROREnum, Arranger, Validator);

            (Action<IServiceCollection>, Action<Mock<IAzureProxy>>) Arranger(AzureProxyReturnValues _1)
                => (services => services.AddSingleton<IBatchQuotaVerifier, TestBatchQuotaVerifierLowQuota>(), default);

            void Validator(TesTask tesTask, IEnumerable<(LogLevel logLevel, Exception exception)> logs)
            {
                GuardAssertsWithTesTask(tesTask, () =>
                {
                    var log = logs.LastOrDefault();
                    Assert.IsNotNull(log);
                    var (logLevel, exception) = log;
                    Assert.AreEqual(LogLevel.Error, logLevel);
                    Assert.IsInstanceOfType<AzureBatchLowQuotaException>(exception);
                });
            }
        }

        [TestMethod]
        public Task AddBatchTaskHandlesAzureBatchVirtualMachineAvailabilityException()
        {
            return AddBatchTaskHandlesExceptions(TesState.SYSTEMERROREnum, Arranger, Validator);

            (Action<IServiceCollection>, Action<Mock<IAzureProxy>>) Arranger(AzureProxyReturnValues proxy)
            {
                proxy.VmSizesAndPrices = Enumerable.Empty<VirtualMachineInformation>().ToList();
                return (default, default);
            }

            void Validator(TesTask tesTask, IEnumerable<(LogLevel logLevel, Exception exception)> logs)
            {
                GuardAssertsWithTesTask(tesTask, () =>
                {
                    var log = logs.LastOrDefault();
                    Assert.IsNotNull(log);
                    var (logLevel, exception) = log;
                    Assert.AreEqual(LogLevel.Error, logLevel);
                    Assert.IsInstanceOfType<AzureBatchVirtualMachineAvailabilityException>(exception);
                });
            }
        }

        [TestMethod]
        public Task AddBatchTaskHandlesTesException()
        {
            return AddBatchTaskHandlesExceptions(TesState.SYSTEMERROREnum, Arranger, Validator);

            (Action<IServiceCollection>, Action<Mock<IAzureProxy>>) Arranger(AzureProxyReturnValues _1)
                => (default, azureProxy => azureProxy.Setup(b => b.CreateBatchPoolAsync(It.IsAny<Pool>(), It.IsAny<bool>(), It.IsAny<CancellationToken>()))
                    .Callback<Pool, bool, CancellationToken>((poolInfo, isPreemptible, cancellationToken)
                        => throw new TesException("TestFailureReason")));

            void Validator(TesTask tesTask, IEnumerable<(LogLevel logLevel, Exception exception)> logs)
            {
                GuardAssertsWithTesTask(tesTask, () =>
                {
                    var log = logs.LastOrDefault();
                    Assert.IsNotNull(log);
                    var (logLevel, exception) = log;
                    Assert.AreEqual(LogLevel.Error, logLevel);
                    Assert.IsInstanceOfType<TesException>(exception);
                });
            }
        }

        [TestMethod]
        public Task AddBatchTaskHandlesBatchClientException()
        {
            return AddBatchTaskHandlesExceptions(TesState.SYSTEMERROREnum, Arranger, Validator);

            (Action<IServiceCollection>, Action<Mock<IAzureProxy>>) Arranger(AzureProxyReturnValues _1)
                => (default, azureProxy => azureProxy.Setup(b => b.AddBatchTaskAsync(It.IsAny<string>(), It.IsAny<CloudTask>(), It.IsAny<string>(), It.IsAny<CancellationToken>()))
                    .Callback<string, CloudTask, string, CancellationToken>((_1, _2, _3, _4)
                        => throw typeof(BatchClientException)
                                .GetConstructor(System.Reflection.BindingFlags.NonPublic | System.Reflection.BindingFlags.Instance,
                                    new[] { typeof(string), typeof(Exception) })
                                .Invoke(new object[] { null, null }) as Exception));

            void Validator(TesTask tesTask, IEnumerable<(LogLevel logLevel, Exception exception)> logs)
            {
                GuardAssertsWithTesTask(tesTask, () =>
                {
                    var log = logs.LastOrDefault();
                    Assert.IsNotNull(log);
                    var (logLevel, exception) = log;
                    Assert.AreEqual(LogLevel.Error, logLevel);
                    Assert.IsInstanceOfType<BatchClientException>(exception);
                });
            }
        }

        [TestMethod]
        public Task AddBatchTaskHandlesBatchExceptionForJobQuota()
        {
            return AddBatchTaskHandlesExceptions(TesState.QUEUEDEnum, Arranger, Validator);

            (Action<IServiceCollection>, Action<Mock<IAzureProxy>>) Arranger(AzureProxyReturnValues _1)
                => (default, azureProxy => azureProxy.Setup(b => b.CreateBatchJobAsync(It.IsAny<string>(), It.IsAny<CancellationToken>()))
                    .Callback<string, CancellationToken>((_1, _2)
                        => throw new BatchException(
                            new Mock<RequestInformation>().Object,
                            default,
                            new Microsoft.Azure.Batch.Protocol.Models.BatchErrorException() { Body = new() { Code = "ActiveJobAndScheduleQuotaReached", Message = new(value: "No job for you.") } })));

            void Validator(TesTask task, IEnumerable<(LogLevel logLevel, Exception exception)> logs)
            {
                GuardAssertsWithTesTask(task, () =>
                {
                    var log = logs.LastOrDefault();
                    Assert.IsNotNull(log);
                    Assert.AreEqual(LogLevel.Warning, log.logLevel);
                    Assert.IsNotNull(task.Logs?.Last().Warning);
                });
            }
        }

        [TestMethod]
        public Task AddBatchTaskHandlesBatchExceptionForPoolQuota()
        {
            return AddBatchTaskHandlesExceptions(TesState.QUEUEDEnum, Arranger, Validator);

            (Action<IServiceCollection>, Action<Mock<IAzureProxy>>) Arranger(AzureProxyReturnValues _1)
                => (default, azureProxy => azureProxy.Setup(b => b.CreateBatchPoolAsync(It.IsAny<Pool>(), It.IsAny<bool>(), It.IsAny<CancellationToken>()))
                    .Callback<Pool, bool, CancellationToken>((poolInfo, isPreemptible, cancellationToken)
                        => throw new BatchException(
                            new Mock<RequestInformation>().Object,
                            default,
                            new Microsoft.Azure.Batch.Protocol.Models.BatchErrorException() { Body = new() { Code = "PoolQuotaReached", Message = new(value: "No pool for you.") } })));

            void Validator(TesTask task, IEnumerable<(LogLevel logLevel, Exception exception)> logs)
            {
                GuardAssertsWithTesTask(task, () =>
                {
                    var log = logs.LastOrDefault();
                    Assert.IsNotNull(log);
                    Assert.AreEqual(LogLevel.Warning, log.logLevel);
                    Assert.IsNotNull(task.Logs?.Last().Warning);
                });
            }
        }

        [TestMethod]
        public Task AddBatchTaskHandlesCloudExceptionForPoolQuota()
        {
            return AddBatchTaskHandlesExceptions(TesState.QUEUEDEnum, Arranger, Validator);

            (Action<IServiceCollection>, Action<Mock<IAzureProxy>>) Arranger(AzureProxyReturnValues _1)
                => (default, azureProxy => azureProxy.Setup(b => b.CreateBatchPoolAsync(It.IsAny<Pool>(), It.IsAny<bool>(), It.IsAny<CancellationToken>()))
                    .Callback<Pool, bool, CancellationToken>((poolInfo, isPreemptible, cancellationToken)
                        => throw new Microsoft.Rest.Azure.CloudException() { Body = new() { Code = "AutoPoolCreationFailedWithQuotaReached", Message = "No autopool for you." } }));

            void Validator(TesTask task, IEnumerable<(LogLevel logLevel, Exception exception)> logs)
            {
                GuardAssertsWithTesTask(task, () =>
                {
                    var log = logs.LastOrDefault();
                    Assert.IsNotNull(log);
                    Assert.AreEqual(LogLevel.Warning, log.logLevel);
                    Assert.IsNotNull(task.Logs?.Last().Warning);
                });
            }
        }

        [TestMethod]
        public Task AddBatchTaskHandlesUnknownException()
        {
            var exceptionMsg = "Successful Test";
            var batchQuotaProvider = new Mock<IBatchQuotaProvider>();
            batchQuotaProvider.Setup(p => p.GetVmCoreQuotaAsync(It.IsAny<bool>(), It.IsAny<CancellationToken>())).Callback<bool, CancellationToken>((lowPriority, _1) => throw new InvalidOperationException(exceptionMsg));
            return AddBatchTaskHandlesExceptions(TesState.SYSTEMERROREnum, Arranger, Validator);

            (Action<IServiceCollection>, Action<Mock<IAzureProxy>>) Arranger(AzureProxyReturnValues _1)
                => (services => services.AddTransient(p => batchQuotaProvider.Object), default);

            void Validator(TesTask tesTask, IEnumerable<(LogLevel logLevel, Exception exception)> logs)
            {
                GuardAssertsWithTesTask(tesTask, () =>
                {
                    var log = logs.LastOrDefault();
                    Assert.IsNotNull(log);
                    var (logLevel, exception) = log;
                    Assert.AreEqual(LogLevel.Error, logLevel);
                    Assert.IsInstanceOfType<InvalidOperationException>(exception);
                    Assert.AreEqual(exceptionMsg, exception.Message);
                });
            }
        }

        [TestMethod]
        public async Task BatchJobContainsExpectedBatchPoolInformation()
        {
            var tesTask = GetTesTask();
            var config = GetMockConfig()();
            using var serviceProvider = GetServiceProvider(
                config,
                GetMockAzureProxy(AzureProxyReturnValues.Defaults),
                GetMockQuotaProvider(AzureProxyReturnValues.Defaults),
                GetMockSkuInfoProvider(AzureProxyReturnValues.Defaults),
                GetMockAllowedVms(config));
            var batchScheduler = serviceProvider.GetT();

            await foreach (var _ in batchScheduler.ProcessQueuedTesTasksAsync(new[] { tesTask }, CancellationToken.None)) { }

            var createBatchPoolAsyncInvocation = serviceProvider.AzureProxy.Invocations.FirstOrDefault(i => i.Method.Name == nameof(IAzureProxy.CreateBatchPoolAsync));
            var addBatchTaskAsyncInvocation = serviceProvider.AzureProxy.Invocations.FirstOrDefault(i => i.Method.Name == nameof(IAzureProxy.AddBatchTaskAsync));

            var cloudTask = addBatchTaskAsyncInvocation?.Arguments[1] as CloudTask;
            var poolId = addBatchTaskAsyncInvocation?.Arguments[2] as string;
            var pool = createBatchPoolAsyncInvocation?.Arguments[0] as Pool;

            GuardAssertsWithTesTask(tesTask, () =>
            {
<<<<<<< HEAD
                Assert.IsNotNull(poolId);
                Assert.AreEqual("TES-hostname-edicated1-6aczoqjox53tytv3h7hxwrp5t5ne4yzs-", poolId[0..^8]);
                Assert.AreEqual("VmSizeDedicated1", pool.VmSize);
                Assert.IsTrue(((BatchScheduler)batchScheduler).TryGetPool(poolId, out _));
                Assert.AreEqual(1, pool.DeploymentConfiguration.VirtualMachineConfiguration.ContainerConfiguration.ContainerRegistries.Count);
=======
                Assert.IsNull(poolInformation.AutoPoolSpecification);
                Assert.IsNotNull(poolInformation.PoolId);
                Assert.AreEqual("TES-hostname-edicated1-lwsfq7ml3bfuzw3kjwvp55cpykgfdtpm-", poolInformation.PoolId[0..^8]);
                Assert.AreEqual("VmSizeDedicated1", pool.VmSize);
                Assert.IsTrue(((BatchScheduler)batchScheduler).TryGetPool(poolInformation.PoolId, out _));
            });
        }

        [TestMethod]
        public async Task BatchJobContainsExpectedAutoPoolInformation()
        {
            (_, _, var poolInformation, _) = await ProcessTesTaskAndGetBatchJobArgumentsAsync(true);

            Assert.IsNull(poolInformation.PoolId);
            Assert.IsNotNull(poolInformation.AutoPoolSpecification);
            Assert.AreEqual("TES", poolInformation.AutoPoolSpecification.AutoPoolIdPrefix);
            Assert.AreEqual("VmSizeDedicated1", poolInformation.AutoPoolSpecification.PoolSpecification.VirtualMachineSize);
            Assert.AreEqual(1, poolInformation.AutoPoolSpecification.PoolSpecification.TargetDedicatedComputeNodes);
        }

        [TestCategory("TES 1.1")]
        [TestMethod]
        public async Task BatchJobContainsExpectedManualPoolInformation()
        {
            var task = GetTesTask();
            task.Resources.BackendParameters = new()
            {
                { "workflow_execution_identity", "/subscriptions/00000000-0000-0000-0000-000000000000/resourceGroups/coa/providers/Microsoft.ManagedIdentity/userAssignedIdentities/coa-test-uami" }
            };

            (_, _, var poolInformation, var pool) = await ProcessTesTaskAndGetBatchJobArgumentsAsync(task, GetMockConfig(true)(), GetMockAzureProxy(AzureProxyReturnValues.Defaults), AzureProxyReturnValues.Defaults);

            GuardAssertsWithTesTask(task, () =>
            {
                Assert.IsNotNull(poolInformation.PoolId);
                Assert.IsNull(poolInformation.AutoPoolSpecification);
                Assert.AreEqual("TES_JobId-1", poolInformation.PoolId);
                Assert.AreEqual("VmSizeDedicated1", pool.VmSize);
                Assert.AreEqual(1, pool.ScaleSettings.FixedScale.TargetDedicatedNodes);
>>>>>>> 0395034e
            });
        }

        [TestMethod]
        public async Task NewTesTaskGetsScheduledSuccessfully()
        {
            var tesTask = GetTesTask();

            _ = await ProcessTesTaskAndGetBatchJobArgumentsAsync(tesTask, GetMockConfig()(), GetMockAzureProxy(AzureProxyReturnValues.Defaults), AzureProxyReturnValues.Defaults);

            GuardAssertsWithTesTask(tesTask, () => Assert.AreEqual(TesState.INITIALIZINGEnum, tesTask.State));
        }

        [TestMethod]
        public async Task PreemptibleTesTaskGetsScheduledToLowPriorityVm()
        {
            var tesTask = GetTesTask();
            tesTask.Resources.Preemptible = true;

            (_, _, _, var pool) = await ProcessTesTaskAndGetBatchJobArgumentsAsync(tesTask, GetMockConfig()(), GetMockAzureProxy(AzureProxyReturnValues.Defaults), AzureProxyReturnValues.Defaults);

            GuardAssertsWithTesTask(tesTask, () =>
            {
                Assert.AreEqual("VmSizeLowPri1", pool.VmSize);
                Assert.IsTrue(pool.ScaleSettings.AutoScale.Formula.Contains("\n$TargetLowPriorityNodes = "));
                Assert.IsFalse(pool.ScaleSettings.AutoScale.Formula.Contains("\n$TargetDedicated = "));
            });
        }

        [TestMethod]
        public async Task NonPreemptibleTesTaskGetsScheduledToDedicatedVm()
        {
            var tesTask = GetTesTask();
            tesTask.Resources.Preemptible = false;

            (_, _, _, var pool) = await ProcessTesTaskAndGetBatchJobArgumentsAsync(tesTask, GetMockConfig()(), GetMockAzureProxy(AzureProxyReturnValues.Defaults), AzureProxyReturnValues.Defaults);

            GuardAssertsWithTesTask(tesTask, () =>
            {
                Assert.AreEqual("VmSizeDedicated1", pool.VmSize);
                Assert.IsTrue(pool.ScaleSettings.AutoScale.Formula.Contains("\n$TargetDedicated = "));
                Assert.IsFalse(pool.ScaleSettings.AutoScale.Formula.Contains("\n$TargetLowPriorityNodes = "));
            });
        }

        [TestMethod]
        public async Task PreemptibleTesTaskGetsScheduledToLowPriorityVm_PerVMFamilyEnforced()
        {
            var tesTask = GetTesTask();
            tesTask.Resources.Preemptible = true;

            (_, _, _, var pool) = await ProcessTesTaskAndGetBatchJobArgumentsAsync(tesTask, GetMockConfig()(), GetMockAzureProxy(AzureProxyReturnValues.DefaultsPerVMFamilyEnforced), AzureProxyReturnValues.DefaultsPerVMFamilyEnforced);

            GuardAssertsWithTesTask(tesTask, () =>
            {
                Assert.AreEqual("VmSizeLowPri1", pool.VmSize);
                Assert.IsTrue(pool.ScaleSettings.AutoScale.Formula.Contains("\n$TargetLowPriorityNodes = "));
                Assert.IsFalse(pool.ScaleSettings.AutoScale.Formula.Contains("\n$TargetDedicated = "));
            });
        }

        [TestMethod]
        public async Task NonPreemptibleTesTaskGetsScheduledToDedicatedVm_PerVMFamilyEnforced()
        {
            var tesTask = GetTesTask();
            tesTask.Resources.Preemptible = false;

            (_, _, _, var pool) = await ProcessTesTaskAndGetBatchJobArgumentsAsync(tesTask, GetMockConfig()(), GetMockAzureProxy(AzureProxyReturnValues.DefaultsPerVMFamilyEnforced), AzureProxyReturnValues.DefaultsPerVMFamilyEnforced);

            GuardAssertsWithTesTask(tesTask, () =>
            {
                Assert.AreEqual("VmSizeDedicated1", pool.VmSize);
                Assert.IsTrue(pool.ScaleSettings.AutoScale.Formula.Contains("\n$TargetDedicated = "));
                Assert.IsFalse(pool.ScaleSettings.AutoScale.Formula.Contains("\n$TargetLowPriorityNodes = "));
            });
        }

        [TestMethod]
        public async Task NonPreemptibleTesTaskGetsWarningAndIsScheduledToLowPriorityVmIfPriceIsDoubleIdeal()
        {
            var tesTask = GetTesTask();
            tesTask.Resources.Preemptible = false;
            tesTask.Resources.CpuCores = 2;

            var azureProxyReturnValues = AzureProxyReturnValues.DefaultsPerVMFamilyEnforced;
            azureProxyReturnValues.VmSizesAndPrices.First(vm => vm.VmSize.Equals("VmSize3", StringComparison.OrdinalIgnoreCase)).PricePerHour = 44;

            (_, _, _, var pool) = await ProcessTesTaskAndGetBatchJobArgumentsAsync(tesTask, GetMockConfig()(), GetMockAzureProxy(azureProxyReturnValues), azureProxyReturnValues);

            GuardAssertsWithTesTask(tesTask, () =>
            {
                Assert.IsTrue(tesTask.Logs.Any(l => "UsedLowPriorityInsteadOfDedicatedVm".Equals(l.Warning)));
                Assert.IsTrue(pool.ScaleSettings.AutoScale.Formula.Contains("\n$TargetLowPriorityNodes = "));
            });
        }

        [TestMethod]
        public async Task TesTaskGetsScheduledToLowPriorityVmIfSettingUsePreemptibleVmsOnlyIsSet()
        {
            var tesTask = GetTesTask();
            tesTask.Resources.Preemptible = false;

            var config = GetMockConfig()()
                .Append(("BatchScheduling:UsePreemptibleVmsOnly", "true"));

            (_, _, _, var pool) = await ProcessTesTaskAndGetBatchJobArgumentsAsync(tesTask, config, GetMockAzureProxy(AzureProxyReturnValues.Defaults), AzureProxyReturnValues.Defaults);

            GuardAssertsWithTesTask(tesTask, () => Assert.IsTrue(pool.ScaleSettings.AutoScale.Formula.Contains("\n$TargetLowPriorityNodes = ")));
        }

        [TestMethod]
        public async Task TesTaskGetsScheduledToAllowedVmSizeOnly()
        {
            static async Task RunTest(string allowedVmSizes, TesState expectedTaskState, string expectedSelectedVmSize = null)
            {
                var tesTask = GetTesTask();
                tesTask.Resources.Preemptible = true;

                var config = GetMockConfig()()
                    .Append(("AllowedVmSizes", allowedVmSizes));

                (_, _, _, var pool) = await ProcessTesTaskAndGetBatchJobArgumentsAsync(tesTask, config, GetMockAzureProxy(AzureProxyReturnValues.Defaults), AzureProxyReturnValues.Defaults);

                GuardAssertsWithTesTask(tesTask, () =>
                {
                    Assert.AreEqual(expectedTaskState, tesTask.State);

                    if (expectedSelectedVmSize is not null)
                    {
                        Assert.AreEqual(expectedSelectedVmSize, pool.VmSize);
                    }
                });
            }

            await RunTest(null, TesState.INITIALIZINGEnum, "VmSizeLowPri1");
            await RunTest(string.Empty, TesState.INITIALIZINGEnum, "VmSizeLowPri1");
            await RunTest("VmSizeLowPri1", TesState.INITIALIZINGEnum, "VmSizeLowPri1");
            await RunTest("VmSizeLowPri1,VmSizeLowPri2", TesState.INITIALIZINGEnum, "VmSizeLowPri1");
            await RunTest("VmSizeLowPri2", TesState.INITIALIZINGEnum, "VmSizeLowPri2");
            await RunTest("VmSizeLowPriNonExistent", TesState.SYSTEMERROREnum);
            await RunTest("VmSizeLowPriNonExistent,VmSizeLowPri1", TesState.INITIALIZINGEnum, "VmSizeLowPri1");
            await RunTest("VmFamily2", TesState.INITIALIZINGEnum, "VmSizeLowPri2");
        }

        [TestMethod]
        public async Task TaskStateTransitionsFromRunningState()
        {
            Assert.AreEqual(TesState.RUNNINGEnum, await GetNewTesTaskStateAsync(TesState.RUNNINGEnum, BatchTaskStates.TaskActive));
            Assert.AreEqual(TesState.INITIALIZINGEnum, await GetNewTesTaskStateAsync(TesState.RUNNINGEnum, BatchTaskStates.TaskPreparing));
            Assert.AreEqual(TesState.RUNNINGEnum, await GetNewTesTaskStateAsync(TesState.RUNNINGEnum, BatchTaskStates.TaskRunning));
            Assert.AreEqual(TesState.COMPLETEEnum, await GetNewTesTaskStateAsync(TesState.RUNNINGEnum, BatchTaskStates.TaskCompletedSuccessfully));
            Assert.AreEqual(TesState.EXECUTORERROREnum, await GetNewTesTaskStateAsync(TesState.RUNNINGEnum, BatchTaskStates.TaskFailed));
            Assert.AreEqual(TesState.CANCELEDEnum, await GetNewTesTaskStateAsync(TesState.RUNNINGEnum, BatchTaskStates.CancellationRequested));
            Assert.AreEqual(TesState.SYSTEMERROREnum, await GetNewTesTaskStateAsync(TesState.RUNNINGEnum, BatchTaskStates.NodeDiskFull));
            Assert.AreEqual(TesState.RUNNINGEnum, await GetNewTesTaskStateAsync(TesState.RUNNINGEnum, BatchTaskStates.UploadOrDownloadFailed));
            Assert.AreEqual(TesState.INITIALIZINGEnum, await GetNewTesTaskStateAsync(TesState.RUNNINGEnum, BatchTaskStates.NodePreempted));
        }

        [TestMethod]
        public async Task TaskStateTransitionsFromInitializingState()
        {
            Assert.AreEqual(TesState.INITIALIZINGEnum, await GetNewTesTaskStateAsync(TesState.INITIALIZINGEnum, BatchTaskStates.TaskActive));
            Assert.AreEqual(TesState.INITIALIZINGEnum, await GetNewTesTaskStateAsync(TesState.INITIALIZINGEnum, BatchTaskStates.TaskPreparing));
            Assert.AreEqual(TesState.RUNNINGEnum, await GetNewTesTaskStateAsync(TesState.INITIALIZINGEnum, BatchTaskStates.TaskRunning));
            Assert.AreEqual(TesState.COMPLETEEnum, await GetNewTesTaskStateAsync(TesState.INITIALIZINGEnum, BatchTaskStates.TaskCompletedSuccessfully));
            Assert.AreEqual(TesState.EXECUTORERROREnum, await GetNewTesTaskStateAsync(TesState.INITIALIZINGEnum, BatchTaskStates.TaskFailed));
            Assert.AreEqual(TesState.CANCELEDEnum, await GetNewTesTaskStateAsync(TesState.INITIALIZINGEnum, BatchTaskStates.CancellationRequested));
            Assert.AreEqual(TesState.SYSTEMERROREnum, await GetNewTesTaskStateAsync(TesState.INITIALIZINGEnum, BatchTaskStates.NodeDiskFull));
            Assert.AreEqual(TesState.INITIALIZINGEnum, await GetNewTesTaskStateAsync(TesState.INITIALIZINGEnum, BatchTaskStates.UploadOrDownloadFailed));
            Assert.AreEqual(TesState.SYSTEMERROREnum, await GetNewTesTaskStateAsync(TesState.INITIALIZINGEnum, BatchTaskStates.NodeStartTaskFailed));
            Assert.AreEqual(TesState.QUEUEDEnum, await GetNewTesTaskStateAsync(TesState.INITIALIZINGEnum, BatchTaskStates.NodeAllocationFailed));
            Assert.AreEqual(TesState.INITIALIZINGEnum, await GetNewTesTaskStateAsync(TesState.INITIALIZINGEnum, BatchTaskStates.NodePreempted));
        }

        [TestMethod]
        public async Task TaskStateTransitionsFromQueuedState()
        {
            Assert.AreEqual(TesState.INITIALIZINGEnum, await GetNewTesTaskStateAsync(TesState.QUEUEDEnum, new AzureBatchTaskState[] { default }));
            Assert.AreEqual(TesState.CANCELEDEnum, await GetNewTesTaskStateAsync(TesState.QUEUEDEnum, BatchTaskStates.CancellationRequested));
        }

        [TestMethod]
        public async Task TaskIsRequeuedUpToThreeTimesForTransientErrors()
        {
            var tesTask = GetTesTask();

            var azureProxyReturnValues = AzureProxyReturnValues.Defaults;

            azureProxyReturnValues.VmSizesAndPrices = new() {
                new() { VmSize = "VmSize1", LowPriority = false, VCpusAvailable = 2, MemoryInGiB = 4, ResourceDiskSizeInGiB = 20, PricePerHour = 1 },
                new() { VmSize = "VmSize2", LowPriority = false, VCpusAvailable = 2, MemoryInGiB = 4, ResourceDiskSizeInGiB = 20, PricePerHour = 2 },
                new() { VmSize = "VmSize3", LowPriority = false, VCpusAvailable = 2, MemoryInGiB = 4, ResourceDiskSizeInGiB = 20, PricePerHour = 3 },
                new() { VmSize = "VmSize4", LowPriority = false, VCpusAvailable = 2, MemoryInGiB = 4, ResourceDiskSizeInGiB = 20, PricePerHour = 4 },
                new() { VmSize = "VmSize5", LowPriority = false, VCpusAvailable = 2, MemoryInGiB = 4, ResourceDiskSizeInGiB = 20, PricePerHour = 5 }
            };

            await GetNewTesTaskStateAsync(tesTask, azureProxyReturnValues);
            await GuardAssertsWithTesTask(tesTask, async () => Assert.AreEqual(TesState.QUEUEDEnum, await GetNewTesTaskStateAsync(tesTask, BatchTaskStates.NodeAllocationFailed[0])));
            await GetNewTesTaskStateAsync(tesTask, azureProxyReturnValues);
            await GuardAssertsWithTesTask(tesTask, async () => Assert.AreEqual(TesState.QUEUEDEnum, await GetNewTesTaskStateAsync(tesTask, BatchTaskStates.NodeAllocationFailed[0])));
            await GetNewTesTaskStateAsync(tesTask, azureProxyReturnValues);
            await GuardAssertsWithTesTask(tesTask, async () => Assert.AreEqual(TesState.QUEUEDEnum, await GetNewTesTaskStateAsync(tesTask, BatchTaskStates.NodeAllocationFailed[0])));
            await GetNewTesTaskStateAsync(tesTask, azureProxyReturnValues);
            await GuardAssertsWithTesTask(tesTask, async () => Assert.AreEqual(TesState.SYSTEMERROREnum, await GetNewTesTaskStateAsync(tesTask, BatchTaskStates.NodeAllocationFailed[0])));
        }

        [TestMethod]
        public async Task TaskThatFailsWithNodeAllocationErrorIsRequeuedOnDifferentVmSize()
        {
            var tesTask = GetTesTask();

            await GetNewTesTaskStateAsync(tesTask);
            await GetNewTesTaskStateAsync(tesTask, BatchTaskStates.NodeAllocationFailed[0]);
            var firstAttemptVmSize = tesTask.Logs[0].VirtualMachineInfo.VmSize;

            await GetNewTesTaskStateAsync(tesTask);
            await GetNewTesTaskStateAsync(tesTask, BatchTaskStates.NodeAllocationFailed[0]);
            var secondAttemptVmSize = tesTask.Logs[1].VirtualMachineInfo.VmSize;

            GuardAssertsWithTesTask(tesTask, () => Assert.AreNotEqual(firstAttemptVmSize, secondAttemptVmSize));

            // There are only two suitable VMs, and both have been excluded because of the NodeAllocationFailed error on the two earlier attempts
            _ = await GetNewTesTaskStateAsync(tesTask);

            GuardAssertsWithTesTask(tesTask, () =>
            {
                Assert.AreEqual(TesState.SYSTEMERROREnum, tesTask.State);
                Assert.AreEqual("NoVmSizeAvailable", tesTask.FailureReason);
            });
        }

        [TestMethod]
        public async Task TaskGetsCancelled()
        {
            var tesTask = new TesTask { Id = "test", PoolId = "pool1", State = TesState.CANCELINGEnum, Logs = new() { new() } };

            var azureProxyReturnValues = AzureProxyReturnValues.Defaults;
            azureProxyReturnValues.BatchTaskState = BatchTaskStates.CancellationRequested[0];
            Mock<IAzureProxy> azureProxy = default;
            var azureProxySetter = new Action<Mock<IAzureProxy>>(mock =>
            {
                GetMockAzureProxy(azureProxyReturnValues)(mock);
                azureProxy = mock;
            });

            _ = await ProcessTesTaskAndGetBatchJobArgumentsAsync(tesTask, GetMockConfig()(), azureProxySetter, azureProxyReturnValues);

            GuardAssertsWithTesTask(tesTask, () =>
            {
                Assert.AreEqual(TesState.CANCELEDEnum, tesTask.State);
                azureProxy.Verify(i => i.TerminateBatchTaskAsync(tesTask.Id, It.IsAny<string>(), It.IsAny<CancellationToken>()));
            });
        }

        //[TestMethod]
        //public async Task CancelledTaskGetsDeleted()
        //{
        //    var tesTask = new TesTask
        //    {
        //        Id = "test", PoolId = "pool1", State = TesState.CANCELEDEnum, Logs = new()
        //        {
        //            new()
        //            {
        //                StartTime = DateTimeOffset.UtcNow - TimeSpan.FromMinutes(11), Logs = new()
        //                {
        //                    new() { IsCloudTaskDeletionRequired = true, TaskId = "cloudTest" }
        //                }
        //            }
        //        }
        //    };

        //    var azureProxyReturnValues = AzureProxyReturnValues.Defaults;
        //    azureProxyReturnValues.BatchTaskState = BatchTaskStates.Terminated;
        //    Mock<IAzureProxy> azureProxy = default;
        //    var azureProxySetter = new Action<Mock<IAzureProxy>>(mock =>
        //    {
        //        GetMockAzureProxy(azureProxyReturnValues)(mock);
        //        azureProxy = mock;
        //    });

        //    _ = await ProcessTesTaskAndGetBatchJobArgumentsAsync(tesTask, GetMockConfig()(), azureProxySetter, azureProxyReturnValues);

        //    GuardAssertsWithTesTask(tesTask, () =>
        //    {
        //        var executorLog = tesTask.Logs.Last().Logs.Last();
        //        Assert.IsFalse(executorLog.IsCloudTaskDeletionRequired);
        //        azureProxy.Verify(i => i.DeleteBatchTaskAsync(executorLog.TaskId, It.IsAny<string>(), It.IsAny<CancellationToken>()));
        //    });
        //}

        [TestMethod]
        public async Task SuccessfullyCompletedTaskContainsBatchNodeMetrics()
        {
            var tesTask = GetTesTask();
            tesTask.State = TesState.INITIALIZINGEnum;

            var metricsFileContent = @"
                BlobXferPullStart=2020-10-08T02:30:39+00:00
                BlobXferPullEnd=2020-10-08T02:31:39+00:00
                ExecutorPullStart=2020-10-08T02:32:39+00:00
                ExecutorImageSizeInBytes=3000000000
                ExecutorPullEnd=2020-10-08T02:34:39+00:00
                DownloadStart=2020-10-08T02:35:39+00:00
                FileDownloadSizeInBytes=2000000000
                DownloadEnd=2020-10-08T02:38:39+00:00
                ExecutorStart=2020-10-08T02:39:39+00:00
                ExecutorEnd=2020-10-08T02:43:39+00:00
                UploadStart=2020-10-08T02:44:39+00:00
                FileUploadSizeInBytes=4000000000
                UploadEnd=2020-10-08T02:49:39+00:00
                DiskSizeInKiB=8000000
                DiskUsedInKiB=1000000".Replace(" ", string.Empty);

            var azureProxyReturnValues = AzureProxyReturnValues.Defaults;
            azureProxyReturnValues.BatchTaskState = BatchTaskStates.TaskCompletedSuccessfully[0];
            azureProxyReturnValues.DownloadedBlobContent = metricsFileContent;

            _ = await ProcessTesTaskAndGetBatchJobArgumentsAsync(tesTask, GetMockConfig()(), GetMockAzureProxy(azureProxyReturnValues), azureProxyReturnValues);

            GuardAssertsWithTesTask(tesTask, () =>
            {
                Assert.AreEqual(TesState.COMPLETEEnum, tesTask.State);

                var batchNodeMetrics = tesTask.GetOrAddTesTaskLog().BatchNodeMetrics;
                Assert.IsNotNull(batchNodeMetrics);
                Assert.AreEqual(60, batchNodeMetrics.BlobXferImagePullDurationInSeconds);
                Assert.AreEqual(120, batchNodeMetrics.ExecutorImagePullDurationInSeconds);
                Assert.AreEqual(3, batchNodeMetrics.ExecutorImageSizeInGB);
                Assert.AreEqual(180, batchNodeMetrics.FileDownloadDurationInSeconds);
                Assert.AreEqual(240, batchNodeMetrics.ExecutorDurationInSeconds);
                Assert.AreEqual(300, batchNodeMetrics.FileUploadDurationInSeconds);
                Assert.AreEqual(1.024, batchNodeMetrics.DiskUsedInGB);
                Assert.AreEqual(12.5f, batchNodeMetrics.DiskUsedPercent);
                Assert.AreEqual(2, batchNodeMetrics.FileDownloadSizeInGB);
                Assert.AreEqual(4, batchNodeMetrics.FileUploadSizeInGB);

                var taskLog = tesTask.GetOrAddTesTaskLog();
                Assert.AreEqual(DateTimeOffset.Parse("2020-10-08T02:30:39+00:00"), taskLog.StartTime);
                Assert.AreEqual(DateTimeOffset.Parse("2020-10-08T02:49:39+00:00"), taskLog.EndTime);
            });
        }

        [TestMethod]
        public async Task SuccessfullyCompletedTaskContainsCromwellResultCode()
        {
            var tesTask = GetTesTask();
            tesTask.State = TesState.INITIALIZINGEnum;

            var azureProxyReturnValues = AzureProxyReturnValues.Defaults;
            azureProxyReturnValues.BatchTaskState = BatchTaskStates.TaskCompletedSuccessfully[0];
            azureProxyReturnValues.DownloadedBlobContent = "2";
            var azureProxy = GetMockAzureProxy(azureProxyReturnValues);

            _ = await ProcessTesTaskAndGetBatchJobArgumentsAsync(tesTask, GetMockConfig()(), azureProxy, azureProxyReturnValues);

            GuardAssertsWithTesTask(tesTask, () =>
            {
                Assert.AreEqual(TesState.COMPLETEEnum, tesTask.State);
                Assert.AreEqual(2, tesTask.GetOrAddTesTaskLog().CromwellResultCode);
                Assert.AreEqual(2, tesTask.CromwellResultCode);
            });
        }

        [TestMethod]
        public async Task TesInputFilePathMustStartWithCromwellExecutions()
        {
            var tesTask = GetTesTask();

            tesTask.Inputs.Add(new()
            {
                Path = "xyz/path"
            });

            (var failureReason, var systemLog) = await ProcessTesTaskAndGetFailureReasonAndSystemLogAsync(tesTask);

            GuardAssertsWithTesTask(tesTask, () =>
            {
                Assert.AreEqual(TesState.SYSTEMERROREnum, tesTask.State);
                Assert.AreEqual($"InvalidInputFilePath", failureReason);
                Assert.AreEqual($"InvalidInputFilePath", systemLog[0]);
                Assert.AreEqual($"Unsupported input path 'xyz/path' for task Id {tesTask.Id}. Must start with '/'.", systemLog[1]);
            });
        }

        [TestMethod]
        public async Task TesInputFileMustHaveEitherUrlOrContent()
        {
            var tesTask = GetTesTask();

            tesTask.Inputs.Add(new()
            {
                Url = null,
                Content = null,
                Path = "/file1.txt"
            });

            (var failureReason, var systemLog) = await ProcessTesTaskAndGetFailureReasonAndSystemLogAsync(tesTask);

            GuardAssertsWithTesTask(tesTask, () =>
            {
                Assert.AreEqual(TesState.SYSTEMERROREnum, tesTask.State);
                Assert.AreEqual($"InvalidInputFilePath", failureReason);
                Assert.AreEqual($"InvalidInputFilePath", systemLog[0]);
                Assert.AreEqual($"One of Input Url or Content must be set", systemLog[1]);
            });
        }

        [TestMethod]
        public async Task TesInputFileMustNotHaveBothUrlAndContent()
        {
            var tesTask = GetTesTask();

            tesTask.Inputs.Add(new()
            {
                Url = "/storageaccount1/container1/file1.txt",
                Content = "test content",
                Path = "/file1.txt"
            });

            (var failureReason, var systemLog) = await ProcessTesTaskAndGetFailureReasonAndSystemLogAsync(tesTask);

            GuardAssertsWithTesTask(tesTask, () =>
            {
                Assert.AreEqual(TesState.SYSTEMERROREnum, tesTask.State);
                Assert.AreEqual($"InvalidInputFilePath", failureReason);
                Assert.AreEqual($"InvalidInputFilePath", systemLog[0]);
                Assert.AreEqual($"Input Url and Content cannot be both set", systemLog[1]);
            });
        }

        [TestMethod]
        [Ignore("Not applicable in the new design")]
        public async Task TesInputFileTypeMustNotBeDirectory()
        {
            var tesTask = GetTesTask();

            tesTask.Inputs.Add(new()
            {
                Url = "/storageaccount1/container1/directory",
                Type = TesFileType.DIRECTORYEnum,
                Path = "/directory"
            });

            (var failureReason, var systemLog) = await ProcessTesTaskAndGetFailureReasonAndSystemLogAsync(tesTask);

            GuardAssertsWithTesTask(tesTask, () =>
            {
                Assert.AreEqual(TesState.SYSTEMERROREnum, tesTask.State);
                Assert.AreEqual($"InvalidInputFilePath", failureReason);
                Assert.AreEqual($"InvalidInputFilePath", systemLog[0]);
                Assert.AreEqual($"Directory input is not supported.", systemLog[1]);
            });
        }

        [TestMethod]
        [Ignore("Not applicable in the new design")]
        public async Task QueryStringsAreRemovedFromLocalFilePathsWhenCommandScriptIsProvidedAsFile()
        {
            var tesTask = GetTesTask();

            var originalCommandScript = "cat /cromwell-executions/workflowpath/inputs/host/path?param=2";

            tesTask.Inputs = new()
            {
                new() { Url = "/cromwell-executions/workflowpath/execution/script", Path = "/cromwell-executions/workflowpath/execution/script", Type = TesFileType.FILEEnum, Name = "commandScript", Description = "test.commandScript", Content = null },
                new() { Url = "http://host/path?param=1", Path = "/cromwell-executions/workflowpath/inputs/host/path?param=2", Type = TesFileType.FILEEnum, Name = "file1", Content = null }
            };

            var azureProxyReturnValues = AzureProxyReturnValues.Defaults;
            azureProxyReturnValues.DownloadedBlobContent = originalCommandScript;
            Mock<IAzureProxy> azureProxy = default;
            var azureProxySetter = new Action<Mock<IAzureProxy>>(mock =>
            {
                GetMockAzureProxy(azureProxyReturnValues)(mock);
                azureProxy = mock;
            });

            _ = await ProcessTesTaskAndGetBatchJobArgumentsAsync(tesTask, GetMockConfig()(), azureProxySetter, azureProxyReturnValues);

            var modifiedCommandScript = (string)azureProxy.Invocations.FirstOrDefault(i => i.Method.Name == nameof(IAzureProxy.UploadBlobAsync) && Guid.TryParseExact(Path.GetFileName(new Uri(i.Arguments[0].ToString()).AbsolutePath), "D", out _))?.Arguments[1];
            var filesToDownload = GetFilesToDownload(azureProxy);

            GuardAssertsWithTesTask(tesTask, () =>
            {
                Assert.AreEqual(TesState.INITIALIZINGEnum, tesTask.State);
                Assert.IsFalse(filesToDownload.Any(f => f.LocalPath.Contains('?') || f.LocalPath.Contains("param=1") || f.LocalPath.Contains("param=2")), "Query string was not removed from local file path");
                Assert.AreEqual(1, filesToDownload.Count(f => f.StorageUrl.Contains("?param=1")), "Query string was removed from blob URL");
                Assert.IsFalse(modifiedCommandScript.Contains("?param=2"), "Query string was not removed from local file path in command script");
            });
        }

        [TestMethod]
        [Ignore("Not applicable in the new design")]
        public async Task QueryStringsAreRemovedFromLocalFilePathsWhenCommandScriptIsProvidedAsContent()
        {
            var tesTask = GetTesTask();

            var originalCommandScript = "cat /cromwell-executions/workflowpath/inputs/host/path?param=2";

            tesTask.Inputs = new()
            {
                new() { Url = null, Path = "/cromwell-executions/workflowpath/execution/script", Type = TesFileType.FILEEnum, Name = "commandScript", Description = "test.commandScript", Content = originalCommandScript },
                new() { Url = "http://host/path?param=1", Path = "/cromwell-executions/workflowpath/inputs/host/path?param=2", Type = TesFileType.FILEEnum, Name = "file1", Content = null }
            };

            Mock<IAzureProxy> azureProxy = default;
            var azureProxySetter = new Action<Mock<IAzureProxy>>(mock =>
            {
                GetMockAzureProxy(AzureProxyReturnValues.Defaults)(mock);
                azureProxy = mock;
            });

            _ = await ProcessTesTaskAndGetBatchJobArgumentsAsync(tesTask, GetMockConfig()(), azureProxySetter, AzureProxyReturnValues.Defaults);

            var modifiedCommandScript = (string)azureProxy.Invocations.FirstOrDefault(i => i.Method.Name == nameof(IAzureProxy.UploadBlobAsync) && Guid.TryParseExact(Path.GetFileName(new Uri(i.Arguments[0].ToString()).AbsolutePath), "D", out _))?.Arguments[1];
            var filesToDownload = GetFilesToDownload(azureProxy);

            GuardAssertsWithTesTask(tesTask, () =>
            {
                Assert.AreEqual(TesState.INITIALIZINGEnum, tesTask.State);
                Assert.AreEqual(2, filesToDownload.Count());
                Assert.IsFalse(filesToDownload.Any(f => f.LocalPath.Contains('?') || f.LocalPath.Contains("param=1") || f.LocalPath.Contains("param=2")), "Query string was not removed from local file path");
                Assert.AreEqual(1, filesToDownload.Count(f => f.StorageUrl.Contains("?param=1")), "Query string was removed from blob URL");
                Assert.IsFalse(modifiedCommandScript.Contains("?param=2"), "Query string was not removed from local file path in command script");
            });
        }

        [TestMethod]
        [Ignore("Not applicable in the new design")]
        public async Task PublicHttpUrlsAreKeptIntact()
        {
            var config = GetMockConfig()()
                .Append(("Storage:ExternalStorageContainers", "https://externalaccount1.blob.core.windows.net/container1?sas1; https://externalaccount2.blob.core.windows.net/container2/?sas2; https://externalaccount2.blob.core.windows.net?accountsas;"));

            var tesTask = GetTesTask();

            tesTask.Inputs = new()
            {
                new() { Url = null, Path = "/cromwell-executions/workflowpath/execution/script", Type = TesFileType.FILEEnum, Name = "commandScript", Description = "test.commandScript", Content = "echo hello" },
                new() { Url = "https://storageaccount1.blob.core.windows.net/container1/blob1?sig=sassignature", Path = "/cromwell-executions/workflowpath/inputs/blob1", Type = TesFileType.FILEEnum, Name = "blob1", Content = null },
                new() { Url = "https://externalaccount1.blob.core.windows.net/container1/blob2?sig=sassignature", Path = "/cromwell-executions/workflowpath/inputs/blob2", Type = TesFileType.FILEEnum, Name = "blob2", Content = null },
                new() { Url = "https://publicaccount1.blob.core.windows.net/container1/blob3", Path = "/cromwell-executions/workflowpath/inputs/blob3", Type = TesFileType.FILEEnum, Name = "blob3", Content = null }
            };

            Mock<IAzureProxy> azureProxy = default;
            var azureProxySetter = new Action<Mock<IAzureProxy>>(mock =>
            {
                GetMockAzureProxy(AzureProxyReturnValues.Defaults)(mock);
                azureProxy = mock;
            });

            _ = await ProcessTesTaskAndGetBatchJobArgumentsAsync(tesTask, config, azureProxySetter, AzureProxyReturnValues.Defaults);

            var filesToDownload = GetFilesToDownload(azureProxy);

            GuardAssertsWithTesTask(tesTask, () =>
            {
                Assert.AreEqual(4, filesToDownload.Count());
                Assert.IsNotNull(filesToDownload.SingleOrDefault(f => f.StorageUrl.Equals("https://storageaccount1.blob.core.windows.net/container1/blob1?sig=sassignature")));
                Assert.IsNotNull(filesToDownload.SingleOrDefault(f => f.StorageUrl.Equals("https://externalaccount1.blob.core.windows.net/container1/blob2?sig=sassignature")));
                Assert.IsNotNull(filesToDownload.SingleOrDefault(f => f.StorageUrl.Equals("https://publicaccount1.blob.core.windows.net/container1/blob3")));
            });
        }

        [TestMethod]
        [Ignore("Not applicable in new design.")]
        public async Task PrivatePathsAndUrlsGetSasToken()
        {
            var config = GetMockConfig()()
                .Append(("Storage:ExternalStorageContainers", "https://externalaccount1.blob.core.windows.net/container1?sas1; https://externalaccount2.blob.core.windows.net/container2/?sas2; https://externalaccount2.blob.core.windows.net?accountsas;"));

            var tesTask = GetTesTask();

            tesTask.Inputs = new()
            {
                // defaultstorageaccount and storageaccount1 are accessible to TES identity
                new() { Url = null, Path = "/cromwell-executions/workflowpath/execution/script", Type = TesFileType.FILEEnum, Name = "commandScript", Description = "test.commandScript", Content = "echo hello" },

                new() { Url = "/defaultstorageaccount/container1/blob1", Path = "/cromwell-executions/workflowpath/inputs/blob1", Type = TesFileType.FILEEnum, Name = "blob1", Content = null },
                new() { Url = "/storageaccount1/container1/blob2", Path = "/cromwell-executions/workflowpath/inputs/blob2", Type = TesFileType.FILEEnum, Name = "blob2", Content = null },
                new() { Url = "/externalaccount1/container1/blob3", Path = "/cromwell-executions/workflowpath/inputs/blob3", Type = TesFileType.FILEEnum, Name = "blob3", Content = null },
                new() { Url = "/externalaccount2/container2/blob4", Path = "/cromwell-executions/workflowpath/inputs/blob4", Type = TesFileType.FILEEnum, Name = "blob4", Content = null },

                new() { Url = "file:///defaultstorageaccount/container1/blob5", Path = "/cromwell-executions/workflowpath/inputs/blob5", Type = TesFileType.FILEEnum, Name = "blob5", Content = null },
                new() { Url = "file:///storageaccount1/container1/blob6", Path = "/cromwell-executions/workflowpath/inputs/blob6", Type = TesFileType.FILEEnum, Name = "blob6", Content = null },
                new() { Url = "file:///externalaccount1/container1/blob7", Path = "/cromwell-executions/workflowpath/inputs/blob7", Type = TesFileType.FILEEnum, Name = "blob7", Content = null },
                new() { Url = "file:///externalaccount2/container2/blob8", Path = "/cromwell-executions/workflowpath/inputs/blob8", Type = TesFileType.FILEEnum, Name = "blob8", Content = null },

                new() { Url = "https://defaultstorageaccount.blob.core.windows.net/container1/blob9", Path = "/cromwell-executions/workflowpath/inputs/blob9", Type = TesFileType.FILEEnum, Name = "blob9", Content = null },
                new() { Url = "https://storageaccount1.blob.core.windows.net/container1/blob10", Path = "/cromwell-executions/workflowpath/inputs/blob10", Type = TesFileType.FILEEnum, Name = "blob10", Content = null },
                new() { Url = "https://externalaccount1.blob.core.windows.net/container1/blob11", Path = "/cromwell-executions/workflowpath/inputs/blob11", Type = TesFileType.FILEEnum, Name = "blob11", Content = null },
                new() { Url = "https://externalaccount2.blob.core.windows.net/container2/blob12", Path = "/cromwell-executions/workflowpath/inputs/blob12", Type = TesFileType.FILEEnum, Name = "blob12", Content = null },

                // ExternalStorageContainers entry exists for externalaccount2/container2 and for externalaccount2 (account level SAS), so this uses account SAS:
                new() { Url = "https://externalaccount2.blob.core.windows.net/container3/blob13", Path = "/cromwell-executions/workflowpath/inputs/blob13", Type = TesFileType.FILEEnum, Name = "blob13", Content = null },

                // ExternalStorageContainers entry exists for externalaccount1/container1, but not for externalaccount1/publiccontainer, so this is treated as public URL:
                new() { Url = "https://externalaccount1.blob.core.windows.net/publiccontainer/blob14", Path = "/cromwell-executions/workflowpath/inputs/blob14", Type = TesFileType.FILEEnum, Name = "blob14", Content = null }
            };

            Mock<IAzureProxy> azureProxy = default;
            var azureProxySetter = new Action<Mock<IAzureProxy>>(mock =>
            {
                GetMockAzureProxy(AzureProxyReturnValues.Defaults)(mock);
                azureProxy = mock;
            });

            _ = await ProcessTesTaskAndGetBatchJobArgumentsAsync(tesTask, config, azureProxySetter, AzureProxyReturnValues.Defaults);

            var filesToDownload = GetFilesToDownload(azureProxy);

            GuardAssertsWithTesTask(tesTask, () =>
            {
                Assert.AreEqual(15, filesToDownload.Count());

                Assert.IsNotNull(filesToDownload.SingleOrDefault(f => f.StorageUrl.StartsWith("https://defaultstorageaccount.blob.core.windows.net/container1/blob1?sv=")));
                Assert.IsNotNull(filesToDownload.SingleOrDefault(f => f.StorageUrl.StartsWith("https://storageaccount1.blob.core.windows.net/container1/blob2?sv=")));
                Assert.IsNotNull(filesToDownload.SingleOrDefault(f => f.StorageUrl.Equals("https://externalaccount1.blob.core.windows.net/container1/blob3?sas1")));
                Assert.IsNotNull(filesToDownload.SingleOrDefault(f => f.StorageUrl.Equals("https://externalaccount2.blob.core.windows.net/container2/blob4?sas2")));

                Assert.IsNotNull(filesToDownload.SingleOrDefault(f => f.StorageUrl.StartsWith("https://defaultstorageaccount.blob.core.windows.net/container1/blob5?sv=")));
                Assert.IsNotNull(filesToDownload.SingleOrDefault(f => f.StorageUrl.StartsWith("https://storageaccount1.blob.core.windows.net/container1/blob6?sv=")));
                Assert.IsNotNull(filesToDownload.SingleOrDefault(f => f.StorageUrl.Equals("https://externalaccount1.blob.core.windows.net/container1/blob7?sas1")));
                Assert.IsNotNull(filesToDownload.SingleOrDefault(f => f.StorageUrl.Equals("https://externalaccount2.blob.core.windows.net/container2/blob8?sas2")));

                Assert.IsNotNull(filesToDownload.SingleOrDefault(f => f.StorageUrl.StartsWith("https://defaultstorageaccount.blob.core.windows.net/container1/blob9?sv=")));
                Assert.IsNotNull(filesToDownload.SingleOrDefault(f => f.StorageUrl.StartsWith("https://storageaccount1.blob.core.windows.net/container1/blob10?sv=")));
                Assert.IsNotNull(filesToDownload.SingleOrDefault(f => f.StorageUrl.Equals("https://externalaccount1.blob.core.windows.net/container1/blob11?sas1")));
                Assert.IsNotNull(filesToDownload.SingleOrDefault(f => f.StorageUrl.Equals("https://externalaccount2.blob.core.windows.net/container2/blob12?sas2")));

                Assert.IsNotNull(filesToDownload.SingleOrDefault(f => f.StorageUrl.Equals("https://externalaccount2.blob.core.windows.net/container3/blob13?accountsas")));

                Assert.IsNotNull(filesToDownload.SingleOrDefault(f => f.StorageUrl.Equals("https://externalaccount1.blob.core.windows.net/publiccontainer/blob14")));
            });
        }

        [TestMethod]
        [Ignore("Not applicable in the new design")]
        public async Task PrivateImagesArePulledUsingPoolConfiguration()
        {
            var tesTask = GetTesTask();

            Mock<IAzureProxy> azureProxy = default;
            var azureProxySetter = new Action<Mock<IAzureProxy>>(mock =>
            {
                GetMockAzureProxy(AzureProxyReturnValues.Defaults)(mock);
                azureProxy = mock;
            });
            (_, var cloudTask, _, var pool) = await ProcessTesTaskAndGetBatchJobArgumentsAsync(tesTask, GetMockConfig()(), azureProxySetter, AzureProxyReturnValues.Defaults);
            var batchScript = (string)azureProxy.Invocations.FirstOrDefault(i => i.Method.Name == nameof(IAzureProxy.UploadBlobAsync) && i.Arguments[0].ToString().Contains("/batch_script"))?.Arguments[1];

            GuardAssertsWithTesTask(tesTask, () =>
            {
                Assert.IsNotNull(pool.DeploymentConfiguration.VirtualMachineConfiguration.ContainerConfiguration);
                Assert.AreEqual("registryServer1.io", pool.DeploymentConfiguration.VirtualMachineConfiguration.ContainerConfiguration.ContainerRegistries.FirstOrDefault()?.RegistryServer);
                Assert.AreEqual(2, Regex.Matches(batchScript, tesTask.Executors.First().Image, RegexOptions.IgnoreCase).Count);
                Assert.IsFalse(batchScript.Contains($"docker pull --quiet {tesTask.Executors.First().Image}"));
            });
        }

        [TestMethod]
        [Ignore("Not applicable in the new design")]
        public async Task PublicImagesArePulledInTaskCommand()
        {
            var tesTask = GetTesTask();
            tesTask.Executors.First().Image = "ubuntu";

            Mock<IAzureProxy> azureProxy = default;
            var azureProxySetter = new Action<Mock<IAzureProxy>>(mock =>
            {
                GetMockAzureProxy(AzureProxyReturnValues.Defaults)(mock);
                azureProxy = mock;
            });
            (_, var cloudTask, _, var pool) = await ProcessTesTaskAndGetBatchJobArgumentsAsync(tesTask, GetMockConfig()(), azureProxySetter, AzureProxyReturnValues.Defaults);
            var batchScript = (string)azureProxy.Invocations.FirstOrDefault(i => i.Method.Name == nameof(IAzureProxy.UploadBlobAsync) && i.Arguments[0].ToString().Contains("/batch_script"))?.Arguments[1];

            GuardAssertsWithTesTask(tesTask, () =>
            {
                Assert.IsNull(pool.DeploymentConfiguration.VirtualMachineConfiguration.ContainerConfiguration);
                Assert.AreEqual(3, Regex.Matches(batchScript, tesTask.Executors.First().Image, RegexOptions.IgnoreCase).Count);
                Assert.IsTrue(batchScript.Contains("docker pull --quiet ubuntu"));
            });
        }

        [TestMethod]
        [Ignore("Not applicable in the new design")]
        public async Task PrivateContainersRunInsideDockerInDockerContainer()
        {
            var tesTask = GetTesTask();

            (_, var cloudTask, _, _) = await ProcessTesTaskAndGetBatchJobArgumentsAsync(tesTask, GetMockConfig()(), GetMockAzureProxy(AzureProxyReturnValues.Defaults), AzureProxyReturnValues.Defaults);

            GuardAssertsWithTesTask(tesTask, () =>
            {
                Assert.IsNotNull(cloudTask.ContainerSettings);
                Assert.AreEqual("docker", cloudTask.ContainerSettings.ImageName);
            });
        }

        [TestMethod]
        public async Task PublicContainersRunInsideRegularTaskCommand()
        {
            var tesTask = GetTesTask();
            tesTask.Executors.First().Image = "ubuntu";

            (_, var cloudTask, _, _) = await ProcessTesTaskAndGetBatchJobArgumentsAsync(tesTask, GetMockConfig()(), GetMockAzureProxy(AzureProxyReturnValues.Defaults), AzureProxyReturnValues.Defaults);

            GuardAssertsWithTesTask(tesTask, () => Assert.IsNull(cloudTask.ContainerSettings));
        }

        [DataTestMethod]
        [DataRow(new string[] { null, "/cromwell-executions/workflowpath/execution/script", "echo hello" }, "blob1.tmp", false)]
        [DataRow(new string[] { "https://defaultstorageaccount.blob.core.windows.net/cromwell-executions/workflowpath/execution/script", "/cromwell-executions/workflowpath/execution/script", null }, "blob1.tmp", false)]
        [DataRow(new string[] { "https://defaultstorageaccount.blob.core.windows.net/cromwell-executions/workflowpath/execution/script", "/cromwell-executions/workflowpath/execution/script", null }, "blob1.tmp", true)]
        [DataRow(new string[] { "https://defaultstorageaccount.blob.core.windows.net/privateworkspacecontainer/cromwell-executions/workflowpath/execution/script", "/cromwell-executions/workflowpath/execution/script", null }, "blob1.tmp", false)]
        [DataRow(new string[] { "https://defaultstorageaccount.blob.core.windows.net/privateworkspacecontainer/cromwell-executions/workflowpath/execution/script", "/cromwell-executions/workflowpath/execution/script", null }, "blob1.tmp", true)]
        public async Task CromwellWriteFilesAreDiscoveredAndAddedIfMissedWithContentScript(string[] script, string fileName, bool fileIsInInputs)
        {
            var tesTask = GetTesTask();

            tesTask.Inputs = new()
            {
                new() { Url = script[0], Path = script[1], Type = TesFileType.FILEEnum, Name = "commandScript", Description = "test.commandScript", Content = script[2] },
            };

            var commandScriptUri = UriFromTesInput(tesTask.Inputs[0]);
            var executionDirectoryBlobs = tesTask.Inputs.Select(BlobNameUriFromTesInput).ToList();

            var azureProxyReturnValues = AzureProxyReturnValues.Defaults;

            Mock<IAzureProxy> azureProxy = default;
            var azureProxySetter = new Action<Mock<IAzureProxy>>(mock =>
            {
                GetMockAzureProxy(azureProxyReturnValues)(mock);
                azureProxy = mock;
            });

            Uri executionDirectoryUri = default;

            _ = await ProcessTesTaskAndGetBatchJobArgumentsAsync(tesTask, GetMockConfig()(), azureProxySetter, azureProxyReturnValues, serviceProviderActions: serviceProvider =>
            {
                var storageAccessProvider = serviceProvider.GetServiceOrCreateInstance<IStorageAccessProvider>();

                var commandScriptDir = new UriBuilder(commandScriptUri) { Path = Path.GetDirectoryName(commandScriptUri.AbsolutePath).Replace('\\', '/') }.Uri;
                executionDirectoryUri = UrlMutableSASEqualityComparer.TrimUri(storageAccessProvider.MapLocalPathToSasUrlAsync(commandScriptDir.IsFile ? commandScriptDir.AbsolutePath : commandScriptDir.AbsoluteUri, Azure.Storage.Sas.BlobSasPermissions.List, CancellationToken.None).Result);

                serviceProvider.AzureProxy.Setup(p => p.ListBlobsAsync(It.Is(executionDirectoryUri, new UrlMutableSASEqualityComparer()), It.IsAny<CancellationToken>())).Returns(executionDirectoryBlobs.ToAsyncEnumerable());

                var uri = new UriBuilder(executionDirectoryUri) { Query = null };
                uri.Path = uri.Path.TrimEnd('/') + $"/{fileName}";

                TesInput writeInput = new() { Url = uri.Uri.AbsoluteUri, Path = Path.Combine(Path.GetDirectoryName(script[1]), fileName).Replace('\\', '/'), Type = TesFileType.FILEEnum, Name = "write_", Content = null };
                executionDirectoryBlobs.Add(BlobNameUriFromTesInput(writeInput));

                if (fileIsInInputs)
                {
                    tesTask.Inputs.Add(writeInput);
                }
            });

            var filesToDownload = GetFilesToDownload(azureProxy).ToArray();

            GuardAssertsWithTesTask(tesTask, () =>
            {
                var inputFileUrl = filesToDownload.SingleOrDefault(f => f.LocalPath.EndsWith(fileName))?.StorageUrl;
                Assert.IsNotNull(inputFileUrl);
                Assert.AreEqual(2, filesToDownload.Length);
            });

            static BlobNameAndUri BlobNameUriFromTesInput(TesInput input)
                => new(BlobNameFromTesInput(input), UriFromTesInput(input));

            static string BlobNameFromTesInput(TesInput input)
            {
                var uri = UriFromTesInput(input);

                if (uri.IsFile)
                {
                    var trimmedPath = input.Path.TrimStart('/');
                    return trimmedPath[trimmedPath.IndexOf('/')..].TrimStart('/');
                }

                return new Azure.Storage.Blobs.BlobUriBuilder(uri).BlobName;
            }

            static Uri UriFromTesInput(TesInput input)
            {
                if (Uri.IsWellFormedUriString(input.Url, UriKind.Absolute))
                {
                    return new Uri(input.Url);
                }

                if (Uri.IsWellFormedUriString(input.Url, UriKind.Relative))
                {
                    var uri = new UriBuilder
                    {
                        Scheme = "file",
                        Path = input.Url
                    };
                    return uri.Uri;
                }

                return new UriBuilder
                {
                    Scheme = "file",
                    Path = input.Path
                }.Uri;
            }
        }

        [TestMethod]
        [Ignore("Temporary disabled")]
        public async Task LocalFilesInCromwellTmpDirectoryAreDiscoveredAndUploaded()
        {
            var tesTask = GetTesTask();

            tesTask.Inputs = new()
            {
                new() { Url = null, Path = "/cromwell-executions/workflowpath/execution/script", Type = TesFileType.FILEEnum, Name = "commandScript", Description = "test.commandScript", Content = "echo hello" },
                new() { Url = "file:///cromwell-tmp/tmp12345/blob1", Path = "/cromwell-executions/workflowpath/inputs/blob1", Type = TesFileType.FILEEnum, Name = "blob1", Content = null },
            };

            var azureProxyReturnValues = AzureProxyReturnValues.Defaults;
            azureProxyReturnValues.LocalFileExists = true;

            Mock<IAzureProxy> azureProxy = default;
            var azureProxySetter = new Action<Mock<IAzureProxy>>(mock =>
            {
                GetMockAzureProxy(azureProxyReturnValues)(mock);
                azureProxy = mock;
            });
            _ = await ProcessTesTaskAndGetBatchJobArgumentsAsync(tesTask, GetMockConfig()(), azureProxySetter, azureProxyReturnValues);

            var filesToDownload = GetFilesToDownload(azureProxy);

            GuardAssertsWithTesTask(tesTask, () =>
            {
                Assert.AreEqual(2, filesToDownload.Count());
                var inputFileUrl = filesToDownload.SingleOrDefault(f => f.StorageUrl.StartsWith("https://defaultstorageaccount.blob.core.windows.net/tes-internal/") && f.LocalPath.Equals("%AZ_BATCH_TASK_WORKING_DIR%/wd/cromwell-executions/workflowpath/inputs/blob1"))?.StorageUrl;
                Assert.IsNotNull(inputFileUrl);
                azureProxy.Verify(i => i.LocalFileExists("/cromwell-tmp/tmp12345/blob1"));
                azureProxy.Verify(i => i.UploadBlobFromFileAsync(It.Is<Uri>(uri => uri.AbsoluteUri.StartsWith($"{new Uri(inputFileUrl).GetLeftPart(UriPartial.Path)}?sv=")), "/cromwell-tmp/tmp12345/blob1", It.IsAny<CancellationToken>()));
            });
        }

        [TestMethod]
        public async Task PoolIsCreatedInSubnetWhenBatchNodesSubnetIdIsSet()
        {
            var config = GetMockConfig()()
                .Append(("BatchNodes:SubnetId", "subnet1"));

            var tesTask = GetTesTask();
            var azureProxy = GetMockAzureProxy(AzureProxyReturnValues.Defaults);

            (_, _, _, var pool) = await ProcessTesTaskAndGetBatchJobArgumentsAsync(tesTask, config, azureProxy, AzureProxyReturnValues.Defaults);

            var poolNetworkConfiguration = pool.NetworkConfiguration;

            GuardAssertsWithTesTask(tesTask, () =>
            {
                Assert.AreEqual(Microsoft.Azure.Management.Batch.Models.IPAddressProvisioningType.BatchManaged, poolNetworkConfiguration?.PublicIPAddressConfiguration?.Provision);
                Assert.AreEqual("subnet1", poolNetworkConfiguration?.SubnetId);
            });
        }

        [TestMethod]
        public async Task PoolIsCreatedWithoutPublicIpWhenSubnetAndDisableBatchNodesPublicIpAddressAreSet()
        {
            var config = GetMockConfig()()
                .Append(("BatchNodes:SubnetId", "subnet1"))
                .Append(("BatchNodes:DisablePublicIpAddress", "true"));

            var tesTask = GetTesTask();
            var azureProxy = GetMockAzureProxy(AzureProxyReturnValues.Defaults);

            (_, _, _, var pool) = await ProcessTesTaskAndGetBatchJobArgumentsAsync(tesTask, config, azureProxy, AzureProxyReturnValues.Defaults);

            var poolNetworkConfiguration = pool.NetworkConfiguration;

            GuardAssertsWithTesTask(tesTask, () =>
            {
                Assert.AreEqual(Microsoft.Azure.Management.Batch.Models.IPAddressProvisioningType.NoPublicIPAddresses, poolNetworkConfiguration?.PublicIPAddressConfiguration?.Provision);
                Assert.AreEqual("subnet1", poolNetworkConfiguration?.SubnetId);
            });
        }

        private static async Task<(string FailureReason, string[] SystemLog)> ProcessTesTaskAndGetFailureReasonAndSystemLogAsync(TesTask tesTask, AzureBatchTaskState azureBatchTaskState = null)
        {
            var azureProxyReturnValues = AzureProxyReturnValues.Defaults;
            azureProxyReturnValues.BatchTaskState = azureBatchTaskState ?? azureProxyReturnValues.BatchTaskState;

            _ = await ProcessTesTaskAndGetBatchJobArgumentsAsync(tesTask, GetMockConfig()(), GetMockAzureProxy(azureProxyReturnValues), azureProxyReturnValues);

            return (tesTask.Logs?.LastOrDefault()?.FailureReason, tesTask.Logs?.LastOrDefault()?.SystemLogs?.ToArray());
        }

        private static Task<(string JobId, CloudTask CloudTask, PoolInformation PoolInformation, Pool batchModelsPool)> ProcessTesTaskAndGetBatchJobArgumentsAsync()
            => ProcessTesTaskAndGetBatchJobArgumentsAsync(GetTesTask(), GetMockConfig()(), GetMockAzureProxy(AzureProxyReturnValues.Defaults), AzureProxyReturnValues.Defaults);

        private static async Task<(string JobId, CloudTask CloudTask, PoolInformation PoolInformation, Pool batchModelsPool)> ProcessTesTaskAndGetBatchJobArgumentsAsync(TesTask tesTask, IEnumerable<(string Key, string Value)> configuration, Action<Mock<IAzureProxy>> azureProxy, AzureProxyReturnValues azureProxyReturnValues, Action<IServiceCollection> additionalActions = default, Action<TestServices.TestServiceProvider<IBatchScheduler>> serviceProviderActions = default)
        {
            using var serviceProvider = GetServiceProvider(
                configuration,
                azureProxy,
                GetMockQuotaProvider(azureProxyReturnValues),
                GetMockSkuInfoProvider(azureProxyReturnValues),
                GetMockAllowedVms(configuration),
                additionalActions: additionalActions);
            var batchScheduler = serviceProvider.GetT();
            serviceProviderActions?.Invoke(serviceProvider);

            if (azureProxyReturnValues.BatchTaskState is null)
            {
                await foreach (var _ in batchScheduler.ProcessQueuedTesTasksAsync(new[] { tesTask }, CancellationToken.None)) { }
            }
            else
            {
                await foreach (var _ in batchScheduler.ProcessTesTaskBatchStatesAsync(new[] { tesTask }, new[] { azureProxyReturnValues.BatchTaskState }, CancellationToken.None)) { }
            }

            var createBatchPoolAsyncInvocation = serviceProvider.AzureProxy.Invocations.FirstOrDefault(i => i.Method.Name == nameof(IAzureProxy.CreateBatchPoolAsync));
            var addBatchTaskAsyncInvocation = serviceProvider.AzureProxy.Invocations.FirstOrDefault(i => i.Method.Name == nameof(IAzureProxy.AddBatchTaskAsync));

            var jobId = (addBatchTaskAsyncInvocation?.Arguments[0]) as string;
            var cloudTask = (addBatchTaskAsyncInvocation?.Arguments[1]) as CloudTask;
            var poolInformation = (addBatchTaskAsyncInvocation?.Arguments[2]) as PoolInformation;
            var batchPoolsModel = createBatchPoolAsyncInvocation?.Arguments[0] as Pool;

            return (jobId, cloudTask, poolInformation, batchPoolsModel);
        }

        private static Action<Mock<IAllowedVmSizesService>> GetMockAllowedVms(IEnumerable<(string Key, string Value)> configuration)
            => new(proxy =>
            {
                var allowedVmsConfig = configuration.FirstOrDefault(x => x.Key == "AllowedVmSizes").Value;
                var allowedVms = new List<string>();
                if (!string.IsNullOrWhiteSpace(allowedVmsConfig))
                {
                    allowedVms = allowedVmsConfig.Split(",").ToList();
                }
                proxy.Setup(p => p.GetAllowedVmSizes(It.IsAny<CancellationToken>()))
                    .ReturnsAsync(allowedVms);
            });


        private static Action<Mock<IBatchSkuInformationProvider>> GetMockSkuInfoProvider(AzureProxyReturnValues azureProxyReturnValues)
            => new(proxy =>
                proxy.Setup(p => p.GetVmSizesAndPricesAsync(It.IsAny<string>(), It.IsAny<CancellationToken>()))
                    .ReturnsAsync(azureProxyReturnValues.VmSizesAndPrices));

        private static Action<Mock<IBatchQuotaProvider>> GetMockQuotaProvider(AzureProxyReturnValues azureProxyReturnValues)
            => new(quotaProvider =>
            {
                var batchQuotas = azureProxyReturnValues.BatchQuotas;
                var vmFamilyQuota = batchQuotas.DedicatedCoreQuotaPerVMFamily?.FirstOrDefault(v => string.Equals(v.Name, "VmFamily1", StringComparison.InvariantCultureIgnoreCase))?.CoreQuota ?? 0;

                quotaProvider.Setup(p =>
                        p.GetQuotaForRequirementAsync(It.IsAny<string>(), It.Is<bool>(p => p == false), It.IsAny<int?>(), It.IsAny<CancellationToken>()))
                    .ReturnsAsync(() => new BatchVmFamilyQuotas(batchQuotas.DedicatedCoreQuota,
                        vmFamilyQuota,
                        batchQuotas.PoolQuota,
                        batchQuotas.ActiveJobAndJobScheduleQuota,
                        batchQuotas.DedicatedCoreQuotaPerVMFamilyEnforced, "VmSize1"));
                quotaProvider.Setup(p =>
                        p.GetQuotaForRequirementAsync(It.IsAny<string>(), It.Is<bool>(p => p == true), It.IsAny<int?>(), It.IsAny<CancellationToken>()))
                    .ReturnsAsync(() => new BatchVmFamilyQuotas(batchQuotas.LowPriorityCoreQuota,
                        vmFamilyQuota,
                        batchQuotas.PoolQuota,
                        batchQuotas.ActiveJobAndJobScheduleQuota,
                        batchQuotas.DedicatedCoreQuotaPerVMFamilyEnforced, "VmSize1"));

                quotaProvider.Setup(p =>
                        p.GetVmCoreQuotaAsync(It.Is<bool>(l => l == true), It.IsAny<CancellationToken>()))
                    .ReturnsAsync(new BatchVmCoreQuota(batchQuotas.LowPriorityCoreQuota,
                        true,
                        batchQuotas.DedicatedCoreQuotaPerVMFamilyEnforced,
                        batchQuotas.DedicatedCoreQuotaPerVMFamily?.Select(v => new BatchVmCoresPerFamily(v.Name, v.CoreQuota)).ToList(),
                        new(batchQuotas.ActiveJobAndJobScheduleQuota, batchQuotas.PoolQuota, batchQuotas.DedicatedCoreQuota, batchQuotas.LowPriorityCoreQuota)));
                quotaProvider.Setup(p =>
                        p.GetVmCoreQuotaAsync(It.Is<bool>(l => l == false), It.IsAny<CancellationToken>()))
                    .ReturnsAsync(new BatchVmCoreQuota(batchQuotas.DedicatedCoreQuota,
                        false,
                        batchQuotas.DedicatedCoreQuotaPerVMFamilyEnforced,
                        batchQuotas.DedicatedCoreQuotaPerVMFamily?.Select(v => new BatchVmCoresPerFamily(v.Name, v.CoreQuota)).ToList(),
                        new(batchQuotas.ActiveJobAndJobScheduleQuota, batchQuotas.PoolQuota, batchQuotas.DedicatedCoreQuota, batchQuotas.LowPriorityCoreQuota)));
            });

        private static TestServices.TestServiceProvider<IBatchScheduler> GetServiceProvider(IEnumerable<(string Key, string Value)> configuration, Action<Mock<IAzureProxy>> azureProxy, Action<Mock<IBatchQuotaProvider>> quotaProvider, Action<Mock<IBatchSkuInformationProvider>> skuInfoProvider, Action<Mock<IAllowedVmSizesService>> allowedVmSizesServiceSetup, Action<IServiceCollection> additionalActions = default)
            => new(wrapAzureProxy: true, configuration: configuration, azureProxy: azureProxy, batchQuotaProvider: quotaProvider, batchSkuInformationProvider: skuInfoProvider, accountResourceInformation: GetNewBatchResourceInfo(), allowedVmSizesServiceSetup: allowedVmSizesServiceSetup, additionalActions: additionalActions);

        private static async Task<TesState> GetNewTesTaskStateAsync(TesTask tesTask, AzureProxyReturnValues azureProxyReturnValues)
        {
            _ = await ProcessTesTaskAndGetBatchJobArgumentsAsync(tesTask, GetMockConfig()(), GetMockAzureProxy(azureProxyReturnValues), azureProxyReturnValues);

            return tesTask.State;
        }

        private static async Task<TesState> GetNewTesTaskStateAsync(TesState currentTesTaskState, IEnumerable<AzureBatchTaskState> batchTaskStates)
        {
            var tesTask = new TesTask { Id = "test", State = currentTesTaskState, Executors = new() { new() { Image = "imageName1", Command = new() { "command" } } } };
            TesState result = default;

            foreach (var batchTaskState in batchTaskStates)
            {
                result = await GetNewTesTaskStateAsync(tesTask, batchTaskState);
            }

            return result;
        }

        private static Task<TesState> GetNewTesTaskStateAsync(TesTask tesTask, AzureBatchTaskState batchTaskState = default)
        {
            var azureProxyReturnValues = AzureProxyReturnValues.Defaults;
            azureProxyReturnValues.BatchTaskState = batchTaskState ?? azureProxyReturnValues.BatchTaskState;

            return GetNewTesTaskStateAsync(tesTask, azureProxyReturnValues);
        }

        private static Task<TesState> GetNewTesTaskStateAsync(TesResources resources, AzureProxyReturnValues proxyReturnValues)
        {
            var tesTask = GetTesTask();
            tesTask.Resources = resources;

            return GetNewTesTaskStateAsync(tesTask, proxyReturnValues);
        }

        private static TesTask GetTesTask()
            => JsonConvert.DeserializeObject<TesTask>(File.ReadAllText("testask1.json"));

<<<<<<< HEAD
        private readonly Mock<ContainerRegistryProvider> containerRegistryProvider = new();

        private static Action<Mock<ContainerRegistryProvider>> GetContainerRegistryInfoProvider(
            AzureProxyReturnValues azureProxyReturnValues)
            => containerRegistryProvider =>
            {
                containerRegistryProvider.Setup(p => p.GetContainerRegistryInfoAsync("registryServer1.io/imageName1:tag1", It.IsAny<CancellationToken>()))
                    .Returns(Task.FromResult(azureProxyReturnValues.ContainerRegistryInfo));
            };

=======
>>>>>>> 0395034e
        private static Action<Mock<IAzureProxy>> GetMockAzureProxy(AzureProxyReturnValues azureProxyReturnValues)
            => azureProxy =>
            {
                azureProxy.Setup(a => a.BlobExistsAsync(It.IsAny<Uri>(), It.IsAny<CancellationToken>()))
                    .ReturnsAsync(true);

                azureProxy.Setup(a => a.GetActivePoolsAsync(It.IsAny<string>()))
                    .Returns(AsyncEnumerable.Empty<CloudPool>());

                azureProxy.Setup(a => a.GetStorageAccountInfoAsync("defaultstorageaccount", It.IsAny<CancellationToken>()))
                    .Returns(Task.FromResult(azureProxyReturnValues.StorageAccountInfos["defaultstorageaccount"]));

                azureProxy.Setup(a => a.GetStorageAccountInfoAsync("storageaccount1", It.IsAny<CancellationToken>()))
                    .Returns(Task.FromResult(azureProxyReturnValues.StorageAccountInfos["storageaccount1"]));

                azureProxy.Setup(a => a.GetStorageAccountKeyAsync(It.IsAny<StorageAccountInfo>(), It.IsAny<CancellationToken>()))
                    .Returns(Task.FromResult(azureProxyReturnValues.StorageAccountKey));

                azureProxy.Setup(a => a.GetBatchActiveNodeCountByVmSize())
                    .Returns(azureProxyReturnValues.ActiveNodeCountByVmSize);

                azureProxy.Setup(a => a.GetBatchActiveJobCount())
                    .Returns(azureProxyReturnValues.ActiveJobCount);

                azureProxy.Setup(a => a.GetBatchActivePoolCount())
                    .Returns(azureProxyReturnValues.ActivePoolCount);

                azureProxy.Setup(a => a.GetBatchPoolAsync(It.IsAny<string>(), It.IsAny<CancellationToken>(), It.IsAny<DetailLevel>()))
                    .Returns((string id, CancellationToken cancellationToken, DetailLevel detailLevel) => Task.FromResult(azureProxyReturnValues.GetBatchPoolImpl(id)));

                azureProxy.Setup(a => a.DownloadBlobAsync(It.IsAny<Uri>(), It.IsAny<CancellationToken>()))
                    .Returns(Task.FromResult(azureProxyReturnValues.DownloadedBlobContent));

                azureProxy.Setup(a => a.LocalFileExists(It.IsAny<string>()))
                    .Returns(azureProxyReturnValues.LocalFileExists);

                azureProxy.Setup(a => a.CreateBatchPoolAsync(It.IsAny<Pool>(), It.IsAny<bool>(), It.IsAny<CancellationToken>()))
                    .Returns((Pool p, bool _1, CancellationToken _2) => Task.FromResult(azureProxyReturnValues.CreateBatchPoolImpl(p)));

                azureProxy.Setup(a => a.GetFullAllocationStateAsync(It.IsAny<string>(), It.IsAny<CancellationToken>()))
                    .Returns(Task.FromResult(azureProxyReturnValues.AzureProxyGetFullAllocationState?.Invoke() ?? new(null, null, null, null, null, null, null)));

                azureProxy.Setup(a => a.ListComputeNodesAsync(It.IsAny<string>(), It.IsAny<DetailLevel>()))
                    .Returns(new Func<string, DetailLevel, IAsyncEnumerable<ComputeNode>>((string poolId, DetailLevel _1)
                        => AsyncEnumerable.Empty<ComputeNode>()
                            .Append(BatchPoolTests.GenerateNode(poolId, "ComputeNodeDedicated1", true, true))));

                azureProxy.Setup(a => a.DeleteBatchPoolAsync(It.IsAny<string>(), It.IsAny<CancellationToken>()))
                    .Callback<string, CancellationToken>((poolId, cancellationToken) => azureProxyReturnValues.AzureProxyDeleteBatchPoolImpl(poolId, cancellationToken))
                    .Returns(Task.CompletedTask);

                azureProxy.Setup(a => a.ListTasksAsync(It.IsAny<string>(), It.IsAny<DetailLevel>()))
                    .Returns(azureProxyReturnValues.AzureProxyListTasks);

                azureProxy.Setup(a => a.ListBlobsAsync(It.IsAny<Uri>(), It.IsAny<CancellationToken>()))
                    .Returns(AsyncEnumerable.Empty<BlobNameAndUri>());
            };

        private static Func<IEnumerable<(string Key, string Value)>> GetMockConfig()
            => new(() =>
            {
                var config = Enumerable.Empty<(string Key, string Value)>()
                .Append(("Storage:DefaultAccountName", "defaultstorageaccount"))
                .Append(("BatchScheduling:Prefix", "hostname"))
                .Append(("BatchImageGen1:Offer", "ubuntu-server-container"))
                .Append(("BatchImageGen1:Publisher", "microsoft-azure-batch"))
                .Append(("BatchImageGen1:Sku", "20-04-lts"))
                .Append(("BatchImageGen1:Version", "latest"))
                .Append(("BatchImageGen1:NodeAgentSkuId", "batch.node.ubuntu 20.04"))
                .Append(("BatchImageGen2:Offer", "ubuntu-hpc"))
                .Append(("BatchImageGen2:Publisher", "microsoft-dsvm"))
                .Append(("BatchImageGen2:Sku", "2004"))
                .Append(("BatchImageGen2:Version", "latest"))
                .Append(("BatchImageGen2:NodeAgentSkuId", "batch.node.ubuntu 20.04"));

                return config;
            });

        private static IEnumerable<FileToDownload> GetFilesToDownload(Mock<IAzureProxy> azureProxy)
        {
            var downloadFilesScriptContent = (string)azureProxy.Invocations.FirstOrDefault(i => i.Method.Name == nameof(IAzureProxy.UploadBlobAsync) && i.Arguments[0].ToString().Contains("/runner-task.json"))?.Arguments[1];

            if (string.IsNullOrEmpty(downloadFilesScriptContent))
            {
                return new List<FileToDownload>();
            }

            var fileInputs = JsonConvert.DeserializeObject<Tes.Runner.Models.NodeTask>(downloadFilesScriptContent)?.Inputs ?? Enumerable.Empty<Tes.Runner.Models.FileInput>().ToList();

            return fileInputs
                .Select(f => new FileToDownload { LocalPath = f.Path, StorageUrl = f.SourceUrl });
        }

        private static TestServices.TestServiceProvider<IBatchScheduler> GetServiceProvider(AzureProxyReturnValues azureProxyReturn = default)
        {
            azureProxyReturn ??= AzureProxyReturnValues.Defaults;
            var config = GetMockConfig()();
            return new(
                wrapAzureProxy: true,
                accountResourceInformation: new("defaultbatchaccount", "defaultresourcegroup", "defaultsubscription", "defaultregion"),
                configuration: config,
                azureProxy: GetMockAzureProxy(azureProxyReturn),
                batchQuotaProvider: GetMockQuotaProvider(azureProxyReturn),
                batchSkuInformationProvider: GetMockSkuInfoProvider(azureProxyReturn),
                allowedVmSizesServiceSetup: GetMockAllowedVms(config));
        }
        private static TestServices.TestServiceProvider<IBatchScheduler> GetServiceProviderWithMockStorageProvider(AzureProxyReturnValues azureProxyReturn = default)
        {
            azureProxyReturn ??= AzureProxyReturnValues.Defaults;
            var config = GetMockConfig()();
            return new(
                wrapAzureProxy: true,
                mockStorageAccessProvider: true,
                accountResourceInformation: new("defaultbatchaccount", "defaultresourcegroup", "defaultsubscription", "defaultregion"),
                configuration: config,
                azureProxy: GetMockAzureProxy(azureProxyReturn),
                batchQuotaProvider: GetMockQuotaProvider(azureProxyReturn),
                batchSkuInformationProvider: GetMockSkuInfoProvider(azureProxyReturn),
                allowedVmSizesServiceSetup: GetMockAllowedVms(config));
        }

        private static async Task<BatchPool> AddPool(BatchScheduler batchScheduler)
            => (BatchPool)await batchScheduler.GetOrAddPoolAsync("key1", false, (id, cancellationToken) => ValueTask.FromResult<Pool>(new(name: id, displayName: "display1", vmSize: "vmSize1")), CancellationToken.None);

        internal static void GuardAssertsWithTesTask(TesTask tesTask, Action assertBlock)
        {
            ArgumentNullException.ThrowIfNull(tesTask);
            ArgumentNullException.ThrowIfNull(assertBlock);

            try
            {
                assertBlock();
            }
            catch (AssertFailedException)
            {
                foreach (var log in tesTask.Logs ?? Enumerable.Empty<TesTaskLog>())
                {
                    Console.WriteLine("Task failure: State: {0}: FailureReason: {1} SystemLogs: {2}", tesTask.State, log.FailureReason, string.Join(Environment.NewLine, log.SystemLogs));
                }

                throw;
            }
        }

        internal static async ValueTask GuardAssertsWithTesTask(TesTask tesTask, Func<ValueTask> assertBlock)
        {
            ArgumentNullException.ThrowIfNull(tesTask);
            ArgumentNullException.ThrowIfNull(assertBlock);

            try
            {
                await assertBlock();
            }
            catch (AssertFailedException)
            {
                foreach (var log in tesTask.Logs)
                {
                    Console.WriteLine("Task failure: State: {0}: FailureReason: {1} SystemLogs: {2}", tesTask.State, log.FailureReason, string.Join(Environment.NewLine, log.SystemLogs));
                }

                throw;
            }
        }


        private struct BatchTaskStates
        {
            public static AzureBatchTaskState[] TaskActive => new[] { new AzureBatchTaskState(AzureBatchTaskState.TaskState.InfoUpdate) };
            public static AzureBatchTaskState[] TaskPreparing => new[] { new AzureBatchTaskState(AzureBatchTaskState.TaskState.Initializing, CloudTaskCreationTime: DateTimeOffset.UtcNow) };
            public static AzureBatchTaskState[] TaskRunning => new[] { new AzureBatchTaskState(AzureBatchTaskState.TaskState.Running, CloudTaskCreationTime: DateTimeOffset.UtcNow - TimeSpan.FromMinutes(6)) };
            public static AzureBatchTaskState[] TaskCompletedSuccessfully => new[] { new AzureBatchTaskState(AzureBatchTaskState.TaskState.CompletedSuccessfully, BatchTaskExitCode: 0) };
            public static AzureBatchTaskState[] TaskFailed => new[]
            {
                new AzureBatchTaskState(AzureBatchTaskState.TaskState.InfoUpdate, Failure: new(AzureBatchTaskState.ExecutorError, new[] { TaskFailureInformationCodes.FailureExitCode, @"1" }), ExecutorExitCode: 1),
                new AzureBatchTaskState(AzureBatchTaskState.TaskState.CompletedWithErrors, Failure: new(AzureBatchTaskState.SystemError, new[] { TaskFailureInformationCodes.FailureExitCode, @"1" }), BatchTaskExitCode: 1)
            };
            public static AzureBatchTaskState[] NodeDiskFull => new[] { new AzureBatchTaskState(AzureBatchTaskState.TaskState.NodeFailedDuringStartupOrExecution, Failure: new("DiskFull", new[] { "Error message." })) };
            public static AzureBatchTaskState[] UploadOrDownloadFailed => new[] { new AzureBatchTaskState(AzureBatchTaskState.TaskState.NodeFilesUploadOrDownloadFailed) };
            public static AzureBatchTaskState[] NodeAllocationFailed => new[] { new AzureBatchTaskState(AzureBatchTaskState.TaskState.NodeAllocationFailed, Failure: new(AzureBatchTaskState.TaskState.NodeAllocationFailed.ToString(), new[] { "Error message." })) };
            public static AzureBatchTaskState[] NodePreempted => new[] { new AzureBatchTaskState(AzureBatchTaskState.TaskState.NodePreempted) };
            public static AzureBatchTaskState[] NodeStartTaskFailed => new[] { new AzureBatchTaskState(AzureBatchTaskState.TaskState.NodeStartTaskFailed) };
            public static AzureBatchTaskState[] CancellationRequested => new[] { new AzureBatchTaskState(AzureBatchTaskState.TaskState.CancellationRequested, CloudTaskCreationTime: DateTimeOffset.UtcNow - TimeSpan.FromMinutes(12)) };
        }

        private class AzureProxyReturnValues
        {
            internal Func<FullBatchPoolAllocationState> AzureProxyGetFullAllocationState { get; set; }
            internal Action<string, CancellationToken> AzureProxyDeleteBatchPoolIfExists { get; set; }
            internal Action<string, CancellationToken> AzureProxyDeleteBatchPool { get; set; }
            internal Func<string, ODATADetailLevel, IAsyncEnumerable<CloudTask>> AzureProxyListTasks { get; set; } = (jobId, detail) => AsyncEnumerable.Empty<CloudTask>();
            public Dictionary<string, StorageAccountInfo> StorageAccountInfos { get; set; }
            public List<VirtualMachineInformation> VmSizesAndPrices { get; set; }
            public AzureBatchAccountQuotas BatchQuotas { get; set; }
            public IEnumerable<AzureBatchNodeCount> ActiveNodeCountByVmSize { get; set; }
            public int ActiveJobCount { get; set; }
            public int ActivePoolCount { get; set; }
            public AzureBatchTaskState BatchTaskState { get; set; }
            public string StorageAccountKey { get; set; }
            public string DownloadedBlobContent { get; set; }
            public bool LocalFileExists { get; set; }

            public static AzureProxyReturnValues Defaults => new()
            {
                AzureProxyGetFullAllocationState = () => new(Microsoft.Azure.Batch.Common.AllocationState.Steady, DateTime.MinValue.ToUniversalTime(), true, 0, 0, 0, 0),
                AzureProxyDeleteBatchPoolIfExists = (poolId, cancellationToken) => { },
                AzureProxyDeleteBatchPool = (poolId, cancellationToken) => { },
                StorageAccountInfos = new() {
                    { "defaultstorageaccount", new() { Name = "defaultstorageaccount", Id = "Id", BlobEndpoint = new("https://defaultstorageaccount.blob.core.windows.net/"), SubscriptionId = "SubId" } },
                    { "storageaccount1", new() { Name = "storageaccount1", Id = "Id", BlobEndpoint = new("https://storageaccount1.blob.core.windows.net/"), SubscriptionId = "SubId" } }
                },
                VmSizesAndPrices = new() {
                    new() { VmSize = "VmSizeLowPri1", VmFamily = "VmFamily1", LowPriority = true, VCpusAvailable = 1, MemoryInGiB = 4, ResourceDiskSizeInGiB = 20, PricePerHour = 1 },
                    new() { VmSize = "VmSizeLowPri2", VmFamily = "VmFamily2", LowPriority = true, VCpusAvailable = 2, MemoryInGiB = 8, ResourceDiskSizeInGiB = 40, PricePerHour = 2 },
                    new() { VmSize = "VmSizeDedicated1", VmFamily = "VmFamily1", LowPriority = false, VCpusAvailable = 1, MemoryInGiB = 4, ResourceDiskSizeInGiB = 20, PricePerHour = 11 },
                    new() { VmSize = "VmSizeDedicated2", VmFamily = "VmFamily2", LowPriority = false, VCpusAvailable = 2, MemoryInGiB = 8, ResourceDiskSizeInGiB = 40, PricePerHour = 22 }
                },
                BatchQuotas = new() { ActiveJobAndJobScheduleQuota = 1, PoolQuota = 1, DedicatedCoreQuota = 5, LowPriorityCoreQuota = 10, DedicatedCoreQuotaPerVMFamily = new List<VirtualMachineFamilyCoreQuota>() },
                ActiveNodeCountByVmSize = new List<AzureBatchNodeCount>(),
                ActiveJobCount = 0,
                ActivePoolCount = 0,
                BatchTaskState = default,
                StorageAccountKey = "Key1",
                DownloadedBlobContent = string.Empty,
                LocalFileExists = true
            };

            public static AzureProxyReturnValues DefaultsPerVMFamilyEnforced => DefaultsPerVMFamilyEnforcedImpl();

            private static AzureProxyReturnValues DefaultsPerVMFamilyEnforcedImpl()
            {
                var proxy = Defaults;
                proxy.VmSizesAndPrices.Add(new() { VmSize = "VmSize3", VmFamily = "VmFamily3", LowPriority = false, VCpusAvailable = 4, MemoryInGiB = 12, ResourceDiskSizeInGiB = 80, PricePerHour = 33 });
                proxy.BatchQuotas = new()
                {
                    DedicatedCoreQuotaPerVMFamilyEnforced = true,
                    DedicatedCoreQuotaPerVMFamily = new VirtualMachineFamilyCoreQuota[] { new("VmFamily1", proxy.BatchQuotas.DedicatedCoreQuota), new("VmFamily2", 0), new("VmFamily3", 4) },
                    DedicatedCoreQuota = proxy.BatchQuotas.DedicatedCoreQuota,
                    ActiveJobAndJobScheduleQuota = proxy.BatchQuotas.ActiveJobAndJobScheduleQuota,
                    LowPriorityCoreQuota = proxy.BatchQuotas.LowPriorityCoreQuota,
                    PoolQuota = proxy.BatchQuotas.PoolQuota
                };
                return proxy;
            }

            private readonly Dictionary<string, IList<Microsoft.Azure.Batch.MetadataItem>> poolMetadata = new();

            internal void AzureProxyDeleteBatchPoolImpl(string poolId, CancellationToken cancellationToken)
            {
                _ = poolMetadata.Remove(poolId);
                AzureProxyDeleteBatchPool(poolId, cancellationToken);
            }

            internal CloudPool CreateBatchPoolImpl(Pool pool)
            {
                var poolId = pool.Name;
                var metadata = pool.Metadata?.Select(Convert).ToList();

                poolMetadata.Add(poolId, metadata);
                return BatchPoolTests.GeneratePool(id: poolId, creationTime: DateTime.UtcNow, metadata: metadata);

                static Microsoft.Azure.Batch.MetadataItem Convert(Microsoft.Azure.Management.Batch.Models.MetadataItem item)
                    => new(item.Name, item.Value);
            }

            internal CloudPool GetBatchPoolImpl(string poolId)
            {
                if (!poolMetadata.TryGetValue(poolId, out var items))
                {
                    items = null;
                }

                return BatchPoolTests.GeneratePool(poolId, metadata: items);
            }
        }

        private class TestBatchQuotaVerifierQuotaMaxedOut : TestBatchQuotaVerifierBase
        {
            public TestBatchQuotaVerifierQuotaMaxedOut(IBatchQuotaProvider batchQuotaProvider) : base(batchQuotaProvider) { }

            public override Task<CheckGroupPoolAndJobQuotaResult> CheckBatchAccountPoolAndJobQuotasAsync(int required, CancellationToken cancellationToken)
                => Task.FromResult(new CheckGroupPoolAndJobQuotaResult(required / 2, new AzureBatchQuotaMaxedOutException("Test AzureBatchQuotaMaxedOutException")));

            public override Task CheckBatchAccountQuotasAsync(VirtualMachineInformation _1, bool _2, CancellationToken cancellationToken)
                => throw new AzureBatchQuotaMaxedOutException("Test AzureBatchQuotaMaxedOutException");
        }

        private class TestBatchQuotaVerifierLowQuota : TestBatchQuotaVerifierBase
        {
            public TestBatchQuotaVerifierLowQuota(IBatchQuotaProvider batchQuotaProvider) : base(batchQuotaProvider) { }

            public override Task<CheckGroupPoolAndJobQuotaResult> CheckBatchAccountPoolAndJobQuotasAsync(int required, CancellationToken cancellationToken)
                => throw new NotSupportedException();

            public override Task CheckBatchAccountQuotasAsync(VirtualMachineInformation _1, bool _2, CancellationToken cancellationToken)
                => throw new AzureBatchLowQuotaException("Test AzureBatchLowQuotaException");
        }

        private abstract class TestBatchQuotaVerifierBase : IBatchQuotaVerifier
        {
            private readonly IBatchQuotaProvider batchQuotaProvider;

            protected TestBatchQuotaVerifierBase(IBatchQuotaProvider batchQuotaProvider)
                => this.batchQuotaProvider = batchQuotaProvider;

            public abstract Task<CheckGroupPoolAndJobQuotaResult> CheckBatchAccountPoolAndJobQuotasAsync(int required, CancellationToken cancellationToken);

            public abstract Task CheckBatchAccountQuotasAsync(VirtualMachineInformation virtualMachineInformation, bool needPoolOrJobQuotaCheck, CancellationToken cancellationToken);

            public IBatchQuotaProvider GetBatchQuotaProvider()
                => batchQuotaProvider;
        }

        private sealed class UrlMutableSASEqualityComparer : IEqualityComparer<Uri>
        {
            internal static Uri TrimUri(Uri uri)
            {
                var builder = new UriBuilder(uri);
                builder.Query = builder.Query[0..24];
                return builder.Uri;
            }

            public bool Equals(Uri x, Uri y)
            {
                if (x is null && y is null) return true; // TODO: verify
                if (x is null || y is null) return false;
                return EqualityComparer<Uri>.Default.Equals(TrimUri(x), TrimUri(y));
            }

            public int GetHashCode([DisallowNull] Uri uri)
            {
                ArgumentNullException.ThrowIfNull(uri);
                return TrimUri(uri).GetHashCode();
            }
        }

        private class FileToDownload
        {
            public string StorageUrl { get; set; }
            public string LocalPath { get; set; }
        }
    }
}<|MERGE_RESOLUTION|>--- conflicted
+++ resolved
@@ -632,55 +632,34 @@
 
             GuardAssertsWithTesTask(tesTask, () =>
             {
-<<<<<<< HEAD
                 Assert.IsNotNull(poolId);
-                Assert.AreEqual("TES-hostname-edicated1-6aczoqjox53tytv3h7hxwrp5t5ne4yzs-", poolId[0..^8]);
+                Assert.AreEqual("TES-hostname-edicated1-lwsfq7ml3bfuzw3kjwvp55cpykgfdtpm-", poolId[0..^8]);
                 Assert.AreEqual("VmSizeDedicated1", pool.VmSize);
                 Assert.IsTrue(((BatchScheduler)batchScheduler).TryGetPool(poolId, out _));
-                Assert.AreEqual(1, pool.DeploymentConfiguration.VirtualMachineConfiguration.ContainerConfiguration.ContainerRegistries.Count);
-=======
-                Assert.IsNull(poolInformation.AutoPoolSpecification);
-                Assert.IsNotNull(poolInformation.PoolId);
-                Assert.AreEqual("TES-hostname-edicated1-lwsfq7ml3bfuzw3kjwvp55cpykgfdtpm-", poolInformation.PoolId[0..^8]);
-                Assert.AreEqual("VmSizeDedicated1", pool.VmSize);
-                Assert.IsTrue(((BatchScheduler)batchScheduler).TryGetPool(poolInformation.PoolId, out _));
-            });
-        }
-
-        [TestMethod]
-        public async Task BatchJobContainsExpectedAutoPoolInformation()
-        {
-            (_, _, var poolInformation, _) = await ProcessTesTaskAndGetBatchJobArgumentsAsync(true);
-
-            Assert.IsNull(poolInformation.PoolId);
-            Assert.IsNotNull(poolInformation.AutoPoolSpecification);
-            Assert.AreEqual("TES", poolInformation.AutoPoolSpecification.AutoPoolIdPrefix);
-            Assert.AreEqual("VmSizeDedicated1", poolInformation.AutoPoolSpecification.PoolSpecification.VirtualMachineSize);
-            Assert.AreEqual(1, poolInformation.AutoPoolSpecification.PoolSpecification.TargetDedicatedComputeNodes);
-        }
-
-        [TestCategory("TES 1.1")]
-        [TestMethod]
-        public async Task BatchJobContainsExpectedManualPoolInformation()
-        {
-            var task = GetTesTask();
-            task.Resources.BackendParameters = new()
-            {
-                { "workflow_execution_identity", "/subscriptions/00000000-0000-0000-0000-000000000000/resourceGroups/coa/providers/Microsoft.ManagedIdentity/userAssignedIdentities/coa-test-uami" }
-            };
-
-            (_, _, var poolInformation, var pool) = await ProcessTesTaskAndGetBatchJobArgumentsAsync(task, GetMockConfig(true)(), GetMockAzureProxy(AzureProxyReturnValues.Defaults), AzureProxyReturnValues.Defaults);
-
-            GuardAssertsWithTesTask(task, () =>
-            {
-                Assert.IsNotNull(poolInformation.PoolId);
-                Assert.IsNull(poolInformation.AutoPoolSpecification);
-                Assert.AreEqual("TES_JobId-1", poolInformation.PoolId);
-                Assert.AreEqual("VmSizeDedicated1", pool.VmSize);
-                Assert.AreEqual(1, pool.ScaleSettings.FixedScale.TargetDedicatedNodes);
->>>>>>> 0395034e
-            });
-        }
+            });
+        }
+
+        //[TestCategory("TES 1.1")]
+        //[TestMethod]
+        //public async Task BatchJobContainsExpectedManualPoolInformation()
+        //{
+        //    var task = GetTesTask();
+        //    task.Resources.BackendParameters = new()
+        //    {
+        //        { "workflow_execution_identity", "/subscriptions/00000000-0000-0000-0000-000000000000/resourceGroups/coa/providers/Microsoft.ManagedIdentity/userAssignedIdentities/coa-test-uami" }
+        //    };
+
+        //    (_, _, var poolInformation, var pool) = await ProcessTesTaskAndGetBatchJobArgumentsAsync(task, GetMockConfig(true)(), GetMockAzureProxy(AzureProxyReturnValues.Defaults), AzureProxyReturnValues.Defaults);
+
+        //    GuardAssertsWithTesTask(task, () =>
+        //    {
+        //        Assert.IsNotNull(poolInformation.PoolId);
+        //        Assert.IsNull(poolInformation.AutoPoolSpecification);
+        //        Assert.AreEqual("TES_JobId-1", poolInformation.PoolId);
+        //        Assert.AreEqual("VmSizeDedicated1", pool.VmSize);
+        //        Assert.AreEqual(1, pool.ScaleSettings.FixedScale.TargetDedicatedNodes);
+        //    });
+        //}
 
         [TestMethod]
         public async Task NewTesTaskGetsScheduledSuccessfully()
@@ -1708,19 +1687,6 @@
         private static TesTask GetTesTask()
             => JsonConvert.DeserializeObject<TesTask>(File.ReadAllText("testask1.json"));
 
-<<<<<<< HEAD
-        private readonly Mock<ContainerRegistryProvider> containerRegistryProvider = new();
-
-        private static Action<Mock<ContainerRegistryProvider>> GetContainerRegistryInfoProvider(
-            AzureProxyReturnValues azureProxyReturnValues)
-            => containerRegistryProvider =>
-            {
-                containerRegistryProvider.Setup(p => p.GetContainerRegistryInfoAsync("registryServer1.io/imageName1:tag1", It.IsAny<CancellationToken>()))
-                    .Returns(Task.FromResult(azureProxyReturnValues.ContainerRegistryInfo));
-            };
-
-=======
->>>>>>> 0395034e
         private static Action<Mock<IAzureProxy>> GetMockAzureProxy(AzureProxyReturnValues azureProxyReturnValues)
             => azureProxy =>
             {
