--- conflicted
+++ resolved
@@ -80,12 +80,7 @@
                 { "workflow_execution_identity", "/subscriptions/00000000-0000-0000-0000-000000000000/resourceGroups/coa/providers/Microsoft.ManagedIdentity/userAssignedIdentities/coa-test-uami" }
             };
 
-<<<<<<< HEAD
-            (_, _, var poolInformation, _) = await ProcessTesTaskAndGetBatchJobArgumentsAsync(task, GetMockConfig()(), GetMockAzureProxy(azureProxyReturnValues));
-=======
-
-            (_, _, var poolInformation) = await ProcessTesTaskAndGetBatchJobArgumentsAsync(task, GetMockConfig(), GetMockAzureProxy(AzureProxyReturnValues.Defaults), AzureProxyReturnValues.Defaults);
->>>>>>> 2d3cd982
+            (_, _, var poolInformation, _) = await ProcessTesTaskAndGetBatchJobArgumentsAsync(task, GetMockConfig()(), GetMockAzureProxy(azureProxyReturnValues), AzureProxyReturnValues.Defaults);
 
             Assert.IsNull(poolInformation.AutoPoolSpecification);
             Assert.IsFalse(string.IsNullOrWhiteSpace(poolInformation.PoolId));
@@ -104,31 +99,19 @@
             task.Resources.Preemptible = preemptible;
             task.Resources.BackendParameters = new() { { "vm_size", vmSize } };
 
-<<<<<<< HEAD
-            using var serviceProvider = GetServiceProvider(GetMockConfig()(), GetMockAzureProxy(AzureProxyReturnValues.Defaults));
+            using var serviceProvider = GetServiceProvider(
+                GetMockConfig()(),
+                GetMockAzureProxy(AzureProxyReturnValues.Defaults),
+                GetMockQuotaProvider(AzureProxyReturnValues.Defaults),
+                GetMockSkuInfoProvider(AzureProxyReturnValues.Defaults));
             var batchScheduler = serviceProvider.GetT();
-=======
-            var logger = new Mock<ILogger<ArmBatchQuotaProvider>>().Object;
-
-
-
-            var batchScheduler = new BatchScheduler(
-                new Mock<ILogger<BatchScheduler>>().Object,
-                GetMockConfig(),
-                new CachingWithRetriesAzureProxy(proxy, new CachingService(new MemoryCacheProvider(new MemoryCache(new MemoryCacheOptions())))),
-                new StorageAccessProvider(new Mock<ILogger<StorageAccessProvider>>().Object, GetMockConfig(), proxy),
-                GetNewStubQuotaVerifier(proxy, AzureProxyReturnValues.Defaults),
-                GetNewMockSkuInfoProvider(AzureProxyReturnValues.Defaults).Object);
->>>>>>> 2d3cd982
 
             var size = await batchScheduler.GetVmSizeAsync(task);
             Assert.AreEqual(vmSize, size.VmSize);
         }
 
         private static BatchAccountResourceInformation GetNewBatchResourceInfo()
-        {
-            return new BatchAccountResourceInformation("batchAccount", "mrg", "sub-id", "eastus");
-        }
+          => new("batchAccount", "mrg", "sub-id", "eastus");
 
         [TestMethod]
         public async Task TesTaskFailsWithSystemErrorWhenNoSuitableVmExists()
@@ -252,7 +235,7 @@
                 { "workflow_execution_identity", "/subscriptions/00000000-0000-0000-0000-000000000000/resourceGroups/coa/providers/Microsoft.ManagedIdentity/userAssignedIdentities/coa-test-uami" }
             };
 
-            (_, _, var poolInformation, var pool) = await ProcessTesTaskAndGetBatchJobArgumentsAsync(task, GetMockConfig()(), GetMockAzureProxy(AzureProxyReturnValues.Defaults));
+            (_, _, var poolInformation, var pool) = await ProcessTesTaskAndGetBatchJobArgumentsAsync(task, GetMockConfig()(), GetMockAzureProxy(AzureProxyReturnValues.Defaults), AzureProxyReturnValues.Defaults);
 
             Assert.IsNotNull(poolInformation.PoolId);
             Assert.IsNull(poolInformation.AutoPoolSpecification);
@@ -267,11 +250,7 @@
         {
             var tesTask = GetTesTask();
 
-<<<<<<< HEAD
-            _ = await ProcessTesTaskAndGetBatchJobArgumentsAsync(tesTask, GetMockConfig()(), GetMockAzureProxy(AzureProxyReturnValues.Defaults));
-=======
-            await ProcessTesTaskAndGetBatchJobArgumentsAsync(tesTask, GetMockConfig(), GetMockAzureProxy(AzureProxyReturnValues.Defaults), AzureProxyReturnValues.Defaults);
->>>>>>> 2d3cd982
+            _ = await ProcessTesTaskAndGetBatchJobArgumentsAsync(tesTask, GetMockConfig()(), GetMockAzureProxy(AzureProxyReturnValues.Defaults), AzureProxyReturnValues.Defaults);
 
             Assert.AreEqual(TesState.INITIALIZINGEnum, tesTask.State);
         }
@@ -282,11 +261,7 @@
             var tesTask = GetTesTask();
             tesTask.Resources.Preemptible = true;
 
-<<<<<<< HEAD
-            (_, _, var poolInformation, _) = await ProcessTesTaskAndGetBatchJobArgumentsAsync(tesTask, GetMockConfig()(), GetMockAzureProxy(AzureProxyReturnValues.Defaults));
-=======
-            (_, _, var poolInformation) = await ProcessTesTaskAndGetBatchJobArgumentsAsync(tesTask, GetMockConfig(), GetMockAzureProxy(AzureProxyReturnValues.Defaults), AzureProxyReturnValues.Defaults);
->>>>>>> 2d3cd982
+            (_, _, var poolInformation, _) = await ProcessTesTaskAndGetBatchJobArgumentsAsync(tesTask, GetMockConfig()(), GetMockAzureProxy(AzureProxyReturnValues.Defaults), AzureProxyReturnValues.Defaults);
 
             Assert.AreEqual("VmSizeLowPri1", poolInformation.AutoPoolSpecification.PoolSpecification.VirtualMachineSize);
             Assert.AreEqual(1, poolInformation.AutoPoolSpecification.PoolSpecification.TargetLowPriorityComputeNodes);
@@ -299,11 +274,7 @@
             var tesTask = GetTesTask();
             tesTask.Resources.Preemptible = false;
 
-<<<<<<< HEAD
-            (_, _, var poolInformation, _) = await ProcessTesTaskAndGetBatchJobArgumentsAsync(tesTask, GetMockConfig()(), GetMockAzureProxy(AzureProxyReturnValues.Defaults));
-=======
-            (_, _, var poolInformation) = await ProcessTesTaskAndGetBatchJobArgumentsAsync(tesTask, GetMockConfig(), GetMockAzureProxy(AzureProxyReturnValues.Defaults), AzureProxyReturnValues.Defaults);
->>>>>>> 2d3cd982
+            (_, _, var poolInformation, _) = await ProcessTesTaskAndGetBatchJobArgumentsAsync(tesTask, GetMockConfig()(), GetMockAzureProxy(AzureProxyReturnValues.Defaults), AzureProxyReturnValues.Defaults);
 
             Assert.AreEqual("VmSizeDedicated1", poolInformation.AutoPoolSpecification.PoolSpecification.VirtualMachineSize);
             Assert.AreEqual(1, poolInformation.AutoPoolSpecification.PoolSpecification.TargetDedicatedComputeNodes);
@@ -316,11 +287,7 @@
             var tesTask = GetTesTask();
             tesTask.Resources.Preemptible = true;
 
-<<<<<<< HEAD
-            (_, _, var poolInformation, _) = await ProcessTesTaskAndGetBatchJobArgumentsAsync(tesTask, GetMockConfig()(), GetMockAzureProxy(AzureProxyReturnValues.DefaultsPerVMFamilyEnforced));
-=======
-            (_, _, var poolInformation) = await ProcessTesTaskAndGetBatchJobArgumentsAsync(tesTask, GetMockConfig(), GetMockAzureProxy(AzureProxyReturnValues.DefaultsPerVMFamilyEnforced), AzureProxyReturnValues.DefaultsPerVMFamilyEnforced);
->>>>>>> 2d3cd982
+            (_, _, var poolInformation, _) = await ProcessTesTaskAndGetBatchJobArgumentsAsync(tesTask, GetMockConfig()(), GetMockAzureProxy(AzureProxyReturnValues.DefaultsPerVMFamilyEnforced), AzureProxyReturnValues.DefaultsPerVMFamilyEnforced);
 
             Assert.AreEqual("VmSizeLowPri1", poolInformation.AutoPoolSpecification.PoolSpecification.VirtualMachineSize);
             Assert.AreEqual(1, poolInformation.AutoPoolSpecification.PoolSpecification.TargetLowPriorityComputeNodes);
@@ -333,11 +300,7 @@
             var tesTask = GetTesTask();
             tesTask.Resources.Preemptible = false;
 
-<<<<<<< HEAD
-            (_, _, var poolInformation, _) = await ProcessTesTaskAndGetBatchJobArgumentsAsync(tesTask, GetMockConfig()(), GetMockAzureProxy(AzureProxyReturnValues.DefaultsPerVMFamilyEnforced));
-=======
-            (_, _, var poolInformation) = await ProcessTesTaskAndGetBatchJobArgumentsAsync(tesTask, GetMockConfig(), GetMockAzureProxy(AzureProxyReturnValues.DefaultsPerVMFamilyEnforced), AzureProxyReturnValues.DefaultsPerVMFamilyEnforced);
->>>>>>> 2d3cd982
+            (_, _, var poolInformation, _) = await ProcessTesTaskAndGetBatchJobArgumentsAsync(tesTask, GetMockConfig()(), GetMockAzureProxy(AzureProxyReturnValues.DefaultsPerVMFamilyEnforced), AzureProxyReturnValues.DefaultsPerVMFamilyEnforced);
 
             Assert.AreEqual("VmSizeDedicated1", poolInformation.AutoPoolSpecification.PoolSpecification.VirtualMachineSize);
             Assert.AreEqual(1, poolInformation.AutoPoolSpecification.PoolSpecification.TargetDedicatedComputeNodes);
@@ -354,11 +317,7 @@
             var azureProxyReturnValues = AzureProxyReturnValues.DefaultsPerVMFamilyEnforced;
             azureProxyReturnValues.VmSizesAndPrices.First(vm => vm.VmSize.Equals("VmSize3", StringComparison.OrdinalIgnoreCase)).PricePerHour = 44;
 
-<<<<<<< HEAD
-            (_, _, var poolInformation, _) = await ProcessTesTaskAndGetBatchJobArgumentsAsync(tesTask, GetMockConfig()(), GetMockAzureProxy(azureProxyReturnValues));
-=======
-            (_, _, var poolInformation) = await ProcessTesTaskAndGetBatchJobArgumentsAsync(tesTask, GetMockConfig(), azureProxy, azureProxyReturnValues);
->>>>>>> 2d3cd982
+            (_, _, var poolInformation, _) = await ProcessTesTaskAndGetBatchJobArgumentsAsync(tesTask, GetMockConfig()(), GetMockAzureProxy(azureProxyReturnValues), azureProxyReturnValues);
 
             Assert.IsTrue(tesTask.Logs.Any(l => "UsedLowPriorityInsteadOfDedicatedVm".Equals(l.Warning)));
             Assert.AreEqual(1, poolInformation.AutoPoolSpecification.PoolSpecification.TargetLowPriorityComputeNodes);
@@ -373,11 +332,7 @@
             var config = GetMockConfig()()
                 .Append(("UsePreemptibleVmsOnly", "true"));
 
-<<<<<<< HEAD
-            (_, _, var poolInformation, _) = await ProcessTesTaskAndGetBatchJobArgumentsAsync(tesTask, config, GetMockAzureProxy(AzureProxyReturnValues.Defaults));
-=======
-            (_, _, var poolInformation) = await ProcessTesTaskAndGetBatchJobArgumentsAsync(tesTask, config, GetMockAzureProxy(AzureProxyReturnValues.Defaults), AzureProxyReturnValues.Defaults);
->>>>>>> 2d3cd982
+            (_, _, var poolInformation, _) = await ProcessTesTaskAndGetBatchJobArgumentsAsync(tesTask, config, GetMockAzureProxy(AzureProxyReturnValues.Defaults), AzureProxyReturnValues.Defaults);
 
             Assert.AreEqual(1, poolInformation.AutoPoolSpecification.PoolSpecification.TargetLowPriorityComputeNodes);
         }
@@ -393,11 +348,7 @@
                 var config = GetMockConfig()()
                     .Append(("AllowedVmSizes", allowedVmSizes));
 
-<<<<<<< HEAD
-                (_, _, var poolInformation, _) = await ProcessTesTaskAndGetBatchJobArgumentsAsync(tesTask, config, GetMockAzureProxy(AzureProxyReturnValues.Defaults));
-=======
-                (_, _, var poolInformation) = await ProcessTesTaskAndGetBatchJobArgumentsAsync(tesTask, config, GetMockAzureProxy(AzureProxyReturnValues.Defaults), AzureProxyReturnValues.Defaults);
->>>>>>> 2d3cd982
+                (_, _, var poolInformation, _) = await ProcessTesTaskAndGetBatchJobArgumentsAsync(tesTask, config, GetMockAzureProxy(AzureProxyReturnValues.Defaults), AzureProxyReturnValues.Defaults);
                 Assert.AreEqual(expectedTaskState, tesTask.State);
 
                 if (expectedSelectedVmSize is not null)
@@ -524,11 +475,7 @@
                 azureProxy = mock;
             });
 
-<<<<<<< HEAD
-            _ = await ProcessTesTaskAndGetBatchJobArgumentsAsync(tesTask, GetMockConfig()(), azureProxySetter);
-=======
-            await ProcessTesTaskAndGetBatchJobArgumentsAsync(tesTask, GetMockConfig(), azureProxy, azureProxyReturnValues);
->>>>>>> 2d3cd982
+            _ = await ProcessTesTaskAndGetBatchJobArgumentsAsync(tesTask, GetMockConfig()(), azureProxySetter, azureProxyReturnValues);
 
             Assert.AreEqual(TesState.CANCELEDEnum, tesTask.State);
             Assert.IsFalse(tesTask.IsCancelRequested);
@@ -561,11 +508,7 @@
             azureProxyReturnValues.BatchJobAndTaskState = BatchJobAndTaskStates.TaskCompletedSuccessfully;
             azureProxyReturnValues.DownloadedBlobContent = metricsFileContent;
 
-<<<<<<< HEAD
-            _ = await ProcessTesTaskAndGetBatchJobArgumentsAsync(tesTask, GetMockConfig()(), GetMockAzureProxy(azureProxyReturnValues));
-=======
-            await ProcessTesTaskAndGetBatchJobArgumentsAsync(tesTask, GetMockConfig(), azureProxy, azureProxyReturnValues);
->>>>>>> 2d3cd982
+            _ = await ProcessTesTaskAndGetBatchJobArgumentsAsync(tesTask, GetMockConfig()(), GetMockAzureProxy(azureProxyReturnValues), azureProxyReturnValues);
 
             Assert.AreEqual(TesState.COMPLETEEnum, tesTask.State);
 
@@ -599,11 +542,7 @@
             azureProxyReturnValues.DownloadedBlobContent = "2";
             var azureProxy = GetMockAzureProxy(azureProxyReturnValues);
 
-<<<<<<< HEAD
-            _ = await ProcessTesTaskAndGetBatchJobArgumentsAsync(tesTask, GetMockConfig()(), azureProxy);
-=======
-            await ProcessTesTaskAndGetBatchJobArgumentsAsync(tesTask, GetMockConfig(), azureProxy, azureProxyReturnValues);
->>>>>>> 2d3cd982
+            _ = await ProcessTesTaskAndGetBatchJobArgumentsAsync(tesTask, GetMockConfig()(), azureProxy, azureProxyReturnValues);
 
             Assert.AreEqual(TesState.COMPLETEEnum, tesTask.State);
             Assert.AreEqual(2, tesTask.GetOrAddTesTaskLog().CromwellResultCode);
@@ -707,11 +646,7 @@
                 azureProxy = mock;
             });
 
-<<<<<<< HEAD
-            _ = await ProcessTesTaskAndGetBatchJobArgumentsAsync(tesTask, GetMockConfig()(), azureProxySetter);
-=======
-            await ProcessTesTaskAndGetBatchJobArgumentsAsync(tesTask, GetMockConfig(), azureProxy, azureProxyReturnValues);
->>>>>>> 2d3cd982
+            _ = await ProcessTesTaskAndGetBatchJobArgumentsAsync(tesTask, GetMockConfig()(), azureProxySetter, azureProxyReturnValues);
 
             var modifiedCommandScript = (string)azureProxy.Invocations.FirstOrDefault(i => i.Method.Name == nameof(IAzureProxy.UploadBlobAsync) && i.Arguments[0].ToString().Contains("/script"))?.Arguments[1];
             var filesToDownload = GetFilesToDownload(azureProxy);
@@ -742,11 +677,7 @@
                 azureProxy = mock;
             });
 
-<<<<<<< HEAD
-            _ = await ProcessTesTaskAndGetBatchJobArgumentsAsync(tesTask, GetMockConfig()(), azureProxySetter);
-=======
-            await ProcessTesTaskAndGetBatchJobArgumentsAsync(tesTask, GetMockConfig(), azureProxy, AzureProxyReturnValues.Defaults);
->>>>>>> 2d3cd982
+            _ = await ProcessTesTaskAndGetBatchJobArgumentsAsync(tesTask, GetMockConfig()(), azureProxySetter, AzureProxyReturnValues.Defaults);
 
             var modifiedCommandScript = (string)azureProxy.Invocations.FirstOrDefault(i => i.Method.Name == nameof(IAzureProxy.UploadBlobAsync) && i.Arguments[0].ToString().Contains("/script"))?.Arguments[1];
             var filesToDownload = GetFilesToDownload(azureProxy);
@@ -781,11 +712,7 @@
                 azureProxy = mock;
             });
 
-<<<<<<< HEAD
-            _ = await ProcessTesTaskAndGetBatchJobArgumentsAsync(tesTask, config, azureProxySetter);
-=======
-            await ProcessTesTaskAndGetBatchJobArgumentsAsync(tesTask, config, azureProxy, AzureProxyReturnValues.Defaults);
->>>>>>> 2d3cd982
+            _ = await ProcessTesTaskAndGetBatchJobArgumentsAsync(tesTask, config, azureProxySetter, AzureProxyReturnValues.Defaults);
 
             var filesToDownload = GetFilesToDownload(azureProxy);
 
@@ -837,11 +764,7 @@
                 azureProxy = mock;
             });
 
-<<<<<<< HEAD
-            _ = await ProcessTesTaskAndGetBatchJobArgumentsAsync(tesTask, config, azureProxySetter);
-=======
-            await ProcessTesTaskAndGetBatchJobArgumentsAsync(tesTask, config, azureProxy, AzureProxyReturnValues.Defaults);
->>>>>>> 2d3cd982
+            _ = await ProcessTesTaskAndGetBatchJobArgumentsAsync(tesTask, config, azureProxySetter, AzureProxyReturnValues.Defaults);
 
             var filesToDownload = GetFilesToDownload(azureProxy);
 
@@ -872,17 +795,13 @@
         {
             var tesTask = GetTesTask();
 
-<<<<<<< HEAD
             Mock<IAzureProxy> azureProxy = default;
             var azureProxySetter = new Action<Mock<IAzureProxy>>(mock =>
             {
                 GetMockAzureProxy(AzureProxyReturnValues.Defaults)(mock);
                 azureProxy = mock;
             });
-            (_, _, var poolInformation, _) = await ProcessTesTaskAndGetBatchJobArgumentsAsync(tesTask, GetMockConfig()(), azureProxySetter);
-=======
-            (_, var cloudTask, var poolInformation) = await ProcessTesTaskAndGetBatchJobArgumentsAsync(tesTask, GetMockConfig(), azureProxy, AzureProxyReturnValues.Defaults);
->>>>>>> 2d3cd982
+            (_, var cloudTask, var poolInformation, _) = await ProcessTesTaskAndGetBatchJobArgumentsAsync(tesTask, GetMockConfig()(), azureProxySetter, AzureProxyReturnValues.Defaults);
             var batchScript = (string)azureProxy.Invocations.FirstOrDefault(i => i.Method.Name == nameof(IAzureProxy.UploadBlobAsync) && i.Arguments[0].ToString().Contains("/batch_script"))?.Arguments[1];
 
             Assert.IsNotNull(poolInformation.AutoPoolSpecification.PoolSpecification.VirtualMachineConfiguration.ContainerConfiguration);
@@ -897,17 +816,13 @@
             var tesTask = GetTesTask();
             tesTask.Executors.First().Image = "ubuntu";
 
-<<<<<<< HEAD
             Mock<IAzureProxy> azureProxy = default;
             var azureProxySetter = new Action<Mock<IAzureProxy>>(mock =>
             {
                 GetMockAzureProxy(AzureProxyReturnValues.Defaults)(mock);
                 azureProxy = mock;
             });
-            (_, var cloudTask, var poolInformation, _) = await ProcessTesTaskAndGetBatchJobArgumentsAsync(tesTask, GetMockConfig()(), azureProxySetter);
-=======
-            (_, var cloudTask, var poolInformation) = await ProcessTesTaskAndGetBatchJobArgumentsAsync(tesTask, GetMockConfig(), azureProxy, AzureProxyReturnValues.Defaults);
->>>>>>> 2d3cd982
+            (_, var cloudTask, var poolInformation, _) = await ProcessTesTaskAndGetBatchJobArgumentsAsync(tesTask, GetMockConfig()(), azureProxySetter, AzureProxyReturnValues.Defaults);
             var batchScript = (string)azureProxy.Invocations.FirstOrDefault(i => i.Method.Name == nameof(IAzureProxy.UploadBlobAsync) && i.Arguments[0].ToString().Contains("/batch_script"))?.Arguments[1];
 
             Assert.IsNull(poolInformation.AutoPoolSpecification.PoolSpecification.VirtualMachineConfiguration.ContainerConfiguration);
@@ -920,11 +835,7 @@
         {
             var tesTask = GetTesTask();
 
-<<<<<<< HEAD
-            (_, var cloudTask, _, _) = await ProcessTesTaskAndGetBatchJobArgumentsAsync(tesTask, GetMockConfig()(), GetMockAzureProxy(AzureProxyReturnValues.Defaults));
-=======
-            (_, var cloudTask, _) = await ProcessTesTaskAndGetBatchJobArgumentsAsync(tesTask, GetMockConfig(), GetMockAzureProxy(AzureProxyReturnValues.Defaults), AzureProxyReturnValues.Defaults);
->>>>>>> 2d3cd982
+            (_, var cloudTask, _, _) = await ProcessTesTaskAndGetBatchJobArgumentsAsync(tesTask, GetMockConfig()(), GetMockAzureProxy(AzureProxyReturnValues.Defaults), AzureProxyReturnValues.Defaults);
 
             Assert.IsNotNull(cloudTask.ContainerSettings);
             Assert.AreEqual("docker", cloudTask.ContainerSettings.ImageName);
@@ -936,11 +847,7 @@
             var tesTask = GetTesTask();
             tesTask.Executors.First().Image = "ubuntu";
 
-<<<<<<< HEAD
-            (_, var cloudTask, _, _) = await ProcessTesTaskAndGetBatchJobArgumentsAsync(tesTask, GetMockConfig()(), GetMockAzureProxy(AzureProxyReturnValues.Defaults));
-=======
-            (_, var cloudTask, _) = await ProcessTesTaskAndGetBatchJobArgumentsAsync(tesTask, GetMockConfig(), GetMockAzureProxy(AzureProxyReturnValues.Defaults), AzureProxyReturnValues.Defaults);
->>>>>>> 2d3cd982
+            (_, var cloudTask, _, _) = await ProcessTesTaskAndGetBatchJobArgumentsAsync(tesTask, GetMockConfig()(), GetMockAzureProxy(AzureProxyReturnValues.Defaults), AzureProxyReturnValues.Defaults);
 
             Assert.IsNull(cloudTask.ContainerSettings);
         }
@@ -959,17 +866,13 @@
             var azureProxyReturnValues = AzureProxyReturnValues.Defaults;
             azureProxyReturnValues.LocalFileExists = true;
 
-<<<<<<< HEAD
             Mock<IAzureProxy> azureProxy = default;
             var azureProxySetter = new Action<Mock<IAzureProxy>>(mock =>
             {
                 GetMockAzureProxy(azureProxyReturnValues)(mock);
                 azureProxy = mock;
             });
-            _ = await ProcessTesTaskAndGetBatchJobArgumentsAsync(tesTask, GetMockConfig()(), azureProxySetter);
-=======
-            await ProcessTesTaskAndGetBatchJobArgumentsAsync(tesTask, config, azureProxy, azureProxyReturnValues);
->>>>>>> 2d3cd982
+            _ = await ProcessTesTaskAndGetBatchJobArgumentsAsync(tesTask, GetMockConfig()(), azureProxySetter, azureProxyReturnValues);
 
             var filesToDownload = GetFilesToDownload(azureProxy);
 
@@ -989,11 +892,7 @@
             var tesTask = GetTesTask();
             var azureProxy = GetMockAzureProxy(AzureProxyReturnValues.Defaults);
 
-<<<<<<< HEAD
-            (_, _, var poolInformation, _) = await ProcessTesTaskAndGetBatchJobArgumentsAsync(tesTask, config, azureProxy);
-=======
-            (_, _, var poolInformation) = await ProcessTesTaskAndGetBatchJobArgumentsAsync(tesTask, config, azureProxy, AzureProxyReturnValues.Defaults);
->>>>>>> 2d3cd982
+            (_, _, var poolInformation, _) = await ProcessTesTaskAndGetBatchJobArgumentsAsync(tesTask, config, azureProxy, AzureProxyReturnValues.Defaults);
 
             var poolNetworkConfiguration = poolInformation.AutoPoolSpecification.PoolSpecification.NetworkConfiguration;
 
@@ -1011,11 +910,7 @@
             var tesTask = GetTesTask();
             var azureProxy = GetMockAzureProxy(AzureProxyReturnValues.Defaults);
 
-<<<<<<< HEAD
-            (_, _, var poolInformation, _) = await ProcessTesTaskAndGetBatchJobArgumentsAsync(tesTask, config, azureProxy);
-=======
-            (_, _, var poolInformation) = await ProcessTesTaskAndGetBatchJobArgumentsAsync(tesTask, config, azureProxy, AzureProxyReturnValues.Defaults);
->>>>>>> 2d3cd982
+            (_, _, var poolInformation, _) = await ProcessTesTaskAndGetBatchJobArgumentsAsync(tesTask, config, azureProxy, AzureProxyReturnValues.Defaults);
 
             var poolNetworkConfiguration = poolInformation.AutoPoolSpecification.PoolSpecification.NetworkConfiguration;
 
@@ -1028,38 +923,22 @@
             var azureProxyReturnValues = AzureProxyReturnValues.Defaults;
             azureProxyReturnValues.BatchJobAndTaskState = azureBatchJobAndTaskState ?? azureProxyReturnValues.BatchJobAndTaskState;
 
-<<<<<<< HEAD
-            _ = await ProcessTesTaskAndGetBatchJobArgumentsAsync(tesTask, GetMockConfig()(), GetMockAzureProxy(azureProxyReturnValues));
-=======
-            await ProcessTesTaskAndGetBatchJobArgumentsAsync(tesTask, GetMockConfig(), GetMockAzureProxy(azureProxyReturnValues), azureProxyReturnValues);
->>>>>>> 2d3cd982
+            _ = await ProcessTesTaskAndGetBatchJobArgumentsAsync(tesTask, GetMockConfig()(), GetMockAzureProxy(azureProxyReturnValues), azureProxyReturnValues);
 
             return (tesTask.Logs?.LastOrDefault()?.FailureReason, tesTask.Logs?.LastOrDefault()?.SystemLogs?.ToArray());
         }
 
-<<<<<<< HEAD
         private static Task<(string JobId, CloudTask CloudTask, PoolInformation PoolInformation, Pool batchModelsPool)> ProcessTesTaskAndGetBatchJobArgumentsAsync()
-            => ProcessTesTaskAndGetBatchJobArgumentsAsync(GetTesTask(), GetMockConfig()(), GetMockAzureProxy(AzureProxyReturnValues.Defaults));
-
-        private static async Task<(string JobId, CloudTask CloudTask, PoolInformation PoolInformation, Pool batchModelsPool)> ProcessTesTaskAndGetBatchJobArgumentsAsync(TesTask tesTask, IEnumerable<(string Key, string Value)> configuration, Action<Mock<IAzureProxy>> azureProxy)
-        {
-            using var serviceProvider = GetServiceProvider(configuration, azureProxy);
+            => ProcessTesTaskAndGetBatchJobArgumentsAsync(GetTesTask(), GetMockConfig()(), GetMockAzureProxy(AzureProxyReturnValues.Defaults), AzureProxyReturnValues.Defaults);
+
+        private static async Task<(string JobId, CloudTask CloudTask, PoolInformation PoolInformation, Pool batchModelsPool)> ProcessTesTaskAndGetBatchJobArgumentsAsync(TesTask tesTask, IEnumerable<(string Key, string Value)> configuration, Action<Mock<IAzureProxy>> azureProxy, AzureProxyReturnValues azureProxyReturnValues)
+        {
+            using var serviceProvider = GetServiceProvider(
+                configuration,
+                azureProxy,
+                GetMockQuotaProvider(azureProxyReturnValues),
+                GetMockSkuInfoProvider(azureProxyReturnValues));
             var batchScheduler = serviceProvider.GetT();
-=======
-        private static Task<(string JobId, CloudTask CloudTask, PoolInformation PoolInformation)> ProcessTesTaskAndGetBatchJobArgumentsAsync()
-            => ProcessTesTaskAndGetBatchJobArgumentsAsync(GetTesTask(), GetMockConfig(), GetMockAzureProxy(AzureProxyReturnValues.Defaults), AzureProxyReturnValues.Defaults);
-
-        private static async Task<(string JobId, CloudTask CloudTask, PoolInformation PoolInformation)> ProcessTesTaskAndGetBatchJobArgumentsAsync(TesTask tesTask, IConfiguration configuration, Mock<IAzureProxy> azureProxy, AzureProxyReturnValues azureProxyReturnValues)
-        {
-            var batchScheduler = new BatchScheduler(
-                new Mock<ILogger<BatchScheduler>>().Object,
-                configuration,
-                new CachingWithRetriesAzureProxy(azureProxy.Object, new CachingService(new MemoryCacheProvider(new MemoryCache(new MemoryCacheOptions())))),
-                new StorageAccessProvider(new Mock<ILogger<StorageAccessProvider>>().Object, configuration, azureProxy.Object),
-                GetNewStubQuotaVerifier(azureProxy.Object, azureProxyReturnValues),
-                GetNewMockSkuInfoProvider(azureProxyReturnValues).Object
-            );
->>>>>>> 2d3cd982
 
             await batchScheduler.ProcessTesTaskAsync(tesTask);
 
@@ -1074,74 +953,52 @@
             return (jobId, cloudTask, poolInformation, batchPoolsModel);
         }
 
-<<<<<<< HEAD
-        private static TestServices.TestServiceProvider<BatchScheduler> GetServiceProvider(IEnumerable<(string Key, string Value)> configuration, Action<Mock<IAzureProxy>> azureProxy)
-            => new(wrapAzureProxy: true, configuration: configuration, azureProxy: azureProxy, batchPoolRepositoryArgs: ("endpoint", "key", "databaseId", "containerId", "partitionKeyValue"));
+        private static Action<Mock<IBatchSkuInformationProvider>> GetMockSkuInfoProvider(AzureProxyReturnValues azureProxyReturnValues)
+            => new(proxy =>
+                proxy.Setup(p => p.GetVmSizesAndPricesAsync(It.IsAny<string>()))
+                    .ReturnsAsync(azureProxyReturnValues.VmSizesAndPrices));
+
+        private static Action<Mock<IBatchQuotaProvider>> GetMockQuotaProvider(AzureProxyReturnValues azureProxyReturnValues)
+            => new(quotaProvider =>
+            {
+                var batchQuotas = azureProxyReturnValues.BatchQuotas;
+                var vmFamilyQuota = batchQuotas.DedicatedCoreQuotaPerVMFamily?.FirstOrDefault(v => string.Equals(v.Name, "VmFamily1", StringComparison.InvariantCultureIgnoreCase))?.CoreQuota ?? 0;
+
+                quotaProvider.Setup(p =>
+                        p.GetBatchAccountQuotaForRequirementAsync(It.IsAny<string>(), It.Is<bool>(p => p == false), It.IsAny<int?>()))
+                    .ReturnsAsync(() => new BatchVmFamilyQuotas(batchQuotas.DedicatedCoreQuota,
+                        vmFamilyQuota,
+                        batchQuotas.PoolQuota,
+                        batchQuotas.ActiveJobAndJobScheduleQuota,
+                        batchQuotas.DedicatedCoreQuotaPerVMFamilyEnforced, "VmSize1"));
+                quotaProvider.Setup(p =>
+                        p.GetBatchAccountQuotaForRequirementAsync(It.IsAny<string>(), It.Is<bool>(p => p == true), It.IsAny<int?>()))
+                    .ReturnsAsync(() => new BatchVmFamilyQuotas(batchQuotas.LowPriorityCoreQuota,
+                        vmFamilyQuota,
+                        batchQuotas.PoolQuota,
+                        batchQuotas.ActiveJobAndJobScheduleQuota,
+                        batchQuotas.DedicatedCoreQuotaPerVMFamilyEnforced, "VmSize1"));
+
+                quotaProvider.Setup(p =>
+                        p.GetVmCoresPerFamilyAsync(It.Is<bool>(l => l == true)))
+                    .ReturnsAsync(new BatchVmCoreQuota(batchQuotas.LowPriorityCoreQuota,
+                        true,
+                        batchQuotas.DedicatedCoreQuotaPerVMFamilyEnforced,
+                        batchQuotas.DedicatedCoreQuotaPerVMFamily?.Select(v => new BatchVmCoresPerFamily(v.Name, v.CoreQuota)).ToList()));
+                quotaProvider.Setup(p =>
+                        p.GetVmCoresPerFamilyAsync(It.Is<bool>(l => l == false)))
+                    .ReturnsAsync(new BatchVmCoreQuota(batchQuotas.DedicatedCoreQuota,
+                        false,
+                        batchQuotas.DedicatedCoreQuotaPerVMFamilyEnforced,
+                        batchQuotas.DedicatedCoreQuotaPerVMFamily?.Select(v => new BatchVmCoresPerFamily(v.Name, v.CoreQuota)).ToList()));
+            });
+
+        private static TestServices.TestServiceProvider<BatchScheduler> GetServiceProvider(IEnumerable<(string Key, string Value)> configuration, Action<Mock<IAzureProxy>> azureProxy, Action<Mock<IBatchQuotaProvider>> quotaProvider, Action<Mock<IBatchSkuInformationProvider>> skuInfoProvider)
+            => new(wrapAzureProxy: true, configuration: configuration, azureProxy: azureProxy, batchQuotaProvider: quotaProvider, batchSkuInformationProvider: skuInfoProvider, accountResourceInformation: GetNewBatchResourceInfo(), batchPoolRepositoryArgs: ("endpoint", "key", "databaseId", "containerId", "partitionKeyValue"));
 
         private static async Task<TesState> GetNewTesTaskStateAsync(TesTask tesTask, AzureProxyReturnValues azureProxyReturnValues)
         {
-            _ = await ProcessTesTaskAndGetBatchJobArgumentsAsync(tesTask, GetMockConfig()(), GetMockAzureProxy(azureProxyReturnValues));
-=======
-        private static Mock<IBatchSkuInformationProvider> GetNewMockSkuInfoProvider(AzureProxyReturnValues azureProxyReturnValues)
-        {
-            var skuProvider = new Mock<IBatchSkuInformationProvider>();
-            skuProvider.Setup(p => p.GetVmSizesAndPricesAsync(It.IsAny<string>()))
-                .ReturnsAsync(azureProxyReturnValues.VmSizesAndPrices);
-            return skuProvider;
-        }
-
-        private static BatchQuotaVerifier GetNewStubQuotaVerifier(IAzureProxy proxy, AzureProxyReturnValues azureProxyReturnValues)
-        {
-
-            var quotaProvider = new Mock<IBatchQuotaProvider>();
-            var batchQuotas = azureProxyReturnValues.BatchQuotas;
-            var vmFamilyQuota = batchQuotas.DedicatedCoreQuotaPerVMFamily?.FirstOrDefault(v => string.Equals(v.Name, "VmFamily1", StringComparison.InvariantCultureIgnoreCase))?.CoreQuota ?? 0;
-
-            quotaProvider.Setup(p =>
-                    p.GetBatchAccountQuotaForRequirementAsync(It.IsAny<string>(), It.Is<bool>(p => p == false), It.IsAny<int?>()))
-                .ReturnsAsync(() => new BatchVmFamilyQuotas(batchQuotas.DedicatedCoreQuota,
-                    vmFamilyQuota,
-                    batchQuotas.PoolQuota,
-                    batchQuotas.ActiveJobAndJobScheduleQuota,
-                    batchQuotas.DedicatedCoreQuotaPerVMFamilyEnforced, "VmSize1"));
-            quotaProvider.Setup(p =>
-                    p.GetBatchAccountQuotaForRequirementAsync(It.IsAny<string>(), It.Is<bool>(p => p == true), It.IsAny<int?>()))
-                .ReturnsAsync(() => new BatchVmFamilyQuotas(batchQuotas.LowPriorityCoreQuota,
-                    vmFamilyQuota,
-                    batchQuotas.PoolQuota,
-                    batchQuotas.ActiveJobAndJobScheduleQuota,
-                    batchQuotas.DedicatedCoreQuotaPerVMFamilyEnforced, "VmSize1"));
-
-            quotaProvider.Setup(p =>
-                    p.GetVmCoresPerFamilyAsync(It.Is<bool>(l => l == true)))
-                .ReturnsAsync(new BatchVmCoreQuota(batchQuotas.LowPriorityCoreQuota,
-                    true,
-                    batchQuotas.DedicatedCoreQuotaPerVMFamilyEnforced,
-                    batchQuotas.DedicatedCoreQuotaPerVMFamily?.Select(v => new BatchVmCoresPerFamily(v.Name, v.CoreQuota)).ToList()));
-            quotaProvider.Setup(p =>
-                    p.GetVmCoresPerFamilyAsync(It.Is<bool>(l => l == false)))
-                .ReturnsAsync(new BatchVmCoreQuota(batchQuotas.DedicatedCoreQuota,
-                    false,
-                    batchQuotas.DedicatedCoreQuotaPerVMFamilyEnforced,
-                    batchQuotas.DedicatedCoreQuotaPerVMFamily?.Select(v => new BatchVmCoresPerFamily(v.Name, v.CoreQuota)).ToList()));
-
-
-
-            var skuProvider = new Mock<IBatchSkuInformationProvider>();
-            skuProvider.Setup(p => p.GetVmSizesAndPricesAsync(It.IsAny<string>()))
-                .ReturnsAsync(azureProxyReturnValues.VmSizesAndPrices);
-
-            return new BatchQuotaVerifier(GetNewBatchResourceInfo(),
-               quotaProvider.Object,
-               skuProvider.Object,
-               proxy,
-                new Mock<ILogger<BatchQuotaVerifier>>().Object);
-        }
-
-        private static async Task<TesState> GetNewTesTaskStateAsync(TesTask tesTask, AzureProxyReturnValues azureProxyReturnValues)
-        {
-            await ProcessTesTaskAndGetBatchJobArgumentsAsync(tesTask, GetMockConfig(), GetMockAzureProxy(azureProxyReturnValues), azureProxyReturnValues);
->>>>>>> 2d3cd982
+            _ = await ProcessTesTaskAndGetBatchJobArgumentsAsync(tesTask, GetMockConfig()(), GetMockAzureProxy(azureProxyReturnValues), azureProxyReturnValues);
 
             return tesTask.State;
         }
@@ -1168,35 +1025,11 @@
         private static TesTask GetTesTask()
             => JsonConvert.DeserializeObject<TesTask>(File.ReadAllText("testask1.json"));
 
-<<<<<<< HEAD
         private static Action<Mock<IAzureProxy>> GetMockAzureProxy(AzureProxyReturnValues azureProxyReturnValues)
             => azureProxy =>
             {
                 azureProxy.Setup(a => a.GetBatchJobAndTaskStateAsync(It.IsAny<string>()))
                     .Returns(Task.FromResult(azureProxyReturnValues.BatchJobAndTaskState));
-=======
-        private static Mock<IAzureProxy> GetMockAzureProxy(AzureProxyReturnValues azureProxyReturnValues)
-        {
-            var azureProxy = new Mock<IAzureProxy>();
-
-            azureProxy.Setup(a => a.GetBatchJobAndTaskStateAsync(It.IsAny<string>())).Returns(Task.FromResult(azureProxyReturnValues.BatchJobAndTaskState));
-            azureProxy.Setup(a => a.GetNextBatchJobIdAsync(It.IsAny<string>())).Returns(Task.FromResult(azureProxyReturnValues.NextBatchJobId));
-            azureProxy.Setup(a => a.GetStorageAccountInfoAsync("defaultstorageaccount")).Returns(Task.FromResult(azureProxyReturnValues.StorageAccountInfos["defaultstorageaccount"]));
-            azureProxy.Setup(a => a.GetStorageAccountInfoAsync("storageaccount1")).Returns(Task.FromResult(azureProxyReturnValues.StorageAccountInfos["storageaccount1"]));
-            azureProxy.Setup(a => a.GetContainerRegistryInfoAsync("registryServer1/imageName1:tag1")).Returns(Task.FromResult(azureProxyReturnValues.ContainerRegistryInfo));
-            azureProxy.Setup(a => a.GetStorageAccountKeyAsync(It.IsAny<StorageAccountInfo>())).Returns(Task.FromResult(azureProxyReturnValues.StorageAccountKey));
-            //azureProxy.Setup(a => a.GetVmSizesAndPricesAsync()).Returns(Task.FromResult(azureProxyReturnValues.VmSizesAndPrices));
-            //azureProxy.Setup(a => a.GetBatchAccountQuotasAsync()).Returns(Task.FromResult(azureProxyReturnValues.BatchQuotas));
-            azureProxy.Setup(a => a.GetBatchActiveNodeCountByVmSize()).Returns(azureProxyReturnValues.ActiveNodeCountByVmSize);
-            azureProxy.Setup(a => a.GetBatchActiveJobCount()).Returns(azureProxyReturnValues.ActiveJobCount);
-            azureProxy.Setup(a => a.GetBatchActivePoolCount()).Returns(azureProxyReturnValues.ActivePoolCount);
-            azureProxy.Setup(a => a.DownloadBlobAsync(It.IsAny<Uri>())).Returns(Task.FromResult(azureProxyReturnValues.DownloadedBlobContent));
-            azureProxy.Setup(a => a.LocalFileExists(It.IsAny<string>())).Returns(azureProxyReturnValues.LocalFileExists);
-            azureProxy.Setup(a => a.CreateManualBatchPoolAsync(It.IsAny<string>(), It.IsAny<string>(), It.IsAny<bool>(), It.IsAny<string>(), It.IsAny<BatchNodeInfo>(), It.IsAny<string>(), It.IsAny<string>(), It.IsAny<IEnumerable<string>>(), It.IsAny<bool>(), It.IsAny<string>(), It.IsAny<string>(), It.IsAny<string>())).Returns(Task.FromResult(new ManualBatchPoolCreationResult()));
-
-            return azureProxy;
-        }
->>>>>>> 2d3cd982
 
                 azureProxy.Setup(a => a.GetNextBatchJobIdAsync(It.IsAny<string>()))
                     .Returns(Task.FromResult(azureProxyReturnValues.NextBatchJobId));
@@ -1213,44 +1046,11 @@
                 azureProxy.Setup(a => a.GetStorageAccountKeyAsync(It.IsAny<StorageAccountInfo>()))
                     .Returns(Task.FromResult(azureProxyReturnValues.StorageAccountKey));
 
-                azureProxy.Setup(a => a.GetVmSizesAndPricesAsync())
-                    .Returns(Task.FromResult(azureProxyReturnValues.VmSizesAndPrices));
-
-                azureProxy.Setup(a => a.GetBatchAccountQuotasAsync())
-                    .Returns(Task.FromResult(azureProxyReturnValues.BatchQuotas));
-
-                azureProxy.Setup(a => a.GetBatchActiveNodeCountByVmSize())
-                    .Returns(azureProxyReturnValues.ActiveNodeCountByVmSize);
-
-                azureProxy.Setup(a => a.GetBatchActiveJobCount())
-                    .Returns(azureProxyReturnValues.ActiveJobCount);
-
-                azureProxy.Setup(a => a.GetBatchActivePoolCount())
-                    .Returns(azureProxyReturnValues.ActivePoolCount);
-
-                azureProxy.Setup(a => a.DownloadBlobAsync(It.IsAny<Uri>()))
-                    .Returns(Task.FromResult(azureProxyReturnValues.DownloadedBlobContent));
-
-                azureProxy.Setup(a => a.LocalFileExists(It.IsAny<string>()))
-                    .Returns(azureProxyReturnValues.LocalFileExists);
-
-                azureProxy.Setup(a => a.GetStorageAccountInfoAsync("defaultstorageaccount"))
-                    .Returns(Task.FromResult(azureProxyReturnValues.StorageAccountInfos["defaultstorageaccount"]));
-
-                azureProxy.Setup(a => a.GetStorageAccountInfoAsync("storageaccount1"))
-                    .Returns(Task.FromResult(azureProxyReturnValues.StorageAccountInfos["storageaccount1"]));
-
-                azureProxy.Setup(a => a.GetContainerRegistryInfoAsync("registryServer1/imageName1:tag1"))
-                    .Returns(Task.FromResult(azureProxyReturnValues.ContainerRegistryInfo));
-
-                azureProxy.Setup(a => a.GetStorageAccountKeyAsync(It.IsAny<StorageAccountInfo>()))
-                    .Returns(Task.FromResult(azureProxyReturnValues.StorageAccountKey));
-
-                azureProxy.Setup(a => a.GetVmSizesAndPricesAsync())
-                    .Returns(Task.FromResult(azureProxyReturnValues.VmSizesAndPrices));
-
-                azureProxy.Setup(a => a.GetBatchAccountQuotasAsync())
-                    .Returns(Task.FromResult(azureProxyReturnValues.BatchQuotas));
+                //azureProxy.Setup(a => a.GetVmSizesAndPricesAsync())
+                //    .Returns(Task.FromResult(azureProxyReturnValues.VmSizesAndPrices));
+
+                //azureProxy.Setup(a => a.GetBatchAccountQuotasAsync())
+                //    .Returns(Task.FromResult(azureProxyReturnValues.BatchQuotas));
 
                 azureProxy.Setup(a => a.GetBatchActiveNodeCountByVmSize())
                     .Returns(azureProxyReturnValues.ActiveNodeCountByVmSize);
@@ -1273,8 +1073,6 @@
                 azureProxy.Setup(a => a.DeleteBatchPoolIfExistsAsync(It.IsAny<string>(), It.IsAny<System.Threading.CancellationToken>()))
                     .Callback<string, System.Threading.CancellationToken>((poolId, cancellationToken) => azureProxyReturnValues.AzureProxyDeleteBatchPoolIfExists?.Invoke(poolId, cancellationToken))
                     .Returns(Task.CompletedTask);
-
-                //azureProxy.Setup(a => a.CreateManualBatchPoolAsync(It.IsAny<string>(), It.IsAny<string>(), It.IsAny<bool>(), It.IsAny<string>(), It.IsAny<BatchNodeInfo>(), It.IsAny<string>(), It.IsAny<string>(), It.IsAny<IEnumerable<string>>(), It.IsAny<bool>(), It.IsAny<string>(), It.IsAny<string>(), It.IsAny<string>())).Returns(Task.FromResult(new ManualBatchPoolCreationResult()));
             };
 
         private static Func<IEnumerable<(string Key, string Value)>> GetMockConfig()
