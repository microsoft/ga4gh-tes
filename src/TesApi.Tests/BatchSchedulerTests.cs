--- conflicted
+++ resolved
@@ -1786,25 +1786,7 @@
             var config = GetMockConfig()();
             return new(
                 wrapAzureProxy: true,
-<<<<<<< HEAD
-                accountResourceInformation: new("defaultbatchaccount", "defaultresourcegroup", "defaultsubscription", "defaultregion"),
-                configuration: config,
-                azureProxy: GetMockAzureProxy(azureProxyReturn),
-                batchQuotaProvider: GetMockQuotaProvider(azureProxyReturn),
-                batchSkuInformationProvider: GetMockSkuInfoProvider(azureProxyReturn),
-                allowedVmSizesServiceSetup: GetMockAllowedVms(config));
-        }
-        private static TestServices.TestServiceProvider<IBatchScheduler> GetServiceProviderWithMockStorageProvider(AzureProxyReturnValues azureProxyReturn = default)
-        {
-            azureProxyReturn ??= AzureProxyReturnValues.Defaults;
-            var config = GetMockConfig()();
-            return new(
-                wrapAzureProxy: true,
-                mockStorageAccessProvider: true,
-                accountResourceInformation: new("defaultbatchaccount", "defaultresourcegroup", "defaultsubscription", "defaultregion"),
-=======
                 accountResourceInformation: new("defaultbatchaccount", "defaultresourcegroup", "defaultsubscription", "defaultregion", "defaultendpoint"),
->>>>>>> 51439fa0
                 configuration: config,
                 azureProxy: GetMockAzureProxy(azureProxyReturn),
                 batchQuotaProvider: GetMockQuotaProvider(azureProxyReturn),
