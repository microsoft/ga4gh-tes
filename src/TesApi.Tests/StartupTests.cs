--- conflicted
+++ resolved
@@ -94,14 +94,26 @@
 
             var serviceProvider = services.BuildServiceProvider();
 
-            var terraStorageProvider = serviceProvider.GetService<IStorageAccessProvider>();
-
-            Assert.IsNotNull(terraStorageProvider);
-            Assert.IsInstanceOfType(terraStorageProvider, typeof(TerraStorageAccessProvider));
-        }
-
-        [TestMethod]
-<<<<<<< HEAD
+            var storageProvider = serviceProvider.GetService<IStorageAccessProvider>();
+
+            Assert.IsNotNull(storageProvider);
+            Assert.IsInstanceOfType(storageProvider, typeof(TerraStorageAccessProvider));
+        }
+
+        [TestMethod]
+        public void ConfigureServices_TerraOptionsAreNotConfigured_DefaultStorageProviderIsResolved()
+        {
+            startup.ConfigureServices(services);
+
+            var serviceProvider = services.BuildServiceProvider();
+
+            var storageProvider = serviceProvider.GetService<IStorageAccessProvider>();
+
+            Assert.IsNotNull(storageProvider);
+            Assert.IsInstanceOfType(storageProvider, typeof(DefaultStorageAccessProvider));
+        }
+
+        [TestMethod]
         public void ConfigureServices_TerraOptionsAreConfigured_TerraActionIdentityProviderIsResolved()
         {
             ConfigureTerraOptions();
@@ -118,25 +130,15 @@
 
         [TestMethod]
         public void ConfigureServices_TerraOptionsAreNotConfigured_DefaultActionIdentityProviderIsResolved()
-=======
-        public void ConfigureServices_TerraOptionsAreNotConfigured_DefaultStorageProviderIsResolved()
->>>>>>> 8ed59a83
-        {
-            startup.ConfigureServices(services);
-
-            var serviceProvider = services.BuildServiceProvider();
-
-<<<<<<< HEAD
+        {
+            startup.ConfigureServices(services);
+
+            var serviceProvider = services.BuildServiceProvider();
+
             var actionIdentityProvider = serviceProvider.GetService<IActionIdentityProvider>();
 
             Assert.IsNotNull(actionIdentityProvider);
             Assert.IsInstanceOfType(actionIdentityProvider, typeof(DefaultActionIdentityProvider));
-=======
-            var terraStorageProvider = serviceProvider.GetService<IStorageAccessProvider>();
-
-            Assert.IsNotNull(terraStorageProvider);
-            Assert.IsInstanceOfType(terraStorageProvider, typeof(DefaultStorageAccessProvider));
->>>>>>> 8ed59a83
         }
 
         [TestMethod]
