--- conflicted
+++ resolved
@@ -52,11 +52,7 @@
             string blobName)
         {
             var task = new TesTask { Name = "taskName", Id = Guid.NewGuid().ToString() };
-<<<<<<< HEAD
-            var url = await defaultStorageAccessProvider.GetInternalTesTaskBlobUrlAsync(task, blobName, Azure.Storage.Sas.BlobSasPermissions.Read, CancellationToken.None);
-=======
-            var uri = await defaultStorageAccessProvider.GetInternalTesTaskBlobUrlAsync(task, blobName, CancellationToken.None);
->>>>>>> 7b3c5026
+            var uri = await defaultStorageAccessProvider.GetInternalTesTaskBlobUrlAsync(task, blobName, Azure.Storage.Sas.BlobSasPermissions.Read, CancellationToken.None);
 
             Assert.IsNotNull(uri);
             Assert.AreEqual($"{StorageAccountBlobEndpoint}{StorageAccessProvider.TesExecutionsPathPrefix}/{task.Id}/{blobName.TrimStart('/')}", ToHostWithAbsolutePathOnly(uri));
@@ -81,13 +77,8 @@
             {
                 { TesResources.SupportedBackendParameters.internal_path_prefix.ToString(), internalPathPrefix }
             };
-<<<<<<< HEAD
 
-            var url = await defaultStorageAccessProvider.GetInternalTesTaskBlobUrlAsync(task, blobName, Azure.Storage.Sas.BlobSasPermissions.Read, CancellationToken.None);
-=======
->>>>>>> 7b3c5026
-
-            var uri = await defaultStorageAccessProvider.GetInternalTesTaskBlobUrlAsync(task, blobName, CancellationToken.None);
+            var uri = await defaultStorageAccessProvider.GetInternalTesTaskBlobUrlAsync(task, blobName, Azure.Storage.Sas.BlobSasPermissions.Read, CancellationToken.None);
 
             Assert.IsNotNull(uri);
             Assert.AreEqual($"{StorageAccountBlobEndpoint}{StorageAccessProvider.TesExecutionsPathPrefix}/{internalPathPrefix}/{blobName.TrimStart('/')}", ToHostWithAbsolutePathOnly(uri));
