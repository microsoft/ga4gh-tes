--- conflicted
+++ resolved
@@ -92,11 +92,7 @@
 
             void DeletePool(string poolId, System.Threading.CancellationToken cancellationToken)
             {
-<<<<<<< HEAD
-                Assert.AreEqual(poolId, pool.Id);
-=======
                 Assert.AreEqual(poolId, pool.PoolId);
->>>>>>> b825c936
                 isDeleted = true;
             }
         }
@@ -109,14 +105,14 @@
             var pool = await AddPool(services.GetT(), false);
 
             azureProxy.SetPoolState(
-                pool.Id,
+                pool.PoolId,
                 enableAutoScale: true,
                 autoScaleRun: new(DateTime.UtcNow, error: new("ErrorCode", "Message")));
 
             await pool.ServicePoolAsync(BatchPool.ServiceKind.GetResizeErrors);
             await pool.ServicePoolAsync(BatchPool.ServiceKind.ManagePoolScaling);
 
-            services.AzureProxy.Verify(a => a.DisableBatchPoolAutoScaleAsync(pool.Id, It.IsAny<System.Threading.CancellationToken>()));
+            services.AzureProxy.Verify(a => a.DisableBatchPoolAutoScaleAsync(pool.PoolId, It.IsAny<System.Threading.CancellationToken>()));
         }
 
         [TestMethod] // TODO: delete?
@@ -128,22 +124,14 @@
             pool.TimeShift(7 * BatchPool.AutoScaleEvaluationInterval);
 
             azureProxy.SetPoolState(
-<<<<<<< HEAD
-                pool.Id,
-=======
                 pool.PoolId,
->>>>>>> b825c936
                 enableAutoScale: true,
                 autoScaleRun: new(DateTime.UtcNow - (6 * BatchPool.AutoScaleEvaluationInterval)));
 
             await pool.ServicePoolAsync(BatchPool.ServiceKind.GetResizeErrors);
             await pool.ServicePoolAsync(BatchPool.ServiceKind.ManagePoolScaling);
 
-<<<<<<< HEAD
-            services.AzureProxy.Verify(a => a.DisableBatchPoolAutoScaleAsync(pool.Id, It.IsAny<System.Threading.CancellationToken>()));
-=======
             services.AzureProxy.Verify(a => a.DisableBatchPoolAutoScaleAsync(pool.PoolId, It.IsAny<System.Threading.CancellationToken>()));
->>>>>>> b825c936
         }
 
         [TestMethod]
@@ -154,22 +142,14 @@
             var pool = await AddPool(services.GetT(), false);
 
             azureProxy.SetPoolState(
-<<<<<<< HEAD
-                pool.Id,
-=======
                 pool.PoolId,
->>>>>>> b825c936
                 enableAutoScale: true,
                 autoScaleRun: new(DateTime.UtcNow, error: new(code: "InsufficientSampleData")));
 
             await pool.ServicePoolAsync(BatchPool.ServiceKind.GetResizeErrors);
             await pool.ServicePoolAsync(BatchPool.ServiceKind.ManagePoolScaling);
 
-<<<<<<< HEAD
-            services.AzureProxy.Verify(a => a.DisableBatchPoolAutoScaleAsync(pool.Id, It.IsAny<System.Threading.CancellationToken>()));
-=======
             services.AzureProxy.Verify(a => a.DisableBatchPoolAutoScaleAsync(pool.PoolId, It.IsAny<System.Threading.CancellationToken>()));
->>>>>>> b825c936
         }
 
 
@@ -280,7 +260,6 @@
                 _ = poolState.Remove(poolId);
             }
 
-<<<<<<< HEAD
             internal void SetPoolAutoScaleTargets(string id, int? targetDedicatedNodes = default, int? targetLowPriorityNodes = default)
             {
                 if (!poolState.TryGetValue(id, out var state))
@@ -293,10 +272,7 @@
                 state.TargetLowPriorityNodes = targetLowPriorityNodes ?? state.TargetLowPriorityNodes ?? 0;
             }
 
-            internal CloudPool CreateBatchPoolImpl(Pool pool)
-=======
             internal string CreateBatchPoolImpl(Pool pool)
->>>>>>> b825c936
             {
                 PoolState state = new(
                     CurrentDedicatedNodes: 0,
@@ -313,14 +289,9 @@
                     EnableAutoScale = pool.ScaleSettings?.AutoScale is not null
                 };
 
-<<<<<<< HEAD
                 poolState.Add(pool.Name, state);
 
-                return GetPoolFromState(pool.Name, state);
-=======
-                poolState.Add(poolId, (default, default, default, default, Microsoft.Azure.Batch.Common.AllocationState.Steady, default, default, true, default, pool.Metadata?.Select(ConvertMetadata).ToList()));
-                return poolId;
->>>>>>> b825c936
+                return pool.Name;
 
                 static Microsoft.Azure.Batch.MetadataItem ConvertMetadata(Microsoft.Azure.Management.Batch.Models.MetadataItem item)
                     => new(item.Name, item.Value);
