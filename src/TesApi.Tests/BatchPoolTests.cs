﻿// Copyright (c) Microsoft Corporation.
// Licensed under the MIT License.

using System;
using System.Collections.Generic;
using System.Linq;
using System.Threading.Tasks;
using Microsoft.Azure.Batch;
using Microsoft.Azure.Management.Batch.Models;
using Microsoft.VisualStudio.TestTools.UnitTesting;
using Moq;
using Tes.Models;
using TesApi.Web;
using TesApi.Web.Management;
using TesApi.Web.Management.Models.Quotas;

namespace TesApi.Tests
{
    [TestClass]
    public class BatchPoolTests
    {
        private const string AffinityPrefix = "AP-";

        [TestMethod]
        public async Task RotateDoesNothingWhenPoolIsNotAvailable()
        {
            var services = GetServiceProvider();
            var pool = await AddPool(services.GetT(), false);
            pool.TestSetAvailable(false);

            await pool.ServicePoolAsync(BatchPool.ServiceKind.Rotate);

            Assert.IsFalse(pool.IsAvailable);
        }

        [TestMethod]
        public async Task RotateMarksPoolUnavailableWhenRotateIntervalHasPassed()
        {
            var azureProxy = AzureProxyReturnValues.Get();
            azureProxy.AzureProxyGetComputeNodeAllocationState = id => new(DateTime.UtcNow, true, 0, 0, 1, 1) { AllocationState = Microsoft.Azure.Batch.Common.AllocationState.Steady };
            azureProxy.AzureProxyListTasks = (jobId, detailLevel) => AsyncEnumerable.Empty<CloudTask>().Append(GenerateTask(jobId, "job1"));
            azureProxy.AzureProxyListComputeNodesAsync = (i, d) => AsyncEnumerable.Empty<ComputeNode>();
            var services = GetServiceProvider(azureProxy);
            var pool = await AddPool(services.GetT(), false);
            TimeShift(pool.TestRotatePoolTime, pool);

            await pool.ServicePoolAsync(BatchPool.ServiceKind.Rotate);

            Assert.IsFalse(pool.IsAvailable);
            Assert.AreNotEqual(0, pool.TestTargetDedicated + pool.TestTargetLowPriority);
        }

        [TestMethod]
        public async Task RemovePoolIfEmptyDoesNotDeletePoolIfPoolIsAvailable()
        {
            var azureProxy = AzureProxyReturnValues.Get();
            azureProxy.AzureProxyDeleteBatchPool = (poolId, cancellationToken) => Assert.Fail();
            var services = GetServiceProvider(azureProxy);
            var pool = (BatchPool)await AddPool(services.GetT(), false);

            await pool.ServicePoolAsync(BatchPool.ServiceKind.RemovePoolIfEmpty);
        }

        [TestMethod]
        public async Task RemovePoolIfEmptyDoesNotDeletePoolIfPoolHasComputeNodes()
        {
            BatchPool pool = default;
            var azureProxy = AzureProxyReturnValues.Get();
            azureProxy.AzureProxyGetComputeNodeAllocationState = id => new(DateTime.UtcNow, true, 0, 0, 1, 1) { AllocationState = Microsoft.Azure.Batch.Common.AllocationState.Steady };
            azureProxy.AzureProxyDeleteBatchPool = (poolId, cancellationToken) => Assert.Fail();
            var services = GetServiceProvider(azureProxy);
            pool = await AddPool(services.GetT(), false);
            pool.TestSetAvailable(false);

            await pool.ServicePoolAsync(BatchPool.ServiceKind.RemovePoolIfEmpty);
        }

        [TestMethod]
        public async Task RemovePoolIfEmptyDeletesPoolIfPoolIsNotAvailableAndHasNoComputeNodes()
        {
            BatchPool pool = default;
            var azureProxy = AzureProxyReturnValues.Get();
            azureProxy.AzureProxyDeleteBatchPool = DeletePool;
            var services = GetServiceProvider(azureProxy);
            pool = await AddPool(services.GetT(), false);
            pool.TestSetAvailable(false);
            var isDeleted = false;

            await pool.ServicePoolAsync(BatchPool.ServiceKind.RemovePoolIfEmpty);

            Assert.IsTrue(isDeleted);

            void DeletePool(string poolId, System.Threading.CancellationToken cancellationToken)
            {
                Assert.AreEqual(poolId, pool.Pool.PoolId);
                isDeleted = true;
            }
        }

        [TestMethod]
        public async Task ServicePoolGetResizeErrorsResetsAutoScalingWhenBatchStopsEvaluatingAutoScaleAfterQuotaError()
        {
            var azureProxy = AzureProxyReturnValues.Get();
            var services = GetServiceProvider(azureProxy);
            var pool = await AddPool(services.GetT(), false);

            azureProxy.SetPoolState(
                pool.Pool.PoolId,
                enableAutoScale: true,
                autoScaleRun: new(DateTime.UtcNow - (6 * BatchPool.AutoScaleEvaluationInterval)));

            await pool.ServicePoolAsync(BatchPool.ServiceKind.GetResizeErrors);
            await pool.ServicePoolAsync(BatchPool.ServiceKind.ManagePoolScaling);

            services.AzureProxy.Verify(a => a.DisableBatchPoolAutoScaleAsync(pool.Pool.PoolId, It.IsAny<System.Threading.CancellationToken>()));
        }


        private static TestServices.TestServiceProvider<BatchScheduler> GetServiceProvider(AzureProxyReturnValues azureProxyReturn = default)
        {
            azureProxyReturn ??= AzureProxyReturnValues.Get();
            return new(
                wrapAzureProxy: true,
                configuration: GetMockConfig(),
                azureProxy: PrepareMockAzureProxy(azureProxyReturn),
                batchQuotaProvider: GetMockQuotaProvider(azureProxyReturn),
                batchSkuInformationProvider: GetMockSkuInfoProvider(azureProxyReturn),
                accountResourceInformation: new("defaultbatchaccount", "defaultresourcegroup", "defaultsubscription", "defaultregion"));
        }

        private static async Task<BatchPool> AddPool(BatchScheduler batchPools, bool isPreemtable)
            => (BatchPool)await batchPools.GetOrAddPoolAsync("key1", isPreemtable, (id, _1) => ValueTask.FromResult(new Pool(name: id, displayName: "display1", vmSize: "vmSize1")), System.Threading.CancellationToken.None);

        private static void TimeShift(TimeSpan shift, BatchPool pool)
            => pool.TimeShift(shift);

        private class AzureProxyReturnValues
        {
            internal static AzureProxyReturnValues Get()
                => new();

            internal AzureBatchAccountQuotas BatchQuotas { get; set; } = new() { PoolQuota = 1, ActiveJobAndJobScheduleQuota = 1, DedicatedCoreQuotaPerVMFamily = new List<VirtualMachineFamilyCoreQuota>() };
            internal int ActivePoolCount { get; set; } = 0;

            internal Func<string, ODATADetailLevel, IAsyncEnumerable<ComputeNode>> AzureProxyListComputeNodesAsync { get; set; } = (poolId, detailLevel) => AsyncEnumerable.Empty<ComputeNode>();
            internal Action<string, IEnumerable<ComputeNode>, System.Threading.CancellationToken> AzureProxyDeleteBatchComputeNodes { get; set; } = (poolId, computeNodes, cancellationToken) => { };
<<<<<<< HEAD
            internal Func<string, AzureBatchPoolAllocationState> AzureProxyGetComputeNodeAllocationState { get; set; } = id => new(DateTime.UtcNow, true, 0, 0, 0, 0) { AllocationState = Microsoft.Azure.Batch.Common.AllocationState.Steady };
=======
            internal Func<string, (Microsoft.Azure.Batch.Common.AllocationState? AllocationState, bool? AutoScaleEnabled, int? TargetLowPriority, int? CurrentLowPriority, int? TargetDedicated, int? CurrentDedicated)> AzureProxyGetComputeNodeAllocationState { get; set; } = null;
>>>>>>> 972f8218
            internal Action<string, System.Threading.CancellationToken> AzureProxyDeleteBatchPool { get; set; } = (poolId, cancellationToken) => { };
            internal Func<string, ODATADetailLevel, IAsyncEnumerable<CloudTask>> AzureProxyListTasks { get; set; } = (jobId, detailLevel) => AsyncEnumerable.Empty<CloudTask>();
            internal List<VirtualMachineInformation> VmSizesAndPrices { get; set; } = new();

            internal static Func<string, (Microsoft.Azure.Batch.Common.AllocationState? AllocationState, bool? AutoScaleEnabled, int? TargetLowPriority, int? CurrentLowPriority, int? TargetDedicated, int? CurrentDedicated)> AzureProxyGetComputeNodeAllocationStateDefault = id => (Microsoft.Azure.Batch.Common.AllocationState.Steady, true, 0, 0, 0, 0);

            internal bool PoolStateExists(string poolId)
                => poolState.ContainsKey(poolId);

            private readonly Dictionary<string, (int? CurrentDedicatedNodes, int? CurrentLowPriorityNodes, int? TargetDedicatedNodes, int? TargetLowPriorityNodes, Microsoft.Azure.Batch.Common.AllocationState? AllocationState, Microsoft.Azure.Batch.Protocol.Models.AutoScaleRun AutoScaleRun, bool? EnableAutoScale, DateTime? CreationTime, IList<Microsoft.Azure.Batch.MetadataItem> PoolMetadata)> poolState = new();

            internal void SetPoolState(
                string id,
                int? currentDedicatedNodes = default,
                int? currentLowPriorityNodes = default,
                int? targetDedicatedNodes = default,
                int? targetLowPriorityNodes = default,
                Microsoft.Azure.Batch.Common.AllocationState? allocationState = default,
                Microsoft.Azure.Batch.Protocol.Models.AutoScaleRun autoScaleRun = default,
                bool? enableAutoScale = default,
                DateTime? creationTime = default,
                IList<Microsoft.Azure.Batch.MetadataItem> poolMetadata = default)
            {
                if (poolState.TryGetValue(id, out var state))
                {
                    var metadata = state.PoolMetadata?.ToDictionary(p => p.Name, p => p.Value) ?? new Dictionary<string, string>();
                    foreach (var meta in poolMetadata ?? new List<Microsoft.Azure.Batch.MetadataItem>())
                    {
                        if (metadata.ContainsKey(meta.Name))
                        {
                            metadata[meta.Name] = meta.Value;
                        }
                        else
                        {
                            metadata.Add(meta.Name, meta.Value);
                        }
                    }

                    poolState[id] = (
                        currentDedicatedNodes ?? state.CurrentDedicatedNodes,
                        currentLowPriorityNodes ?? state.CurrentLowPriorityNodes,
                        targetDedicatedNodes ?? state.TargetDedicatedNodes,
                        targetLowPriorityNodes ?? state.TargetLowPriorityNodes,
                        allocationState ?? state.AllocationState,
                        autoScaleRun ?? state.AutoScaleRun,
                        enableAutoScale ?? state.EnableAutoScale,
                        creationTime ?? state.CreationTime,
                        metadata.Count == 0 ? null : metadata.Select(ConvertMetadata).ToList());

                    static Microsoft.Azure.Batch.MetadataItem ConvertMetadata(KeyValuePair<string, string> pair)
                        => new(pair.Key, pair.Value);
                }
                else
                {
                    poolState.Add(id, (currentDedicatedNodes, currentLowPriorityNodes, targetDedicatedNodes, targetLowPriorityNodes, allocationState, autoScaleRun, true, creationTime, poolMetadata));
                }
            }

            internal void AzureProxyDeleteBatchPoolImpl(string poolId, System.Threading.CancellationToken cancellationToken)
            {
                AzureProxyDeleteBatchPool(poolId, cancellationToken);
                _ = poolState.Remove(poolId);
            }

            internal PoolInformation CreateBatchPoolImpl(Pool pool)
            {
                var poolId = pool.Name;

                poolState.Add(poolId, (default, default, default, default, Microsoft.Azure.Batch.Common.AllocationState.Steady, default, true, default, pool.Metadata?.Select(ConvertMetadata).ToList()));
                return new() { PoolId = poolId };

                static Microsoft.Azure.Batch.MetadataItem ConvertMetadata(Microsoft.Azure.Management.Batch.Models.MetadataItem item)
                    => new(item.Name, item.Value);
            }

            internal CloudPool GetBatchPoolImpl(string poolId)
            {
                if (!poolState.TryGetValue(poolId, out var state))
                {
                    return GeneratePool(poolId);
                }

                return GeneratePool(
                    poolId,
                    currentDedicatedNodes: state.CurrentDedicatedNodes,
                    currentLowPriorityNodes: state.CurrentLowPriorityNodes,
                    targetDedicatedNodes: state.TargetDedicatedNodes,
                    targetLowPriorityNodes: state.TargetLowPriorityNodes,
                    allocationState: state.AllocationState,
                    autoScaleRun: state.AutoScaleRun,
                    enableAutoScale: state.EnableAutoScale,
                    creationTime: state.CreationTime,
                    metadata: state.PoolMetadata);
            }
        }

        private static Action<Mock<IBatchSkuInformationProvider>> GetMockSkuInfoProvider(AzureProxyReturnValues azureProxyReturnValues)
            => new(proxy =>
                proxy.Setup(p => p.GetVmSizesAndPricesAsync(It.IsAny<string>(), It.IsAny<System.Threading.CancellationToken>()))
                    .ReturnsAsync(azureProxyReturnValues.VmSizesAndPrices));

        private static Action<Mock<IBatchQuotaProvider>> GetMockQuotaProvider(AzureProxyReturnValues azureProxyReturnValues)
            => new(quotaProvider =>
            {
                var batchQuotas = azureProxyReturnValues.BatchQuotas;
                var vmFamilyQuota = batchQuotas.DedicatedCoreQuotaPerVMFamily?.FirstOrDefault(v => string.Equals(v.Name, "VmFamily1", StringComparison.InvariantCultureIgnoreCase))?.CoreQuota ?? 0;

                quotaProvider.Setup(p =>
                        p.GetQuotaForRequirementAsync(It.IsAny<string>(), It.Is<bool>(p => p == false), It.IsAny<int?>(), It.IsAny<System.Threading.CancellationToken>()))
                    .ReturnsAsync(() => new BatchVmFamilyQuotas(batchQuotas.DedicatedCoreQuota,
                        vmFamilyQuota,
                        batchQuotas.PoolQuota,
                        batchQuotas.ActiveJobAndJobScheduleQuota,
                        batchQuotas.DedicatedCoreQuotaPerVMFamilyEnforced, "VmSize1"));
                quotaProvider.Setup(p =>
                        p.GetQuotaForRequirementAsync(It.IsAny<string>(), It.Is<bool>(p => p == true), It.IsAny<int?>(), It.IsAny<System.Threading.CancellationToken>()))
                    .ReturnsAsync(() => new BatchVmFamilyQuotas(batchQuotas.LowPriorityCoreQuota,
                        vmFamilyQuota,
                        batchQuotas.PoolQuota,
                        batchQuotas.ActiveJobAndJobScheduleQuota,
                        batchQuotas.DedicatedCoreQuotaPerVMFamilyEnforced, "VmSize1"));

                quotaProvider.Setup(p =>
                        p.GetVmCoreQuotaAsync(It.Is<bool>(l => l == true), It.IsAny<System.Threading.CancellationToken>()))
                    .ReturnsAsync(new BatchVmCoreQuota(batchQuotas.LowPriorityCoreQuota,
                        true,
                        batchQuotas.DedicatedCoreQuotaPerVMFamilyEnforced,
                        batchQuotas.DedicatedCoreQuotaPerVMFamily?.Select(v => new BatchVmCoresPerFamily(v.Name, v.CoreQuota)).ToList(),
                        new(batchQuotas.ActiveJobAndJobScheduleQuota, batchQuotas.PoolQuota, batchQuotas.DedicatedCoreQuota, batchQuotas.LowPriorityCoreQuota)));
                quotaProvider.Setup(p =>
                        p.GetVmCoreQuotaAsync(It.Is<bool>(l => l == false), It.IsAny<System.Threading.CancellationToken>()))
                    .ReturnsAsync(new BatchVmCoreQuota(batchQuotas.DedicatedCoreQuota,
                        false,
                        batchQuotas.DedicatedCoreQuotaPerVMFamilyEnforced,
                        batchQuotas.DedicatedCoreQuotaPerVMFamily?.Select(v => new BatchVmCoresPerFamily(v.Name, v.CoreQuota)).ToList(),
                        new(batchQuotas.ActiveJobAndJobScheduleQuota, batchQuotas.PoolQuota, batchQuotas.DedicatedCoreQuota, batchQuotas.LowPriorityCoreQuota)));
            });

        private static Action<Mock<IAzureProxy>> PrepareMockAzureProxy(AzureProxyReturnValues azureProxyReturnValues)
            => azureProxy =>
            {
                azureProxy.Setup(a => a.GetActivePoolsAsync(It.IsAny<string>())).Returns(AsyncEnumerable.Empty<CloudPool>());
                azureProxy.Setup(a => a.GetBatchActivePoolCount()).Returns(azureProxyReturnValues.ActivePoolCount);
                azureProxy.Setup(a => a.CreateBatchPoolAsync(It.IsAny<Pool>(), It.IsAny<bool>(), It.IsAny<System.Threading.CancellationToken>())).Returns((Pool p, bool _1, System.Threading.CancellationToken _2) => Task.FromResult(azureProxyReturnValues.CreateBatchPoolImpl(p)));
                azureProxy.Setup(a => a.ListComputeNodesAsync(It.IsAny<string>(), It.IsAny<DetailLevel>())).Returns<string, ODATADetailLevel>((poolId, detailLevel) => azureProxyReturnValues.AzureProxyListComputeNodesAsync(poolId, detailLevel));
                azureProxy.Setup(a => a.ListTasksAsync(It.IsAny<string>(), It.IsAny<DetailLevel>())).Returns<string, ODATADetailLevel>((jobId, detailLevel) => azureProxyReturnValues.AzureProxyListTasks(jobId, detailLevel));
                azureProxy.Setup(a => a.DeleteBatchComputeNodesAsync(It.IsAny<string>(), It.IsAny<IEnumerable<ComputeNode>>(), It.IsAny<System.Threading.CancellationToken>())).Callback<string, IEnumerable<ComputeNode>, System.Threading.CancellationToken>((poolId, computeNodes, cancellationToken) => azureProxyReturnValues.AzureProxyDeleteBatchComputeNodes(poolId, computeNodes, cancellationToken)).Returns(Task.CompletedTask);
                azureProxy.Setup(a => a.GetBatchPoolAsync(It.IsAny<string>(), It.IsAny<System.Threading.CancellationToken>(), It.IsAny<DetailLevel>())).Returns((string id, System.Threading.CancellationToken cancellationToken, DetailLevel detailLevel) => Task.FromResult(azureProxyReturnValues.GetBatchPoolImpl(id)));
                azureProxy.Setup(a => a.GetFullAllocationStateAsync(It.IsAny<string>(), It.IsAny<System.Threading.CancellationToken>())).Returns((string poolId, System.Threading.CancellationToken _1) =>
                    Task.FromResult(GetPoolStateFromSettingStateOrDefault(poolId)));
                azureProxy.Setup(a => a.DeleteBatchPoolAsync(It.IsAny<string>(), It.IsAny<System.Threading.CancellationToken>())).Callback<string, System.Threading.CancellationToken>((poolId, cancellationToken) => azureProxyReturnValues.AzureProxyDeleteBatchPoolImpl(poolId, cancellationToken)).Returns(Task.CompletedTask);

                (Microsoft.Azure.Batch.Common.AllocationState? AllocationState, bool? AutoScaleEnabled, int? TargetLowPriority, int? CurrentLowPriority, int? TargetDedicated, int? CurrentDedicated) GetPoolStateFromSettingStateOrDefault(string poolId)
                {
                    if (azureProxyReturnValues.AzureProxyGetComputeNodeAllocationState is null)
                    {
                        if (azureProxyReturnValues.PoolStateExists(poolId))
                        {
                            var state = azureProxyReturnValues.GetBatchPoolImpl(poolId);
                            return (state.AllocationState, state.AutoScaleEnabled, state.TargetLowPriorityComputeNodes, state.CurrentLowPriorityComputeNodes, state.TargetDedicatedComputeNodes, state.CurrentDedicatedComputeNodes);
                        }
                        else
                        {
                            return AzureProxyReturnValues.AzureProxyGetComputeNodeAllocationStateDefault(poolId);
                        }
                    }
                    else
                    {
                        return azureProxyReturnValues.AzureProxyGetComputeNodeAllocationState(poolId);
                    }
                }
            };

        private static IEnumerable<(string Key, string Value)> GetMockConfig()
            => Enumerable
                .Empty<(string Key, string Value)>()
                .Append(("BatchScheduling:PoolRotationForcedDays", "0.000694444"));

        private sealed class MockServiceClient : Microsoft.Azure.Batch.Protocol.BatchServiceClient
        {
            private readonly Microsoft.Azure.Batch.Protocol.IComputeNodeOperations computeNode;

            public MockServiceClient(Microsoft.Azure.Batch.Protocol.IComputeNodeOperations computeNode)
            {
                this.computeNode = computeNode ?? throw new ArgumentNullException(nameof(computeNode));
            }

            public override Microsoft.Azure.Batch.Protocol.IComputeNodeOperations ComputeNode => computeNode;
        }

        // Below this line we use reflection and internal details of the Azure libraries in order to generate Mocks of CloudPool and ComputeNode. A newer version of the library is supposed to enable this scenario, so hopefully we can soon drop this code.
        internal static CloudPool GeneratePool(
            string id,
            int? currentDedicatedNodes = default,
            int? currentLowPriorityNodes = default,
            int? targetDedicatedNodes = default,
            int? targetLowPriorityNodes = default,
            Microsoft.Azure.Batch.Common.AllocationState? allocationState = Microsoft.Azure.Batch.Common.AllocationState.Steady,
            Microsoft.Azure.Batch.Protocol.Models.AutoScaleRun autoScaleRun = default,
            bool? enableAutoScale = default,
            DateTime? creationTime = default,
            IList<Microsoft.Azure.Batch.MetadataItem> metadata = default)
        {
            if (default == creationTime)
            {
                creationTime = DateTime.UtcNow;
            }

            metadata ??= new List<Microsoft.Azure.Batch.MetadataItem>();

            var computeNodeOperations = new Mock<Microsoft.Azure.Batch.Protocol.IComputeNodeOperations>();
            var batchServiceClient = new MockServiceClient(computeNodeOperations.Object);
            var protocolLayer = typeof(Microsoft.Azure.Batch.Protocol.BatchServiceClient).Assembly.GetType("Microsoft.Azure.Batch.ProtocolLayer").GetConstructor(System.Reflection.BindingFlags.Instance | System.Reflection.BindingFlags.NonPublic, null, new Type[] { typeof(Microsoft.Azure.Batch.Protocol.BatchServiceClient) }, null)
                .Invoke(new object[] { batchServiceClient });
            var parentClient = (BatchClient)typeof(BatchClient).GetConstructor(System.Reflection.BindingFlags.Instance | System.Reflection.BindingFlags.NonPublic, null, new Type[] { typeof(Microsoft.Azure.Batch.Protocol.BatchServiceClient).Assembly.GetType("Microsoft.Azure.Batch.IProtocolLayer") }, null)
                .Invoke(new object[] { protocolLayer });
            var modelPool = new Microsoft.Azure.Batch.Protocol.Models.CloudPool(
                id: id,
                currentDedicatedNodes: currentDedicatedNodes,
                currentLowPriorityNodes: currentLowPriorityNodes,
                targetDedicatedNodes: targetDedicatedNodes,
                targetLowPriorityNodes: targetLowPriorityNodes,
                allocationState: (Microsoft.Azure.Batch.Protocol.Models.AllocationState)allocationState,
                autoScaleRun: autoScaleRun,
                enableAutoScale: enableAutoScale,
                creationTime: creationTime,
                metadata: metadata.Select(ConvertMetadata).ToList());
            var pool = (CloudPool)typeof(CloudPool).GetConstructor(System.Reflection.BindingFlags.NonPublic | System.Reflection.BindingFlags.Instance, default, new Type[] { typeof(BatchClient), typeof(Microsoft.Azure.Batch.Protocol.Models.CloudPool), typeof(IEnumerable<BatchClientBehavior>) }, default)
                .Invoke(new object[] { parentClient, modelPool, null });
            return pool;

            static Microsoft.Azure.Batch.Protocol.Models.MetadataItem ConvertMetadata(Microsoft.Azure.Batch.MetadataItem item)
                => item is null ? default : new(item.Name, item.Value);
        }

        internal static CloudTask GenerateTask(string jobId, string id, DateTime stateTransitionTime = default)
        {
            if (default == stateTransitionTime)
            {
                stateTransitionTime = DateTime.UtcNow;
            }

            var computeNodeOperations = new Mock<Microsoft.Azure.Batch.Protocol.IComputeNodeOperations>();
            var batchServiceClient = new MockServiceClient(computeNodeOperations.Object);
            var protocolLayer = typeof(Microsoft.Azure.Batch.Protocol.BatchServiceClient).Assembly.GetType("Microsoft.Azure.Batch.ProtocolLayer").GetConstructor(System.Reflection.BindingFlags.Instance | System.Reflection.BindingFlags.NonPublic, null, new Type[] { typeof(Microsoft.Azure.Batch.Protocol.BatchServiceClient) }, null)
                .Invoke(new object[] { batchServiceClient });
            var parentClient = (BatchClient)typeof(BatchClient).GetConstructor(System.Reflection.BindingFlags.Instance | System.Reflection.BindingFlags.NonPublic, null, new Type[] { typeof(Microsoft.Azure.Batch.Protocol.BatchServiceClient).Assembly.GetType("Microsoft.Azure.Batch.IProtocolLayer") }, null)
                .Invoke(new object[] { protocolLayer });
            var modelTask = new Microsoft.Azure.Batch.Protocol.Models.CloudTask(id: id, stateTransitionTime: stateTransitionTime, state: Microsoft.Azure.Batch.Protocol.Models.TaskState.Active);
            var task = (CloudTask)typeof(CloudTask).GetConstructor(System.Reflection.BindingFlags.NonPublic | System.Reflection.BindingFlags.Instance, default, new Type[] { typeof(BatchClient), typeof(string), typeof(Microsoft.Azure.Batch.Protocol.Models.CloudTask), typeof(IEnumerable<BatchClientBehavior>) }, default)
                .Invoke(new object[] { parentClient, jobId, modelTask, Enumerable.Empty<BatchClientBehavior>() });
            return task;
        }

        internal static ComputeNode GenerateNode(string poolId, string id, bool isDedicated, bool isIdle, DateTime stateTransitionTime = default)
        {
            if (default == stateTransitionTime)
            {
                stateTransitionTime = DateTime.UtcNow;
            }

            var computeNodeOperations = new Mock<Microsoft.Azure.Batch.Protocol.IComputeNodeOperations>();
            var batchServiceClient = new MockServiceClient(computeNodeOperations.Object);
            var protocolLayer = typeof(Microsoft.Azure.Batch.Protocol.BatchServiceClient).Assembly.GetType("Microsoft.Azure.Batch.ProtocolLayer").GetConstructor(System.Reflection.BindingFlags.Instance | System.Reflection.BindingFlags.NonPublic, null, new Type[] { typeof(Microsoft.Azure.Batch.Protocol.BatchServiceClient) }, null)
                .Invoke(new object[] { batchServiceClient });
            var parentClient = (BatchClient)typeof(BatchClient).GetConstructor(System.Reflection.BindingFlags.Instance | System.Reflection.BindingFlags.NonPublic, null, new Type[] { typeof(Microsoft.Azure.Batch.Protocol.BatchServiceClient).Assembly.GetType("Microsoft.Azure.Batch.IProtocolLayer") }, null)
                .Invoke(new object[] { protocolLayer });
            var modelNode = new Microsoft.Azure.Batch.Protocol.Models.ComputeNode(stateTransitionTime: stateTransitionTime, id: id, affinityId: AffinityPrefix + id, isDedicated: isDedicated, state: isIdle ? Microsoft.Azure.Batch.Protocol.Models.ComputeNodeState.Idle : Microsoft.Azure.Batch.Protocol.Models.ComputeNodeState.Running);
            var node = (ComputeNode)typeof(ComputeNode).GetConstructor(System.Reflection.BindingFlags.NonPublic | System.Reflection.BindingFlags.Instance, default, new Type[] { typeof(BatchClient), typeof(string), typeof(Microsoft.Azure.Batch.Protocol.Models.ComputeNode), typeof(IEnumerable<BatchClientBehavior>) }, default)
                .Invoke(new object[] { parentClient, poolId, modelNode, null });
            return node;
        }
    }
}<|MERGE_RESOLUTION|>--- conflicted
+++ resolved
@@ -144,21 +144,21 @@
 
             internal Func<string, ODATADetailLevel, IAsyncEnumerable<ComputeNode>> AzureProxyListComputeNodesAsync { get; set; } = (poolId, detailLevel) => AsyncEnumerable.Empty<ComputeNode>();
             internal Action<string, IEnumerable<ComputeNode>, System.Threading.CancellationToken> AzureProxyDeleteBatchComputeNodes { get; set; } = (poolId, computeNodes, cancellationToken) => { };
-<<<<<<< HEAD
-            internal Func<string, AzureBatchPoolAllocationState> AzureProxyGetComputeNodeAllocationState { get; set; } = id => new(DateTime.UtcNow, true, 0, 0, 0, 0) { AllocationState = Microsoft.Azure.Batch.Common.AllocationState.Steady };
-=======
-            internal Func<string, (Microsoft.Azure.Batch.Common.AllocationState? AllocationState, bool? AutoScaleEnabled, int? TargetLowPriority, int? CurrentLowPriority, int? TargetDedicated, int? CurrentDedicated)> AzureProxyGetComputeNodeAllocationState { get; set; } = null;
->>>>>>> 972f8218
+            internal Func<string, AzureBatchPoolAllocationState> AzureProxyGetComputeNodeAllocationState { get; set; } = null;
             internal Action<string, System.Threading.CancellationToken> AzureProxyDeleteBatchPool { get; set; } = (poolId, cancellationToken) => { };
             internal Func<string, ODATADetailLevel, IAsyncEnumerable<CloudTask>> AzureProxyListTasks { get; set; } = (jobId, detailLevel) => AsyncEnumerable.Empty<CloudTask>();
             internal List<VirtualMachineInformation> VmSizesAndPrices { get; set; } = new();
 
-            internal static Func<string, (Microsoft.Azure.Batch.Common.AllocationState? AllocationState, bool? AutoScaleEnabled, int? TargetLowPriority, int? CurrentLowPriority, int? TargetDedicated, int? CurrentDedicated)> AzureProxyGetComputeNodeAllocationStateDefault = id => (Microsoft.Azure.Batch.Common.AllocationState.Steady, true, 0, 0, 0, 0);
+            internal static Func<string, AzureBatchPoolAllocationState> AzureProxyGetComputeNodeAllocationStateDefault = id =>
+            {
+                var now = DateTime.UtcNow;
+                return new(now, true, 0, 0, 0, 0) { AllocationState = Microsoft.Azure.Batch.Common.AllocationState.Steady };
+            };
 
             internal bool PoolStateExists(string poolId)
                 => poolState.ContainsKey(poolId);
 
-            private readonly Dictionary<string, (int? CurrentDedicatedNodes, int? CurrentLowPriorityNodes, int? TargetDedicatedNodes, int? TargetLowPriorityNodes, Microsoft.Azure.Batch.Common.AllocationState? AllocationState, Microsoft.Azure.Batch.Protocol.Models.AutoScaleRun AutoScaleRun, bool? EnableAutoScale, DateTime? CreationTime, IList<Microsoft.Azure.Batch.MetadataItem> PoolMetadata)> poolState = new();
+            private readonly Dictionary<string, (int? CurrentDedicatedNodes, int? CurrentLowPriorityNodes, int? TargetDedicatedNodes, int? TargetLowPriorityNodes, Microsoft.Azure.Batch.Common.AllocationState? AllocationState, DateTime? AllocationStateTransitionTime, Microsoft.Azure.Batch.Protocol.Models.AutoScaleRun AutoScaleRun, bool? EnableAutoScale, DateTime? CreationTime, IList<Microsoft.Azure.Batch.MetadataItem> PoolMetadata)> poolState = new();
 
             internal void SetPoolState(
                 string id,
@@ -167,6 +167,7 @@
                 int? targetDedicatedNodes = default,
                 int? targetLowPriorityNodes = default,
                 Microsoft.Azure.Batch.Common.AllocationState? allocationState = default,
+                DateTime? allocationStateTransitionTime = default,
                 Microsoft.Azure.Batch.Protocol.Models.AutoScaleRun autoScaleRun = default,
                 bool? enableAutoScale = default,
                 DateTime? creationTime = default,
@@ -193,6 +194,7 @@
                         targetDedicatedNodes ?? state.TargetDedicatedNodes,
                         targetLowPriorityNodes ?? state.TargetLowPriorityNodes,
                         allocationState ?? state.AllocationState,
+                        allocationStateTransitionTime ?? state.AllocationStateTransitionTime,
                         autoScaleRun ?? state.AutoScaleRun,
                         enableAutoScale ?? state.EnableAutoScale,
                         creationTime ?? state.CreationTime,
@@ -203,7 +205,7 @@
                 }
                 else
                 {
-                    poolState.Add(id, (currentDedicatedNodes, currentLowPriorityNodes, targetDedicatedNodes, targetLowPriorityNodes, allocationState, autoScaleRun, true, creationTime, poolMetadata));
+                    poolState.Add(id, (currentDedicatedNodes, currentLowPriorityNodes, targetDedicatedNodes, targetLowPriorityNodes, allocationState, allocationStateTransitionTime, autoScaleRun, true, creationTime, poolMetadata));
                 }
             }
 
@@ -217,7 +219,7 @@
             {
                 var poolId = pool.Name;
 
-                poolState.Add(poolId, (default, default, default, default, Microsoft.Azure.Batch.Common.AllocationState.Steady, default, true, default, pool.Metadata?.Select(ConvertMetadata).ToList()));
+                poolState.Add(poolId, (default, default, default, default, Microsoft.Azure.Batch.Common.AllocationState.Steady, default, default, true, default, pool.Metadata?.Select(ConvertMetadata).ToList()));
                 return new() { PoolId = poolId };
 
                 static Microsoft.Azure.Batch.MetadataItem ConvertMetadata(Microsoft.Azure.Management.Batch.Models.MetadataItem item)
@@ -238,6 +240,7 @@
                     targetDedicatedNodes: state.TargetDedicatedNodes,
                     targetLowPriorityNodes: state.TargetLowPriorityNodes,
                     allocationState: state.AllocationState,
+                    allocationStateTransitionTime: state.AllocationStateTransitionTime,
                     autoScaleRun: state.AutoScaleRun,
                     enableAutoScale: state.EnableAutoScale,
                     creationTime: state.CreationTime,
@@ -301,14 +304,14 @@
                     Task.FromResult(GetPoolStateFromSettingStateOrDefault(poolId)));
                 azureProxy.Setup(a => a.DeleteBatchPoolAsync(It.IsAny<string>(), It.IsAny<System.Threading.CancellationToken>())).Callback<string, System.Threading.CancellationToken>((poolId, cancellationToken) => azureProxyReturnValues.AzureProxyDeleteBatchPoolImpl(poolId, cancellationToken)).Returns(Task.CompletedTask);
 
-                (Microsoft.Azure.Batch.Common.AllocationState? AllocationState, bool? AutoScaleEnabled, int? TargetLowPriority, int? CurrentLowPriority, int? TargetDedicated, int? CurrentDedicated) GetPoolStateFromSettingStateOrDefault(string poolId)
+                AzureBatchPoolAllocationState GetPoolStateFromSettingStateOrDefault(string poolId)
                 {
                     if (azureProxyReturnValues.AzureProxyGetComputeNodeAllocationState is null)
                     {
                         if (azureProxyReturnValues.PoolStateExists(poolId))
                         {
                             var state = azureProxyReturnValues.GetBatchPoolImpl(poolId);
-                            return (state.AllocationState, state.AutoScaleEnabled, state.TargetLowPriorityComputeNodes, state.CurrentLowPriorityComputeNodes, state.TargetDedicatedComputeNodes, state.CurrentDedicatedComputeNodes);
+                            return new(state.AllocationStateTransitionTime, state.AutoScaleEnabled, state.TargetLowPriorityComputeNodes, state.CurrentLowPriorityComputeNodes, state.TargetDedicatedComputeNodes, state.CurrentDedicatedComputeNodes) { AllocationState = state.AllocationState};
                         }
                         else
                         {
@@ -347,6 +350,7 @@
             int? targetDedicatedNodes = default,
             int? targetLowPriorityNodes = default,
             Microsoft.Azure.Batch.Common.AllocationState? allocationState = Microsoft.Azure.Batch.Common.AllocationState.Steady,
+            DateTime? allocationStateTransitionTime = default,
             Microsoft.Azure.Batch.Protocol.Models.AutoScaleRun autoScaleRun = default,
             bool? enableAutoScale = default,
             DateTime? creationTime = default,
@@ -372,6 +376,7 @@
                 targetDedicatedNodes: targetDedicatedNodes,
                 targetLowPriorityNodes: targetLowPriorityNodes,
                 allocationState: (Microsoft.Azure.Batch.Protocol.Models.AllocationState)allocationState,
+                allocationStateTransitionTime: allocationStateTransitionTime,
                 autoScaleRun: autoScaleRun,
                 enableAutoScale: enableAutoScale,
                 creationTime: creationTime,
