--- conflicted
+++ resolved
@@ -361,10 +361,7 @@
         private sealed class MockServiceClient(Microsoft.Azure.Batch.Protocol.IComputeNodeOperations computeNode) : Microsoft.Azure.Batch.Protocol.BatchServiceClient
         {
             private readonly Microsoft.Azure.Batch.Protocol.IComputeNodeOperations computeNode = computeNode ?? throw new ArgumentNullException(nameof(computeNode));
-<<<<<<< HEAD
-
-=======
->>>>>>> 89f467ea
+
             public override Microsoft.Azure.Batch.Protocol.IComputeNodeOperations ComputeNode => computeNode;
         }
 
@@ -388,22 +385,13 @@
 
             metadata ??= [];
 
-<<<<<<< HEAD
-            var computeNodeOperations = new Mock<Microsoft.Azure.Batch.Protocol.IComputeNodeOperations>();
-            var batchServiceClient = new MockServiceClient(computeNodeOperations.Object);
-=======
             Mock<Microsoft.Azure.Batch.Protocol.IComputeNodeOperations> computeNodeOperations = new();
             MockServiceClient batchServiceClient = new(computeNodeOperations.Object);
->>>>>>> 89f467ea
             var protocolLayer = typeof(Microsoft.Azure.Batch.Protocol.BatchServiceClient).Assembly.GetType("Microsoft.Azure.Batch.ProtocolLayer").GetConstructor(System.Reflection.BindingFlags.Instance | System.Reflection.BindingFlags.NonPublic, null, [typeof(Microsoft.Azure.Batch.Protocol.BatchServiceClient)], null)
                 .Invoke([batchServiceClient]);
             var parentClient = (BatchClient)typeof(BatchClient).GetConstructor(System.Reflection.BindingFlags.Instance | System.Reflection.BindingFlags.NonPublic, null, [typeof(Microsoft.Azure.Batch.Protocol.BatchServiceClient).Assembly.GetType("Microsoft.Azure.Batch.IProtocolLayer")], null)
                 .Invoke([protocolLayer]);
-<<<<<<< HEAD
-            var modelPool = new Microsoft.Azure.Batch.Protocol.Models.CloudPool(
-=======
             Microsoft.Azure.Batch.Protocol.Models.CloudPool modelPool = new(
->>>>>>> 89f467ea
                 id: id,
                 currentDedicatedNodes: currentDedicatedNodes,
                 currentLowPriorityNodes: currentLowPriorityNodes,
@@ -429,22 +417,13 @@
                 stateTransitionTime = DateTime.UtcNow;
             }
 
-<<<<<<< HEAD
-            var computeNodeOperations = new Mock<Microsoft.Azure.Batch.Protocol.IComputeNodeOperations>();
-            var batchServiceClient = new MockServiceClient(computeNodeOperations.Object);
-=======
             Mock<Microsoft.Azure.Batch.Protocol.IComputeNodeOperations> computeNodeOperations = new();
             MockServiceClient batchServiceClient = new(computeNodeOperations.Object);
->>>>>>> 89f467ea
             var protocolLayer = typeof(Microsoft.Azure.Batch.Protocol.BatchServiceClient).Assembly.GetType("Microsoft.Azure.Batch.ProtocolLayer").GetConstructor(System.Reflection.BindingFlags.Instance | System.Reflection.BindingFlags.NonPublic, null, [typeof(Microsoft.Azure.Batch.Protocol.BatchServiceClient)], null)
                 .Invoke([batchServiceClient]);
             var parentClient = (BatchClient)typeof(BatchClient).GetConstructor(System.Reflection.BindingFlags.Instance | System.Reflection.BindingFlags.NonPublic, null, [typeof(Microsoft.Azure.Batch.Protocol.BatchServiceClient).Assembly.GetType("Microsoft.Azure.Batch.IProtocolLayer")], null)
                 .Invoke([protocolLayer]);
-<<<<<<< HEAD
-            var modelTask = new Microsoft.Azure.Batch.Protocol.Models.CloudTask(id: id, stateTransitionTime: stateTransitionTime, state: Microsoft.Azure.Batch.Protocol.Models.TaskState.Active);
-=======
             Microsoft.Azure.Batch.Protocol.Models.CloudTask modelTask = new(id: id, stateTransitionTime: stateTransitionTime, state: Microsoft.Azure.Batch.Protocol.Models.TaskState.Active);
->>>>>>> 89f467ea
             var task = (CloudTask)typeof(CloudTask).GetConstructor(System.Reflection.BindingFlags.NonPublic | System.Reflection.BindingFlags.Instance, default, [typeof(BatchClient), typeof(string), typeof(Microsoft.Azure.Batch.Protocol.Models.CloudTask), typeof(IEnumerable<BatchClientBehavior>)], default)
                 .Invoke([parentClient, jobId, modelTask, Enumerable.Empty<BatchClientBehavior>()]);
             return task;
@@ -457,22 +436,13 @@
                 stateTransitionTime = DateTime.UtcNow;
             }
 
-<<<<<<< HEAD
-            var computeNodeOperations = new Mock<Microsoft.Azure.Batch.Protocol.IComputeNodeOperations>();
-            var batchServiceClient = new MockServiceClient(computeNodeOperations.Object);
-=======
             Mock<Microsoft.Azure.Batch.Protocol.IComputeNodeOperations> computeNodeOperations = new();
             MockServiceClient batchServiceClient = new(computeNodeOperations.Object);
->>>>>>> 89f467ea
             var protocolLayer = typeof(Microsoft.Azure.Batch.Protocol.BatchServiceClient).Assembly.GetType("Microsoft.Azure.Batch.ProtocolLayer").GetConstructor(System.Reflection.BindingFlags.Instance | System.Reflection.BindingFlags.NonPublic, null, [typeof(Microsoft.Azure.Batch.Protocol.BatchServiceClient)], null)
                 .Invoke([batchServiceClient]);
             var parentClient = (BatchClient)typeof(BatchClient).GetConstructor(System.Reflection.BindingFlags.Instance | System.Reflection.BindingFlags.NonPublic, null, [typeof(Microsoft.Azure.Batch.Protocol.BatchServiceClient).Assembly.GetType("Microsoft.Azure.Batch.IProtocolLayer")], null)
                 .Invoke([protocolLayer]);
-<<<<<<< HEAD
-            var modelNode = new Microsoft.Azure.Batch.Protocol.Models.ComputeNode(stateTransitionTime: stateTransitionTime, id: id, affinityId: AffinityPrefix + id, isDedicated: isDedicated, state: isIdle ? Microsoft.Azure.Batch.Protocol.Models.ComputeNodeState.Idle : Microsoft.Azure.Batch.Protocol.Models.ComputeNodeState.Running);
-=======
             Microsoft.Azure.Batch.Protocol.Models.ComputeNode modelNode = new(stateTransitionTime: stateTransitionTime, id: id, affinityId: AffinityPrefix + id, isDedicated: isDedicated, state: isIdle ? Microsoft.Azure.Batch.Protocol.Models.ComputeNodeState.Idle : Microsoft.Azure.Batch.Protocol.Models.ComputeNodeState.Running);
->>>>>>> 89f467ea
             var node = (ComputeNode)typeof(ComputeNode).GetConstructor(System.Reflection.BindingFlags.NonPublic | System.Reflection.BindingFlags.Instance, default, [typeof(BatchClient), typeof(string), typeof(Microsoft.Azure.Batch.Protocol.Models.ComputeNode), typeof(IEnumerable<BatchClientBehavior>)], default)
                 .Invoke([parentClient, poolId, modelNode, null]);
             return node;
