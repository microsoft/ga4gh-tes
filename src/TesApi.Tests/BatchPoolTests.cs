--- conflicted
+++ resolved
@@ -111,11 +111,7 @@
         }
 
         private static async Task<BatchPool> AddPool(BatchScheduler batchPools, bool isPreemtable)
-<<<<<<< HEAD
-            => (BatchPool)await batchPools.GetOrAddPoolAsync("key1", isPreemtable, (id, ct) => ValueTask.FromResult(new Pool(name: id, displayName: "display1", vmSize: "vmSize1")), CancellationToken.None);
-=======
             => (BatchPool)await batchPools.GetOrAddPoolAsync("key1", isPreemtable, (id, _1) => ValueTask.FromResult(new Pool(name: id, displayName: "display1", vmSize: "vmSize1")), System.Threading.CancellationToken.None);
->>>>>>> 3c2d8b20
 
         private static void TimeShift(TimeSpan shift, BatchPool pool)
             => pool.TimeShift(shift);
@@ -129,15 +125,9 @@
             internal int ActivePoolCount { get; set; } = 0;
 
             internal Func<string, ODATADetailLevel, IAsyncEnumerable<ComputeNode>> AzureProxyListComputeNodesAsync { get; set; } = (poolId, detailLevel) => AsyncEnumerable.Empty<ComputeNode>();
-<<<<<<< HEAD
-            internal Action<string, IEnumerable<ComputeNode>, CancellationToken> AzureProxyDeleteBatchComputeNodes { get; set; } = (poolId, computeNodes, cancellationToken) => { };
+            internal Action<string, IEnumerable<ComputeNode>, System.Threading.CancellationToken> AzureProxyDeleteBatchComputeNodes { get; set; } = (poolId, computeNodes, cancellationToken) => { };
             internal Func<string, AzureBatchPoolAllocationState> AzureProxyGetComputeNodeAllocationState { get; set; } = id => new(DateTime.UtcNow, true, 0, 0, 0, 0) { AllocationState = Microsoft.Azure.Batch.Common.AllocationState.Steady };
-            internal Action<string, CancellationToken> AzureProxyDeleteBatchPool { get; set; } = (poolId, cancellationToken) => { };
-=======
-            internal Action<string, IEnumerable<ComputeNode>, System.Threading.CancellationToken> AzureProxyDeleteBatchComputeNodes { get; set; } = (poolId, computeNodes, cancellationToken) => { };
-            internal Func<string, (Microsoft.Azure.Batch.Common.AllocationState? AllocationState, bool? AutoScaleEnabled, int? TargetLowPriority, int? CurrentLowPriority, int? TargetDedicated, int? CurrentDedicated)> AzureProxyGetComputeNodeAllocationState { get; set; } = id => (Microsoft.Azure.Batch.Common.AllocationState.Steady, true, 0, 0, 0, 0);
             internal Action<string, System.Threading.CancellationToken> AzureProxyDeleteBatchPool { get; set; } = (poolId, cancellationToken) => { };
->>>>>>> 3c2d8b20
             internal Func<string, ODATADetailLevel, IAsyncEnumerable<CloudTask>> AzureProxyListTasks { get; set; } = (jobId, detailLevel) => AsyncEnumerable.Empty<CloudTask>();
             internal List<VirtualMachineInformation> VmSizesAndPrices { get; set; } = new();
 
@@ -173,11 +163,7 @@
 
         private static Action<Mock<IBatchSkuInformationProvider>> GetMockSkuInfoProvider(AzureProxyReturnValues azureProxyReturnValues)
             => new(proxy =>
-<<<<<<< HEAD
-                proxy.Setup(p => p.GetVmSizesAndPricesAsync(It.IsAny<string>(), It.IsAny<CancellationToken>()))
-=======
                 proxy.Setup(p => p.GetVmSizesAndPricesAsync(It.IsAny<string>(), It.IsAny<System.Threading.CancellationToken>()))
->>>>>>> 3c2d8b20
                     .ReturnsAsync(azureProxyReturnValues.VmSizesAndPrices));
 
         private static Action<Mock<IBatchQuotaProvider>> GetMockQuotaProvider(AzureProxyReturnValues azureProxyReturnValues)
@@ -187,22 +173,14 @@
                 var vmFamilyQuota = batchQuotas.DedicatedCoreQuotaPerVMFamily?.FirstOrDefault(v => string.Equals(v.Name, "VmFamily1", StringComparison.InvariantCultureIgnoreCase))?.CoreQuota ?? 0;
 
                 quotaProvider.Setup(p =>
-<<<<<<< HEAD
-                        p.GetQuotaForRequirementAsync(It.IsAny<string>(), It.Is<bool>(p => p == false), It.IsAny<int?>(), It.IsAny<CancellationToken>()))
-=======
                         p.GetQuotaForRequirementAsync(It.IsAny<string>(), It.Is<bool>(p => p == false), It.IsAny<int?>(), It.IsAny<System.Threading.CancellationToken>()))
->>>>>>> 3c2d8b20
                     .ReturnsAsync(() => new BatchVmFamilyQuotas(batchQuotas.DedicatedCoreQuota,
                         vmFamilyQuota,
                         batchQuotas.PoolQuota,
                         batchQuotas.ActiveJobAndJobScheduleQuota,
                         batchQuotas.DedicatedCoreQuotaPerVMFamilyEnforced, "VmSize1"));
                 quotaProvider.Setup(p =>
-<<<<<<< HEAD
-                        p.GetQuotaForRequirementAsync(It.IsAny<string>(), It.Is<bool>(p => p == true), It.IsAny<int?>(), It.IsAny<CancellationToken>()))
-=======
                         p.GetQuotaForRequirementAsync(It.IsAny<string>(), It.Is<bool>(p => p == true), It.IsAny<int?>(), It.IsAny<System.Threading.CancellationToken>()))
->>>>>>> 3c2d8b20
                     .ReturnsAsync(() => new BatchVmFamilyQuotas(batchQuotas.LowPriorityCoreQuota,
                         vmFamilyQuota,
                         batchQuotas.PoolQuota,
@@ -210,22 +188,14 @@
                         batchQuotas.DedicatedCoreQuotaPerVMFamilyEnforced, "VmSize1"));
 
                 quotaProvider.Setup(p =>
-<<<<<<< HEAD
-                        p.GetVmCoreQuotaAsync(It.Is<bool>(l => l == true), It.IsAny<CancellationToken>()))
-=======
                         p.GetVmCoreQuotaAsync(It.Is<bool>(l => l == true), It.IsAny<System.Threading.CancellationToken>()))
->>>>>>> 3c2d8b20
                     .ReturnsAsync(new BatchVmCoreQuota(batchQuotas.LowPriorityCoreQuota,
                         true,
                         batchQuotas.DedicatedCoreQuotaPerVMFamilyEnforced,
                         batchQuotas.DedicatedCoreQuotaPerVMFamily?.Select(v => new BatchVmCoresPerFamily(v.Name, v.CoreQuota)).ToList(),
                         new(batchQuotas.ActiveJobAndJobScheduleQuota, batchQuotas.PoolQuota, batchQuotas.DedicatedCoreQuota, batchQuotas.LowPriorityCoreQuota)));
                 quotaProvider.Setup(p =>
-<<<<<<< HEAD
-                        p.GetVmCoreQuotaAsync(It.Is<bool>(l => l == false), It.IsAny<CancellationToken>()))
-=======
                         p.GetVmCoreQuotaAsync(It.Is<bool>(l => l == false), It.IsAny<System.Threading.CancellationToken>()))
->>>>>>> 3c2d8b20
                     .ReturnsAsync(new BatchVmCoreQuota(batchQuotas.DedicatedCoreQuota,
                         false,
                         batchQuotas.DedicatedCoreQuotaPerVMFamilyEnforced,
@@ -238,15 +208,6 @@
             {
                 azureProxy.Setup(a => a.GetActivePoolsAsync(It.IsAny<string>())).Returns(AsyncEnumerable.Empty<CloudPool>());
                 azureProxy.Setup(a => a.GetBatchActivePoolCount()).Returns(azureProxyReturnValues.ActivePoolCount);
-<<<<<<< HEAD
-                azureProxy.Setup(a => a.CreateBatchPoolAsync(It.IsAny<Pool>(), It.IsAny<bool>(), It.IsAny<CancellationToken>())).Returns((Pool p, bool _1, CancellationToken _2) => Task.FromResult(azureProxyReturnValues.CreateBatchPoolImpl(p)));
-                azureProxy.Setup(a => a.ListComputeNodesAsync(It.IsAny<string>(), It.IsAny<DetailLevel>())).Returns<string, ODATADetailLevel>((poolId, detailLevel) => azureProxyReturnValues.AzureProxyListComputeNodesAsync(poolId, detailLevel));
-                azureProxy.Setup(a => a.ListTasksAsync(It.IsAny<string>(), It.IsAny<DetailLevel>())).Returns<string, ODATADetailLevel>((jobId, detailLevel) => azureProxyReturnValues.AzureProxyListTasks(jobId, detailLevel));
-                azureProxy.Setup(a => a.DeleteBatchComputeNodesAsync(It.IsAny<string>(), It.IsAny<IEnumerable<ComputeNode>>(), It.IsAny<CancellationToken>())).Callback<string, IEnumerable<ComputeNode>, CancellationToken>((poolId, computeNodes, cancellationToken) => azureProxyReturnValues.AzureProxyDeleteBatchComputeNodes(poolId, computeNodes, cancellationToken)).Returns(Task.CompletedTask);
-                azureProxy.Setup(a => a.GetBatchPoolAsync(It.IsAny<string>(), It.IsAny<CancellationToken>(), It.IsAny<DetailLevel>())).Returns((string id, CancellationToken _1, DetailLevel _2) => Task.FromResult(azureProxyReturnValues.GetBatchPoolImpl(id)));
-                azureProxy.Setup(a => a.GetFullAllocationStateAsync(It.IsAny<string>(), It.IsAny<CancellationToken>())).Returns((string poolId, CancellationToken _1) => Task.FromResult(azureProxyReturnValues.AzureProxyGetComputeNodeAllocationState(poolId)));
-                azureProxy.Setup(a => a.DeleteBatchPoolAsync(It.IsAny<string>(), It.IsAny<CancellationToken>())).Callback<string, CancellationToken>((poolId, cancellationToken) => azureProxyReturnValues.AzureProxyDeleteBatchPoolImpl(poolId, cancellationToken)).Returns(Task.CompletedTask);
-=======
                 azureProxy.Setup(a => a.CreateBatchPoolAsync(It.IsAny<Pool>(), It.IsAny<bool>(), It.IsAny<System.Threading.CancellationToken>())).Returns((Pool p, bool _1, System.Threading.CancellationToken _2) => Task.FromResult(azureProxyReturnValues.CreateBatchPoolImpl(p)));
                 azureProxy.Setup(a => a.ListComputeNodesAsync(It.IsAny<string>(), It.IsAny<DetailLevel>())).Returns<string, ODATADetailLevel>((poolId, detailLevel) => azureProxyReturnValues.AzureProxyListComputeNodesAsync(poolId, detailLevel));
                 azureProxy.Setup(a => a.ListTasksAsync(It.IsAny<string>(), It.IsAny<DetailLevel>())).Returns<string, ODATADetailLevel>((jobId, detailLevel) => azureProxyReturnValues.AzureProxyListTasks(jobId, detailLevel));
@@ -254,7 +215,6 @@
                 azureProxy.Setup(a => a.GetBatchPoolAsync(It.IsAny<string>(), It.IsAny<System.Threading.CancellationToken>(), It.IsAny<DetailLevel>())).Returns((string id, System.Threading.CancellationToken cancellationToken, DetailLevel detailLevel) => Task.FromResult(azureProxyReturnValues.GetBatchPoolImpl(id)));
                 azureProxy.Setup(a => a.GetFullAllocationStateAsync(It.IsAny<string>(), It.IsAny<System.Threading.CancellationToken>())).Returns((string poolId, System.Threading.CancellationToken _1) => Task.FromResult(azureProxyReturnValues.AzureProxyGetComputeNodeAllocationState(poolId)));
                 azureProxy.Setup(a => a.DeleteBatchPoolAsync(It.IsAny<string>(), It.IsAny<System.Threading.CancellationToken>())).Callback<string, System.Threading.CancellationToken>((poolId, cancellationToken) => azureProxyReturnValues.AzureProxyDeleteBatchPoolImpl(poolId, cancellationToken)).Returns(Task.CompletedTask);
->>>>>>> 3c2d8b20
             };
 
         private static IEnumerable<(string Key, string Value)> GetMockConfig()
