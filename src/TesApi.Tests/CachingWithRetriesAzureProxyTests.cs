--- conflicted
+++ resolved
@@ -15,44 +15,6 @@
     public class CachingWithRetriesAzureProxyTests
     {
         [TestMethod]
-<<<<<<< HEAD
-        public async Task GetBatchAccountQuotasAsync_ThrowsException_DoesNotSetCache()
-        {
-            SystemClock.SleepAsync = (_, __) => Task.FromResult(true);
-            SystemClock.Sleep = (_, __) => { };
-            using var serviceProvider = new TestServices.TestServiceProvider<CachingWithRetriesAzureProxy>(azureProxy: a =>
-            {
-                PrepareAzureProxy(a);
-                a.Setup(a => a.GetBatchAccountQuotasAsync()).Throws<Exception>();
-            });
-            var cachingAzureProxy = serviceProvider.GetT();
-
-            await Assert.ThrowsExceptionAsync<Exception>(async () => await cachingAzureProxy.GetBatchAccountQuotasAsync());
-            serviceProvider.AzureProxy.Verify(mock => mock.GetBatchAccountQuotasAsync(), Times.Exactly(4));
-        }
-
-        [TestMethod]
-        public async Task GetBatchAccountQuotasAsync_UsesCache()
-        {
-            var batchQuotas = new AzureBatchAccountQuotas { ActiveJobAndJobScheduleQuota = 1, PoolQuota = 1, DedicatedCoreQuota = 5, LowPriorityCoreQuota = 10 };
-            using var serviceProvider = new TestServices.TestServiceProvider<CachingWithRetriesAzureProxy>(azureProxy: a =>
-            {
-                PrepareAzureProxy(a);
-                a.Setup(a => a.GetBatchAccountQuotasAsync()).Returns(Task.FromResult(batchQuotas));
-            });
-            var cachingAzureProxy = serviceProvider.GetT();
-
-            var quotas1 = await cachingAzureProxy.GetBatchAccountQuotasAsync();
-            var quotas2 = await cachingAzureProxy.GetBatchAccountQuotasAsync();
-
-            serviceProvider.AzureProxy.Verify(mock => mock.GetBatchAccountQuotasAsync(), Times.Once());
-            Assert.AreEqual(batchQuotas, quotas1);
-            Assert.AreEqual(quotas1, quotas2);
-        }
-
-        [TestMethod]
-=======
->>>>>>> 2d3cd982
         public async Task GetStorageAccountKeyAsync_UsesCache()
         {
             var storageAccountInfo = new StorageAccountInfo { Name = "defaultstorageaccount", Id = "Id", BlobEndpoint = "https://defaultstorageaccount/", SubscriptionId = "SubId" };
@@ -71,23 +33,6 @@
             Assert.AreEqual(storageAccountKey, key1);
             Assert.AreEqual(key1, key2);
         }
-
-<<<<<<< HEAD
-        [TestMethod]
-        public async Task GetVMSizesAndPricesAsync_UsesCache()
-        {
-            using var serviceProvider = new TestServices.TestServiceProvider<CachingWithRetriesAzureProxy>(azureProxy: PrepareAzureProxy);
-            var cachingAzureProxy = serviceProvider.GetT();
-
-            var vmSizesAndPrices1 = await cachingAzureProxy.GetVmSizesAndPricesAsync();
-            var vmSizesAndPrices2 = await cachingAzureProxy.GetVmSizesAndPricesAsync();
-
-            serviceProvider.AzureProxy.Verify(mock => mock.GetVmSizesAndPricesAsync(), Times.Once());
-            Assert.AreEqual(vmSizesAndPrices1, vmSizesAndPrices2);
-            Assert.AreEqual(4, vmSizesAndPrices1.Count);
-        }
-=======
->>>>>>> 2d3cd982
 
         [TestMethod]
         public async Task GetStorageAccountInfoAsync_UsesCache()
@@ -218,27 +163,13 @@
 
         private static void PrepareAzureProxy(Mock<IAzureProxy> azureProxy)
         {
-<<<<<<< HEAD
-            azureProxy.Setup(a => a.GetVmSizesAndPricesAsync()).Returns(Task.FromResult(
-                new List<VirtualMachineInformation> {
-                    new() { VmSize = "VmSizeLowPri1", LowPriority = true, NumberOfCores = 1, MemoryInGB = 4, ResourceDiskSizeInGB = 20, PricePerHour = 1 },
-                    new() { VmSize = "VmSizeLowPri2", LowPriority = true, NumberOfCores = 2, MemoryInGB = 8, ResourceDiskSizeInGB = 40, PricePerHour = 2 },
-                    new() { VmSize = "VmSizeDedicated1", LowPriority = false, NumberOfCores = 1, MemoryInGB = 4, ResourceDiskSizeInGB = 20, PricePerHour = 11 },
-                    new() { VmSize = "VmSizeDedicated2", LowPriority = false, NumberOfCores = 2, MemoryInGB = 8, ResourceDiskSizeInGB = 40, PricePerHour = 22 }
-                }));
-=======
-            var azureProxy = new Mock<IAzureProxy>();
-
             //azureProxy.Setup(a => a.GetVmSizesAndPricesAsync()).Returns(Task.FromResult(
             //    new List<VirtualMachineInformation> {
-            //        new VirtualMachineInformation { VmSize = "VmSizeLowPri1", LowPriority = true, NumberOfCores = 1, MemoryInGB = 4, ResourceDiskSizeInGB = 20, PricePerHour = 1 },
-            //        new VirtualMachineInformation { VmSize = "VmSizeLowPri2", LowPriority = true, NumberOfCores = 2, MemoryInGB = 8, ResourceDiskSizeInGB = 40, PricePerHour = 2 },
-            //        new VirtualMachineInformation { VmSize = "VmSizeDedicated1", LowPriority = false, NumberOfCores = 1, MemoryInGB = 4, ResourceDiskSizeInGB = 20, PricePerHour = 11 },
-            //        new VirtualMachineInformation { VmSize = "VmSizeDedicated2", LowPriority = false, NumberOfCores = 2, MemoryInGB = 8, ResourceDiskSizeInGB = 40, PricePerHour = 22 }
+            //        new() { VmSize = "VmSizeLowPri1", LowPriority = true, NumberOfCores = 1, MemoryInGB = 4, ResourceDiskSizeInGB = 20, PricePerHour = 1 },
+            //        new() { VmSize = "VmSizeLowPri2", LowPriority = true, NumberOfCores = 2, MemoryInGB = 8, ResourceDiskSizeInGB = 40, PricePerHour = 2 },
+            //        new() { VmSize = "VmSizeDedicated1", LowPriority = false, NumberOfCores = 1, MemoryInGB = 4, ResourceDiskSizeInGB = 20, PricePerHour = 11 },
+            //        new() { VmSize = "VmSizeDedicated2", LowPriority = false, NumberOfCores = 2, MemoryInGB = 8, ResourceDiskSizeInGB = 40, PricePerHour = 22 }
             //    }));
-
-            return azureProxy;
->>>>>>> 2d3cd982
         }
     }
 }