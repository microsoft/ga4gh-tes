--- conflicted
+++ resolved
@@ -99,12 +99,7 @@
         services.AzureProxy.Setup(p => p.GetBatchActivePoolCount()).Returns(activePoolCount);
         services.BatchSkuInformationProvider.Setup(p => p.GetVmSizesAndPricesAsync(Region)).ReturnsAsync(CreateBatchSupportedVmSkuList(10));
 
-<<<<<<< HEAD
         await batchQuotaVerifier.CheckBatchAccountQuotasAsync(vmInfo, () => true);
-=======
-        await batchQuotaVerifier.CheckBatchAccountQuotasAsync(vmInfo);
-
->>>>>>> 720ec26a
     }
 
     private static List<VirtualMachineInformation> CreateBatchSupportedVmSkuList(int maxNumberOfCores)
