--- conflicted
+++ resolved
@@ -52,15 +52,9 @@
     {
         var vmInfo = new VirtualMachineInformation();
 
-<<<<<<< HEAD
-        BatchVmFamilyQuotas batchVmFamilyQuotas = null;
-        services.BatchQuotaProvider.Setup(p => p.GetQuotaForRequirementAsync(It.IsAny<string>(), It.IsAny<bool>(), It.IsAny<int?>(), It.IsAny<System.Threading.CancellationToken>()))
-            .ReturnsAsync(batchVmFamilyQuotas);
+        batchVmFamilyQuotas = null;
 
         await batchQuotaVerifier.CheckBatchAccountQuotasAsync(vmInfo, true, System.Threading.CancellationToken.None);
-=======
-        await batchQuotaVerifier.CheckBatchAccountQuotasAsync(vmInfo, true, true, System.Threading.CancellationToken.None);
->>>>>>> 51439fa0
 
 #pragma warning disable CA2254 // Template should be a static expression
         logger.Verify(l => l.LogError(It.IsAny<string>(), It.IsAny<Exception>()), Times.Once);
