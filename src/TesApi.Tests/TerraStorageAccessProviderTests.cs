﻿// Copyright (c) Microsoft Corporation.
// Licensed under the MIT License.

using System;
using System.Threading.Tasks;
using Microsoft.Extensions.Logging.Abstractions;
using Microsoft.Extensions.Options;
using Microsoft.VisualStudio.TestTools.UnitTesting;
using Moq;
using TesApi.Web;
using TesApi.Web.Management.Clients;
using TesApi.Web.Management.Configuration;
using TesApi.Web.Management.Models.Terra;
using TesApi.Web.Storage;

namespace TesApi.Tests
{
    [TestClass]
    [TestCategory("unit")]
    public class TerraStorageAccessProviderTests
    {
        private const string WorkspaceStorageAccountName = TerraApiStubData.WorkspaceAccountName;
        private const string WorkspaceStorageContainerName = TerraApiStubData.WorkspaceContainerName;

        private Mock<TerraWsmApiClient> wsmApiClientMock;
        private Mock<IAzureProxy> azureProxyMock;
        private TerraStorageAccessProvider terraStorageAccessProvider;
        private TerraApiStubData terraApiStubData;
        private Mock<IOptions<TerraOptions>> optionsMock;
        private TerraOptions terraOptions;

        [TestInitialize]
        public void SetUp()
        {
            terraApiStubData = new TerraApiStubData();
            wsmApiClientMock = new Mock<TerraWsmApiClient>();
            optionsMock = new Mock<IOptions<TerraOptions>>();
            terraOptions = terraApiStubData.GetTerraOptions();
            optionsMock.Setup(o => o.Value).Returns(terraOptions);
            azureProxyMock = new Mock<IAzureProxy>();
            terraStorageAccessProvider = new TerraStorageAccessProvider(NullLogger<TerraStorageAccessProvider>.Instance,
                optionsMock.Object, azureProxyMock.Object, wsmApiClientMock.Object);
        }

        [TestMethod]
        [DataRow("http://foo.bar", true)]
        [DataRow("https://foo.bar", true)]
        [DataRow("sb://foo.bar", false)]
        [DataRow("/foo/bar", false)]
        [DataRow("foo/bar", false)]
        [DataRow($"https://{WorkspaceStorageAccountName}.blob.core.windows.net/{WorkspaceStorageContainerName}", false)]
        [DataRow($"https://{WorkspaceStorageAccountName}.blob.core.windows.net/foo", true)]
        [DataRow($"https://bar.blob.core.windows.net/{WorkspaceStorageContainerName}", true)]
        public async Task IsHttpPublicAsync_StringScenario(string input, bool expectedResult)
        {
            var result = await terraStorageAccessProvider.IsPublicHttpUrlAsync(input, System.Threading.CancellationToken.None);

            Assert.AreEqual(expectedResult, result);
        }

        [TestMethod]
        [DataRow($"{WorkspaceStorageAccountName}/{WorkspaceStorageContainerName}")]
        [DataRow($"/{WorkspaceStorageAccountName}/{WorkspaceStorageContainerName}")]
        [DataRow($"/{WorkspaceStorageAccountName}/{WorkspaceStorageContainerName}/")]
        [DataRow($"/{WorkspaceStorageAccountName}/{WorkspaceStorageContainerName}/dir/blobName")]
        [DataRow($"https://{WorkspaceStorageAccountName}.blob.core.windows.net/{WorkspaceStorageContainerName}")]
        [DataRow($"https://{WorkspaceStorageAccountName}.blob.core.windows.net/{WorkspaceStorageContainerName}/dir/blob")]
        public async Task MapLocalPathToSasUrlAsync_ValidInput(string input)
        {
            wsmApiClientMock.Setup(a => a.GetSasTokenAsync(terraApiStubData.WorkspaceId,
                    terraApiStubData.ContainerResourceId, It.IsAny<SasTokenApiParameters>(), It.IsAny<System.Threading.CancellationToken>()))
                .ReturnsAsync(terraApiStubData.GetWsmSasTokenApiResponse());

            var result = await terraStorageAccessProvider.MapLocalPathToSasUrlAsync(input, System.Threading.CancellationToken.None);

            Assert.IsNotNull(terraApiStubData.GetWsmSasTokenApiResponse().Url, result);
        }

        [TestMethod]
        [DataRow($"{WorkspaceStorageAccountName}/{WorkspaceStorageContainerName}", "", TerraApiStubData.WsmGetSasResponseStorageUrl)]
        [DataRow($"/{WorkspaceStorageAccountName}/{WorkspaceStorageContainerName}", "", TerraApiStubData.WsmGetSasResponseStorageUrl)]
        [DataRow($"/{WorkspaceStorageAccountName}/{WorkspaceStorageContainerName}", "/", TerraApiStubData.WsmGetSasResponseStorageUrl)]
        [DataRow($"/cromwell-executions/test", "", $"{TerraApiStubData.WsmGetSasResponseStorageUrl}/cromwell-executions/test")]
        [DataRow($"/{WorkspaceStorageAccountName}/{WorkspaceStorageContainerName}", "/dir/blobName", $"{TerraApiStubData.WsmGetSasResponseStorageUrl}/dir/blobName")]
        [DataRow($"https://{WorkspaceStorageAccountName}.blob.core.windows.net/{WorkspaceStorageContainerName}", "", TerraApiStubData.WsmGetSasResponseStorageUrl)]
        [DataRow($"https://{WorkspaceStorageAccountName}.blob.core.windows.net/{WorkspaceStorageContainerName}", "/dir/blob", $"{TerraApiStubData.WsmGetSasResponseStorageUrl}/dir/blob")]
        public async Task MapLocalPathToSasUrlAsync_GetContainerSasIsTrue(string input, string blobPath, string expected)
        {
            wsmApiClientMock.Setup(a => a.GetSasTokenAsync(terraApiStubData.WorkspaceId,
                    terraApiStubData.ContainerResourceId, It.IsAny<SasTokenApiParameters>(), It.IsAny<System.Threading.CancellationToken>()))
                .ReturnsAsync(terraApiStubData.GetWsmSasTokenApiResponse());

            var result = await terraStorageAccessProvider.MapLocalPathToSasUrlAsync(input + blobPath, System.Threading.CancellationToken.None, true);

            Assert.IsNotNull(result);
            Assert.AreEqual($"{expected}?sv={TerraApiStubData.SasToken}", result);
        }

        [TestMethod]
        [DataRow($"{WorkspaceStorageAccountName}/foo")]
        [DataRow($"/bar/{WorkspaceStorageContainerName}")]
        [DataRow($"/foo/bar/")]
        [DataRow($"/foo/bar/dir/blobName")]
        [DataRow($"https://{WorkspaceStorageAccountName}.blob.core.windows.net/foo")]
        [DataRow($"https://bar.blob.core.windows.net/{WorkspaceStorageContainerName}/")]
        [ExpectedException(typeof(Exception))]
        public async Task MapLocalPathToSasUrlAsync_InvalidInputs(string input)
        {
            await terraStorageAccessProvider.MapLocalPathToSasUrlAsync(input, System.Threading.CancellationToken.None);
        }

        [TestMethod]
        [DataRow("")]
        [DataRow("blobName")]
        public async Task GetMappedSasUrlFromWsmAsync_WithOrWithOutBlobName_ReturnsValidURLWithBlobName(string responseBlobName)
        {
            wsmApiClientMock.Setup(a => a.GetSasTokenAsync(terraApiStubData.WorkspaceId,
                    terraApiStubData.ContainerResourceId, It.IsAny<SasTokenApiParameters>(), It.IsAny<System.Threading.CancellationToken>()))
                .ReturnsAsync(terraApiStubData.GetWsmSasTokenApiResponse(responseBlobName));

<<<<<<< HEAD
            var url = await terraStorageAccessProvider.GetMappedSasUrlFromWsmAsync("blobName");
=======
            var url = await terraStorageAccessProvider.GetMappedSasUrlFromWsmAsync("blobName", System.Threading.CancellationToken.None);
>>>>>>> eaf3b400

            Assert.IsNotNull(url);
            var uri = new Uri(url);

            Assert.AreEqual(uri.AbsolutePath, $"/{TerraApiStubData.WorkspaceContainerName}/blobName");
        }
    }
}<|MERGE_RESOLUTION|>--- conflicted
+++ resolved
@@ -118,12 +118,8 @@
                     terraApiStubData.ContainerResourceId, It.IsAny<SasTokenApiParameters>(), It.IsAny<System.Threading.CancellationToken>()))
                 .ReturnsAsync(terraApiStubData.GetWsmSasTokenApiResponse(responseBlobName));
 
-<<<<<<< HEAD
-            var url = await terraStorageAccessProvider.GetMappedSasUrlFromWsmAsync("blobName");
-=======
             var url = await terraStorageAccessProvider.GetMappedSasUrlFromWsmAsync("blobName", System.Threading.CancellationToken.None);
->>>>>>> eaf3b400
-
+          
             Assert.IsNotNull(url);
             var uri = new Uri(url);
 
