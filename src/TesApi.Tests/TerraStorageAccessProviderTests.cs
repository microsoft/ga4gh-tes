﻿// Copyright (c) Microsoft Corporation.
// Licensed under the MIT License.

using System;
using System.Collections.Generic;
using System.Threading;
using System.Threading.Tasks;
using Microsoft.Extensions.Logging.Abstractions;
using Microsoft.Extensions.Options;
using Microsoft.VisualStudio.TestTools.UnitTesting;
using Moq;
using Tes.ApiClients;
using Tes.ApiClients.Models.Terra;
using Tes.Models;
using TesApi.Web;
using TesApi.Web.Management.Configuration;
using TesApi.Web.Options;
using TesApi.Web.Storage;

namespace TesApi.Tests
{
    [TestClass]
    [TestCategory("unit")]
    public class TerraStorageAccessProviderTests
    {
        private const string WorkspaceStorageAccountName = TerraApiStubData.WorkspaceAccountName;
        private const string WorkspaceStorageContainerName = TerraApiStubData.WorkspaceStorageContainerName;
        private const string BatchSchedulingPrefix = "prefix-foo.bar";

        private Mock<TerraWsmApiClient> wsmApiClientMock;
        private Mock<IAzureProxy> azureProxyMock;
        private TerraStorageAccessProvider terraStorageAccessProvider;
        private TerraApiStubData terraApiStubData;
        private Mock<IOptions<TerraOptions>> optionsMock;
        private TerraOptions terraOptions;
        private BatchSchedulingOptions batchSchedulingOptions;
        private SasTokenApiParameters capturedTokenApiParameters = null!;

        [TestInitialize]
        public void SetUp()
        {
            capturedTokenApiParameters = new SasTokenApiParameters("", 0, "", "");
            terraApiStubData = new TerraApiStubData();
            wsmApiClientMock = new Mock<TerraWsmApiClient>();
            optionsMock = new Mock<IOptions<TerraOptions>>();
            terraOptions = terraApiStubData.GetTerraOptions();
            batchSchedulingOptions = new BatchSchedulingOptions() { Prefix = BatchSchedulingPrefix };
            optionsMock.Setup(o => o.Value).Returns(terraOptions);
            azureProxyMock = new Mock<IAzureProxy>();
            terraStorageAccessProvider = new TerraStorageAccessProvider(wsmApiClientMock.Object, azureProxyMock.Object, optionsMock.Object, Options.Create(batchSchedulingOptions), NullLogger<TerraStorageAccessProvider>.Instance);
        }

        [TestMethod]
        [DataRow("http://foo.bar", true)]
        [DataRow("https://foo.bar", true)]
        [DataRow("sb://foo.bar", false)]
        [DataRow("/foo/bar", false)]
        [DataRow("foo/bar", false)]
        [DataRow($"https://{WorkspaceStorageAccountName}.blob.core.windows.net/{WorkspaceStorageContainerName}", false)]
        [DataRow($"https://{WorkspaceStorageAccountName}.blob.core.windows.net/foo", false)]
        [DataRow($"https://bar.blob.core.windows.net/{WorkspaceStorageContainerName}", true)]
        public async Task IsHttpPublicAsync_StringScenario(string input, bool expectedResult)
        {
            var result = await terraStorageAccessProvider.IsPublicHttpUrlAsync(input, CancellationToken.None);

            Assert.AreEqual(expectedResult, result);
        }

        [TestMethod]
        [DataRow($"https://{WorkspaceStorageAccountName}.blob.core.windows.net/{WorkspaceStorageContainerName}")]
        [DataRow($"https://{WorkspaceStorageAccountName}.blob.core.windows.net/{WorkspaceStorageContainerName}/dir/blob")]
        public async Task MapLocalPathToSasUrlAsync_ValidInput(string input)
        {
            SetUpTerraApiClient();

            var result = await terraStorageAccessProvider.MapLocalPathToSasUrlAsync(input, Azure.Storage.Sas.BlobSasPermissions.Read, CancellationToken.None, sasTokenDuration: default);

            Assert.IsNotNull(terraApiStubData.GetWsmSasTokenApiResponse().Url, result?.AbsoluteUri);
        }

        private void SetUpTerraApiClient()
        {
            wsmApiClientMock.Setup(a => a.GetSasTokenAsync(
                    terraApiStubData.GetWorkspaceIdFromContainerName(WorkspaceStorageContainerName),
                    terraApiStubData.ContainerResourceId, It.IsAny<SasTokenApiParameters>(), It.IsAny<CancellationToken>()))
                .Callback((Guid _, Guid _, SasTokenApiParameters apiParameters, CancellationToken _) =>
                    {
                        capturedTokenApiParameters = apiParameters;
                    })
                .ReturnsAsync(terraApiStubData.GetWsmSasTokenApiResponse());

            wsmApiClientMock.Setup(a =>
                    a.GetContainerResourcesAsync(It.IsAny<Guid>(), It.IsAny<int>(), It.IsAny<int>(),
                        It.IsAny<CancellationToken>()))
                .ReturnsAsync(terraApiStubData.GetWsmContainerResourcesApiResponse());
        }

        [TestMethod]
        [DataRow($"https://{WorkspaceStorageAccountName}.blob.core.windows.net/{WorkspaceStorageContainerName}", "", TerraApiStubData.WsmGetSasResponseStorageUrl)]
        [DataRow($"https://{WorkspaceStorageAccountName}.blob.core.windows.net/{WorkspaceStorageContainerName}", "/dir/blob", $"{TerraApiStubData.WsmGetSasResponseStorageUrl}/dir/blob")]
        public async Task MapLocalPathToSasUrlAsync_GetContainerSasIsTrue(string input, string blobPath, string expected)
        {
            SetUpTerraApiClient();

            var result = await terraStorageAccessProvider.MapLocalPathToSasUrlAsync(input + blobPath, Azure.Storage.Sas.BlobSasPermissions.List, CancellationToken.None, sasTokenDuration: default);

            Assert.IsNotNull(result);
            Assert.AreEqual($"{expected}?sv={TerraApiStubData.SasToken}", result.AbsoluteUri);
        }

        [TestMethod]
        [DataRow($"{WorkspaceStorageAccountName}/foo")]
        [DataRow($"/bar/{WorkspaceStorageContainerName}")]
        [DataRow($"/foo/bar/")]
        [DataRow($"/foo/bar/dir/blobName")]
        [DataRow($"https://bar.blob.core.windows.net/{WorkspaceStorageContainerName}/")]
        [DataRow($"https://bar.blob.core.windows.net/container/")]
        [ExpectedException(typeof(InvalidOperationException))]
        public async Task MapLocalPathToSasUrlAsync_InvalidStorageAccountInputs(string input)
        {
            await terraStorageAccessProvider.MapLocalPathToSasUrlAsync(input, Azure.Storage.Sas.BlobSasPermissions.Read, CancellationToken.None, sasTokenDuration: default);
        }

        [TestMethod]
        [DataRow("")]
        [DataRow("blobName")]
        public async Task GetMappedSasUrlFromWsmAsync_WithOrWithOutBlobName_ReturnsValidURLWithBlobName(string responseBlobName)
        {
            SetUpTerraApiClient();

            var blobInfo = new TerraBlobInfo(terraApiStubData.GetWorkspaceIdFromContainerName(WorkspaceStorageContainerName), terraApiStubData.ContainerResourceId, TerraApiStubData.WorkspaceStorageContainerName, "blobName");
<<<<<<< HEAD
            var url = await ((TerraStorageAccessProvider)terraStorageAccessProvider).GetMappedSasUrlFromWsmAsync(blobInfo, false, CancellationToken.None);

            Assert.IsNotNull(url);
            var uri = new Uri(url);
=======
            var uri = await terraStorageAccessProvider.GetMappedSasUrlFromWsmAsync(blobInfo, CancellationToken.None);
>>>>>>> 7b3c5026

            Assert.IsNotNull(uri);
            Assert.AreEqual(uri.AbsolutePath, $"/{TerraApiStubData.WorkspaceStorageContainerName}/blobName");
        }

        [TestMethod]
        [DataRow("script/foo.sh")]
        [DataRow("/script/foo.sh")]
        public async Task GetInternalTesBlobUrlAsync_BlobPathIsProvided_ReturnsValidURLWithWsmContainerAndTesPrefixAppended(
            string blobName)
        {
            SetUpTerraApiClient();

<<<<<<< HEAD
            var url = await terraStorageAccessProvider.GetInternalTesBlobUrlAsync(blobName, Azure.Storage.Sas.BlobSasPermissions.Read, CancellationToken.None);
=======
            var uri = await terraStorageAccessProvider.GetInternalTesBlobUrlAsync(blobName, CancellationToken.None);
>>>>>>> 7b3c5026

            Assert.IsNotNull(uri);
            Assert.AreEqual($"/{TerraApiStubData.WorkspaceStorageContainerName}/{batchSchedulingOptions.Prefix}{StorageAccessProvider.TesExecutionsPathPrefix}/{blobName.TrimStart('/')}", uri.AbsolutePath);
        }

        [TestMethod]
        [DataRow("script/foo.sh", "/script/foo.sh")]
        [DataRow("/script/foo.sh", "/script/foo.sh")]
        [DataRow("", "")]
        public async Task GetInternalTesTaskBlobUrlAsync_BlobPathIsProvided_ReturnsValidURLWithWsmContainerTaskIdAndTesPrefixAppended(
            string blobName, string expectedBlobName)
        {
            SetUpTerraApiClient();
            var task = new TesTask { Name = "taskName", Id = Guid.NewGuid().ToString() };
<<<<<<< HEAD
            var url = await terraStorageAccessProvider.GetInternalTesTaskBlobUrlAsync(task, blobName, Azure.Storage.Sas.BlobSasPermissions.Read, CancellationToken.None);
=======
            var uri = await terraStorageAccessProvider.GetInternalTesTaskBlobUrlAsync(task, blobName, CancellationToken.None);
>>>>>>> 7b3c5026

            Assert.IsNotNull(uri);
            Assert.AreEqual($"/{TerraApiStubData.WorkspaceStorageContainerName}/{batchSchedulingOptions.Prefix}{StorageAccessProvider.TesExecutionsPathPrefix}/{task.Id}{expectedBlobName}", uri.AbsolutePath);
        }

        [TestMethod]
        [DataRow("script/foo.sh", "/script/foo.sh")]
        [DataRow("/script/foo.sh", "/script/foo.sh")]
        [DataRow("", "")]
        public async Task GetInternalTesTaskBlobUrlAsync_BlobPathAndInternalPathPrefixIsProvided_ReturnsValidURLWithWsmContainerTaskIdAndInternalPathPrefixAppended(
            string blobName, string expectedBlobName)
        {
            var internalPathPrefix = "internalPathPrefix";

            SetUpTerraApiClient();
            var task = new TesTask { Name = "taskName", Id = Guid.NewGuid().ToString() };
            task.Resources = new TesResources();
            task.Resources.BackendParameters = new Dictionary<string, string>
            {
                { TesResources.SupportedBackendParameters.internal_path_prefix.ToString(), internalPathPrefix }
            };
<<<<<<< HEAD

            var url = await terraStorageAccessProvider.GetInternalTesTaskBlobUrlAsync(task, blobName, Azure.Storage.Sas.BlobSasPermissions.Read, CancellationToken.None);
=======
>>>>>>> 7b3c5026

            var uri = await terraStorageAccessProvider.GetInternalTesTaskBlobUrlAsync(task, blobName, CancellationToken.None);

            Assert.IsNotNull(uri);
            Assert.AreEqual($"/{TerraApiStubData.WorkspaceStorageContainerName}/{internalPathPrefix}{expectedBlobName}", uri.AbsolutePath);
        }

        [TestMethod]
        [DataRow("/script/foo.sh", "/prefix")]
        [DataRow("script/foo.sh", "/prefix")]
        [DataRow("/script/foo.sh", "prefix")]
        [DataRow("script/foo.sh", "prefix")]
        public async Task GetInternalTesTaskBlobUrlAsync_BlobPathAndInternalPathPrefixAreProvided_BlobNameDoesNotStartWithSlashWhenCallingWSM(
            string blobPath, string internalPrefix)
        {

            SetUpTerraApiClient();
            var task = new TesTask { Name = "taskName", Id = Guid.NewGuid().ToString() };
            task.Resources = new TesResources();
            task.Resources.BackendParameters = new Dictionary<string, string>
            {
                { TesResources.SupportedBackendParameters.internal_path_prefix.ToString(), internalPrefix }
            };
<<<<<<< HEAD

            var url = await terraStorageAccessProvider.GetInternalTesTaskBlobUrlAsync(task, blobPath, Azure.Storage.Sas.BlobSasPermissions.Read, CancellationToken.None);
=======
>>>>>>> 7b3c5026

            var uri = await terraStorageAccessProvider.GetInternalTesTaskBlobUrlAsync(task, blobPath, CancellationToken.None);

            Assert.IsNotNull(uri);
            Assert.AreNotEqual('/', capturedTokenApiParameters.SasBlobName[0]);
        }

        [TestMethod]
        [DataRow("", $"https://{WorkspaceStorageAccountName}.blob.core.windows.net/{WorkspaceStorageContainerName}/{BatchSchedulingPrefix}{StorageAccessProvider.TesExecutionsPathPrefix}")]
        [DataRow("blob", $"https://{WorkspaceStorageAccountName}.blob.core.windows.net/{WorkspaceStorageContainerName}/{BatchSchedulingPrefix}{StorageAccessProvider.TesExecutionsPathPrefix}/blob")]
        public void GetInternalTesBlobUrlWithoutSasToken_BlobPathIsProvided_ExpectedUrl(string blobPath,
            string expectedUrl)
        {
            var uri = terraStorageAccessProvider.GetInternalTesBlobUrlWithoutSasToken(blobPath);

            Assert.AreEqual(expectedUrl, uri.AbsoluteUri);
        }
    }
}<|MERGE_RESOLUTION|>--- conflicted
+++ resolved
@@ -78,7 +78,7 @@
             Assert.IsNotNull(terraApiStubData.GetWsmSasTokenApiResponse().Url, result?.AbsoluteUri);
         }
 
-        private void SetUpTerraApiClient()
+        private void SetUpTerraApiClient(string blobName = null)
         {
             wsmApiClientMock.Setup(a => a.GetSasTokenAsync(
                     terraApiStubData.GetWorkspaceIdFromContainerName(WorkspaceStorageContainerName),
@@ -87,7 +87,7 @@
                     {
                         capturedTokenApiParameters = apiParameters;
                     })
-                .ReturnsAsync(terraApiStubData.GetWsmSasTokenApiResponse());
+                .ReturnsAsync(terraApiStubData.GetWsmSasTokenApiResponse(blobName));
 
             wsmApiClientMock.Setup(a =>
                     a.GetContainerResourcesAsync(It.IsAny<Guid>(), It.IsAny<int>(), It.IsAny<int>(),
@@ -122,21 +122,14 @@
         }
 
         [TestMethod]
-        [DataRow("")]
+        [DataRow(null)]
         [DataRow("blobName")]
         public async Task GetMappedSasUrlFromWsmAsync_WithOrWithOutBlobName_ReturnsValidURLWithBlobName(string responseBlobName)
         {
-            SetUpTerraApiClient();
+            SetUpTerraApiClient(responseBlobName);
 
             var blobInfo = new TerraBlobInfo(terraApiStubData.GetWorkspaceIdFromContainerName(WorkspaceStorageContainerName), terraApiStubData.ContainerResourceId, TerraApiStubData.WorkspaceStorageContainerName, "blobName");
-<<<<<<< HEAD
-            var url = await ((TerraStorageAccessProvider)terraStorageAccessProvider).GetMappedSasUrlFromWsmAsync(blobInfo, false, CancellationToken.None);
-
-            Assert.IsNotNull(url);
-            var uri = new Uri(url);
-=======
-            var uri = await terraStorageAccessProvider.GetMappedSasUrlFromWsmAsync(blobInfo, CancellationToken.None);
->>>>>>> 7b3c5026
+            var uri = await terraStorageAccessProvider.GetMappedSasUrlFromWsmAsync(blobInfo, needsTags: false, CancellationToken.None);
 
             Assert.IsNotNull(uri);
             Assert.AreEqual(uri.AbsolutePath, $"/{TerraApiStubData.WorkspaceStorageContainerName}/blobName");
@@ -150,11 +143,7 @@
         {
             SetUpTerraApiClient();
 
-<<<<<<< HEAD
-            var url = await terraStorageAccessProvider.GetInternalTesBlobUrlAsync(blobName, Azure.Storage.Sas.BlobSasPermissions.Read, CancellationToken.None);
-=======
-            var uri = await terraStorageAccessProvider.GetInternalTesBlobUrlAsync(blobName, CancellationToken.None);
->>>>>>> 7b3c5026
+            var uri = await terraStorageAccessProvider.GetInternalTesBlobUrlAsync(blobName, Azure.Storage.Sas.BlobSasPermissions.Read, CancellationToken.None);
 
             Assert.IsNotNull(uri);
             Assert.AreEqual($"/{TerraApiStubData.WorkspaceStorageContainerName}/{batchSchedulingOptions.Prefix}{StorageAccessProvider.TesExecutionsPathPrefix}/{blobName.TrimStart('/')}", uri.AbsolutePath);
@@ -169,11 +158,7 @@
         {
             SetUpTerraApiClient();
             var task = new TesTask { Name = "taskName", Id = Guid.NewGuid().ToString() };
-<<<<<<< HEAD
-            var url = await terraStorageAccessProvider.GetInternalTesTaskBlobUrlAsync(task, blobName, Azure.Storage.Sas.BlobSasPermissions.Read, CancellationToken.None);
-=======
-            var uri = await terraStorageAccessProvider.GetInternalTesTaskBlobUrlAsync(task, blobName, CancellationToken.None);
->>>>>>> 7b3c5026
+            var uri = await terraStorageAccessProvider.GetInternalTesTaskBlobUrlAsync(task, blobName, Azure.Storage.Sas.BlobSasPermissions.Read, CancellationToken.None);
 
             Assert.IsNotNull(uri);
             Assert.AreEqual($"/{TerraApiStubData.WorkspaceStorageContainerName}/{batchSchedulingOptions.Prefix}{StorageAccessProvider.TesExecutionsPathPrefix}/{task.Id}{expectedBlobName}", uri.AbsolutePath);
@@ -195,13 +180,8 @@
             {
                 { TesResources.SupportedBackendParameters.internal_path_prefix.ToString(), internalPathPrefix }
             };
-<<<<<<< HEAD
-
-            var url = await terraStorageAccessProvider.GetInternalTesTaskBlobUrlAsync(task, blobName, Azure.Storage.Sas.BlobSasPermissions.Read, CancellationToken.None);
-=======
->>>>>>> 7b3c5026
-
-            var uri = await terraStorageAccessProvider.GetInternalTesTaskBlobUrlAsync(task, blobName, CancellationToken.None);
+
+            var uri = await terraStorageAccessProvider.GetInternalTesTaskBlobUrlAsync(task, blobName, Azure.Storage.Sas.BlobSasPermissions.Read, CancellationToken.None);
 
             Assert.IsNotNull(uri);
             Assert.AreEqual($"/{TerraApiStubData.WorkspaceStorageContainerName}/{internalPathPrefix}{expectedBlobName}", uri.AbsolutePath);
@@ -223,13 +203,8 @@
             {
                 { TesResources.SupportedBackendParameters.internal_path_prefix.ToString(), internalPrefix }
             };
-<<<<<<< HEAD
-
-            var url = await terraStorageAccessProvider.GetInternalTesTaskBlobUrlAsync(task, blobPath, Azure.Storage.Sas.BlobSasPermissions.Read, CancellationToken.None);
-=======
->>>>>>> 7b3c5026
-
-            var uri = await terraStorageAccessProvider.GetInternalTesTaskBlobUrlAsync(task, blobPath, CancellationToken.None);
+
+            var uri = await terraStorageAccessProvider.GetInternalTesTaskBlobUrlAsync(task, blobPath, Azure.Storage.Sas.BlobSasPermissions.Read, CancellationToken.None);
 
             Assert.IsNotNull(uri);
             Assert.AreNotEqual('/', capturedTokenApiParameters.SasBlobName[0]);
