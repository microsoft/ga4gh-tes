--- conflicted
+++ resolved
@@ -129,14 +129,10 @@
         public async Task GetMappedSasUrlFromWsmAsync_WithOrWithOutBlobName_ReturnsValidURLWithBlobName(string responseBlobName)
         {
             SetUpTerraApiClient(responseBlobName);
-
-<<<<<<< HEAD
-            var blobInfo = new TerraBlobInfo(terraApiStubData.GetWorkspaceIdFromContainerName(WorkspaceStorageContainerName), terraApiStubData.ContainerResourceId, TerraApiStubData.WorkspaceStorageContainerName, "blobName");
+            responseBlobName ??= string.Empty;
+
+            var blobInfo = new TerraBlobInfo(terraApiStubData.GetWorkspaceIdFromContainerName(WorkspaceStorageContainerName), terraApiStubData.ContainerResourceId, TerraApiStubData.WorkspaceStorageContainerName, responseBlobName);
             var uri = await terraStorageAccessProvider.GetMappedSasUrlFromWsmAsync(blobInfo, needsTags: false, CancellationToken.None);
-=======
-            var blobInfo = new TerraBlobInfo(terraApiStubData.GetWorkspaceIdFromContainerName(WorkspaceStorageContainerName), terraApiStubData.ContainerResourceId, TerraApiStubData.WorkspaceStorageContainerName, responseBlobName);
-            var uri = await terraStorageAccessProvider.GetMappedSasUrlFromWsmAsync(blobInfo, CancellationToken.None);
->>>>>>> 179b96d3
 
             if (!string.IsNullOrEmpty(responseBlobName))
             {
