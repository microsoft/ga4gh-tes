﻿// Copyright (c) Microsoft Corporation.
// Licensed under the MIT License.

using System;
using System.Collections.Generic;
using System.Linq.Expressions;
using System.Threading;
using System.Threading.Tasks;

namespace Tes.Repository
{
    /// <summary>
    /// A general repository interface for persistence of T instances
    /// </summary>
    /// <typeparam name="T">The type of the instance</typeparam>
    public interface IRepository<T> : IDisposable where T : RepositoryItem<T>
    {
        /// <summary>
        /// Create a new item
        /// </summary>
<<<<<<< HEAD
        /// <param name="item">The item to create.</param>
        /// <param name="cancellationToken">A <see cref="CancellationToken"/> for controlling the lifetime of the asynchronous operation.</param>
        /// <returns>The created item</returns>
        Task<T> CreateItemAsync(T item, CancellationToken cancellationToken = default);
=======
        /// <param name="item">The item to create</param>
        /// <param name="cancellationToken">A <see cref="CancellationToken"/> for controlling the lifetime of the asynchronous operation.</param>
        /// <returns>The created item</returns>
        Task<T> CreateItemAsync(T item, CancellationToken cancellationToken);
>>>>>>> 3c2d8b20

        /// <summary>
        /// Delete an existing item
        /// </summary>
<<<<<<< HEAD
        /// <param name="id">The ID of the item to delete.</param>
        /// <param name="cancellationToken">A <see cref="CancellationToken"/> for controlling the lifetime of the asynchronous operation.</param>
        Task DeleteItemAsync(string id, CancellationToken cancellationToken = default);
=======
        /// <param name="id">The ID of the item to delete</param>
        /// <param name="cancellationToken">A <see cref="CancellationToken"/> for controlling the lifetime of the asynchronous operation.</param>
        Task DeleteItemAsync(string id, CancellationToken cancellationToken);
>>>>>>> 3c2d8b20

        /// <summary>
        /// Get an item by ID
        /// </summary>
<<<<<<< HEAD
        /// <param name="id">The ID of the item to retrieve.</param>
        /// <param name="onSuccess">The action to run when the item with the ID is found.</param>
        /// <param name="cancellationToken">A <see cref="CancellationToken"/> for controlling the lifetime of the asynchronous operation.</param>
        /// <returns>The item instance.</returns>
        Task<bool> TryGetItemAsync(string id, Action<T> onSuccess = null, CancellationToken cancellationToken = default);
=======
        /// <param name="id">The ID of the item to retrieve</param>
        /// <param name="cancellationToken">A <see cref="CancellationToken"/> for controlling the lifetime of the asynchronous operation.</param>
        /// <param name="onSuccess">The action to run when the item with the ID is found</param>
        /// <returns>The item instance</returns>
        Task<bool> TryGetItemAsync(string id, CancellationToken cancellationToken, Action<T> onSuccess = null);
>>>>>>> 3c2d8b20

        /// <summary>
        /// Reads a collection of items from the repository
        /// </summary>
<<<<<<< HEAD
        /// <param name="predicate">The 'where' clause.</param>
        /// <param name="cancellationToken">A <see cref="CancellationToken"/> for controlling the lifetime of the asynchronous operation.</param>
        /// <returns>The collection of retrieved items.</returns>
        Task<IEnumerable<T>> GetItemsAsync(Expression<Func<T, bool>> predicate, CancellationToken cancellationToken = default);
=======
        /// <param name="predicate">The 'where' clause</param>
        /// <param name="cancellationToken">A <see cref="CancellationToken"/> for controlling the lifetime of the asynchronous operation.</param>
        /// <returns>The collection of retrieved items</returns>
        Task<IEnumerable<T>> GetItemsAsync(Expression<Func<T, bool>> predicate, CancellationToken cancellationToken);
>>>>>>> 3c2d8b20

        /// <summary>
        /// Reads a collection of items from the repository
        /// </summary>
<<<<<<< HEAD
        /// <param name="predicate">The 'where' clause.</param>
        /// <param name="continuationToken">A token to continue retrieving items if the max is returned.</param>
        /// <param name="pageSize">The max number of items to retrieve.</param>
        /// <returns>A continuation token string, and the collection of retrieved items.</returns>
        Task<(string, IEnumerable<T>)> GetItemsAsync(Expression<Func<T, bool>> predicate, string continuationToken, int pageSize = 256, CancellationToken cancellationToken = default);
=======
        /// <param name="predicate">The 'where' clause</param>
        /// <param name="pageSize">The max number of items to retrieve</param>
        /// <param name="continuationToken">A token to continue retrieving items if the max is returned</param>
        /// <param name="cancellationToken">A <see cref="CancellationToken"/> for controlling the lifetime of the asynchronous operation.</param>
        /// <returns>A continuation token string, and the collection of retrieved items</returns>
        Task<(string, IEnumerable<T>)> GetItemsAsync(Expression<Func<T, bool>> predicate, int pageSize, string continuationToken, CancellationToken cancellationToken);
>>>>>>> 3c2d8b20

        /// <summary>
        /// Update the item in the repository
        /// </summary>
<<<<<<< HEAD
        /// <param name="id">The ID of the item to update.</param>
        /// <param name="item">The item to persist.</param>
        /// <param name="cancellationToken">A <see cref="CancellationToken"/> for controlling the lifetime of the asynchronous operation.</param>
        /// <returns>The created document.</returns>
        Task<T> UpdateItemAsync(T item, CancellationToken cancellationToken = default);
=======
        /// <param name="id">The ID of the item to update</param>
        /// <param name="item">The item to persist</param>
        /// <param name="cancellationToken">A <see cref="CancellationToken"/> for controlling the lifetime of the asynchronous operation.</param>
        /// <returns>The created document</returns>
        Task<T> UpdateItemAsync(T item, CancellationToken cancellationToken);

        /// <summary>
        /// Removes an item from the cache if it exists.  This method exists for cache optimizations
        /// </summary>
        /// <param name="Item">The item to remove</param>
        /// <param name="cancellationToken">A <see cref="CancellationToken"/> for controlling the lifetime of the asynchronous operation.</param>
        ValueTask<bool> TryRemoveItemFromCacheAsync(T item, CancellationToken cancellationToken);
>>>>>>> 3c2d8b20
    }
}<|MERGE_RESOLUTION|>--- conflicted
+++ resolved
@@ -18,91 +18,48 @@
         /// <summary>
         /// Create a new item
         /// </summary>
-<<<<<<< HEAD
-        /// <param name="item">The item to create.</param>
-        /// <param name="cancellationToken">A <see cref="CancellationToken"/> for controlling the lifetime of the asynchronous operation.</param>
-        /// <returns>The created item</returns>
-        Task<T> CreateItemAsync(T item, CancellationToken cancellationToken = default);
-=======
         /// <param name="item">The item to create</param>
         /// <param name="cancellationToken">A <see cref="CancellationToken"/> for controlling the lifetime of the asynchronous operation.</param>
         /// <returns>The created item</returns>
         Task<T> CreateItemAsync(T item, CancellationToken cancellationToken);
->>>>>>> 3c2d8b20
 
         /// <summary>
         /// Delete an existing item
         /// </summary>
-<<<<<<< HEAD
-        /// <param name="id">The ID of the item to delete.</param>
-        /// <param name="cancellationToken">A <see cref="CancellationToken"/> for controlling the lifetime of the asynchronous operation.</param>
-        Task DeleteItemAsync(string id, CancellationToken cancellationToken = default);
-=======
         /// <param name="id">The ID of the item to delete</param>
         /// <param name="cancellationToken">A <see cref="CancellationToken"/> for controlling the lifetime of the asynchronous operation.</param>
         Task DeleteItemAsync(string id, CancellationToken cancellationToken);
->>>>>>> 3c2d8b20
 
         /// <summary>
         /// Get an item by ID
         /// </summary>
-<<<<<<< HEAD
-        /// <param name="id">The ID of the item to retrieve.</param>
-        /// <param name="onSuccess">The action to run when the item with the ID is found.</param>
-        /// <param name="cancellationToken">A <see cref="CancellationToken"/> for controlling the lifetime of the asynchronous operation.</param>
-        /// <returns>The item instance.</returns>
-        Task<bool> TryGetItemAsync(string id, Action<T> onSuccess = null, CancellationToken cancellationToken = default);
-=======
         /// <param name="id">The ID of the item to retrieve</param>
         /// <param name="cancellationToken">A <see cref="CancellationToken"/> for controlling the lifetime of the asynchronous operation.</param>
         /// <param name="onSuccess">The action to run when the item with the ID is found</param>
         /// <returns>The item instance</returns>
         Task<bool> TryGetItemAsync(string id, CancellationToken cancellationToken, Action<T> onSuccess = null);
->>>>>>> 3c2d8b20
 
         /// <summary>
         /// Reads a collection of items from the repository
         /// </summary>
-<<<<<<< HEAD
-        /// <param name="predicate">The 'where' clause.</param>
-        /// <param name="cancellationToken">A <see cref="CancellationToken"/> for controlling the lifetime of the asynchronous operation.</param>
-        /// <returns>The collection of retrieved items.</returns>
-        Task<IEnumerable<T>> GetItemsAsync(Expression<Func<T, bool>> predicate, CancellationToken cancellationToken = default);
-=======
         /// <param name="predicate">The 'where' clause</param>
         /// <param name="cancellationToken">A <see cref="CancellationToken"/> for controlling the lifetime of the asynchronous operation.</param>
         /// <returns>The collection of retrieved items</returns>
         Task<IEnumerable<T>> GetItemsAsync(Expression<Func<T, bool>> predicate, CancellationToken cancellationToken);
->>>>>>> 3c2d8b20
 
         /// <summary>
         /// Reads a collection of items from the repository
         /// </summary>
-<<<<<<< HEAD
-        /// <param name="predicate">The 'where' clause.</param>
-        /// <param name="continuationToken">A token to continue retrieving items if the max is returned.</param>
-        /// <param name="pageSize">The max number of items to retrieve.</param>
-        /// <returns>A continuation token string, and the collection of retrieved items.</returns>
-        Task<(string, IEnumerable<T>)> GetItemsAsync(Expression<Func<T, bool>> predicate, string continuationToken, int pageSize = 256, CancellationToken cancellationToken = default);
-=======
         /// <param name="predicate">The 'where' clause</param>
         /// <param name="pageSize">The max number of items to retrieve</param>
         /// <param name="continuationToken">A token to continue retrieving items if the max is returned</param>
         /// <param name="cancellationToken">A <see cref="CancellationToken"/> for controlling the lifetime of the asynchronous operation.</param>
         /// <returns>A continuation token string, and the collection of retrieved items</returns>
         Task<(string, IEnumerable<T>)> GetItemsAsync(Expression<Func<T, bool>> predicate, int pageSize, string continuationToken, CancellationToken cancellationToken);
->>>>>>> 3c2d8b20
 
         /// <summary>
         /// Update the item in the repository
         /// </summary>
-<<<<<<< HEAD
-        /// <param name="id">The ID of the item to update.</param>
-        /// <param name="item">The item to persist.</param>
-        /// <param name="cancellationToken">A <see cref="CancellationToken"/> for controlling the lifetime of the asynchronous operation.</param>
-        /// <returns>The created document.</returns>
-        Task<T> UpdateItemAsync(T item, CancellationToken cancellationToken = default);
-=======
         /// <param name="id">The ID of the item to update</param>
         /// <param name="item">The item to persist</param>
         /// <param name="cancellationToken">A <see cref="CancellationToken"/> for controlling the lifetime of the asynchronous operation.</param>
@@ -115,6 +72,5 @@
         /// <param name="Item">The item to remove</param>
         /// <param name="cancellationToken">A <see cref="CancellationToken"/> for controlling the lifetime of the asynchronous operation.</param>
         ValueTask<bool> TryRemoveItemFromCacheAsync(T item, CancellationToken cancellationToken);
->>>>>>> 3c2d8b20
     }
 }