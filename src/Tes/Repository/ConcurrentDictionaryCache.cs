﻿// Copyright (c) Microsoft Corporation.
// Licensed under the MIT License.

using System;
using System.Collections.Concurrent;
using Microsoft.Extensions.Options;

namespace Tes.Repository
{
    public class ConcurrentDictionaryCache<T> : ICache<T> where T : class
    {
        public const int DefaultMaxMemoryBytes = 1 << 29; // 536,870,912
        public const int DefaultMaxObjectSizeBytes = 4096;  // Assume object uses a max of 4096 byes of memory
        private readonly ConcurrentDictionary<string, T> concurrentDictionary = new ConcurrentDictionary<string, T>();
        private readonly ConcurrentQueue<string> keysToRemove = new ConcurrentQueue<string>();

        // 
        /// <summary>
        /// Total number of items in the cache, defaults to 129,930 tasks (about 2,598 concurrent Mutect2 workflows during scatter).
        /// An ID is a Guid, so also take into account the keysToRemove usage
        /// </summary>
<<<<<<< HEAD
        public int MaxCount { get; set; } = DefaultMaxMemoryBytes / DefaultMaxObjectSizeBytes;
=======
        public int MaxCount { get; set; } = defaultMaxMemoryBytes / (defaultMaxObjectSizeBytes + Guid.Empty.ToString().Length);
>>>>>>> e48e17c9

        public ConcurrentDictionaryCache(IOptions<TaskCacheOptions> options)
        {
            MaxCount = options.Value.MaxMemoryBytes / options.Value.MaxObjectSizeBytes;
        }

        public ConcurrentDictionaryCache(int maxMemoryBytes = DefaultMaxMemoryBytes, int maxObjectSizeBytes = DefaultMaxObjectSizeBytes)
        {
            MaxCount = maxMemoryBytes / maxObjectSizeBytes;
        }

        public int Count()
        {
            return concurrentDictionary.Count;
        }

        public bool TryAdd(string key, T item)
        {
            while (concurrentDictionary.Count > MaxCount - 1) // Don't allow concurrentDictionary to exceed MaxCount on last item add
            {
                // Remove oldest first
                if (keysToRemove.TryDequeue(out string keyToRemove))
                {
                    concurrentDictionary.TryRemove(keyToRemove, out _);
                }
            }

            if (concurrentDictionary.TryAdd(key, item))
            {
                // Only add a key to remove if it was successfully added to the dictionary
                keysToRemove.Enqueue(key);
                return true;
            }

            return false;
        }

        public bool TryGetValue(string key, out T item)
        {
            return concurrentDictionary.TryGetValue(key, out item);
        }

        public bool TryRemove(string key)
        {
            return concurrentDictionary.TryRemove(key, out _);
        }

        public bool TryUpdate(string key, T item)
        {
            // concurrentDictionary.TryUpdate() is not used because its default implementation attempts to compare two objects,
            // which is unnecessary overhead compute for this use case
            concurrentDictionary[key] = item;
            return true;
        }
    }
}<|MERGE_RESOLUTION|>--- conflicted
+++ resolved
@@ -19,11 +19,7 @@
         /// Total number of items in the cache, defaults to 129,930 tasks (about 2,598 concurrent Mutect2 workflows during scatter).
         /// An ID is a Guid, so also take into account the keysToRemove usage
         /// </summary>
-<<<<<<< HEAD
-        public int MaxCount { get; set; } = DefaultMaxMemoryBytes / DefaultMaxObjectSizeBytes;
-=======
-        public int MaxCount { get; set; } = defaultMaxMemoryBytes / (defaultMaxObjectSizeBytes + Guid.Empty.ToString().Length);
->>>>>>> e48e17c9
+        public int MaxCount { get; set; } = DefaultMaxMemoryBytes / (DefaultMaxObjectSizeBytes + Guid.Empty.ToString().Length);
 
         public ConcurrentDictionaryCache(IOptions<TaskCacheOptions> options)
         {
