--- conflicted
+++ resolved
@@ -80,20 +80,12 @@
         /// <summary>
         /// Adds item to cache if active and not already present or updates it if already present.
         /// </summary>
-<<<<<<< HEAD
-        /// <param name="item"><see cref="TDbItem"/> to add or update to the cache.</param>
-        /// <param name="getKey">Function to provide cache key from <see cref="TDbItem"/>.</param>
-        /// <param name="isActive">Predicate to determine if <see cref="TDbItem"/> is active.</param>
-        /// <returns><paramref name="item"/> (for convenience in fluent/LINQ usage patterns).</returns>
-        protected TDbItem EnsureActiveItemInCache(TDbItem item, Func<TDbItem, string> getKey, Predicate<TDbItem> isActive)
-=======
         /// <param name="item"><see cref="T"/> to add or update to the cache.</param>
         /// <param name="GetKey">Function to provide cache key from <see cref="T"/>.</param>
         /// <param name="IsActive">Predicate to determine if <see cref="T"/> is active.</param>
         /// <param name="GetResult">Converts (extracts and/or copies) the desired portion of <typeparamref name="T"/>.</param>
         /// <returns><paramref name="item"/> (for convenience in fluent/LINQ usage patterns).</returns>
-        protected TResult EnsureActiveItemInCache<TResult>(T item, Func<T, string> GetKey, Predicate<T> IsActive, Func<T, TResult> GetResult = default) where TResult : class
->>>>>>> 43884e2c
+        protected TResult EnsureActiveItemInCache<TResult>(TDbItem item, Func<TDbItem, string> GetKey, Predicate<TDbItem> IsActive, Func<TDbItem, TResult> GetResult = default) where TResult : class
         {
             if (Cache is not null)
             {
@@ -121,11 +113,7 @@
         /// <param name="rawPredicate">The WHERE clause for raw SQL for <typeparamref name="T"/> selection in the query.</param>
         /// <returns></returns>
         /// <remarks>Ensure that the <see cref="DbContext"/> from which <paramref name="dbSet"/> comes isn't disposed until the entire query completes.</remarks>
-<<<<<<< HEAD
-        protected async Task<IEnumerable<TDbItem>> GetItemsAsync(DbSet<TDbItem> dbSet, Expression<Func<TDbItem, bool>> predicate, CancellationToken cancellationToken, Func<IQueryable<TDbItem>, IQueryable<TDbItem>> orderBy = default, Func<IQueryable<TDbItem>, IQueryable<TDbItem>> pagination = default)
-=======
-        protected async Task<IEnumerable<T>> GetItemsAsync(DbSet<T> dbSet, CancellationToken cancellationToken, Func<IQueryable<T>, IQueryable<T>> orderBy = default, Func<IQueryable<T>, IQueryable<T>> pagination = default, Expression<Func<T, bool>> eFpredicate = default, FormattableString rawPredicate = default)
->>>>>>> 43884e2c
+        protected async Task<IEnumerable<TDbItem>> GetItemsAsync(DbSet<TDbItem> dbSet, CancellationToken cancellationToken, Func<IQueryable<TDbItem>, IQueryable<TDbItem>> orderBy = default, Func<IQueryable<TDbItem>, IQueryable<TDbItem>> pagination = default, Expression<Func<TDbItem, bool>> eFpredicate = default, FormattableString rawPredicate = default)
         {
             ArgumentNullException.ThrowIfNull(dbSet);
 
