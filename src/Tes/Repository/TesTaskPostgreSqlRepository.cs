﻿// Copyright (c) Microsoft Corporation.
// Licensed under the MIT License.

namespace Tes.Repository
{
    using System;
    using System.Collections.Generic;
    using System.Diagnostics;
    using System.Linq;
    using System.Linq.Expressions;
    using System.Threading;
    using System.Threading.Tasks;
    using Microsoft.EntityFrameworkCore;
    using Microsoft.Extensions.Logging;
    using Microsoft.Extensions.Options;
    using Polly;
    using Tes.Models;
    using Tes.Utilities;

    /// <summary>
    /// A TesTask specific repository for storing the TesTask as JSON within an Entity Framework Postgres table
    /// </summary>
    /// <typeparam name="TesTask"></typeparam>
    public sealed class TesTaskPostgreSqlRepository : PostgreSqlCachingRepository<TesTaskDatabaseItem>, IRepository<TesTask>
    {
        /// <summary>
        /// Default constructor that also will create the schema if it does not exist
        /// </summary>
        /// <param name="options"></param>
        /// <param name="logger"></param>
        /// <param name="cache"></param>
        public TesTaskPostgreSqlRepository(IOptions<PostgreSqlOptions> options, ILogger<TesTaskPostgreSqlRepository> logger, ICache<TesTaskDatabaseItem> cache = null)
            : base(logger, cache)
        {
            var connectionString = new ConnectionStringUtility().GetPostgresConnectionString(options);
            CreateDbContext = () => { return new TesDbContext(connectionString); };
            using var dbContext = CreateDbContext();
            dbContext.Database.MigrateAsync().Wait();
<<<<<<< HEAD
            _ = dbContext.Database.ExecuteSqlRawAsync("delete from testasks").Result;
            WarmCacheAsync().Wait();
=======
            WarmCacheAsync(CancellationToken.None).Wait();
>>>>>>> 9806d4c2
        }

        /// <summary>
        /// Constructor for testing to enable mocking DbContext 
        /// </summary>
        /// <param name="createDbContext">A delegate that creates a TesTaskPostgreSqlRepository context</param>
        public TesTaskPostgreSqlRepository(Func<TesDbContext> createDbContext)
            : base()
        {
            CreateDbContext = createDbContext;
            using var dbContext = createDbContext();
            dbContext.Database.MigrateAsync().Wait();
        }

        private async Task WarmCacheAsync(CancellationToken cancellationToken)
        {
            if (_cache is null)
            {
                _logger?.LogWarning("Cache is null for TesTaskPostgreSqlRepository; no caching will be used.");
                return;
            }

            var sw = Stopwatch.StartNew();
            _logger?.LogInformation("Warming cache...");

            // Don't allow the state of the system to change until the cache and system are consistent;
            // this is a fast PostgreSQL query even for 1 million items
            await Policy
                .Handle<Exception>()
                .WaitAndRetryAsync(3,
                    retryAttempt =>
                    {
                        _logger?.LogWarning("Warming cache retry attempt #{RetryAttempt}", retryAttempt);
                        return TimeSpan.FromSeconds(10);
                    },
                    (ex, ts) =>
                    {
                        _logger?.LogCritical(ex, "Couldn't warm cache, is the database online?");
                    })
                .ExecuteAsync(async () =>
                {
<<<<<<< HEAD
                    var activeTasksCount = (await InternalGetItemsAsync(task => TesTask.ActiveStates.Contains(task.State), CancellationToken.None, q => q.OrderBy(t => t.Json.CreationTime))).Count();
                    _logger?.LogInformation("Cache warmed successfully in {TotalSeconds} seconds. Added {TasksAddedCount} items to the cache.", $"{sw.Elapsed.TotalSeconds:n3}", $"{activeTasksCount:n0}");
=======
                    var activeTasks = await GetItemsAsync(task => TesTask.ActiveStates.Contains(task.State), cancellationToken);
                    var tasksAddedCount = 0;

                    foreach (var task in activeTasks.OrderBy(t => t.CreationTime))
                    {
                        cache?.TryAdd(task.Id, task);
                        tasksAddedCount++;
                    }

                    logger.LogInformation($"Cache warmed successfully in {sw.Elapsed.TotalSeconds:n3} seconds. Added {tasksAddedCount:n0} items to the cache.");
>>>>>>> 9806d4c2
                });
        }


        /// <summary>
        /// Get a TesTask by the TesTask.ID
        /// </summary>
        /// <param name="id">The TesTask's ID</param>
        /// <param name="cancellationToken"></param>
        /// <returns></returns>
        /// <param name="onSuccess">Delegate to be invoked on success</param>
        public async Task<bool> TryGetItemAsync(string id, CancellationToken cancellationToken, Action<TesTask> onSuccess = null)
        {
<<<<<<< HEAD
            var item = await GetItemFromCacheOrDatabase(id, false, CancellationToken.None);
=======
            if (cache?.TryGetValue(id, out var task) == true)
            {
                onSuccess?.Invoke(task);
                return true;
            }

            using var dbContext = createDbContext();

            // Search for Id within the JSON
            var item = await dbContext.TesTasks.FirstOrDefaultAsync(t => t.Json.Id == id, cancellationToken: cancellationToken);
>>>>>>> 9806d4c2

            if (item is null)
            {
                return false;
            }

            onSuccess?.Invoke(item.Json);
            _ = EnsureActiveItemInCache(item, t => t.Json.Id, t => t.Json.IsActiveState());
            return true;
        }

        /// <summary>
        /// Get TesTask items
        /// </summary>
        /// <param name="predicate">Predicate to query the TesTasks</param>
        /// <returns></returns>
<<<<<<< HEAD
        public async Task<IEnumerable<TesTask>> GetItemsAsync(Expression<Func<TesTask, bool>> predicate)
            => (await InternalGetItemsAsync(predicate, CancellationToken.None));
=======
        /// <param name="cancellationToken"></param>
        public async Task<IEnumerable<TesTask>> GetItemsAsync(Expression<Func<TesTask, bool>> predicate, CancellationToken cancellationToken)
        {
            using var dbContext = createDbContext();

            // Search for items in the JSON
            var query = dbContext.TesTasks.Select(t => t.Json).Where(predicate);

            //var sqlQuery = query.ToQueryString();
            //Debugger.Break();
            return await query.ToListAsync(cancellationToken: cancellationToken);
        }
>>>>>>> 9806d4c2

        /// <summary>
        /// Encapsulates a TesTask as JSON
        /// </summary>
        /// <param name="item">TesTask to store as JSON in the database</param>
        /// <returns></returns>
<<<<<<< HEAD
        public async Task<TesTask> CreateItemAsync(TesTask task)
        {
            var item = new TesTaskDatabaseItem { Json = task };
            item = await AddUpdateOrRemoveItemInDbAsync(item, WriteAction.Add);
            return EnsureActiveItemInCache(item, t => t.Json.Id, t => t.Json.IsActiveState()).Json;
=======
        /// <param name="cancellationToken"></param>
        public async Task<TesTask> CreateItemAsync(TesTask item, CancellationToken cancellationToken)
        {
            using var dbContext = createDbContext();
            var dbItem = new TesTaskDatabaseItem { Json = item };
            dbContext.TesTasks.Add(dbItem);
            await dbContext.SaveChangesAsync(cancellationToken);
            cache?.TryAdd(item.Id, item);
            return item;
>>>>>>> 9806d4c2
        }

        /// <summary>
        /// Encapsulates TesTasks as JSON
        /// </summary>
        /// <param name="item">TesTask to store as JSON in the database</param>
        /// <param name="cancellationToken">A <see cref="CancellationToken"/> for controlling the lifetime of the asynchronous operation.</param>
        /// <returns></returns>
<<<<<<< HEAD
        public async Task<List<TesTask>> CreateItemsAsync(List<TesTask> items)
             => (await Task.WhenAll(items.Select(CreateItemAsync))).ToList();
=======
        public async Task<List<TesTask>> CreateItemsAsync(List<TesTask> items, CancellationToken cancellationToken)
        {
            using var dbContext = createDbContext();

            foreach (var item in items)
            {
                var dbItem = new TesTaskDatabaseItem { Json = item };
                dbContext.TesTasks.Add(dbItem);
            }

            await dbContext.SaveChangesAsync(cancellationToken);
            return items;
        }
>>>>>>> 9806d4c2

        /// <summary>
        /// Base class searches within model, this method searches within the JSON
        /// </summary>
        /// <param name="tesTask"></param>
        /// <returns></returns>
        /// <param name="cancellationToken"></param>
        public async Task<TesTask> UpdateItemAsync(TesTask tesTask, CancellationToken cancellationToken)
        {
            var item = await GetItemFromCacheOrDatabase(tesTask.Id, true, CancellationToken.None);
            item.Json = tesTask;
            item = await AddUpdateOrRemoveItemInDbAsync(item, WriteAction.Update);
            return EnsureActiveItemInCache(item, t => t.Json.Id, t => t.Json.IsActiveState()).Json;
        }

<<<<<<< HEAD
        /// <summary>
        /// Base class deletes by Item.Id, this method deletes by Item.Json.Id
        /// </summary>
        /// <param name="id">TesTask Id</param>
        /// <returns></returns>
        public async Task DeleteItemAsync(string id)
        {
            _ = await AddUpdateOrRemoveItemInDbAsync(await GetItemFromCacheOrDatabase(id, true, CancellationToken.None), WriteAction.Delete);
            _ = _cache?.TryRemove(id);
        }
=======
            // Manually set entity state to avoid potential NPG PostgreSql bug
            dbContext.ChangeTracker.AutoDetectChangesEnabled = false;
            var item = await dbContext.TesTasks.FirstOrDefaultAsync(t => t.Json.Id == tesTask.Id, cancellationToken: cancellationToken);
>>>>>>> 9806d4c2

        /// <summary>
        /// Identical to GetItemsAsync, paging is not supported. All items are returned
        /// </summary>
        /// <param name="predicate">Predicate to query the TesTasks</param>
        /// <param name="pageSize">Ignored and has no effect</param>
        /// <param name="continuationToken">Ignored and has no effect</param>
        /// <returns></returns>
        public async Task<(string, IEnumerable<TesTask>)> GetItemsAsync(Expression<Func<TesTask, bool>> predicate, int pageSize, string continuationToken)
        {
            var last = (CreationTime: DateTimeOffset.MinValue, Id: string.Empty);

            if (continuationToken is not null)
            {
                try
                {
                    var buffer = System.Buffers.ArrayPool<byte>.Shared.Rent(256);
                    if (Convert.TryFromBase64String(continuationToken, buffer, out var bytesWritten))
                    {
                        last = Newtonsoft.Json.JsonConvert.DeserializeAnonymousType(System.Text.Encoding.UTF8.GetString(buffer, 0, bytesWritten), last);
                    }

                    if (last == default)
                    {
                        throw new ArgumentException("pageToken is corrupt or invalid.", nameof(continuationToken));
                    }
                }
                catch (System.Text.DecoderFallbackException ex)
                {
                    throw new ArgumentException("pageToken is corrupt or invalid.", nameof(continuationToken), ex);
                }
                catch (Newtonsoft.Json.JsonException ex)
                {
                    throw new ArgumentException("pageToken is corrupt or invalid.", nameof(continuationToken), ex);
                }
            }

<<<<<<< HEAD
            // This "uglyness" should (hopefully) be fixed in EF8: https://github.com/dotnet/roslyn/issues/12897 reference https://github.com/dotnet/efcore/issues/26822 when we can compare last directly with a created per-item tuple
            //var results = (await InternalGetItemsAsync(predicate, cancellationToken, q => q.Where(t => t.Json.CreationTime > last.CreationTime || (t.Json.CreationTime == last.CreationTime && t.Json.Id.CompareTo(last.Id) > 0)).Take(pageSize))).ToList();
            var results = (await InternalGetItemsAsync(predicate, CancellationToken.None, pagination: q => q.Where(t => t.Json.Id.CompareTo(last.Id) > 0).Take(pageSize))).ToList();
=======
            // Manually set entity state to avoid potential NPG PostgreSql bug
            dbContext.Entry(item).State = EntityState.Modified;
            await dbContext.SaveChangesAsync(cancellationToken);
>>>>>>> 9806d4c2

            return (GetContinuation(results.Count == pageSize ? results.LastOrDefault() : null), results);

            static string GetContinuation(TesTask item)
                => item is null ? null : Convert.ToBase64String(System.Text.Encoding.UTF8.GetBytes(Newtonsoft.Json.JsonConvert.SerializeObject((item.CreationTime, item.Id))));
        }

        /// <summary>
        /// Retrieves an item from the cache if found, otherwise from the database.
        /// </summary>
        /// <param name="id">TesTask Id</param>
<<<<<<< HEAD
        /// <param name="throwIfNotFound">Throw (instead of return null) if item is not found.</param>
        /// <param name="cancellationToken">A <see cref="CancellationToken"/> for controlling the lifetime of the asynchronous operation.</param>
        /// <returns>The found item, or null if not found.</returns>
        private async Task<TesTaskDatabaseItem> GetItemFromCacheOrDatabase(string id, bool throwIfNotFound, CancellationToken cancellationToken)
        {
            TesTaskDatabaseItem item = default;
=======
        /// <returns></returns>
        /// <param name="cancellationToken"></param>
        public async Task DeleteItemAsync(string id, CancellationToken cancellationToken)
        {
            using var dbContext = createDbContext();
            var item = await dbContext.TesTasks.FirstOrDefaultAsync(t => t.Json.Id == id, cancellationToken: cancellationToken);
>>>>>>> 9806d4c2

            if (!_cache?.TryGetValue(id, out item) ?? true)
            {
                using var dbContext = CreateDbContext();

                // Search for Id within the JSON
                item = await _asyncPolicy.ExecuteAsync(ct => dbContext.TesTasks.FirstOrDefaultAsync(t => t.Json.Id == id, ct), cancellationToken);

<<<<<<< HEAD
                if (throwIfNotFound && item is null)
                {
                    throw new KeyNotFoundException($"No TesTask with ID {item.Id} found in the database.");
                }
            }

            return item;
=======
            dbContext.TesTasks.Remove(item);
            await dbContext.SaveChangesAsync(cancellationToken);
            cache?.TryRemove(id);
>>>>>>> 9806d4c2
        }

        /// <summary>
        /// Stands up TesTask query, ensures that active tasks queried are maintained in the cache. Entry point for all non-single task SELECT queries in the repository.
        /// </summary>
        /// <param name="predicate"></param>
        /// <param name="cancellationToken"></param>
        /// <param name="orderBy"></param>
        /// <param name="pagination"></param>
        /// <returns></returns>
<<<<<<< HEAD
        private async Task<IEnumerable<TesTask>> InternalGetItemsAsync(Expression<Func<TesTask, bool>> predicate, CancellationToken cancellationToken, Func<IQueryable<TesTaskDatabaseItem>, IQueryable<TesTaskDatabaseItem>> orderBy = default, Func<IQueryable<TesTaskDatabaseItem>, IQueryable<TesTaskDatabaseItem>> pagination = default)
        {
            // It turns out, PostgreSQL doesn't handle EF's interpretation of ORDER BY more then one "column" in any resonable way, so we have to order by the only thing we have that is expected to be unique.
            //orderBy = pagination is null ? orderBy : q => q.OrderBy(t => t.Json.CreationTime).ThenBy(t => t.Json.Id);
            orderBy = pagination is null ? orderBy : q => q.OrderBy(t => t.Json.Id);

            using var dbContext = CreateDbContext();
            return (await GetItemsAsync(dbContext.TesTasks, WhereTesTask(predicate), cancellationToken, orderBy, pagination)).Select(item => EnsureActiveItemInCache(item, t => t.Json.Id, t => t.Json.IsActiveState()).Json);
        }

        /// <summary>
        /// Transforms <paramref name="predicate"/> into <see cref="Expression{Func{TesTaskDatabaseItem, bool}}"/>.
        /// </summary>
        /// <param name="predicate">A <see cref="Expression{Func{TesTask, bool}}"/> to be transformed.</param>
        /// <returns>A <see cref="Expression{Func{TesTaskDatabaseItem, bool}}"/></returns>
        private static Expression<Func<TesTaskDatabaseItem, bool>> WhereTesTask(Expression<Func<TesTask, bool>> predicate)
=======
        /// <param name="cancellationToken"></param>
        public async Task<(string, IEnumerable<TesTask>)> GetItemsAsync(Expression<Func<TesTask, bool>> predicate, int pageSize, string continuationToken, CancellationToken cancellationToken)
        {
            // TODO paging support
            var results = await GetItemsAsync(predicate, cancellationToken);
            return (null, results);
        }

        /// <inheritdoc/>
        public ValueTask<bool> TryRemoveItemFromCacheAsync(TesTask item, CancellationToken _1)
>>>>>>> 9806d4c2
        {
            return (Expression<Func<TesTaskDatabaseItem, bool>>)new ExpressionParameterSubstitute(predicate.Parameters[0], GetTask()).Visit(predicate);

            static Expression<Func<TesTaskDatabaseItem, TesTask>> GetTask() => item => item.Json;
        }

        public ValueTask<bool> TryRemoveItemFromCacheAsync(TesTask item)
        {
            return ValueTask.FromResult(_cache?.TryRemove(item.Id) ?? false);
        }
    }
}<|MERGE_RESOLUTION|>--- conflicted
+++ resolved
@@ -36,12 +36,8 @@
             CreateDbContext = () => { return new TesDbContext(connectionString); };
             using var dbContext = CreateDbContext();
             dbContext.Database.MigrateAsync().Wait();
-<<<<<<< HEAD
-            _ = dbContext.Database.ExecuteSqlRawAsync("delete from testasks").Result;
-            WarmCacheAsync().Wait();
-=======
+            /**/_ = dbContext.Database.ExecuteSqlRawAsync("delete from testasks").Result;
             WarmCacheAsync(CancellationToken.None).Wait();
->>>>>>> 9806d4c2
         }
 
         /// <summary>
@@ -83,21 +79,8 @@
                     })
                 .ExecuteAsync(async () =>
                 {
-<<<<<<< HEAD
-                    var activeTasksCount = (await InternalGetItemsAsync(task => TesTask.ActiveStates.Contains(task.State), CancellationToken.None, q => q.OrderBy(t => t.Json.CreationTime))).Count();
+                    var activeTasksCount = (await InternalGetItemsAsync(task => TesTask.ActiveStates.Contains(task.State), cancellationToken, q => q.OrderBy(t => t.Json.CreationTime))).Count();
                     _logger?.LogInformation("Cache warmed successfully in {TotalSeconds} seconds. Added {TasksAddedCount} items to the cache.", $"{sw.Elapsed.TotalSeconds:n3}", $"{activeTasksCount:n0}");
-=======
-                    var activeTasks = await GetItemsAsync(task => TesTask.ActiveStates.Contains(task.State), cancellationToken);
-                    var tasksAddedCount = 0;
-
-                    foreach (var task in activeTasks.OrderBy(t => t.CreationTime))
-                    {
-                        cache?.TryAdd(task.Id, task);
-                        tasksAddedCount++;
-                    }
-
-                    logger.LogInformation($"Cache warmed successfully in {sw.Elapsed.TotalSeconds:n3} seconds. Added {tasksAddedCount:n0} items to the cache.");
->>>>>>> 9806d4c2
                 });
         }
 
@@ -107,24 +90,11 @@
         /// </summary>
         /// <param name="id">The TesTask's ID</param>
         /// <param name="cancellationToken"></param>
-        /// <returns></returns>
         /// <param name="onSuccess">Delegate to be invoked on success</param>
+        /// <returns></returns>
         public async Task<bool> TryGetItemAsync(string id, CancellationToken cancellationToken, Action<TesTask> onSuccess = null)
         {
-<<<<<<< HEAD
-            var item = await GetItemFromCacheOrDatabase(id, false, CancellationToken.None);
-=======
-            if (cache?.TryGetValue(id, out var task) == true)
-            {
-                onSuccess?.Invoke(task);
-                return true;
-            }
-
-            using var dbContext = createDbContext();
-
-            // Search for Id within the JSON
-            var item = await dbContext.TesTasks.FirstOrDefaultAsync(t => t.Json.Id == id, cancellationToken: cancellationToken);
->>>>>>> 9806d4c2
+            var item = await GetItemFromCacheOrDatabase(id, false, cancellationToken);
 
             if (item is null)
             {
@@ -140,47 +110,24 @@
         /// Get TesTask items
         /// </summary>
         /// <param name="predicate">Predicate to query the TesTasks</param>
-        /// <returns></returns>
-<<<<<<< HEAD
-        public async Task<IEnumerable<TesTask>> GetItemsAsync(Expression<Func<TesTask, bool>> predicate)
-            => (await InternalGetItemsAsync(predicate, CancellationToken.None));
-=======
-        /// <param name="cancellationToken"></param>
+        /// <param name="cancellationToken"></param>
+        /// <returns></returns>
         public async Task<IEnumerable<TesTask>> GetItemsAsync(Expression<Func<TesTask, bool>> predicate, CancellationToken cancellationToken)
         {
-            using var dbContext = createDbContext();
-
-            // Search for items in the JSON
-            var query = dbContext.TesTasks.Select(t => t.Json).Where(predicate);
-
-            //var sqlQuery = query.ToQueryString();
-            //Debugger.Break();
-            return await query.ToListAsync(cancellationToken: cancellationToken);
-        }
->>>>>>> 9806d4c2
+            return (await InternalGetItemsAsync(predicate, cancellationToken));
+        }
 
         /// <summary>
         /// Encapsulates a TesTask as JSON
         /// </summary>
         /// <param name="item">TesTask to store as JSON in the database</param>
-        /// <returns></returns>
-<<<<<<< HEAD
-        public async Task<TesTask> CreateItemAsync(TesTask task)
+        /// <param name="cancellationToken"></param>
+        /// <returns></returns>
+        public async Task<TesTask> CreateItemAsync(TesTask task, CancellationToken cancellationToken)
         {
             var item = new TesTaskDatabaseItem { Json = task };
-            item = await AddUpdateOrRemoveItemInDbAsync(item, WriteAction.Add);
+            item = await AddUpdateOrRemoveItemInDbAsync(item, WriteAction.Add, cancellationToken);
             return EnsureActiveItemInCache(item, t => t.Json.Id, t => t.Json.IsActiveState()).Json;
-=======
-        /// <param name="cancellationToken"></param>
-        public async Task<TesTask> CreateItemAsync(TesTask item, CancellationToken cancellationToken)
-        {
-            using var dbContext = createDbContext();
-            var dbItem = new TesTaskDatabaseItem { Json = item };
-            dbContext.TesTasks.Add(dbItem);
-            await dbContext.SaveChangesAsync(cancellationToken);
-            cache?.TryAdd(item.Id, item);
-            return item;
->>>>>>> 9806d4c2
         }
 
         /// <summary>
@@ -189,24 +136,8 @@
         /// <param name="item">TesTask to store as JSON in the database</param>
         /// <param name="cancellationToken">A <see cref="CancellationToken"/> for controlling the lifetime of the asynchronous operation.</param>
         /// <returns></returns>
-<<<<<<< HEAD
-        public async Task<List<TesTask>> CreateItemsAsync(List<TesTask> items)
-             => (await Task.WhenAll(items.Select(CreateItemAsync))).ToList();
-=======
         public async Task<List<TesTask>> CreateItemsAsync(List<TesTask> items, CancellationToken cancellationToken)
-        {
-            using var dbContext = createDbContext();
-
-            foreach (var item in items)
-            {
-                var dbItem = new TesTaskDatabaseItem { Json = item };
-                dbContext.TesTasks.Add(dbItem);
-            }
-
-            await dbContext.SaveChangesAsync(cancellationToken);
-            return items;
-        }
->>>>>>> 9806d4c2
+             => (await Task.WhenAll(items.Select(task => CreateItemAsync(task, cancellationToken)))).ToList();
 
         /// <summary>
         /// Base class searches within model, this method searches within the JSON
@@ -216,37 +147,33 @@
         /// <param name="cancellationToken"></param>
         public async Task<TesTask> UpdateItemAsync(TesTask tesTask, CancellationToken cancellationToken)
         {
-            var item = await GetItemFromCacheOrDatabase(tesTask.Id, true, CancellationToken.None);
+            var item = await GetItemFromCacheOrDatabase(tesTask.Id, true, cancellationToken);
             item.Json = tesTask;
-            item = await AddUpdateOrRemoveItemInDbAsync(item, WriteAction.Update);
+            item = await AddUpdateOrRemoveItemInDbAsync(item, WriteAction.Update, cancellationToken);
             return EnsureActiveItemInCache(item, t => t.Json.Id, t => t.Json.IsActiveState()).Json;
         }
 
-<<<<<<< HEAD
         /// <summary>
         /// Base class deletes by Item.Id, this method deletes by Item.Json.Id
         /// </summary>
         /// <param name="id">TesTask Id</param>
         /// <returns></returns>
-        public async Task DeleteItemAsync(string id)
-        {
-            _ = await AddUpdateOrRemoveItemInDbAsync(await GetItemFromCacheOrDatabase(id, true, CancellationToken.None), WriteAction.Delete);
+        /// <param name="cancellationToken"></param>
+        public async Task DeleteItemAsync(string id, CancellationToken cancellationToken)
+        {
+            _ = await AddUpdateOrRemoveItemInDbAsync(await GetItemFromCacheOrDatabase(id, true, cancellationToken), WriteAction.Delete, cancellationToken);
             _ = _cache?.TryRemove(id);
         }
-=======
-            // Manually set entity state to avoid potential NPG PostgreSql bug
-            dbContext.ChangeTracker.AutoDetectChangesEnabled = false;
-            var item = await dbContext.TesTasks.FirstOrDefaultAsync(t => t.Json.Id == tesTask.Id, cancellationToken: cancellationToken);
->>>>>>> 9806d4c2
 
         /// <summary>
         /// Identical to GetItemsAsync, paging is not supported. All items are returned
         /// </summary>
         /// <param name="predicate">Predicate to query the TesTasks</param>
-        /// <param name="pageSize">Ignored and has no effect</param>
-        /// <param name="continuationToken">Ignored and has no effect</param>
-        /// <returns></returns>
-        public async Task<(string, IEnumerable<TesTask>)> GetItemsAsync(Expression<Func<TesTask, bool>> predicate, int pageSize, string continuationToken)
+        /// <param name="pageSize"></param>
+        /// <param name="continuationToken"></param>
+        /// <param name="cancellationToken"></param>
+        /// <returns></returns>
+        public async Task<(string, IEnumerable<TesTask>)> GetItemsAsync(Expression<Func<TesTask, bool>> predicate, int pageSize, string continuationToken, CancellationToken cancellationToken)
         {
             var last = (CreationTime: DateTimeOffset.MinValue, Id: string.Empty);
 
@@ -275,15 +202,9 @@
                 }
             }
 
-<<<<<<< HEAD
             // This "uglyness" should (hopefully) be fixed in EF8: https://github.com/dotnet/roslyn/issues/12897 reference https://github.com/dotnet/efcore/issues/26822 when we can compare last directly with a created per-item tuple
             //var results = (await InternalGetItemsAsync(predicate, cancellationToken, q => q.Where(t => t.Json.CreationTime > last.CreationTime || (t.Json.CreationTime == last.CreationTime && t.Json.Id.CompareTo(last.Id) > 0)).Take(pageSize))).ToList();
-            var results = (await InternalGetItemsAsync(predicate, CancellationToken.None, pagination: q => q.Where(t => t.Json.Id.CompareTo(last.Id) > 0).Take(pageSize))).ToList();
-=======
-            // Manually set entity state to avoid potential NPG PostgreSql bug
-            dbContext.Entry(item).State = EntityState.Modified;
-            await dbContext.SaveChangesAsync(cancellationToken);
->>>>>>> 9806d4c2
+            var results = (await InternalGetItemsAsync(predicate, cancellationToken, pagination: q => q.Where(t => t.Json.Id.CompareTo(last.Id) > 0).Take(pageSize))).ToList();
 
             return (GetContinuation(results.Count == pageSize ? results.LastOrDefault() : null), results);
 
@@ -295,21 +216,12 @@
         /// Retrieves an item from the cache if found, otherwise from the database.
         /// </summary>
         /// <param name="id">TesTask Id</param>
-<<<<<<< HEAD
         /// <param name="throwIfNotFound">Throw (instead of return null) if item is not found.</param>
         /// <param name="cancellationToken">A <see cref="CancellationToken"/> for controlling the lifetime of the asynchronous operation.</param>
         /// <returns>The found item, or null if not found.</returns>
         private async Task<TesTaskDatabaseItem> GetItemFromCacheOrDatabase(string id, bool throwIfNotFound, CancellationToken cancellationToken)
         {
             TesTaskDatabaseItem item = default;
-=======
-        /// <returns></returns>
-        /// <param name="cancellationToken"></param>
-        public async Task DeleteItemAsync(string id, CancellationToken cancellationToken)
-        {
-            using var dbContext = createDbContext();
-            var item = await dbContext.TesTasks.FirstOrDefaultAsync(t => t.Json.Id == id, cancellationToken: cancellationToken);
->>>>>>> 9806d4c2
 
             if (!_cache?.TryGetValue(id, out item) ?? true)
             {
@@ -318,7 +230,6 @@
                 // Search for Id within the JSON
                 item = await _asyncPolicy.ExecuteAsync(ct => dbContext.TesTasks.FirstOrDefaultAsync(t => t.Json.Id == id, ct), cancellationToken);
 
-<<<<<<< HEAD
                 if (throwIfNotFound && item is null)
                 {
                     throw new KeyNotFoundException($"No TesTask with ID {item.Id} found in the database.");
@@ -326,11 +237,6 @@
             }
 
             return item;
-=======
-            dbContext.TesTasks.Remove(item);
-            await dbContext.SaveChangesAsync(cancellationToken);
-            cache?.TryRemove(id);
->>>>>>> 9806d4c2
         }
 
         /// <summary>
@@ -341,7 +247,6 @@
         /// <param name="orderBy"></param>
         /// <param name="pagination"></param>
         /// <returns></returns>
-<<<<<<< HEAD
         private async Task<IEnumerable<TesTask>> InternalGetItemsAsync(Expression<Func<TesTask, bool>> predicate, CancellationToken cancellationToken, Func<IQueryable<TesTaskDatabaseItem>, IQueryable<TesTaskDatabaseItem>> orderBy = default, Func<IQueryable<TesTaskDatabaseItem>, IQueryable<TesTaskDatabaseItem>> pagination = default)
         {
             // It turns out, PostgreSQL doesn't handle EF's interpretation of ORDER BY more then one "column" in any resonable way, so we have to order by the only thing we have that is expected to be unique.
@@ -358,25 +263,14 @@
         /// <param name="predicate">A <see cref="Expression{Func{TesTask, bool}}"/> to be transformed.</param>
         /// <returns>A <see cref="Expression{Func{TesTaskDatabaseItem, bool}}"/></returns>
         private static Expression<Func<TesTaskDatabaseItem, bool>> WhereTesTask(Expression<Func<TesTask, bool>> predicate)
-=======
-        /// <param name="cancellationToken"></param>
-        public async Task<(string, IEnumerable<TesTask>)> GetItemsAsync(Expression<Func<TesTask, bool>> predicate, int pageSize, string continuationToken, CancellationToken cancellationToken)
-        {
-            // TODO paging support
-            var results = await GetItemsAsync(predicate, cancellationToken);
-            return (null, results);
+        {
+            return (Expression<Func<TesTaskDatabaseItem, bool>>)new ExpressionParameterSubstitute(predicate.Parameters[0], GetTask()).Visit(predicate);
+
+            static Expression<Func<TesTaskDatabaseItem, TesTask>> GetTask() => item => item.Json;
         }
 
         /// <inheritdoc/>
         public ValueTask<bool> TryRemoveItemFromCacheAsync(TesTask item, CancellationToken _1)
->>>>>>> 9806d4c2
-        {
-            return (Expression<Func<TesTaskDatabaseItem, bool>>)new ExpressionParameterSubstitute(predicate.Parameters[0], GetTask()).Visit(predicate);
-
-            static Expression<Func<TesTaskDatabaseItem, TesTask>> GetTask() => item => item.Json;
-        }
-
-        public ValueTask<bool> TryRemoveItemFromCacheAsync(TesTask item)
         {
             return ValueTask.FromResult(_cache?.TryRemove(item.Id) ?? false);
         }
