--- conflicted
+++ resolved
@@ -184,11 +184,7 @@
         public async Task<TesTask> CreateItemAsync(TesTask task, CancellationToken cancellationToken)
         {
             var item = new TesTaskDatabaseItem { Json = task };
-<<<<<<< HEAD
-            item = await AddUpdateOrRemoveItemInDbAsync(item, db => db.Json, WriteAction.Add, cancellationToken);
-=======
-            item = await ExecuteNpgsqlActionAsync(async () => await AddUpdateOrRemoveItemInDbAsync(item, WriteAction.Add, cancellationToken));
->>>>>>> da7ebb30
+            item = await ExecuteNpgsqlActionAsync(async () => await AddUpdateOrRemoveItemInDbAsync(item, db => db.Json, WriteAction.Add, cancellationToken));
             return EnsureActiveItemInCache(item, t => t.Json.Id, t => t.Json.IsActiveState(), CopyTesTask).TesTask;
         }
 
@@ -206,22 +202,14 @@
         {
             var item = await ExecuteNpgsqlActionAsync(async () => await GetItemFromCacheOrDatabase(tesTask.Id, true, cancellationToken));
             item.Json = tesTask;
-<<<<<<< HEAD
-            item = await AddUpdateOrRemoveItemInDbAsync(item, db => db.Json, WriteAction.Update, cancellationToken);
-=======
-            item = await ExecuteNpgsqlActionAsync(async () => await AddUpdateOrRemoveItemInDbAsync(item, WriteAction.Update, cancellationToken));
->>>>>>> da7ebb30
+            item = await ExecuteNpgsqlActionAsync(async () => await AddUpdateOrRemoveItemInDbAsync(item, db => db.Json, WriteAction.Update, cancellationToken));
             return EnsureActiveItemInCache(item, t => t.Json.Id, t => t.Json.IsActiveState(), CopyTesTask).TesTask;
         }
 
         /// <inheritdoc/>
         public async Task DeleteItemAsync(string id, CancellationToken cancellationToken)
         {
-<<<<<<< HEAD
-            _ = await AddUpdateOrRemoveItemInDbAsync(await GetItemFromCacheOrDatabase(id, true, cancellationToken), db => db.Json, WriteAction.Delete, cancellationToken);
-=======
-            _ = await ExecuteNpgsqlActionAsync(async () => await AddUpdateOrRemoveItemInDbAsync(await GetItemFromCacheOrDatabase(id, true, cancellationToken), WriteAction.Delete, cancellationToken));
->>>>>>> da7ebb30
+            _ = await ExecuteNpgsqlActionAsync(async () => await AddUpdateOrRemoveItemInDbAsync(await GetItemFromCacheOrDatabase(id, true, cancellationToken), db => db.Json, WriteAction.Delete, cancellationToken));
             _ = Cache?.TryRemove(id);
         }
 
@@ -418,10 +406,5 @@
     [JsonSourceGenerationOptions(WriteIndented = false, GenerationMode = JsonSourceGenerationMode.Default)]
     [JsonSerializable(typeof(TesTaskPostgreSqlRepository.ContinuationToken))]
     internal partial class SourceGenerationContext : JsonSerializerContext
-<<<<<<< HEAD
-    {
-    }
-=======
     { }
->>>>>>> da7ebb30
 }