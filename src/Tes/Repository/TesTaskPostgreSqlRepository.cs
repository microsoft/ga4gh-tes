--- conflicted
+++ resolved
@@ -17,11 +17,8 @@
     using Microsoft.EntityFrameworkCore;
     using Microsoft.Extensions.Logging;
     using Microsoft.Extensions.Options;
-<<<<<<< HEAD
     using Npgsql;
-=======
     using Polly;
->>>>>>> 2e4f4f9f
     using Tes.Models;
     using Tes.Utilities;
 
@@ -31,18 +28,14 @@
     /// <typeparam name="TesTask"></typeparam>
     public sealed class TesTaskPostgreSqlRepository : PostgreSqlCachingRepository<TesTaskDatabaseItem>, IRepository<TesTask>
     {
-<<<<<<< HEAD
-        private readonly Func<TesDbContext> createDbContext;
-        private readonly ILogger logger;
-=======
         // JsonSerializerOptions singleton factory
         private static readonly Lazy<JsonSerializerOptions> GetSerializerOptions = new(() =>
         {
             // Create, configure and return JsonSerializerOptions.
             JsonSerializerOptions options = new(JsonSerializerOptions.Default)
             {
-                // Be somewhat minimilistic when serializing. Non-null default property values (for any given type) are still written.
-                DefaultIgnoreCondition = System.Text.Json.Serialization.JsonIgnoreCondition.WhenWritingNull,
+                // Be somewhat minimalistic when serializing. Non-null default property values (for any given type) are still written.
+                DefaultIgnoreCondition = JsonIgnoreCondition.WhenWritingNull,
 
                 // Required since adding modifiers to the default TypeInfoResolver appears to not be possible.
                 TypeInfoResolver = GetAndConfigureTypeInfoResolver()
@@ -69,7 +62,7 @@
             {
                 case Type type when typeof(TesTask).Equals(type):
                     // Configure tasks created with previous versions of TES when tasks are retrieved.
-                    typeInfo.UnmappedMemberHandling ??= System.Text.Json.Serialization.JsonUnmappedMemberHandling.Skip;
+                    typeInfo.UnmappedMemberHandling ??= JsonUnmappedMemberHandling.Skip;
                     typeInfo.OnDeserialized ??= obj => ((TesTask)obj).TaskSubmitter ??= TaskSubmitters.TaskSubmitter.Parse((TesTask)obj);
                     break;
 
@@ -79,13 +72,12 @@
                     break;
             }
         }
->>>>>>> 2e4f4f9f
 
         /// <summary>
         /// NpgsqlDataSource factory
         /// </summary>
-        public static Func<string, Npgsql.NpgsqlDataSource> NpgsqlDataSourceFunc => connectionString =>
-            new Npgsql.NpgsqlDataSourceBuilder(connectionString)
+        public static Func<string, NpgsqlDataSource> NpgsqlDataSourceFunc => connectionString =>
+            new NpgsqlDataSourceBuilder(connectionString)
                 .ConfigureJsonOptions(serializerOptions: GetSerializerOptions.Value)
                 .EnableDynamicJson(jsonbClrTypes: [typeof(TesTask)])
                 .Build();
@@ -93,34 +85,14 @@
         /// <summary>
         /// Configure options specific to PostgreSQL for a <see cref="DbContext" />
         /// </summary>
-<<<<<<< HEAD
-        /// <param name="connectionString">The PostgreSql connection string</param>
-        public TesTaskPostgreSqlRepository(string connectionString, ILogger logger)
-        {
-            this.logger = logger;
-            createDbContext = () => { return new TesDbContext(connectionString); };
-            using var dbContext = createDbContext();
-            dbContext.Database.EnsureCreatedAsync().Wait();
-=======
         public static void NpgsqlDbContextOptionsBuilder(Npgsql.EntityFrameworkCore.PostgreSQL.Infrastructure.NpgsqlDbContextOptionsBuilder options)
         {
             options.MaxBatchSize(1000);
->>>>>>> 2e4f4f9f
         }
 
         /// <summary>
         /// Default constructor that also will create the schema if it does not exist
         /// </summary>
-<<<<<<< HEAD
-        /// <param name="connectionString">The PostgreSql connection string</param>
-        public TesTaskPostgreSqlRepository(IOptions<PostgreSqlOptions> options, ILogger logger)
-        {
-            this.logger = logger;
-            var connectionString = new ConnectionStringUtility().GetPostgresConnectionString(options);
-            createDbContext = () => { return new TesDbContext(connectionString); };
-            using var dbContext = createDbContext();
-            dbContext.Database.EnsureCreatedAsync().Wait();
-=======
         /// <param name="options"></param>
         /// <param name="hostApplicationLifetime">Used for requesting termination of the current application if the writer task unexpectedly exits.</param>
         /// <param name="logger">Logging interface.</param>
@@ -131,33 +103,20 @@
             var dataSource = NpgsqlDataSourceFunc(ConnectionStringUtility.GetPostgresConnectionString(options)); // The datasource itself must be essentially a singleton.
             CreateDbContext = Initialize(() => new TesDbContext(dataSource, NpgsqlDbContextOptionsBuilder));
             WarmCacheAsync(CancellationToken.None).GetAwaiter().GetResult();
->>>>>>> 2e4f4f9f
         }
 
         /// <summary>
         /// Constructor for testing to enable mocking DbContext 
         /// </summary>
         /// <param name="createDbContext">A delegate that creates a TesTaskPostgreSqlRepository context</param>
-<<<<<<< HEAD
-        public TesTaskPostgreSqlRepository(Func<TesDbContext> createDbContext, ILogger logger)
-        {
-            this.logger = logger;
-            this.createDbContext = createDbContext;
-            using var dbContext = createDbContext();
-            dbContext.Database.EnsureCreatedAsync().Wait();
-=======
         public TesTaskPostgreSqlRepository(Func<TesDbContext> createDbContext)
             : base(default)
         {
             CreateDbContext = Initialize(createDbContext);
->>>>>>> 2e4f4f9f
         }
 
         private static Func<TesDbContext> Initialize(Func<TesDbContext> createDbContext)
         {
-<<<<<<< HEAD
-            return await ExecuteAsync(async dbContext =>
-=======
             using var dbContext = createDbContext();
             dbContext.Database.MigrateAsync(CancellationToken.None).GetAwaiter().GetResult();
             return createDbContext;
@@ -206,84 +165,33 @@
             var item = await GetItemFromCacheOrDatabase(id, false, cancellationToken);
 
             if (item is null)
->>>>>>> 2e4f4f9f
-            {
-                // Search for Id within the JSON
-                var item = await dbContext.TesTasks.FirstOrDefaultAsync(t => t.Json.Id == id);
-
-<<<<<<< HEAD
-                if (item is null)
-                {
-                    return false;
-                }
-
-                onSuccess?.Invoke(item.Json);
-                return true;
-            });
-=======
+            {
+                return false;
+            }
+
             onSuccess?.Invoke(CopyTesTask(item).TesTask);
             _ = EnsureActiveItemInCache<TesTask>(item, t => t.Json.Id, t => t.Json.IsActiveState());
             return true;
->>>>>>> 2e4f4f9f
         }
 
         /// <inheritdoc/>
         public async Task<IEnumerable<TesTask>> GetItemsAsync(Expression<Func<TesTask, bool>> predicate, CancellationToken cancellationToken)
         {
-<<<<<<< HEAD
-            return await ExecuteAsync(async dbContext =>
-            {
-                // Search for items in the JSON
-                var query = dbContext.TesTasks.Select(t => t.Json).Where(predicate);
-
-                //var sqlQuery = query.ToQueryString();
-                //Debugger.Break();
-                return await query.ToListAsync();
-            });
-=======
             return (await InternalGetItemsAsync(cancellationToken, efPredicates: [predicate])).Select(t => t.TesTask);
->>>>>>> 2e4f4f9f
         }
 
         /// <inheritdoc/>
         public async Task<TesTask> CreateItemAsync(TesTask task, CancellationToken cancellationToken)
         {
-<<<<<<< HEAD
-            return await ExecuteAsync(async dbContext =>
-            {
-                var dbItem = new TesTaskDatabaseItem { Json = item };
-                dbContext.TesTasks.Add(dbItem);
-                await dbContext.SaveChangesAsync();
-                return item;
-            });
-=======
             var item = new TesTaskDatabaseItem { Json = task };
-            item = await AddUpdateOrRemoveItemInDbAsync(item, WriteAction.Add, cancellationToken);
+            item = await ExecuteNpgsqlActionAsync(async () => await AddUpdateOrRemoveItemInDbAsync(item, WriteAction.Add, cancellationToken));
             return EnsureActiveItemInCache(item, t => t.Json.Id, t => t.Json.IsActiveState(), CopyTesTask).TesTask;
->>>>>>> 2e4f4f9f
         }
 
         /// <summary>
         /// Encapsulates TesTasks as JSON
         /// </summary>
         /// <param name="item">TesTask to store as JSON in the database</param>
-<<<<<<< HEAD
-        /// <returns></returns>
-        public async Task<List<TesTask>> CreateItemsAsync(List<TesTask> items)
-        {
-            return await ExecuteAsync(async dbContext =>
-            {
-                foreach (var item in items)
-                {
-                    var dbItem = new TesTaskDatabaseItem { Json = item };
-                    dbContext.TesTasks.Add(dbItem);
-                }
-
-                await dbContext.SaveChangesAsync();
-
-                return items;
-            });
-=======
         /// <param name="cancellationToken">A <see cref="CancellationToken"/> for controlling the lifetime of the asynchronous operation.</param>
         public async Task<List<TesTask>> CreateItemsAsync(List<TesTask> items, CancellationToken cancellationToken)
              => [.. (await Task.WhenAll(items.Select(task => CreateItemAsync(task, cancellationToken))))];
@@ -291,42 +199,21 @@
         /// <inheritdoc/>
         public async Task<TesTask> UpdateItemAsync(TesTask tesTask, CancellationToken cancellationToken)
         {
-            var item = await GetItemFromCacheOrDatabase(tesTask.Id, true, cancellationToken);
+            var item = await ExecuteNpgsqlActionAsync(async () => await GetItemFromCacheOrDatabase(tesTask.Id, true, cancellationToken));
             item.Json = tesTask;
-            item = await AddUpdateOrRemoveItemInDbAsync(item, WriteAction.Update, cancellationToken);
+            item = await ExecuteNpgsqlActionAsync(async () => await AddUpdateOrRemoveItemInDbAsync(item, WriteAction.Update, cancellationToken));
             return EnsureActiveItemInCache(item, t => t.Json.Id, t => t.Json.IsActiveState(), CopyTesTask).TesTask;
         }
 
         /// <inheritdoc/>
         public async Task DeleteItemAsync(string id, CancellationToken cancellationToken)
         {
-            _ = await AddUpdateOrRemoveItemInDbAsync(await GetItemFromCacheOrDatabase(id, true, cancellationToken), WriteAction.Delete, cancellationToken);
+            _ = await ExecuteNpgsqlActionAsync(async () => await AddUpdateOrRemoveItemInDbAsync(await GetItemFromCacheOrDatabase(id, true, cancellationToken), WriteAction.Delete, cancellationToken));
             _ = Cache?.TryRemove(id);
->>>>>>> 2e4f4f9f
         }
 
         internal record struct ContinuationToken(long LastDbId, string Raw, string EF)
         {
-<<<<<<< HEAD
-            return await ExecuteAsync(async dbContext =>
-            {
-                // Manually set entity state to avoid potential NPG PostgreSql bug
-                dbContext.ChangeTracker.AutoDetectChangesEnabled = false;
-                var item = await dbContext.TesTasks.FirstOrDefaultAsync(t => t.Json.Id == tesTask.Id);
-
-                if (item is null)
-                {
-                    throw new Exception($"No TesTask with ID {tesTask.Id} found in the database.");
-                }
-
-                item.Json = tesTask;
-
-                // Manually set entity state to avoid potential NPG PostgreSql bug
-                dbContext.Entry(item).State = EntityState.Modified;
-                await dbContext.SaveChangesAsync();
-                return item.Json;
-            });
-=======
             private const char EfSeparator = '&';
 
             internal static ContinuationToken GetToken(FormattableString RawQuery, IEnumerable<Expression<Func<TesTask, bool>>> EfQuery, long? Id = null)
@@ -402,7 +289,6 @@
             return new(
                 token.AsString(results.Count == pageSize ? results.LastOrDefault()?.DbId : null),
                 results.Select(t => t.TesTask));
->>>>>>> 2e4f4f9f
         }
 
         /// <summary>
@@ -414,20 +300,6 @@
         /// <returns>The found item, or null if not found.</returns>
         private async Task<TesTaskDatabaseItem> GetItemFromCacheOrDatabase(string id, bool throwIfNotFound, CancellationToken cancellationToken)
         {
-<<<<<<< HEAD
-            await ExecuteAsync(async dbContext =>
-            {
-                var item = await dbContext.TesTasks.FirstOrDefaultAsync(t => t.Json.Id == id);
-
-                if (item is null)
-                {
-                    throw new Exception($"No TesTask with ID {item.Id} found in the database.");
-                }
-
-                dbContext.TesTasks.Remove(item);
-                await dbContext.SaveChangesAsync();
-            });
-=======
             TesTaskDatabaseItem item = default;
 
             if (!Cache?.TryGetValue(id, out item) ?? true)
@@ -435,7 +307,7 @@
                 using var dbContext = CreateDbContext();
 
                 // Search for Id within the JSON
-                item = await asyncPolicy.ExecuteAsync(ct => dbContext.TesTasks.FirstOrDefaultAsync(t => t.Json.Id == id, ct), cancellationToken);
+                item = await ExecuteNpgsqlActionAsync(async () => await asyncPolicy.ExecuteAsync(ct => dbContext.TesTasks.FirstOrDefaultAsync(t => t.Json.Id == id, ct), cancellationToken));
 
                 if (throwIfNotFound && item is null)
                 {
@@ -444,7 +316,6 @@
             }
 
             return item;
->>>>>>> 2e4f4f9f
         }
 
         /// <summary>
@@ -458,73 +329,42 @@
         /// <returns></returns>
         private async Task<IEnumerable<GetItemsResult>> InternalGetItemsAsync(CancellationToken cancellationToken, Func<IQueryable<TesTaskDatabaseItem>, IQueryable<TesTaskDatabaseItem>> orderBy = default, Func<IQueryable<TesTaskDatabaseItem>, IQueryable<TesTaskDatabaseItem>> pagination = default, IEnumerable<Expression<Func<TesTask, bool>>> efPredicates = default, FormattableString rawPredicate = default)
         {
-<<<<<<< HEAD
-            // TODO paging support
-            return (null, await GetItemsAsync(predicate));
-        }
-
-        private async Task<T> ExecuteAsync<T>(Func<TesDbContext, Task<T>> action)
+            using var dbContext = CreateDbContext();
+            return await ExecuteNpgsqlActionAsync(async () =>
+                (await GetItemsAsync(dbContext.TesTasks, cancellationToken, orderBy, pagination, efPredicates?.Select(WhereTesTask), rawPredicate))
+                    .Select(item => EnsureActiveItemInCache(item, t => t.Json.Id, t => t.Json.IsActiveState(), CopyTesTask)));
+        }
+
+        private async Task<T> ExecuteNpgsqlActionAsync<T>(Func<Task<T>> action)
         {
             try
             {
-                using var dbContext = createDbContext();
-                return await action(dbContext);
+                return await action();
             }
             catch (NpgsqlException npgEx) when (npgEx.InnerException is TimeoutException)
             {
-                logger.LogError(npgEx, npgEx.Message);
-                throw LogDatabaseOverloadedException();
+                Logger?.LogError(npgEx, "PostgreSQL: {NpgsqlTimeoutMessage}", npgEx.Message);
+                throw LogDatabaseOverloadedException(npgEx);
             }
             catch (InvalidOperationException ioEx) when (ioEx.InnerException is TimeoutException)
             {
-                logger.LogError(ioEx, ioEx.Message);
-                throw LogDatabaseOverloadedException();
+                Logger?.LogError(ioEx, "PostgreSQL: {InvalidOpTimeoutMessage}", ioEx.Message);
+                throw LogDatabaseOverloadedException(ioEx);
             }
             catch (InvalidOperationException ioEx) when
                 (ioEx.InnerException is NpgsqlException npgSqlEx
                 && npgSqlEx.Message?.StartsWith("The connection pool has been exhausted", StringComparison.OrdinalIgnoreCase) == true)
             {
-                logger.LogError(ioEx, ioEx.Message);
-                throw LogDatabaseOverloadedException();
-            }
-        }
-
-        private async Task ExecuteAsync(Func<TesDbContext, Task> action)
-        {
-            try
-            {
-                using var dbContext = createDbContext();
-                await action(dbContext);
-            }
-            catch (NpgsqlException npgEx) when (npgEx.InnerException is TimeoutException)
-            {
-                logger.LogError(npgEx, npgEx.Message);
-                throw LogDatabaseOverloadedException();
-            }
-            catch (InvalidOperationException ioEx) when (ioEx.InnerException is TimeoutException)
-            {
-                logger.LogError(ioEx, ioEx.Message);
-                throw LogDatabaseOverloadedException();
-            }
-            catch (InvalidOperationException ioEx) when
-                (ioEx.InnerException is NpgsqlException npgSqlEx
-                && npgSqlEx.Message?.StartsWith("The connection pool has been exhausted", StringComparison.OrdinalIgnoreCase) == true)
-            {
-                logger.LogError(ioEx, ioEx.Message);
-                throw LogDatabaseOverloadedException();
-            }
-        }
-
-        public DatabaseOverloadedException LogDatabaseOverloadedException()
-        {
-            var exception = new DatabaseOverloadedException();
-            logger.LogCritical(exception, exception.Message);
-            return exception;
-=======
-            using var dbContext = CreateDbContext();
-            return (await GetItemsAsync(dbContext.TesTasks, cancellationToken, orderBy, pagination, efPredicates?.Select(WhereTesTask), rawPredicate))
-                .Select(item => EnsureActiveItemInCache(item, t => t.Json.Id, t => t.Json.IsActiveState(), CopyTesTask));
->>>>>>> 2e4f4f9f
+                Logger?.LogError(ioEx, "PostgreSQL: {InvalidOpNpgsqMessage}", ioEx.Message);
+                throw LogDatabaseOverloadedException(ioEx);
+            }
+        }
+
+        public DatabaseOverloadedException LogDatabaseOverloadedException(Exception exception)
+        {
+            var dbException = new DatabaseOverloadedException(exception);
+            Logger?.LogCritical(dbException, "PostgreSQL: {FailureMessage}", dbException.Message);
+            return dbException;
         }
 
         /// <summary>
@@ -565,7 +405,5 @@
     [JsonSourceGenerationOptions(WriteIndented = false, GenerationMode = JsonSourceGenerationMode.Default)]
     [JsonSerializable(typeof(TesTaskPostgreSqlRepository.ContinuationToken))]
     internal partial class SourceGenerationContext : JsonSerializerContext
-    {
-    }
-
+    { }
 }