﻿// Copyright (c) Microsoft Corporation.
// Licensed under the MIT License.

namespace Tes.Repository
{
    using System;
    using System.Collections.Generic;
    using System.Data.Common;
    using System.Diagnostics;
    using System.Linq;
    using System.Linq.Expressions;
    using System.Reflection;
    using System.Runtime.Serialization;
    using System.Threading;
    using System.Threading.Tasks;
    using Microsoft.EntityFrameworkCore;
    using Microsoft.Extensions.Logging;
    using Microsoft.Extensions.Options;
    using Polly;
    using Tes.Models;
    using Tes.Utilities;

    /// <summary>
    /// A TesTask specific repository for storing the TesTask as JSON within an Entity Framework Postgres table
    /// </summary>
    /// <typeparam name="TesTask"></typeparam>
    public sealed class TesTaskPostgreSqlRepository : PostgreSqlCachingRepository<TesTaskDatabaseItem>, IRepository<TesTask>
    {
        // Creator of NpgsqlDataSource
        public static Func<string, Npgsql.NpgsqlDataSource> NpgsqlDataSourceBuilder
            => connectionString => new Npgsql.NpgsqlDataSourceBuilder(connectionString)
                            .EnableDynamicJson(jsonbClrTypes: new[] { typeof(TesTask) })
                            .Build();

        // Configuration of NpgsqlDbContext
        public static Action<Npgsql.EntityFrameworkCore.PostgreSQL.Infrastructure.NpgsqlDbContextOptionsBuilder> NpgsqlDbContextOptionsBuilder => options =>
            options.MaxBatchSize(1000);

        /// <summary>
        /// Default constructor that also will create the schema if it does not exist
        /// </summary>
        /// <param name="options"></param>
        /// <param name="hostApplicationLifetime">Used for requesting termination of the current application if the writer task unexpectedly exits.</param>
        /// <param name="logger"></param>
        /// <param name="cache"></param>
        public TesTaskPostgreSqlRepository(IOptions<PostgreSqlOptions> options, Microsoft.Extensions.Hosting.IHostApplicationLifetime hostApplicationLifetime, ILogger<TesTaskPostgreSqlRepository> logger, ICache<TesTaskDatabaseItem> cache = null)
            : base(hostApplicationLifetime, logger, cache)
        {
            var npgsqlDataSource = NpgsqlDataSourceBuilder(ConnectionStringUtility.GetPostgresConnectionString(options)); // This must be run just once, do not move it into the lambda below.
            CreateDbContext = Initialize(() => new TesDbContext(npgsqlDataSource, NpgsqlDbContextOptionsBuilder));
            WarmCacheAsync(CancellationToken.None).Wait();
        }

        /// <summary>
        /// Constructor for testing to enable mocking DbContext 
        /// </summary>
        /// <param name="createDbContext">A delegate that creates a TesTaskPostgreSqlRepository context</param>
        public TesTaskPostgreSqlRepository(Func<TesDbContext> createDbContext)
            : base(default)
        {
            CreateDbContext = Initialize(createDbContext);
        }

        private static Func<TesDbContext> Initialize(Func<TesDbContext> createDbContext)
        {
            using var dbContext = createDbContext();
            dbContext.Database.MigrateAsync(CancellationToken.None).Wait();
            return createDbContext;
        }

        private async Task WarmCacheAsync(CancellationToken cancellationToken)
        {
            if (Cache is null)
            {
                Logger?.LogWarning("Cache is null for TesTaskPostgreSqlRepository; no caching will be used.");
                return;
            }

            var sw = Stopwatch.StartNew();
            Logger?.LogInformation("Warming cache...");

            // Don't allow the state of the system to change until the cache and system are consistent;
            // this is a fast PostgreSQL query even for 1 million items
            await Policy
                .Handle<Exception>()
                .WaitAndRetryAsync(3,
                    retryAttempt =>
                    {
                        Logger?.LogWarning("Warming cache retry attempt #{RetryAttempt}", retryAttempt);
                        return TimeSpan.FromSeconds(10);
                    },
                    (ex, ts) =>
                    {
                        Logger?.LogCritical(ex, "Couldn't warm cache, is the database online?");
                    })
                .ExecuteAsync(async ct =>
                {
                    var activeTasksCount = (await InternalGetItemsAsync(ct, q => q.OrderBy(t => t.Json.CreationTime), efPredicate: task => TesTask.ActiveStates.Contains(task.State))).Count();
                    Logger?.LogInformation("Cache warmed successfully in {TotalSeconds} seconds. Added {TasksAddedCount} items to the cache.", $"{sw.Elapsed.TotalSeconds:n3}", $"{activeTasksCount:n0}");
                }, cancellationToken);
        }


        /// <inheritdoc/>
        public async Task<bool> TryGetItemAsync(string id, CancellationToken cancellationToken, Action<TesTask> onSuccess = null)
        {
            var item = await GetItemFromCacheOrDatabase(id, false, cancellationToken);

            if (item is null)
            {
                return false;
            }

            onSuccess?.Invoke(item.Json);
            _ = EnsureActiveItemInCache<TesTask>(item, t => t.Json.Id, t => t.Json.IsActiveState());
            return true;
        }

        /// <inheritdoc/>
        public async Task<IEnumerable<TesTask>> GetItemsAsync(Expression<Func<TesTask, bool>> predicate, CancellationToken cancellationToken)
        {
<<<<<<< HEAD
            return (await InternalGetItemsAsync(cancellationToken, efPredicate: predicate));
=======
            return await InternalGetItemsAsync(predicate, cancellationToken);
>>>>>>> ce5bf9d5
        }

        /// <inheritdoc/>
        public async Task<TesTask> CreateItemAsync(TesTask task, CancellationToken cancellationToken)
        {
            var item = new TesTaskDatabaseItem { Json = task };
            item = await AddUpdateOrRemoveItemInDbAsync(item, WriteAction.Add, cancellationToken);
            return EnsureActiveItemInCache(item, t => t.Json.Id, t => t.Json.IsActiveState(), CopyTesTask);
        }

        /// <summary>
        /// Encapsulates TesTasks as JSON
        /// </summary>
        /// <param name="item">TesTask to store as JSON in the database</param>
        /// <param name="cancellationToken">A <see cref="CancellationToken"/> for controlling the lifetime of the asynchronous operation.</param>
        public async Task<List<TesTask>> CreateItemsAsync(List<TesTask> items, CancellationToken cancellationToken)
             => (await Task.WhenAll(items.Select(task => CreateItemAsync(task, cancellationToken)))).ToList();

        /// <inheritdoc/>
        public async Task<TesTask> UpdateItemAsync(TesTask tesTask, CancellationToken cancellationToken)
        {
            var item = await GetItemFromCacheOrDatabase(tesTask.Id, true, cancellationToken);
            item.Json = tesTask;
            item = await AddUpdateOrRemoveItemInDbAsync(item, WriteAction.Update, cancellationToken);
            return EnsureActiveItemInCache(item, t => t.Json.Id, t => t.Json.IsActiveState(), CopyTesTask);
        }

        /// <inheritdoc/>
        public async Task DeleteItemAsync(string id, CancellationToken cancellationToken)
        {
            _ = await AddUpdateOrRemoveItemInDbAsync(await GetItemFromCacheOrDatabase(id, true, cancellationToken), WriteAction.Delete, cancellationToken);
            _ = Cache?.TryRemove(id);
        }

        /// <inheritdoc/>
        public async Task<(string, IEnumerable<TesTask>)> GetItemsAsync(string continuationToken, int pageSize, CancellationToken cancellationToken, FormattableString rawPredicate, Expression<Func<TesTask, bool>> efPredicate)
        {
            var last = (CreationTime: DateTimeOffset.MinValue, Id: long.MinValue); // Temporary, we'd like to use the task Id but for now we're using the database table's Id. Since it's a bigint, this is the default value we'll use.

            if (continuationToken is not null)
            {
                try
                {
                    var buffer = System.Buffers.ArrayPool<byte>.Shared.Rent(256);
                    if (Convert.TryFromBase64String(continuationToken, buffer, out var bytesWritten))
                    {
                        last = Newtonsoft.Json.JsonConvert.DeserializeAnonymousType(System.Text.Encoding.UTF8.GetString(buffer, 0, bytesWritten), last);
                    }

                    if (last == default)
                    {
                        throw new ArgumentException("pageToken is corrupt or invalid.", nameof(continuationToken));
                    }
                }
                catch (System.Text.DecoderFallbackException ex)
                {
                    throw new ArgumentException("pageToken is corrupt or invalid.", nameof(continuationToken), ex);
                }
                catch (Newtonsoft.Json.JsonException ex)
                {
                    throw new ArgumentException("pageToken is corrupt or invalid.", nameof(continuationToken), ex);
                }
            }

            // As it turns out, PostgreSQL doesn't handle EF's interpretation of ORDER BY more then one "column" in any resonable way, so we will currently have to order by the only thing we have that is expected to be unique (unless we want to code it ourselves or if EF8 also fixes this.
            //orderBy: q => q.OrderBy(t => t.Json.CreationTime).ThenBy(t => t.Json.Id);

            // This "uglyness" should (hopefully) be fixed in EF8: https://github.com/dotnet/roslyn/issues/12897 reference https://github.com/dotnet/efcore/issues/26822 when we can compare last directly with a created per-item tuple
            //var results = (await InternalGetItemsAsync(predicate, cancellationToken, q => q.Where(t => t.Json.CreationTime > last.CreationTime || (t.Json.CreationTime == last.CreationTime && t.Json.Id.CompareTo(last.Id) > 0)).Take(pageSize))).ToList();
            var results = (await InternalGetItemsAsync(cancellationToken, pagination: q => q.Where(t => t.Id.CompareTo(last.Id) > 0).Take(pageSize), orderBy: q => q.OrderBy(t => t.Id), efPredicate: efPredicate, rawPredicate: rawPredicate)).ToList();

            return (GetContinuation(results.Count == pageSize ? results.LastOrDefault() : null), results);

            static string GetContinuation(TesTask item)
                => item is null ? null : Convert.ToBase64String(System.Text.Encoding.UTF8.GetBytes(Newtonsoft.Json.JsonConvert.SerializeObject((item.CreationTime, item.Id))));
        }

        /// <summary>
        /// Retrieves an item from the cache if found, otherwise from the database.
        /// </summary>
        /// <param name="id">TesTask Id</param>
        /// <param name="throwIfNotFound">Throw (instead of return null) if item is not found.</param>
        /// <param name="cancellationToken">A <see cref="CancellationToken"/> for controlling the lifetime of the asynchronous operation.</param>
        /// <returns>The found item, or null if not found.</returns>
        private async Task<TesTaskDatabaseItem> GetItemFromCacheOrDatabase(string id, bool throwIfNotFound, CancellationToken cancellationToken)
        {
            TesTaskDatabaseItem item = default;

            if (!Cache?.TryGetValue(id, out item) ?? true)
            {
                using var dbContext = CreateDbContext();

                // Search for Id within the JSON
                item = await asyncPolicy.ExecuteAsync(ct => dbContext.TesTasks.FirstOrDefaultAsync(t => t.Json.Id == id, ct), cancellationToken);

                if (throwIfNotFound && item is null)
                {
                    throw new KeyNotFoundException($"No TesTask with ID {item.Id} found in the database.");
                }
            }

            return item;
        }

        /// <summary>
        /// Stands up TesTask query, ensures that active tasks queried are maintained in the cache. Entry point for all non-single task SELECT queries in the repository.
        /// </summary>
        /// <param name="cancellationToken"></param>
        /// <param name="orderBy"></param>
        /// <param name="pagination"></param>
        /// <param name="efPredicate"></param>
        /// <param name="rawPredicate"></param>
        /// <returns></returns>
        private async Task<IEnumerable<TesTask>> InternalGetItemsAsync(CancellationToken cancellationToken, Func<IQueryable<TesTaskDatabaseItem>, IQueryable<TesTaskDatabaseItem>> orderBy = default, Func<IQueryable<TesTaskDatabaseItem>, IQueryable<TesTaskDatabaseItem>> pagination = default, Expression<Func<TesTask, bool>> efPredicate = default, FormattableString rawPredicate = default)
        {
            var readerFunc = new Func<DbDataReader, TesTaskDatabaseItem>(reader => new TesTaskDatabaseItem
            {
                Id = reader.IsDBNull(0) ? default : reader.GetInt64(0),
                Json = System.Text.Json.JsonSerializer.Deserialize<TesTask>(reader.IsDBNull(1) ? default : reader.GetString(1)),
            });

            using var dbContext = CreateDbContext();
            return (await GetItemsAsync(dbContext.TesTasks, readerFunc, cancellationToken, orderBy, pagination, efPredicate is null ? null : WhereTesTask(efPredicate), rawPredicate)).Select(item => EnsureActiveItemInCache(item, t => t.Json.Id, t => t.Json.IsActiveState(), CopyTesTask));
        }

        /// <summary>
        /// Transforms <paramref name="predicate"/> into <see cref="Expression{Func{TesTaskDatabaseItem, bool}}"/>.
        /// </summary>
        /// <param name="predicate">A <see cref="Expression{Func{TesTask, bool}}"/> to be transformed.</param>
        /// <returns>A <see cref="Expression{Func{TesTaskDatabaseItem, bool}}"/></returns>
        private static Expression<Func<TesTaskDatabaseItem, bool>> WhereTesTask(Expression<Func<TesTask, bool>> predicate)
        {
            ArgumentNullException.ThrowIfNull(predicate);

            return (Expression<Func<TesTaskDatabaseItem, bool>>)new ExpressionParameterSubstitute(predicate.Parameters[0], GetTask()).Visit(predicate);

            static Expression<Func<TesTaskDatabaseItem, TesTask>> GetTask() => item => item.Json;
        }

        private TesTask CopyTesTask(TesTaskDatabaseItem item)
        {
            using var stream = new System.IO.MemoryStream();
            var serializer = new DataContractSerializer(typeof(TesTask));
            serializer.WriteObject(stream, item.Json);
            stream.Seek(0, System.IO.SeekOrigin.Begin);
            return (TesTask)serializer.ReadObject(stream);
        }

        /// <inheritdoc/>
        public ValueTask<bool> TryRemoveItemFromCacheAsync(TesTask item, CancellationToken _1)
        {
            return ValueTask.FromResult(Cache?.TryRemove(item.Id) ?? false);
        }

        /// <inheritdoc/>
        public FormattableString JsonFormattableRawString(string property, FormattableString sql)
        {
            var column = typeof(TesTaskDatabaseItem).GetProperty(nameof(TesTaskDatabaseItem.Json))?.GetCustomAttribute<System.ComponentModel.DataAnnotations.Schema.ColumnAttribute>()?.Name ?? "json";
            return new PrependableFormattableString($"\"{column}\"->'{property}'", sql);
        }
    }
}<|MERGE_RESOLUTION|>--- conflicted
+++ resolved
@@ -119,11 +119,7 @@
         /// <inheritdoc/>
         public async Task<IEnumerable<TesTask>> GetItemsAsync(Expression<Func<TesTask, bool>> predicate, CancellationToken cancellationToken)
         {
-<<<<<<< HEAD
-            return (await InternalGetItemsAsync(cancellationToken, efPredicate: predicate));
-=======
-            return await InternalGetItemsAsync(predicate, cancellationToken);
->>>>>>> ce5bf9d5
+            return await InternalGetItemsAsync(cancellationToken, efPredicate: predicate);
         }
 
         /// <inheritdoc/>
