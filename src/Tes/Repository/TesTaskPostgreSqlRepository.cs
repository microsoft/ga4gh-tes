--- conflicted
+++ resolved
@@ -147,11 +147,7 @@
                     })
                 .ExecuteAsync(async ct =>
                 {
-<<<<<<< HEAD
-                    var activeTasksCount = (await InternalGetItemsAsync(task => !TesTask.TerminalStates.Contains(task.State), ct, orderBy: q => q.OrderBy(t => t.Json.CreationTime))).Count();
-=======
-                    var activeTasksCount = (await InternalGetItemsAsync(ct, orderBy: q => q.OrderBy(t => t.Json.CreationTime), efPredicate: task => TesTask.ActiveStates.Contains(task.State))).Count();
->>>>>>> 43884e2c
+                    var activeTasksCount = (await InternalGetItemsAsync(ct, orderBy: q => q.OrderBy(t => t.Json.CreationTime), efPredicate: task => !TesTask.TerminalStates.Contains(task.State))).Count();
                     Logger?.LogInformation("Cache warmed successfully in {TotalSeconds:n3} seconds. Added {TasksAddedCount:n0} items to the cache.", sw.Elapsed.TotalSeconds, activeTasksCount);
                 }, cancellationToken);
         }
@@ -182,13 +178,8 @@
         public async Task<TesTask> CreateItemAsync(TesTask task, CancellationToken cancellationToken)
         {
             var item = new TesTaskDatabaseItem { Json = task };
-<<<<<<< HEAD
             item = await AddUpdateOrRemoveItemInDbAsync(item, db => db.Json, WriteAction.Add, cancellationToken);
-            return EnsureActiveItemInCache(item, t => t.Json.Id, t => t.Json.IsActiveState()).Json;
-=======
-            item = await AddUpdateOrRemoveItemInDbAsync(item, WriteAction.Add, cancellationToken);
             return EnsureActiveItemInCache(item, t => t.Json.Id, t => t.Json.IsActiveState(), CopyTesTask).TesTask;
->>>>>>> 43884e2c
         }
 
         /// <summary>
@@ -196,11 +187,7 @@
         /// </summary>
         /// <param name="item">TesTask to store as JSON in the database</param>
         /// <param name="cancellationToken">A <see cref="CancellationToken"/> for controlling the lifetime of the asynchronous operation.</param>
-<<<<<<< HEAD
         /// <returns></returns>
-        [System.Diagnostics.CodeAnalysis.SuppressMessage("Style", "IDE0305:Simplify collection initialization", Justification = "ToList() is very explicit as well as consise without being confusing.")]
-=======
->>>>>>> 43884e2c
         public async Task<List<TesTask>> CreateItemsAsync(List<TesTask> items, CancellationToken cancellationToken)
              => [.. (await Task.WhenAll(items.Select(task => CreateItemAsync(task, cancellationToken))))];
 
@@ -209,13 +196,8 @@
         {
             var item = await GetItemFromCacheOrDatabase(tesTask.Id, true, cancellationToken);
             item.Json = tesTask;
-<<<<<<< HEAD
             item = await AddUpdateOrRemoveItemInDbAsync(item, db => db.Json, WriteAction.Update, cancellationToken);
-            return EnsureActiveItemInCache(item, t => t.Json.Id, t => t.Json.IsActiveState()).Json;
-=======
-            item = await AddUpdateOrRemoveItemInDbAsync(item, WriteAction.Update, cancellationToken);
             return EnsureActiveItemInCache(item, t => t.Json.Id, t => t.Json.IsActiveState(), CopyTesTask).TesTask;
->>>>>>> 43884e2c
         }
 
         /// <inheritdoc/>
