--- conflicted
+++ resolved
@@ -25,16 +25,6 @@
     /// <typeparam name="TesTask"></typeparam>
     public sealed class TesTaskPostgreSqlRepository : PostgreSqlCachingRepository<TesTaskDatabaseItem, TesTask>, IRepository<TesTask>
     {
-<<<<<<< HEAD
-        // Creator of NpgsqlDataSource
-        public static Func<string, Npgsql.NpgsqlDataSource> NpgsqlDataSourceBuilder
-            => connectionString => new Npgsql.NpgsqlDataSourceBuilder(connectionString)
-                            .EnableDynamicJson(jsonbClrTypes: [typeof(TesTask)])
-                            .Build();
-
-        // Configuration of NpgsqlDbContext
-        public static Action<Npgsql.EntityFrameworkCore.PostgreSQL.Infrastructure.NpgsqlDbContextOptionsBuilder> NpgsqlDbContextOptionsBuilder => options =>
-=======
         // JsonSerializerOptions singleton factory
         private static readonly Lazy<JsonSerializerOptions> GetSerializerOptions = new(() =>
         {
@@ -91,7 +81,6 @@
         /// </summary>
         public static void NpgsqlDbContextOptionsBuilder(Npgsql.EntityFrameworkCore.PostgreSQL.Infrastructure.NpgsqlDbContextOptionsBuilder options)
         {
->>>>>>> 5073c6a9
             options.MaxBatchSize(1000);
         }
 
@@ -154,13 +143,8 @@
                     })
                 .ExecuteAsync(async ct =>
                 {
-<<<<<<< HEAD
                     var activeTasksCount = (await InternalGetItemsAsync(task => !TesTask.TerminalStates.Contains(task.State), ct, orderBy: q => q.OrderBy(t => t.Json.CreationTime))).Count();
-                    Logger?.LogInformation("Cache warmed successfully in {TotalSeconds} seconds. Added {TasksAddedCount} items to the cache.", $"{sw.Elapsed.TotalSeconds:n3}", $"{activeTasksCount:n0}");
-=======
-                    var activeTasksCount = (await InternalGetItemsAsync(task => TesTask.ActiveStates.Contains(task.State), ct, q => q.OrderBy(t => t.Json.CreationTime))).Count();
                     Logger?.LogInformation("Cache warmed successfully in {TotalSeconds:n3} seconds. Added {TasksAddedCount:n0} items to the cache.", sw.Elapsed.TotalSeconds, activeTasksCount);
->>>>>>> 5073c6a9
                 }, cancellationToken);
         }
 
