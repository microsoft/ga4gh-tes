﻿// Copyright (c) Microsoft Corporation.
// Licensed under the MIT License.

using System;
using System.Collections.Generic;
using System.Linq;
using System.Runtime.Serialization;
<<<<<<< HEAD
using System.Text.RegularExpressions;
using Newtonsoft.Json;
=======
>>>>>>> 5073c6a9
using Tes.Repository;
using Tes.TaskSubmitters;

namespace Tes.Models
{
    public partial class TesTask : RepositoryItem<TesTask>
    {
<<<<<<< HEAD
        private static readonly Regex CromwellTaskInstanceNameRegex = new("(.*):[^:]*:[^:]*");
        private static readonly Regex CromwellShardRegex = new(".*:([^:]*):[^:]*");
        private static readonly Regex CromwellAttemptRegex = new(".*:([^:]*)");

        public static readonly List<TesState> TerminalStates = [
            TesState.COMPLETEEnum,
            TesState.EXECUTORERROREnum,
            TesState.SYSTEMERROREnum,
            TesState.CANCELEDEnum,
        ];

        public static readonly List<TesState> TerminalStatesWithPreempted = new(TerminalStates)
        {
            TesState.PREEMPTEDEnum,
        };
=======
        public static readonly List<TesState> ActiveStates =
        [
            TesState.QUEUEDEnum,
            TesState.RUNNINGEnum,
            TesState.PAUSEDEnum,
            TesState.INITIALIZINGEnum
        ];
>>>>>>> 5073c6a9

        /// <summary>
        /// Number of retries attempted
        /// </summary>
        [DataMember(Name = "error_count")]
        public int ErrorCount { get; set; }

        /// <summary>
        /// Date + time the task was completed, in RFC 3339 format. This is set by the system, not the client.
        /// </summary>
        /// <value>Date + time the task was completed, in RFC 3339 format. This is set by the system, not the client.</value>
        [DataMember(Name = "end_time")]
        public DateTimeOffset? EndTime { get; set; }

        /// <summary>
        /// Top-most parent workflow ID from the workflow engine
        /// </summary>
        [IgnoreDataMember]
        public string WorkflowId => TaskSubmitter?.WorkflowId;

        /// <summary>
        /// Workflow engine task metadata
        /// </summary>
        [DataMember(Name = "task_submitter")]
        public TaskSubmitter TaskSubmitter { get; set; }

        /// <summary>
        /// Assigned Azure Batch PoolId
        /// </summary>
        [DataMember(Name = "pool_id")]
        public string PoolId { get; set; }

        /// <summary>
        /// Overall reason of the task failure, populated when task execution ends in EXECUTOR_ERROR or SYSTEM_ERROR, for example "DiskFull".
        /// </summary>
        [IgnoreDataMember]
        public string FailureReason => this.Logs?.LastOrDefault()?.FailureReason;

        /// <summary>
        /// Warning that gets populated if task encounters an issue that needs user's attention.
        /// </summary>
        [IgnoreDataMember]
        public string Warning => this.Logs?.LastOrDefault()?.Warning;

        /// <summary>
        /// Cromwell-specific result code, populated when Batch task execution ends in COMPLETED, containing the exit code of the inner Cromwell script.
        /// </summary>
        [IgnoreDataMember]
        public int? CromwellResultCode => this.Logs?.LastOrDefault()?.CromwellResultCode;

        /// <summary>
        /// Cromwell task description without shard and attempt numbers
        /// </summary>
        [IgnoreDataMember]
        public string CromwellTaskInstanceName => (TaskSubmitter as CromwellTaskSubmitter)?.CromwellTaskInstanceName;

        /// <summary>
        /// Cromwell shard number
        /// </summary>
        [IgnoreDataMember]
        public int? CromwellShard => (TaskSubmitter as CromwellTaskSubmitter)?.CromwellShard;

        /// <summary>
        /// Cromwell attempt number
        /// </summary>
        [IgnoreDataMember]
        public int? CromwellAttempt => (TaskSubmitter as CromwellTaskSubmitter)?.CromwellAttempt;

        /// <summary>
        /// True if task should be kept in the cache.
        /// </summary>
        /// <returns></returns>
        public bool IsActiveState(bool includePreempted = false) // TODO: consider using TesResources.BackendParameters to signal whether PREEMPTEDEnum is considered a terminal state
        {
            return !(includePreempted ? TerminalStatesWithPreempted : TerminalStates).Contains(this.State);
        }

        /// <summary>
        /// Performs a deep copy.
        /// </summary>
        /// <returns></returns>
        public TesTask Clone()
        {
            return JsonConvert.DeserializeObject<TesTask>(ToJson());
        }
    }
}<|MERGE_RESOLUTION|>--- conflicted
+++ resolved
@@ -5,11 +5,7 @@
 using System.Collections.Generic;
 using System.Linq;
 using System.Runtime.Serialization;
-<<<<<<< HEAD
-using System.Text.RegularExpressions;
 using Newtonsoft.Json;
-=======
->>>>>>> 5073c6a9
 using Tes.Repository;
 using Tes.TaskSubmitters;
 
@@ -17,12 +13,8 @@
 {
     public partial class TesTask : RepositoryItem<TesTask>
     {
-<<<<<<< HEAD
-        private static readonly Regex CromwellTaskInstanceNameRegex = new("(.*):[^:]*:[^:]*");
-        private static readonly Regex CromwellShardRegex = new(".*:([^:]*):[^:]*");
-        private static readonly Regex CromwellAttemptRegex = new(".*:([^:]*)");
-
-        public static readonly List<TesState> TerminalStates = [
+        public static readonly List<TesState> TerminalStates =
+        [
             TesState.COMPLETEEnum,
             TesState.EXECUTORERROREnum,
             TesState.SYSTEMERROREnum,
@@ -33,15 +25,6 @@
         {
             TesState.PREEMPTEDEnum,
         };
-=======
-        public static readonly List<TesState> ActiveStates =
-        [
-            TesState.QUEUEDEnum,
-            TesState.RUNNINGEnum,
-            TesState.PAUSEDEnum,
-            TesState.INITIALIZINGEnum
-        ];
->>>>>>> 5073c6a9
 
         /// <summary>
         /// Number of retries attempted
