--- conflicted
+++ resolved
@@ -17,14 +17,6 @@
         private static readonly Regex CromwellShardRegex = new(".*:([^:]*):[^:]*");
         private static readonly Regex CromwellAttemptRegex = new(".*:([^:]*)");
 
-<<<<<<< HEAD
-        public static readonly List<TesState> ActiveStates = new() {
-            TesState.QUEUEDEnum,
-            TesState.RUNNINGEnum,
-            TesState.PAUSEDEnum,
-            TesState.INITIALIZINGEnum,
-            TesState.CANCELINGEnum,
-=======
         public static readonly List<TesState> TerminalStates = [
             TesState.COMPLETEEnum,
             TesState.EXECUTORERROREnum,
@@ -35,7 +27,6 @@
         public static readonly List<TesState> TerminalStatesWithPreempted = new(TerminalStates)
         {
             TesState.PREEMPTEDEnum,
->>>>>>> c2a649c7
         };
 
         /// <summary>
@@ -103,9 +94,6 @@
         /// True if task should be kept in the cache.
         /// </summary>
         /// <returns></returns>
-<<<<<<< HEAD
-        public bool IsActiveState()
-=======
         public bool IsActiveState(bool includePreempted = false) // TODO: consider using TesResources.BackendParameters to signal whether PREEMPTEDEnum is considered a terminal state
         {
             return !(includePreempted ? TerminalStatesWithPreempted : TerminalStates).Contains(this.State);
@@ -116,7 +104,6 @@
         /// </summary>
         /// <returns></returns>
         public TesTask Clone()
->>>>>>> c2a649c7
         {
             return JsonConvert.DeserializeObject<TesTask>(ToJson());
         }
