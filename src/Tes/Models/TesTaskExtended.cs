--- conflicted
+++ resolved
@@ -5,11 +5,7 @@
 using System.Collections.Generic;
 using System.Linq;
 using System.Runtime.Serialization;
-<<<<<<< HEAD
-using Newtonsoft.Json;
-=======
 using Tes.Converters;
->>>>>>> 1f161d27
 using Tes.Repository;
 using Tes.TaskSubmitters;
 using NewtonsoftJson = Newtonsoft.Json;
@@ -116,7 +112,7 @@
         /// <returns></returns>
         public TesTask Clone()
         {
-            return JsonConvert.DeserializeObject<TesTask>(ToJson());
+            return NewtonsoftJson.JsonConvert.DeserializeObject<TesTask>(ToJson());
         }
     }
 }