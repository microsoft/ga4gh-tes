--- conflicted
+++ resolved
@@ -17,14 +17,9 @@
       <PrivateAssets>all</PrivateAssets>
       <IncludeAssets>runtime; build; native; contentfiles; analyzers; buildtransitive</IncludeAssets>
     </PackageReference>
-<<<<<<< HEAD
     <PackageReference Include="Microsoft.EntityFrameworkCore.InMemory" Version="8.0.2" />
-    <PackageReference Include="Microsoft.Extensions.Caching.Memory" Version="8.0.0" />
-    <PackageReference Include="Microsoft.Extensions.Hosting.Abstractions" Version="8.0.0" />
-=======
     <PackageReference Include="Microsoft.Extensions.Caching.Memory" Version="8.0.1" />
     <PackageReference Include="Microsoft.Extensions.Hosting.Abstractions" Version="8.0.1" />
->>>>>>> 42fc223c
     <!--Mitigate reported security issues-->
     <PackageReference Include="Newtonsoft.Json" Version="13.0.3" />
     <PackageReference Include="Npgsql.EntityFrameworkCore.PostgreSQL" Version="8.0.8" />
