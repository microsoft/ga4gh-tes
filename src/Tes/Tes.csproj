﻿<Project Sdk="Microsoft.NET.Sdk">

  <PropertyGroup>
    <TargetFramework>net8.0</TargetFramework>
  </PropertyGroup>

  <ItemGroup>
    <AssemblyAttribute Include="System.Runtime.CompilerServices.InternalsVisibleTo">
      <_Parameter1>TesApi.Tests</_Parameter1>
    </AssemblyAttribute>
  </ItemGroup>

  <ItemGroup>
<<<<<<< HEAD
    <PackageReference Include="EFCore.NamingConventions" Version="8.0.3" />
=======
    <PackageReference Include="EFCore.NamingConventions" Version="8.0.2" />
>>>>>>> e4764a6e
    <PackageReference Include="Microsoft.EntityFrameworkCore" Version="8.0.2" />
    <PackageReference Include="Microsoft.EntityFrameworkCore.Design" Version="8.0.2">
      <PrivateAssets>all</PrivateAssets>
      <IncludeAssets>runtime; build; native; contentfiles; analyzers; buildtransitive</IncludeAssets>
    </PackageReference>
    <PackageReference Include="Microsoft.EntityFrameworkCore.InMemory" Version="8.0.2" />
    <PackageReference Include="Microsoft.Extensions.Caching.Memory" Version="8.0.0" />
    <PackageReference Include="Microsoft.Extensions.Hosting.Abstractions" Version="8.0.0" />
    <PackageReference Include="Microsoft.Rest.ClientRuntime" Version="2.3.24" />
    <!--Mitigate reported security issues-->
    <PackageReference Include="Newtonsoft.Json" Version="13.0.3" />
    <PackageReference Include="Npgsql.EntityFrameworkCore.PostgreSQL" Version="8.0.2" />
    <PackageReference Include="Polly" Version="7.2.4" />
  </ItemGroup>

</Project><|MERGE_RESOLUTION|>--- conflicted
+++ resolved
@@ -11,11 +11,7 @@
   </ItemGroup>
 
   <ItemGroup>
-<<<<<<< HEAD
-    <PackageReference Include="EFCore.NamingConventions" Version="8.0.3" />
-=======
     <PackageReference Include="EFCore.NamingConventions" Version="8.0.2" />
->>>>>>> e4764a6e
     <PackageReference Include="Microsoft.EntityFrameworkCore" Version="8.0.2" />
     <PackageReference Include="Microsoft.EntityFrameworkCore.Design" Version="8.0.2">
       <PrivateAssets>all</PrivateAssets>
