﻿<Project Sdk="Microsoft.NET.Sdk">

  <PropertyGroup>
    <TargetFramework>net8.0</TargetFramework>
    <ImplicitUsings>enable</ImplicitUsings>
    <Nullable>enable</Nullable>

    <IsPackable>false</IsPackable>
    <IsTestProject>true</IsTestProject>
    <ResolveAssemblyWarnOrErrorOnTargetArchitectureMismatch>None</ResolveAssemblyWarnOrErrorOnTargetArchitectureMismatch>
  </PropertyGroup>

  <ItemGroup>
    <PackageReference Include="Azure.Storage.Blobs" Version="12.19.1" />
<<<<<<< HEAD
    <PackageReference Include="Microsoft.EntityFrameworkCore" Version="8.0.2" />
=======
>>>>>>> f3a20183
    <PackageReference Include="Microsoft.NET.Test.Sdk" Version="17.9.0" />
    <PackageReference Include="Moq" Version="4.20.70" />
    <PackageReference Include="MSTest.TestAdapter" Version="3.2.2" />
    <PackageReference Include="MSTest.TestFramework" Version="3.2.2" />
    <PackageReference Include="coverlet.collector" Version="6.0.2">
      <PrivateAssets>all</PrivateAssets>
      <IncludeAssets>runtime; build; native; contentfiles; analyzers; buildtransitive</IncludeAssets>
    </PackageReference>
  </ItemGroup>

  <ItemGroup>
    <ProjectReference Include="..\Tes.RunnerCLI\Tes.RunnerCLI.csproj" />
    <ProjectReference Include="..\Tes.Runner\Tes.Runner.csproj" />
  </ItemGroup>

</Project><|MERGE_RESOLUTION|>--- conflicted
+++ resolved
@@ -12,10 +12,6 @@
 
   <ItemGroup>
     <PackageReference Include="Azure.Storage.Blobs" Version="12.19.1" />
-<<<<<<< HEAD
-    <PackageReference Include="Microsoft.EntityFrameworkCore" Version="8.0.2" />
-=======
->>>>>>> f3a20183
     <PackageReference Include="Microsoft.NET.Test.Sdk" Version="17.9.0" />
     <PackageReference Include="Moq" Version="4.20.70" />
     <PackageReference Include="MSTest.TestAdapter" Version="3.2.2" />
