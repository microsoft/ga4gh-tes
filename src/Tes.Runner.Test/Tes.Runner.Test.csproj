﻿<Project Sdk="Microsoft.NET.Sdk">

  <PropertyGroup>
    <TargetFramework>net8.0</TargetFramework>
    <ImplicitUsings>enable</ImplicitUsings>
    <Nullable>enable</Nullable>

    <IsPackable>false</IsPackable>
    <IsTestProject>true</IsTestProject>
    <ResolveAssemblyWarnOrErrorOnTargetArchitectureMismatch>None</ResolveAssemblyWarnOrErrorOnTargetArchitectureMismatch>
  </PropertyGroup>

  <ItemGroup>
<<<<<<< HEAD
    <PackageReference Include="Azure.Storage.Blobs" Version="12.16.0" />
    <PackageReference Include="Microsoft.EntityFrameworkCore" Version="7.0.5" />
    <PackageReference Include="Microsoft.NET.Test.Sdk" Version="17.5.0" />
    <PackageReference Include="Moq" Version="4.18.4" />
    <PackageReference Include="MSTest.TestAdapter" Version="3.0.2" />
    <PackageReference Include="MSTest.TestFramework" Version="3.0.2" />
    <PackageReference Include="coverlet.collector" Version="3.2.0">
=======
    <PackageReference Include="Azure.Storage.Blobs" Version="12.19.1" />
    <PackageReference Include="Microsoft.NET.Test.Sdk" Version="17.9.0" />
    <PackageReference Include="Moq" Version="4.20.70" />
    <PackageReference Include="MSTest.TestAdapter" Version="3.3.1" />
    <PackageReference Include="MSTest.TestFramework" Version="3.3.1" />
    <PackageReference Include="coverlet.collector" Version="6.0.2">
>>>>>>> 2aa81871
      <PrivateAssets>all</PrivateAssets>
      <IncludeAssets>runtime; build; native; contentfiles; analyzers; buildtransitive</IncludeAssets>
    </PackageReference>
  </ItemGroup>

  <ItemGroup>
    <ProjectReference Include="..\Tes.RunnerCLI\Tes.RunnerCLI.csproj" />
    <ProjectReference Include="..\Tes.Runner\Tes.Runner.csproj" />
  </ItemGroup>

</Project><|MERGE_RESOLUTION|>--- conflicted
+++ resolved
@@ -11,22 +11,12 @@
   </PropertyGroup>
 
   <ItemGroup>
-<<<<<<< HEAD
-    <PackageReference Include="Azure.Storage.Blobs" Version="12.16.0" />
-    <PackageReference Include="Microsoft.EntityFrameworkCore" Version="7.0.5" />
-    <PackageReference Include="Microsoft.NET.Test.Sdk" Version="17.5.0" />
-    <PackageReference Include="Moq" Version="4.18.4" />
-    <PackageReference Include="MSTest.TestAdapter" Version="3.0.2" />
-    <PackageReference Include="MSTest.TestFramework" Version="3.0.2" />
-    <PackageReference Include="coverlet.collector" Version="3.2.0">
-=======
     <PackageReference Include="Azure.Storage.Blobs" Version="12.19.1" />
     <PackageReference Include="Microsoft.NET.Test.Sdk" Version="17.9.0" />
     <PackageReference Include="Moq" Version="4.20.70" />
     <PackageReference Include="MSTest.TestAdapter" Version="3.3.1" />
     <PackageReference Include="MSTest.TestFramework" Version="3.3.1" />
     <PackageReference Include="coverlet.collector" Version="6.0.2">
->>>>>>> 2aa81871
       <PrivateAssets>all</PrivateAssets>
       <IncludeAssets>runtime; build; native; contentfiles; analyzers; buildtransitive</IncludeAssets>
     </PackageReference>
